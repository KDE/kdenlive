--- conflicted
+++ resolved
@@ -2,12 +2,7 @@
 <!DOCTYPE kpartgui>
 <effect tag="avfilter.lut3d" id="avfilter.lut3d">
     <name>Apply LUT</name>
-<<<<<<< HEAD
-    <description>Apply a Look Up Table (LUT) to the video.
-  <full><![CDATA[A LUT is an easy way to correct the color of a video. Supported formats: .3dl (AfterEffects), .cube (Iridas), .dat (DaVinci), .m3d (Pandora)]]></full></description>
-=======
     <description>Apply a Look Up Table (LUT) to the video. A LUT is an easy way to correct the color of a video. Supported formats: .3dl (AfterEffects), .cube (Iridas), .dat (DaVinci), .m3d (Pandora)</description>
->>>>>>> 158a05e9
     <author>libavfilter</author>
     <parameter type="urllist" name="av.file" paramlist="%lutPaths" filter="LUT files (*.cube *.3dl *.dat *.m3d)" newstuff=":data/kdenlive_luts.knsrc">
         <name>LUT file to apply</name>
