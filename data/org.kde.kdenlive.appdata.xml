--- conflicted
+++ resolved
@@ -271,8 +271,6 @@
   <screenshots>
     <screenshot type="source">
       <caption>Kdenlive 18.08</caption>
-<<<<<<< HEAD
-=======
       <caption xml:lang="ca">Kdenlive 18.08</caption>
       <caption xml:lang="ca-valencia">Kdenlive 18.08</caption>
       <caption xml:lang="de">Kdenlive 18.08</caption>
@@ -292,7 +290,6 @@
       <caption xml:lang="x-test">xxKdenlive 18.08xx</caption>
       <caption xml:lang="zh-CN">Kdenlive 18.08</caption>
       <caption xml:lang="zh-TW">Kdenlive 18.08</caption>
->>>>>>> b7d4afda
       <image>https://cdn.kde.org/screenshots/kdenlive/screenshot-monitors.png</image>
     </screenshot>
   </screenshots>
