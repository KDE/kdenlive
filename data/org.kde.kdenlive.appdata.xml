<?xml version="1.0" encoding="utf-8"?>
<component type="desktop-application">
  <id>org.kde.kdenlive.desktop</id>
  <metadata_license>CC0-1.0</metadata_license>
  <project_license>GPL-3.0-only</project_license>
  <developer_name translate="no">KDE</developer_name>
  <branding>
    <color type="primary" scheme_preference="light">#F6F5F5</color>
    <color type="primary" scheme_preference="dark">#424242</color>
  </branding>
  <name>Kdenlive</name>
  <name xml:lang="ar">كِيدِينلايف</name>
  <name xml:lang="az">Kdenlive</name>
  <name xml:lang="bs">Kdenlive</name>
  <name xml:lang="ca">Kdenlive</name>
  <name xml:lang="ca-valencia">Kdenlive</name>
  <name xml:lang="cs">Kdenlive</name>
  <name xml:lang="da">Kdenlive</name>
  <name xml:lang="de">Kdenlive</name>
  <name xml:lang="el">Kdenlive</name>
  <name xml:lang="en-GB">Kdenlive</name>
  <name xml:lang="eo">Kdenlive</name>
  <name xml:lang="es">Kdenlive</name>
  <name xml:lang="et">Kdenlive</name>
  <name xml:lang="eu">Kdenlive</name>
  <name xml:lang="fi">Kdenlive</name>
  <name xml:lang="fr">Kdenlive</name>
  <name xml:lang="gl">Kdenlive</name>
  <name xml:lang="he">Kdenlive</name>
  <name xml:lang="id">Kdenlive</name>
  <name xml:lang="it">Kdenlive</name>
  <name xml:lang="ja">Kdenlive</name>
  <name xml:lang="ka">Kdenlive</name>
  <name xml:lang="ko">Kdenlive</name>
  <name xml:lang="nl">Kdenlive</name>
  <name xml:lang="nn">Kdenlive</name>
  <name xml:lang="pl">Kdenlive</name>
  <name xml:lang="pt">Kdenlive</name>
  <name xml:lang="pt-BR">Kdenlive</name>
  <name xml:lang="ru">Kdenlive</name>
  <name xml:lang="sk">Kdenlive</name>
  <name xml:lang="sl">Kdenlive</name>
  <name xml:lang="sv">Kdenlive</name>
  <name xml:lang="tr">Kdenlive</name>
  <name xml:lang="uk">Kdenlive</name>
  <name xml:lang="x-test">xxKdenlivexx</name>
  <name xml:lang="zh-CN">Kdenlive</name>
  <name xml:lang="zh-TW">Kdenlive</name>
  <summary>Video editor</summary>
  <summary xml:lang="ca">Editor de vídeo</summary>
<<<<<<< HEAD
=======
  <summary xml:lang="ca-valencia">Editor de vídeo</summary>
>>>>>>> ed71ffa8
  <summary xml:lang="ka">ვიდეორედაქტორი</summary>
  <summary xml:lang="nl">Videobewerker</summary>
  <summary xml:lang="sl">Program za videomontažo</summary>
  <summary xml:lang="tr">Video Düzenleyicisi</summary>
  <summary xml:lang="uk">Відеоредактор</summary>
  <summary xml:lang="x-test">xxVideo editorxx</summary>
  <summary xml:lang="zh-TW">影片編輯軟體</summary>
  <description>
    <p>Kdenlive is a video editing application with support for many audio and video formats. It offers advanced editing features, a variety of effects and transitions, color correction, audio post-production and subtitling tools. Additionally, it provides the flexibility to render into practically any format of your choice.</p>
    <p xml:lang="ca">El Kdenlive és una aplicació d'edició de vídeo amb suport per a molts formats d'àudio i vídeo. Ofereix funcions avançades d'edició, una gran varietat d'efectes i transicions, correcció de color, postproducció d'àudio i eines de subtitulació. A més, proporciona la flexibilitat per a convertir pràcticament a qualsevol format de la vostra elecció.</p>
<<<<<<< HEAD
=======
    <p xml:lang="ca-valencia">Kdenlive és una aplicació d'edició de vídeo amb suport per a molts formats d'àudio i vídeo. Oferix funcions avançades d'edició, una gran varietat d'efectes i transicions, correcció de color, postproducció d'àudio i eines de subtitulació. A més, proporciona la flexibilitat per a convertir pràcticament a qualsevol format de la vostra elecció.</p>
>>>>>>> ed71ffa8
    <p xml:lang="ka">Kdenlive ვიდეორედაქტორია ბევრი აუდიო და ვიდეოფორმატების მხარდაჭერით. ის გთავაზობთ დამატებითი ჩასწორების ფუნქციებს, მრავალ ეფექტსა და გადასვლას, ფერის შესწორებას, აუდიოს პოსტ-პროდაქშენს და სუბტიტრების მორგებას. დამატებით, ის გაძლევთ საშუალებას, დაარენდეროთ პრაქტიკულად ნებისმიერ ფორმატში, რომელსაც აირჩევთ.</p>
    <p xml:lang="nl">Kdenlive is een toepassing voor video bewerken met ondersteuning voor vele audio- en videoformaten. Het biedt geavanceerde bewerkingsfuncties, een verscheidenheid aan effecten en transities, kleurcorrectie, audio nabewerking en hulpmiddelen voor ondertiteling. Bovendien levert het de flexibiliteit om te renderen in praktisch elk formaat van uw keuze.</p>
    <p xml:lang="sl">Kdenlive je program za montažo videoposnetkov s podporo za številne zvokovne in video zapise. Ponuja napredne funkcije montaže, urejanja, različne učinke in prehode, korekcijo barv, poprodukcijo zvoka in orodja za podnaslavljanje. Poleg tega zagotavlja prilagodljivost za izrisovanje v praktično poljuben zapis po vašem izboru.</p>
    <p xml:lang="tr">Kdenlive, birçok ses ve video biçimini destekleyen bir video düzenleme uygulamasıdır. Gelişmiş düzenleme özellikleri, çeşitli efektler ve geçişler, renk düzeltme, ses post prodüksiyon ve altyazı araçları sunar. Ek olarak, neredeyse seçtiğiniz herhangi bir biçime dönüştürme esnekliği de sağlar.</p>
    <p xml:lang="uk">Kdenlive — програма для редагування відео із підтримкою багатьох форматів даних відео та звуку. У ній реалізовано широкі можливості з редагування, спектр ефектів та переходів, виправлення кольорів, остаточну обробку звуку та засоби субтитрування. Крім того, програма здатна гнучко обробляти дані практично до будь-якого вибраного вами формату.</p>
    <p xml:lang="x-test">xxKdenlive is a video editing application with support for many audio and video formats. It offers advanced editing features, a variety of effects and transitions, color correction, audio post-production and subtitling tools. Additionally, it provides the flexibility to render into practically any format of your choice.xx</p>
    <p xml:lang="zh-TW">Kdenlive 是支援許多音訊與影片格式的影片編輯軟體。它提供進階的剪輯功能、許多的效果、轉場特效、顏色校正、音效後製與字幕工具等等。它也支援輸出到基本上任何您所想要使用的格式。</p>
    <p>Features:</p>
    <p xml:lang="ar">الميزات:</p>
    <p xml:lang="az">İmkanlar:</p>
    <p xml:lang="bs">Svojstva:</p>
    <p xml:lang="ca">Característiques:</p>
    <p xml:lang="ca-valencia">Característiques:</p>
    <p xml:lang="cs">Vlastnosti:</p>
    <p xml:lang="da">Funktioner:</p>
    <p xml:lang="de">Funktionen:</p>
    <p xml:lang="el">Χαρακτηριστικά:</p>
    <p xml:lang="en-GB">Features:</p>
    <p xml:lang="eo">Trajtoj:</p>
    <p xml:lang="es">Características:</p>
    <p xml:lang="et">Omadused:</p>
    <p xml:lang="eu">Eginbideak:</p>
    <p xml:lang="fi">Ominaisuuksia:</p>
    <p xml:lang="fr">Fonctionnalités :</p>
    <p xml:lang="gl">Funcionalidades:</p>
    <p xml:lang="he">יכולות:</p>
    <p xml:lang="id">Fitur:</p>
    <p xml:lang="it">Funzionalità:</p>
    <p xml:lang="ja">特徴:</p>
    <p xml:lang="ka">თვისებები:</p>
    <p xml:lang="ko">기능:</p>
    <p xml:lang="nl">Mogelijkheden:</p>
    <p xml:lang="nn">Funksjonar:</p>
    <p xml:lang="pl">Możliwości:</p>
    <p xml:lang="pt">Funcionalidades:</p>
    <p xml:lang="pt-BR">Funcionalidades:</p>
    <p xml:lang="ru">Возможности:</p>
    <p xml:lang="sk">Funkcie:</p>
    <p xml:lang="sl">Zmožnosti:</p>
    <p xml:lang="sv">Funktioner:</p>
    <p xml:lang="tr">Özellikler:</p>
    <p xml:lang="uk">Можливості:</p>
    <p xml:lang="x-test">xxFeatures:xx</p>
    <p xml:lang="zh-CN">程序功能：</p>
    <p xml:lang="zh-TW">功能：</p>
    <ul>
      <li>Nested Sequences</li>
      <li xml:lang="ca">Seqüències imbricades</li>
<<<<<<< HEAD
=======
      <li xml:lang="ca-valencia">Seqüències imbricades</li>
>>>>>>> ed71ffa8
      <li xml:lang="ka">ერთმანეთში ჩალაგებული მიმდევრობები</li>
      <li xml:lang="nl">Geneste sequenties</li>
      <li xml:lang="sl">Ugnezdena zaporedja</li>
      <li xml:lang="tr">İç içe geçmiş sekanslar</li>
      <li xml:lang="uk">Вкладені послідовності</li>
      <li xml:lang="x-test">xxNested Sequencesxx</li>
      <li>Configurable interface and shortcuts</li>
      <li xml:lang="ca">Interfície i dreceres configurables</li>
<<<<<<< HEAD
=======
      <li xml:lang="ca-valencia">Interfície i dreceres configurables</li>
>>>>>>> ed71ffa8
      <li xml:lang="ka">მორგებადი ინტერფეისი და მალსახმობები</li>
      <li xml:lang="nl">Te configureren interface en sneltoetsen</li>
      <li xml:lang="sl">Nastavljiv vmesnik in bližnjice</li>
      <li xml:lang="tr">Yapılandırılabilir arayüz ve kısayollar</li>
      <li xml:lang="uk">Можливість налаштовування інтерфейсу та клавіатурних скорочень</li>
      <li xml:lang="x-test">xxConfigurable interface and shortcutsxx</li>
      <li xml:lang="zh-TW">可調整的介面與快捷鍵</li>
      <li>Scopes: Histogram, Vectorscope, RGB Parade, Waveform and Audio Meter</li>
      <li xml:lang="ca">Vectoscopis: Histograma, Vectoscopi, Histograma RGB, Forma d'ona i Mesurador d'àudio</li>
<<<<<<< HEAD
=======
      <li xml:lang="ca-valencia">Vectoscopis: Histograma, Vectoscopi, Histograma RGB, Forma d'ona i Mesurador d'àudio</li>
>>>>>>> ed71ffa8
      <li xml:lang="ka">მზომები: ჰისტოგრამა, ვექტორსკოპი, RGB პარადი, Waveform და აუდიომეტრი</li>
      <li xml:lang="nl">Scopes: Histogram, Vectorscope, RGB Parade, golfvorm en Audio-meter</li>
      <li xml:lang="sl">Merilniki: histogram, vektroskop, parada RGB, signalna oblika in merilnik jakosti zvoka</li>
      <li xml:lang="tr">Kapsamlar: Histogram, Vektörskop, RGB Geçidi, Dalga Biçimi ve Ses Ölçeri</li>
      <li xml:lang="uk">Області: гістограма, векторскоп, розкладка RGB, форма хвилі та рівень звуку</li>
      <li xml:lang="x-test">xxScopes: Histogram, Vectorscope, RGB Parade, Waveform and Audio Meterxx</li>
      <li>Proxy editing</li>
      <li xml:lang="ca">Edició d'intermediaris</li>
<<<<<<< HEAD
=======
      <li xml:lang="ca-valencia">Editeu intermediaris</li>
>>>>>>> ed71ffa8
      <li xml:lang="ka">პროქსი ჩასწორება</li>
      <li xml:lang="nl">Proxy-bewerking</li>
      <li xml:lang="sl">Montaža posrednih posnetkov</li>
      <li xml:lang="tr">Vekilli düzenleme</li>
      <li xml:lang="uk">Редагування із проміжними кліпами</li>
      <li xml:lang="x-test">xxProxy editingxx</li>
      <li xml:lang="zh-TW">代理編輯</li>
      <li>Free online assets and templates</li>
      <li xml:lang="ca">Recursos i plantilles lliures en línia</li>
<<<<<<< HEAD
=======
      <li xml:lang="ca-valencia">Recursos i plantilles lliures en línia</li>
>>>>>>> ed71ffa8
      <li xml:lang="ka">უფასო მასალები და ნიმუშები ინტერნეტში</li>
      <li xml:lang="nl">Vrij online bezit en sjablonen</li>
      <li xml:lang="sl">Brezplačna spletna sredstva in predloge</li>
      <li xml:lang="tr">Ücretsiz çevrimiçi kaynaklar ve şablonlar</li>
      <li xml:lang="uk">Безкоштовні ресурси та шаблони в інтернеті</li>
      <li xml:lang="x-test">xxFree online assets and templatesxx</li>
      <li xml:lang="zh-TW">免費線上資源與範本</li>
      <li>Motion tracking</li>
      <li xml:lang="ca">Seguiment de moviment</li>
<<<<<<< HEAD
=======
      <li xml:lang="ca-valencia">Seguiment de moviment</li>
>>>>>>> ed71ffa8
      <li xml:lang="ka">მოძრაობის ტრეკინგი</li>
      <li xml:lang="nl">Volgen van beweging</li>
      <li xml:lang="sl">Sledenje gibanju</li>
      <li xml:lang="tr">Hareket izlemesi</li>
      <li xml:lang="uk">Стеження за рухом</li>
      <li xml:lang="x-test">xxMotion trackingxx</li>
      <li xml:lang="zh-TW">動態追蹤</li>
      <li>AI powered tools</li>
      <li xml:lang="ca">Eines que funcionen amb IA</li>
<<<<<<< HEAD
=======
      <li xml:lang="ca-valencia">Eines que funcionen amb IA</li>
>>>>>>> ed71ffa8
      <li xml:lang="ka">ფუნქციები AI-ით</li>
      <li xml:lang="nl">AI aangedreven hulpmiddelen</li>
      <li xml:lang="sl">Orodja, ki jih poganja umetna inteligenca</li>
      <li xml:lang="tr">Yapay Zeka destekli araçlar</li>
      <li xml:lang="uk">Інструменти на основі ШІ</li>
      <li xml:lang="x-test">xxAI powered toolsxx</li>
      <li xml:lang="zh-TW">利用 AI 的工具</li>
    </ul>
  </description>
  <releases>
    <release version="24.02.0" date="2024-02-28"/>
    <release version="23.08.5" date="2024-02-15"/>
    <release version="23.08.4" date="2023-12-07"/>
    <release version="23.08.3" date="2023-11-09"/>
  </releases>
  <url type="homepage">https://kdenlive.org/</url>
  <url type="bugtracker">https://bugs.kde.org/enter_bug.cgi?product=kdenlive</url>
  <url type="help">https://docs.kdenlive.org</url>
  <url type="donation">https://www.kde.org/community/donations/?app=kdenlive&amp;source=appdata</url>
  <url type="contact">https://kdenlive.org/contact/</url>
  <url type="contribute">https://kdenlive.org/developers-welcome/</url>
  <url type="translate">https://l10n.kde.org/</url>
  <url type="vcs-browser">https://invent.kde.org/multimedia/kdenlive</url>
  <screenshots>
    <screenshot type="default">
      <caption>Dark theme</caption>
      <caption xml:lang="ca">Tema fosc</caption>
<<<<<<< HEAD
=======
      <caption xml:lang="ca-valencia">Tema fosc</caption>
>>>>>>> ed71ffa8
      <caption xml:lang="ka">ბნელი თემა</caption>
      <caption xml:lang="nl">Donker thema</caption>
      <caption xml:lang="sl">Temna tema</caption>
      <caption xml:lang="tr">Koyu tema</caption>
      <caption xml:lang="uk">Темна тема</caption>
      <caption xml:lang="x-test">xxDark themexx</caption>
      <caption xml:lang="zh-TW">暗色主題</caption>
      <image type="source">https://cdn.kde.org/screenshots/kdenlive/k2.png</image>
    </screenshot>
    <screenshot type="source">
      <caption>Default interface</caption>
      <caption xml:lang="ca">Interfície predeterminada</caption>
<<<<<<< HEAD
=======
      <caption xml:lang="ca-valencia">Interfície predeterminada</caption>
>>>>>>> ed71ffa8
      <caption xml:lang="ka">ნაგულისხმევი ინტერფეისი</caption>
      <caption xml:lang="nl">Standaard interface</caption>
      <caption xml:lang="sl">Privzeti vmesnik</caption>
      <caption xml:lang="tr">Öntanımlı arayüz</caption>
      <caption xml:lang="uk">Типовий інтерфейс</caption>
      <caption xml:lang="x-test">xxDefault interfacexx</caption>
      <caption xml:lang="zh-TW">預設介面</caption>
      <image>https://cdn.kde.org/screenshots/kdenlive/k6.png</image>
    </screenshot>
    <screenshot type="source">
      <caption>Color correction</caption>
      <caption xml:lang="ca">Correcció del color</caption>
<<<<<<< HEAD
=======
      <caption xml:lang="ca-valencia">Correcció del color</caption>
>>>>>>> ed71ffa8
      <caption xml:lang="ka">ფერების კორექცია</caption>
      <caption xml:lang="nl">Kleurcorrectie</caption>
      <caption xml:lang="sl">Korekcija barv</caption>
      <caption xml:lang="tr">Renk düzeltmesi</caption>
      <caption xml:lang="uk">Виправлення кольорів</caption>
      <caption xml:lang="x-test">xxColor correctionxx</caption>
      <caption xml:lang="zh-TW">顏色校正</caption>
      <image>https://cdn.kde.org/screenshots/kdenlive/k1.png</image>
    </screenshot>
    <screenshot type="source">
      <caption>Configurable interface</caption>
      <caption xml:lang="ca">Interfície configurable</caption>
<<<<<<< HEAD
=======
      <caption xml:lang="ca-valencia">Interfície configurable</caption>
>>>>>>> ed71ffa8
      <caption xml:lang="ka">მორგებადი ინტერფეისი</caption>
      <caption xml:lang="nl">Te configureren interface</caption>
      <caption xml:lang="sl">Nastavljiv vmesnik</caption>
      <caption xml:lang="tr">Yapılandırılabilir arayüz</caption>
      <caption xml:lang="uk">Придатний до налаштовування інтерфейс</caption>
      <caption xml:lang="x-test">xxConfigurable interfacexx</caption>
      <caption xml:lang="zh-TW">可自訂的介面</caption>
      <image>https://cdn.kde.org/screenshots/kdenlive/k4.png</image>
    </screenshot>
    <screenshot type="source">
      <caption>Titling</caption>
      <caption xml:lang="ca">Titulació</caption>
<<<<<<< HEAD
=======
      <caption xml:lang="ca-valencia">Titulació</caption>
>>>>>>> ed71ffa8
      <caption xml:lang="ka">დასათაურება</caption>
      <caption xml:lang="nl">Titels toevoegen</caption>
      <caption xml:lang="sl">Naslavljanje</caption>
      <caption xml:lang="tr">Başlıklandırma</caption>
      <caption xml:lang="uk">Титрування</caption>
      <caption xml:lang="x-test">xxTitlingxx</caption>
      <image>https://cdn.kde.org/screenshots/kdenlive/k5.png</image>
    </screenshot>
    <screenshot type="source">
      <caption>Time remapping and same-track transitions</caption>
      <caption xml:lang="ca">Reassignació del temps i transicions de la mateixa pista</caption>
<<<<<<< HEAD
=======
      <caption xml:lang="ca-valencia">Reassignació del temps i transicions de la mateixa pista</caption>
>>>>>>> ed71ffa8
      <caption xml:lang="ka">დროის თავიდან ასახვა და გადასვლები იგივე ტრეკში</caption>
      <caption xml:lang="nl">Snelheid van video wijzigen (time remapping) en overgangen in dezelfde track</caption>
      <caption xml:lang="sl">Preslikava časa in prehodi na isti stezi</caption>
      <caption xml:lang="tr">Zaman eşlemlemesi ve aynı izde geçişler</caption>
      <caption xml:lang="uk">Переприв'язка за часом та переходи на одній доріжці</caption>
      <caption xml:lang="x-test">xxTime remapping and same-track transitionsxx</caption>
      <image>https://cdn.kde.org/screenshots/kdenlive/k3.png</image>
    </screenshot>
  </screenshots>
  <project_group>KDE</project_group>
  <launchable type="desktop-id">org.kde.kdenlive.desktop</launchable>
  <provides>
    <binary>kdenlive</binary>
    <binary>kdenlive_render</binary>
  </provides>
  <custom>
    <value key="KDE::mastodon">https://floss.social/@kdenlive</value>
  </custom>
  <content_rating type="oars-1.1"/>
</component><|MERGE_RESOLUTION|>--- conflicted
+++ resolved
@@ -48,10 +48,7 @@
   <name xml:lang="zh-TW">Kdenlive</name>
   <summary>Video editor</summary>
   <summary xml:lang="ca">Editor de vídeo</summary>
-<<<<<<< HEAD
-=======
   <summary xml:lang="ca-valencia">Editor de vídeo</summary>
->>>>>>> ed71ffa8
   <summary xml:lang="ka">ვიდეორედაქტორი</summary>
   <summary xml:lang="nl">Videobewerker</summary>
   <summary xml:lang="sl">Program za videomontažo</summary>
@@ -62,10 +59,7 @@
   <description>
     <p>Kdenlive is a video editing application with support for many audio and video formats. It offers advanced editing features, a variety of effects and transitions, color correction, audio post-production and subtitling tools. Additionally, it provides the flexibility to render into practically any format of your choice.</p>
     <p xml:lang="ca">El Kdenlive és una aplicació d'edició de vídeo amb suport per a molts formats d'àudio i vídeo. Ofereix funcions avançades d'edició, una gran varietat d'efectes i transicions, correcció de color, postproducció d'àudio i eines de subtitulació. A més, proporciona la flexibilitat per a convertir pràcticament a qualsevol format de la vostra elecció.</p>
-<<<<<<< HEAD
-=======
     <p xml:lang="ca-valencia">Kdenlive és una aplicació d'edició de vídeo amb suport per a molts formats d'àudio i vídeo. Oferix funcions avançades d'edició, una gran varietat d'efectes i transicions, correcció de color, postproducció d'àudio i eines de subtitulació. A més, proporciona la flexibilitat per a convertir pràcticament a qualsevol format de la vostra elecció.</p>
->>>>>>> ed71ffa8
     <p xml:lang="ka">Kdenlive ვიდეორედაქტორია ბევრი აუდიო და ვიდეოფორმატების მხარდაჭერით. ის გთავაზობთ დამატებითი ჩასწორების ფუნქციებს, მრავალ ეფექტსა და გადასვლას, ფერის შესწორებას, აუდიოს პოსტ-პროდაქშენს და სუბტიტრების მორგებას. დამატებით, ის გაძლევთ საშუალებას, დაარენდეროთ პრაქტიკულად ნებისმიერ ფორმატში, რომელსაც აირჩევთ.</p>
     <p xml:lang="nl">Kdenlive is een toepassing voor video bewerken met ondersteuning voor vele audio- en videoformaten. Het biedt geavanceerde bewerkingsfuncties, een verscheidenheid aan effecten en transities, kleurcorrectie, audio nabewerking en hulpmiddelen voor ondertiteling. Bovendien levert het de flexibiliteit om te renderen in praktisch elk formaat van uw keuze.</p>
     <p xml:lang="sl">Kdenlive je program za montažo videoposnetkov s podporo za številne zvokovne in video zapise. Ponuja napredne funkcije montaže, urejanja, različne učinke in prehode, korekcijo barv, poprodukcijo zvoka in orodja za podnaslavljanje. Poleg tega zagotavlja prilagodljivost za izrisovanje v praktično poljuben zapis po vašem izboru.</p>
@@ -114,10 +108,7 @@
     <ul>
       <li>Nested Sequences</li>
       <li xml:lang="ca">Seqüències imbricades</li>
-<<<<<<< HEAD
-=======
       <li xml:lang="ca-valencia">Seqüències imbricades</li>
->>>>>>> ed71ffa8
       <li xml:lang="ka">ერთმანეთში ჩალაგებული მიმდევრობები</li>
       <li xml:lang="nl">Geneste sequenties</li>
       <li xml:lang="sl">Ugnezdena zaporedja</li>
@@ -126,10 +117,7 @@
       <li xml:lang="x-test">xxNested Sequencesxx</li>
       <li>Configurable interface and shortcuts</li>
       <li xml:lang="ca">Interfície i dreceres configurables</li>
-<<<<<<< HEAD
-=======
       <li xml:lang="ca-valencia">Interfície i dreceres configurables</li>
->>>>>>> ed71ffa8
       <li xml:lang="ka">მორგებადი ინტერფეისი და მალსახმობები</li>
       <li xml:lang="nl">Te configureren interface en sneltoetsen</li>
       <li xml:lang="sl">Nastavljiv vmesnik in bližnjice</li>
@@ -139,10 +127,7 @@
       <li xml:lang="zh-TW">可調整的介面與快捷鍵</li>
       <li>Scopes: Histogram, Vectorscope, RGB Parade, Waveform and Audio Meter</li>
       <li xml:lang="ca">Vectoscopis: Histograma, Vectoscopi, Histograma RGB, Forma d'ona i Mesurador d'àudio</li>
-<<<<<<< HEAD
-=======
       <li xml:lang="ca-valencia">Vectoscopis: Histograma, Vectoscopi, Histograma RGB, Forma d'ona i Mesurador d'àudio</li>
->>>>>>> ed71ffa8
       <li xml:lang="ka">მზომები: ჰისტოგრამა, ვექტორსკოპი, RGB პარადი, Waveform და აუდიომეტრი</li>
       <li xml:lang="nl">Scopes: Histogram, Vectorscope, RGB Parade, golfvorm en Audio-meter</li>
       <li xml:lang="sl">Merilniki: histogram, vektroskop, parada RGB, signalna oblika in merilnik jakosti zvoka</li>
@@ -151,10 +136,7 @@
       <li xml:lang="x-test">xxScopes: Histogram, Vectorscope, RGB Parade, Waveform and Audio Meterxx</li>
       <li>Proxy editing</li>
       <li xml:lang="ca">Edició d'intermediaris</li>
-<<<<<<< HEAD
-=======
       <li xml:lang="ca-valencia">Editeu intermediaris</li>
->>>>>>> ed71ffa8
       <li xml:lang="ka">პროქსი ჩასწორება</li>
       <li xml:lang="nl">Proxy-bewerking</li>
       <li xml:lang="sl">Montaža posrednih posnetkov</li>
@@ -164,10 +146,7 @@
       <li xml:lang="zh-TW">代理編輯</li>
       <li>Free online assets and templates</li>
       <li xml:lang="ca">Recursos i plantilles lliures en línia</li>
-<<<<<<< HEAD
-=======
       <li xml:lang="ca-valencia">Recursos i plantilles lliures en línia</li>
->>>>>>> ed71ffa8
       <li xml:lang="ka">უფასო მასალები და ნიმუშები ინტერნეტში</li>
       <li xml:lang="nl">Vrij online bezit en sjablonen</li>
       <li xml:lang="sl">Brezplačna spletna sredstva in predloge</li>
@@ -177,10 +156,7 @@
       <li xml:lang="zh-TW">免費線上資源與範本</li>
       <li>Motion tracking</li>
       <li xml:lang="ca">Seguiment de moviment</li>
-<<<<<<< HEAD
-=======
       <li xml:lang="ca-valencia">Seguiment de moviment</li>
->>>>>>> ed71ffa8
       <li xml:lang="ka">მოძრაობის ტრეკინგი</li>
       <li xml:lang="nl">Volgen van beweging</li>
       <li xml:lang="sl">Sledenje gibanju</li>
@@ -190,10 +166,7 @@
       <li xml:lang="zh-TW">動態追蹤</li>
       <li>AI powered tools</li>
       <li xml:lang="ca">Eines que funcionen amb IA</li>
-<<<<<<< HEAD
-=======
       <li xml:lang="ca-valencia">Eines que funcionen amb IA</li>
->>>>>>> ed71ffa8
       <li xml:lang="ka">ფუნქციები AI-ით</li>
       <li xml:lang="nl">AI aangedreven hulpmiddelen</li>
       <li xml:lang="sl">Orodja, ki jih poganja umetna inteligenca</li>
@@ -221,10 +194,7 @@
     <screenshot type="default">
       <caption>Dark theme</caption>
       <caption xml:lang="ca">Tema fosc</caption>
-<<<<<<< HEAD
-=======
       <caption xml:lang="ca-valencia">Tema fosc</caption>
->>>>>>> ed71ffa8
       <caption xml:lang="ka">ბნელი თემა</caption>
       <caption xml:lang="nl">Donker thema</caption>
       <caption xml:lang="sl">Temna tema</caption>
@@ -237,10 +207,7 @@
     <screenshot type="source">
       <caption>Default interface</caption>
       <caption xml:lang="ca">Interfície predeterminada</caption>
-<<<<<<< HEAD
-=======
       <caption xml:lang="ca-valencia">Interfície predeterminada</caption>
->>>>>>> ed71ffa8
       <caption xml:lang="ka">ნაგულისხმევი ინტერფეისი</caption>
       <caption xml:lang="nl">Standaard interface</caption>
       <caption xml:lang="sl">Privzeti vmesnik</caption>
@@ -253,10 +220,7 @@
     <screenshot type="source">
       <caption>Color correction</caption>
       <caption xml:lang="ca">Correcció del color</caption>
-<<<<<<< HEAD
-=======
       <caption xml:lang="ca-valencia">Correcció del color</caption>
->>>>>>> ed71ffa8
       <caption xml:lang="ka">ფერების კორექცია</caption>
       <caption xml:lang="nl">Kleurcorrectie</caption>
       <caption xml:lang="sl">Korekcija barv</caption>
@@ -269,10 +233,7 @@
     <screenshot type="source">
       <caption>Configurable interface</caption>
       <caption xml:lang="ca">Interfície configurable</caption>
-<<<<<<< HEAD
-=======
       <caption xml:lang="ca-valencia">Interfície configurable</caption>
->>>>>>> ed71ffa8
       <caption xml:lang="ka">მორგებადი ინტერფეისი</caption>
       <caption xml:lang="nl">Te configureren interface</caption>
       <caption xml:lang="sl">Nastavljiv vmesnik</caption>
@@ -285,10 +246,7 @@
     <screenshot type="source">
       <caption>Titling</caption>
       <caption xml:lang="ca">Titulació</caption>
-<<<<<<< HEAD
-=======
       <caption xml:lang="ca-valencia">Titulació</caption>
->>>>>>> ed71ffa8
       <caption xml:lang="ka">დასათაურება</caption>
       <caption xml:lang="nl">Titels toevoegen</caption>
       <caption xml:lang="sl">Naslavljanje</caption>
@@ -300,10 +258,7 @@
     <screenshot type="source">
       <caption>Time remapping and same-track transitions</caption>
       <caption xml:lang="ca">Reassignació del temps i transicions de la mateixa pista</caption>
-<<<<<<< HEAD
-=======
       <caption xml:lang="ca-valencia">Reassignació del temps i transicions de la mateixa pista</caption>
->>>>>>> ed71ffa8
       <caption xml:lang="ka">დროის თავიდან ასახვა და გადასვლები იგივე ტრეკში</caption>
       <caption xml:lang="nl">Snelheid van video wijzigen (time remapping) en overgangen in dezelfde track</caption>
       <caption xml:lang="sl">Preslikava časa in prehodi na isti stezi</caption>
