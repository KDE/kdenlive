<?xml version="1.0" encoding="utf-8"?>
<component type="desktop-application">
  <id>org.kde.kdenlive.desktop</id>
  <metadata_license>CC0-1.0</metadata_license>
  <project_license>GPL-3.0-only</project_license>
  <developer_name translate="no">KDE</developer_name>
  <branding>
    <color type="primary" scheme_preference="light">#F6F5F5</color>
    <color type="primary" scheme_preference="dark">#424242</color>
  </branding>
  <name>Kdenlive</name>
  <name xml:lang="ar">كِيدِينلايف</name>
  <name xml:lang="az">Kdenlive</name>
  <name xml:lang="bs">Kdenlive</name>
  <name xml:lang="ca">Kdenlive</name>
  <name xml:lang="ca-valencia">Kdenlive</name>
  <name xml:lang="cs">Kdenlive</name>
  <name xml:lang="da">Kdenlive</name>
  <name xml:lang="de">Kdenlive</name>
  <name xml:lang="el">Kdenlive</name>
  <name xml:lang="en-GB">Kdenlive</name>
  <name xml:lang="eo">Kdenlive</name>
  <name xml:lang="es">Kdenlive</name>
  <name xml:lang="et">Kdenlive</name>
  <name xml:lang="eu">Kdenlive</name>
  <name xml:lang="fi">Kdenlive</name>
  <name xml:lang="fr">Kdenlive</name>
  <name xml:lang="gl">Kdenlive</name>
  <name xml:lang="he">Kdenlive</name>
  <name xml:lang="id">Kdenlive</name>
  <name xml:lang="it">Kdenlive</name>
  <name xml:lang="ja">Kdenlive</name>
  <name xml:lang="ka">Kdenlive</name>
  <name xml:lang="ko">Kdenlive</name>
  <name xml:lang="nl">Kdenlive</name>
  <name xml:lang="nn">Kdenlive</name>
  <name xml:lang="pl">Kdenlive</name>
  <name xml:lang="pt">Kdenlive</name>
  <name xml:lang="pt-BR">Kdenlive</name>
  <name xml:lang="ru">Kdenlive</name>
  <name xml:lang="sk">Kdenlive</name>
  <name xml:lang="sl">Kdenlive</name>
  <name xml:lang="sv">Kdenlive</name>
  <name xml:lang="tr">Kdenlive</name>
  <name xml:lang="uk">Kdenlive</name>
  <name xml:lang="x-test">xxKdenlivexx</name>
  <name xml:lang="zh-CN">Kdenlive</name>
  <name xml:lang="zh-TW">Kdenlive</name>
  <summary>Video editor</summary>
  <summary xml:lang="ca">Editor de vídeo</summary>
  <summary xml:lang="ca-valencia">Editor de vídeo</summary>
  <summary xml:lang="eo">Videoredaktilo</summary>
  <summary xml:lang="fr">Éditeur vidéo</summary>
  <summary xml:lang="he">עורך וידאו</summary>
  <summary xml:lang="it">Editor video</summary>
<<<<<<< HEAD
  <summary xml:lang="ka">ვიდეორედაქტორი</summary>
  <summary xml:lang="nl">Videobewerker</summary>
=======
>>>>>>> de390f2b
  <summary xml:lang="pl">Edytor wideo</summary>
  <summary xml:lang="sl">Program za videomontažo</summary>
  <summary xml:lang="tr">Video Düzenleyicisi</summary>
  <summary xml:lang="uk">Відеоредактор</summary>
  <summary xml:lang="x-test">xxVideo editorxx</summary>
  <summary xml:lang="zh-CN">视频编辑器</summary>
  <summary xml:lang="zh-TW">影片編輯軟體</summary>
  <description>
    <p>Kdenlive is a video editing application with support for many audio and video formats. It offers advanced editing features, a variety of effects and transitions, color correction, audio post-production and subtitling tools. Additionally, it provides the flexibility to render into practically any format of your choice.</p>
    <p xml:lang="ca">El Kdenlive és una aplicació d'edició de vídeo amb suport per a molts formats d'àudio i vídeo. Ofereix funcions avançades d'edició, una gran varietat d'efectes i transicions, correcció de color, postproducció d'àudio i eines de subtitulació. A més, proporciona la flexibilitat per a convertir pràcticament a qualsevol format de la vostra elecció.</p>
    <p xml:lang="ca-valencia">Kdenlive és una aplicació d'edició de vídeo amb suport per a molts formats d'àudio i vídeo. Oferix funcions avançades d'edició, una gran varietat d'efectes i transicions, correcció de color, postproducció d'àudio i eines de subtitulació. A més, proporciona la flexibilitat per a convertir pràcticament a qualsevol format de la vostra elecció.</p>
    <p xml:lang="eo">Kdenlive estas videoredakta aplikaĵo kun subteno por multaj audaĵaj kaj vidaĵaj formatoj. Ĝi ofertas altnivelajn redaktajn funkciojn, diversajn efektojn kaj transirojn, kolorkorektado, aŭda postproduktado kaj subtitolaj iloj. Aldone, ĝi provizas la flekseblecon por redoni en preskaŭ ajna formato de via elekto.</p>
    <p xml:lang="fr">Kdenlive est une application de montage vidéo prenant en charge de nombreux formats audio et vidéo. Il offre des fonctionnalités d’édition avancées, une variété d’effets et de transitions, une correction des couleurs, une post-production audio et des outils de sous-titrage. En outre, il offre la flexibilité de faire un rendu dans pratiquement n’importe quel format de votre choix.</p>
    <p xml:lang="he">Kdenlive הוא יישום לעריכת וידאו עם תמיכה במגוון סוגים של וידאו ושמע. הוא מציע יכולות עריכה מתקדמות, שלל אפקטים ומעברונים, תיקון צבע, הפקת פוסט של שמע וכלי כתוביות. בנוסף, הוא מספק את הגמישות לעבד לכמעט כל סוג אפשרי שיש לבחירתך.</p>
    <p xml:lang="it">Kdenlive è un'applicazione di editing video che supporta molti formati audio e video. Offre funzionalità avanzate di modifica, un assortimento di effetti e transizioni, correzione del colore, strumenti per la post-produzione audio e la sottotitolazione. In aggiunta, fornisce la flessibilità di produrre praticamente in qualsiasi formato tu desideri.</p>
<<<<<<< HEAD
    <p xml:lang="ka">Kdenlive ვიდეორედაქტორია ბევრი აუდიო და ვიდეოფორმატების მხარდაჭერით. ის გთავაზობთ დამატებითი ჩასწორების ფუნქციებს, მრავალ ეფექტსა და გადასვლას, ფერის შესწორებას, აუდიოს პოსტ-პროდაქშენს და სუბტიტრების მორგებას. დამატებით, ის გაძლევთ საშუალებას, დაარენდეროთ პრაქტიკულად ნებისმიერ ფორმატში, რომელსაც აირჩევთ.</p>
    <p xml:lang="nl">Kdenlive is een toepassing voor video bewerken met ondersteuning voor vele audio- en videoformaten. Het biedt geavanceerde bewerkingsfuncties, een verscheidenheid aan effecten en transities, kleurcorrectie, audio nabewerking en hulpmiddelen voor ondertiteling. Bovendien levert het de flexibiliteit om te renderen in praktisch elk formaat van uw keuze.</p>
=======
>>>>>>> de390f2b
    <p xml:lang="pl">Kdenlive jest aplikacją do edytowania wideo z obsługą wielu formatów dźwięku i obrazu. Daje rozbudowane możliwości, wiele efektów i przejść, poprawianie barw, po-produkcję dźwięki oraz narzędzia do napisów. Dodatkowo, zapewnia możliwość zapisania do właściwie dowolnego formatu jaki sobie wybierzesz.</p>
    <p xml:lang="sl">Kdenlive je program za montažo videoposnetkov s podporo za številne zvokovne in video zapise. Ponuja napredne funkcije montaže, urejanja, različne učinke in prehode, korekcijo barv, poprodukcijo zvoka in orodja za podnaslavljanje. Poleg tega zagotavlja prilagodljivost za izrisovanje v praktično poljuben zapis po vašem izboru.</p>
    <p xml:lang="tr">Kdenlive, birçok ses ve video biçimini destekleyen bir video düzenleme uygulamasıdır. Gelişmiş düzenleme özellikleri, çeşitli efektler ve geçişler, renk düzeltme, ses post prodüksiyon ve altyazı araçları sunar. Ek olarak, neredeyse seçtiğiniz herhangi bir biçime dönüştürme esnekliği de sağlar.</p>
    <p xml:lang="uk">Kdenlive — програма для редагування відео із підтримкою багатьох форматів даних відео та звуку. У ній реалізовано широкі можливості з редагування, спектр ефектів та переходів, виправлення кольорів, остаточну обробку звуку та засоби субтитрування. Крім того, програма здатна гнучко обробляти дані практично до будь-якого вибраного вами формату.</p>
    <p xml:lang="x-test">xxKdenlive is a video editing application with support for many audio and video formats. It offers advanced editing features, a variety of effects and transitions, color correction, audio post-production and subtitling tools. Additionally, it provides the flexibility to render into practically any format of your choice.xx</p>
    <p xml:lang="zh-CN">Kdenlive 是一款视频编辑应用程序，支持多种音视频格式。它提供了各种高级编辑功能、种类丰富的效果和转场、色彩校正、音频后处理和字幕工具。它还能灵活地将视频输出为您需要的任意格式。</p>
    <p xml:lang="zh-TW">Kdenlive 是支援許多音訊與影片格式的影片編輯軟體。它提供進階的剪輯功能、許多的效果、轉場特效、顏色校正、音效後製與字幕工具等等。它也支援輸出到基本上任何您所想要使用的格式。</p>
    <p>Features:</p>
    <p xml:lang="ar">الميزات:</p>
    <p xml:lang="az">İmkanlar:</p>
    <p xml:lang="bs">Svojstva:</p>
    <p xml:lang="ca">Característiques:</p>
    <p xml:lang="ca-valencia">Característiques:</p>
    <p xml:lang="cs">Vlastnosti:</p>
    <p xml:lang="da">Funktioner:</p>
    <p xml:lang="de">Funktionen:</p>
    <p xml:lang="el">Χαρακτηριστικά:</p>
    <p xml:lang="en-GB">Features:</p>
    <p xml:lang="eo">Trajtoj:</p>
    <p xml:lang="es">Características:</p>
    <p xml:lang="et">Omadused:</p>
    <p xml:lang="eu">Eginbideak:</p>
    <p xml:lang="fi">Ominaisuuksia:</p>
    <p xml:lang="fr">Fonctionnalités :</p>
    <p xml:lang="gl">Funcionalidades:</p>
    <p xml:lang="he">יכולות:</p>
    <p xml:lang="id">Fitur:</p>
    <p xml:lang="it">Funzionalità:</p>
    <p xml:lang="ja">特徴:</p>
    <p xml:lang="ka">თვისებები:</p>
    <p xml:lang="ko">기능:</p>
    <p xml:lang="nl">Mogelijkheden:</p>
    <p xml:lang="nn">Funksjonar:</p>
    <p xml:lang="pl">Możliwości:</p>
    <p xml:lang="pt">Funcionalidades:</p>
    <p xml:lang="pt-BR">Funcionalidades:</p>
    <p xml:lang="ru">Возможности:</p>
    <p xml:lang="sk">Funkcie:</p>
    <p xml:lang="sl">Zmožnosti:</p>
    <p xml:lang="sv">Funktioner:</p>
    <p xml:lang="tr">Özellikler:</p>
    <p xml:lang="uk">Можливості:</p>
    <p xml:lang="x-test">xxFeatures:xx</p>
    <p xml:lang="zh-CN">程序功能：</p>
    <p xml:lang="zh-TW">功能：</p>
    <ul>
      <li>Nested Sequences</li>
      <li xml:lang="ca">Seqüències imbricades</li>
      <li xml:lang="ca-valencia">Seqüències imbricades</li>
      <li xml:lang="eo">Ingitaj Sinsekvoj</li>
      <li xml:lang="fr">Séquences imbriquées</li>
      <li xml:lang="he">רצפים מקוננים</li>
      <li xml:lang="it">Sequenze annidate</li>
<<<<<<< HEAD
      <li xml:lang="ka">ერთმანეთში ჩალაგებული მიმდევრობები</li>
      <li xml:lang="nl">Geneste sequenties</li>
=======
>>>>>>> de390f2b
      <li xml:lang="pl">Osadzone odcinki</li>
      <li xml:lang="sl">Ugnezdena zaporedja</li>
      <li xml:lang="tr">İç içe geçmiş sekanslar</li>
      <li xml:lang="uk">Вкладені послідовності</li>
      <li xml:lang="x-test">xxNested Sequencesxx</li>
      <li xml:lang="zh-CN">嵌套序列</li>
      <li>Configurable interface and shortcuts</li>
      <li xml:lang="ca">Interfície i dreceres configurables</li>
      <li xml:lang="ca-valencia">Interfície i dreceres configurables</li>
      <li xml:lang="eo">Agordeblaj interfaco kaj ŝparvojoj</li>
      <li xml:lang="fr">Interface et raccourcis configurables</li>
      <li xml:lang="he">ממשק וקיצורי דרך גמישים</li>
      <li xml:lang="it">Scorciatoie e interfaccia configurabili</li>
<<<<<<< HEAD
      <li xml:lang="ka">მორგებადი ინტერფეისი და მალსახმობები</li>
      <li xml:lang="nl">Te configureren interface en sneltoetsen</li>
=======
>>>>>>> de390f2b
      <li xml:lang="pl">Interfejs i skróty dające się dostosować</li>
      <li xml:lang="sl">Nastavljiv vmesnik in bližnjice</li>
      <li xml:lang="tr">Yapılandırılabilir arayüz ve kısayollar</li>
      <li xml:lang="uk">Можливість налаштовування інтерфейсу та клавіатурних скорочень</li>
      <li xml:lang="x-test">xxConfigurable interface and shortcutsxx</li>
      <li xml:lang="zh-CN">可定制的界面和快捷键</li>
      <li xml:lang="zh-TW">可調整的介面與快捷鍵</li>
      <li>Scopes: Histogram, Vectorscope, RGB Parade, Waveform and Audio Meter</li>
      <li xml:lang="ca">Vectoscopis: Histograma, Vectoscopi, Histograma RGB, Forma d'ona i Mesurador d'àudio</li>
      <li xml:lang="ca-valencia">Vectoscopis: Histograma, Vectoscopi, Histograma RGB, Forma d'ona i Mesurador d'àudio</li>
      <li xml:lang="eo">Ampleksoj: Histogramo, Vectorscope, RGB Parade, Ondoformo kaj Aŭdmezurilo</li>
      <li xml:lang="fr">Oscilloscopes : histogramme, oscilloscope vectoriel, défilé RVB, mesure de signaux et audiomètre</li>
      <li xml:lang="he">טווחים: היסטוגרמה, וקטורסקופ, צורת גל ומד עוצמת שמע</li>
      <li xml:lang="it">Diagrammi: istogramma, Evidenza le punte massime, Esibizione RGB, Forma d'onda e Misuratore audio</li>
<<<<<<< HEAD
      <li xml:lang="ka">მზომები: ჰისტოგრამა, ვექტორსკოპი, RGB პარადი, Waveform და აუდიომეტრი</li>
      <li xml:lang="nl">Scopes: Histogram, Vectorscope, RGB Parade, golfvorm en Audio-meter</li>
=======
>>>>>>> de390f2b
      <li xml:lang="pl">Widoki: Histogram, Wektoroskop, Parada RGB, Kształt Fali oraz Miernik Dźwięku</li>
      <li xml:lang="sl">Merilniki: histogram, vektroskop, parada RGB, signalna oblika in merilnik jakosti zvoka</li>
      <li xml:lang="tr">Kapsamlar: Histogram, Vektörskop, RGB Geçidi, Dalga Biçimi ve Ses Ölçeri</li>
      <li xml:lang="uk">Області: гістограма, векторскоп, розкладка RGB, форма хвилі та рівень звуку</li>
      <li xml:lang="x-test">xxScopes: Histogram, Vectorscope, RGB Parade, Waveform and Audio Meterxx</li>
      <li xml:lang="zh-CN">示波器：直方图、矢量示波器、RGB Parade 直方图、波形图、音量计</li>
      <li>Proxy editing</li>
      <li xml:lang="ca">Edició d'intermediaris</li>
      <li xml:lang="ca-valencia">Editeu intermediaris</li>
      <li xml:lang="eo">Redaktado de Prokurilo</li>
      <li xml:lang="fr">Modification du serveur mandataire</li>
      <li xml:lang="he">עריכת תיווך</li>
      <li xml:lang="it">Modifica del proxy</li>
<<<<<<< HEAD
      <li xml:lang="ka">პროქსი ჩასწორება</li>
      <li xml:lang="nl">Proxy-bewerking</li>
=======
>>>>>>> de390f2b
      <li xml:lang="pl">Edytowanie pośredników</li>
      <li xml:lang="sl">Montaža posrednih posnetkov</li>
      <li xml:lang="tr">Vekilli düzenleme</li>
      <li xml:lang="uk">Редагування із проміжними кліпами</li>
      <li xml:lang="x-test">xxProxy editingxx</li>
      <li xml:lang="zh-CN">代理剪辑编辑</li>
      <li xml:lang="zh-TW">代理編輯</li>
      <li>Free online assets and templates</li>
      <li xml:lang="ca">Recursos i plantilles lliures en línia</li>
      <li xml:lang="ca-valencia">Recursos i plantilles lliures en línia</li>
      <li xml:lang="eo">Liberaj enretaj valoraĵoj kaj ŝablonoj</li>
      <li xml:lang="fr">Produits et modèles en ligne gratuits</li>
      <li xml:lang="he">משאבים ותבניות מקוונים בחינם</li>
      <li xml:lang="it">Risorse e modelli in linea gratuiti</li>
<<<<<<< HEAD
      <li xml:lang="ka">უფასო მასალები და ნიმუშები ინტერნეტში</li>
      <li xml:lang="nl">Vrij online bezit en sjablonen</li>
=======
>>>>>>> de390f2b
      <li xml:lang="pl">Darmowe zasoby i wzorce z sieci</li>
      <li xml:lang="sl">Brezplačna spletna sredstva in predloge</li>
      <li xml:lang="tr">Ücretsiz çevrimiçi kaynaklar ve şablonlar</li>
      <li xml:lang="uk">Безкоштовні ресурси та шаблони в інтернеті</li>
      <li xml:lang="x-test">xxFree online assets and templatesxx</li>
      <li xml:lang="zh-CN">自由免费的在线资源和模板</li>
      <li xml:lang="zh-TW">免費線上資源與範本</li>
      <li>Motion tracking</li>
      <li xml:lang="ca">Seguiment de moviment</li>
      <li xml:lang="ca-valencia">Seguiment de moviment</li>
      <li xml:lang="eo">Moviĝospurado</li>
      <li xml:lang="fr">Suivi de déplacement</li>
      <li xml:lang="he">מעקב אחר תנועה</li>
      <li xml:lang="it">Tracciatore di movimento</li>
<<<<<<< HEAD
      <li xml:lang="ka">მოძრაობის ტრეკინგი</li>
      <li xml:lang="nl">Volgen van beweging</li>
=======
>>>>>>> de390f2b
      <li xml:lang="pl">Śledzenie ruchu</li>
      <li xml:lang="sl">Sledenje gibanju</li>
      <li xml:lang="tr">Hareket izlemesi</li>
      <li xml:lang="uk">Стеження за рухом</li>
      <li xml:lang="x-test">xxMotion trackingxx</li>
      <li xml:lang="zh-CN">运动跟踪功能</li>
      <li xml:lang="zh-TW">動態追蹤</li>
      <li>AI powered tools</li>
      <li xml:lang="ca">Eines que funcionen amb IA</li>
      <li xml:lang="ca-valencia">Eines que funcionen amb IA</li>
      <li xml:lang="eo">AI-pelitaj iloj</li>
      <li xml:lang="fr">Outils alimentés par l'intelligence artificielle</li>
      <li xml:lang="he">כלים מחוזקי בינה מלאכותית</li>
      <li xml:lang="it">Strumenti alimentati dalla IA</li>
<<<<<<< HEAD
      <li xml:lang="ka">ფუნქციები AI-ით</li>
      <li xml:lang="nl">AI aangedreven hulpmiddelen</li>
=======
>>>>>>> de390f2b
      <li xml:lang="pl">Narzędzia wspomagane SI</li>
      <li xml:lang="sl">Orodja, ki jih poganja umetna inteligenca</li>
      <li xml:lang="tr">Yapay Zeka destekli araçlar</li>
      <li xml:lang="uk">Інструменти на основі ШІ</li>
      <li xml:lang="x-test">xxAI powered toolsxx</li>
      <li xml:lang="zh-CN">基于 AI 的工具</li>
      <li xml:lang="zh-TW">利用 AI 的工具</li>
    </ul>
  </description>
  <releases>
    <release version="24.02.1" date="2024-03-21">
      <description>
        <p>This is the first bugfix release for the 24.02 version. Some of the most noteworthy fixes:</p>
        <ul>
          <li>Fix distorted font in some parts of the UI</li>
          <li>Fix crash editing gradients in titler</li>
          <li>Fix adding a mix to a grouped clip could move existing cut</li>
          <li>Fix moving and deleting a single item in a group</li>
          <li>Fix crash in spacer tool with grouped subtitles</li>
          <li>Fix multiple issues on sequence clips (incorrectly saving changes, subtitles not duplicated)</li>
          <li>Fix multiple issues with subtitles (multiple subtitles tracks not correctly saved or displayed)</li>
        </ul>
      </description>
    </release>
    <release version="24.02.0" date="2024-02-28"/>
    <release version="23.08.5" date="2024-02-15"/>
    <release version="23.08.4" date="2023-12-07"/>
  </releases>
  <url type="homepage">https://kdenlive.org/</url>
  <url type="bugtracker">https://bugs.kde.org/enter_bug.cgi?product=kdenlive</url>
  <url type="help">https://docs.kdenlive.org</url>
  <url type="donation">https://www.kde.org/community/donations/?app=kdenlive&amp;source=appdata</url>
  <url type="contact">https://kdenlive.org/contact/</url>
  <url type="contribute">https://kdenlive.org/developers-welcome/</url>
  <url type="translate">https://l10n.kde.org/</url>
  <url type="vcs-browser">https://invent.kde.org/multimedia/kdenlive</url>
  <screenshots>
    <screenshot type="default">
      <caption>Dark theme</caption>
      <caption xml:lang="ca">Tema fosc</caption>
      <caption xml:lang="ca-valencia">Tema fosc</caption>
      <caption xml:lang="eo">Malhela etoso</caption>
      <caption xml:lang="fr">Thème sombre</caption>
      <caption xml:lang="he">ערכת צבעים כהה</caption>
      <caption xml:lang="it">Tema scuro</caption>
<<<<<<< HEAD
      <caption xml:lang="ka">ბნელი თემა</caption>
      <caption xml:lang="nl">Donker thema</caption>
=======
>>>>>>> de390f2b
      <caption xml:lang="pl">Ciemny wygląd</caption>
      <caption xml:lang="sl">Temna tema</caption>
      <caption xml:lang="tr">Koyu tema</caption>
      <caption xml:lang="uk">Темна тема</caption>
      <caption xml:lang="x-test">xxDark themexx</caption>
      <caption xml:lang="zh-CN">深色主题</caption>
      <caption xml:lang="zh-TW">暗色主題</caption>
      <image type="source">https://cdn.kde.org/screenshots/kdenlive/k2.png</image>
    </screenshot>
    <screenshot type="source">
      <caption>Default interface</caption>
      <caption xml:lang="ca">Interfície predeterminada</caption>
      <caption xml:lang="ca-valencia">Interfície predeterminada</caption>
      <caption xml:lang="eo">Defaŭlta interfaco</caption>
      <caption xml:lang="fr">Interface par défaut</caption>
      <caption xml:lang="he">ממשק ברירת מחדל</caption>
      <caption xml:lang="it">Interfaccia predefinita</caption>
<<<<<<< HEAD
      <caption xml:lang="ka">ნაგულისხმევი ინტერფეისი</caption>
      <caption xml:lang="nl">Standaard interface</caption>
=======
>>>>>>> de390f2b
      <caption xml:lang="pl">Domyślny interfejs</caption>
      <caption xml:lang="sl">Privzeti vmesnik</caption>
      <caption xml:lang="tr">Öntanımlı arayüz</caption>
      <caption xml:lang="uk">Типовий інтерфейс</caption>
      <caption xml:lang="x-test">xxDefault interfacexx</caption>
      <caption xml:lang="zh-CN">默认界面</caption>
      <caption xml:lang="zh-TW">預設介面</caption>
      <image>https://cdn.kde.org/screenshots/kdenlive/k6.png</image>
    </screenshot>
    <screenshot type="source">
      <caption>Color correction</caption>
      <caption xml:lang="ca">Correcció del color</caption>
      <caption xml:lang="ca-valencia">Correcció del color</caption>
      <caption xml:lang="eo">Kolorkorektado</caption>
      <caption xml:lang="fr">Correction de couleurs</caption>
      <caption xml:lang="he">תיקון צבע</caption>
      <caption xml:lang="it">Correzione del colore</caption>
<<<<<<< HEAD
      <caption xml:lang="ka">ფერების კორექცია</caption>
      <caption xml:lang="nl">Kleurcorrectie</caption>
=======
>>>>>>> de390f2b
      <caption xml:lang="pl">Poprawki barw</caption>
      <caption xml:lang="sl">Korekcija barv</caption>
      <caption xml:lang="tr">Renk düzeltmesi</caption>
      <caption xml:lang="uk">Виправлення кольорів</caption>
      <caption xml:lang="x-test">xxColor correctionxx</caption>
      <caption xml:lang="zh-CN">色彩校正</caption>
      <caption xml:lang="zh-TW">顏色校正</caption>
      <image>https://cdn.kde.org/screenshots/kdenlive/k1.png</image>
    </screenshot>
    <screenshot type="source">
      <caption>Configurable interface</caption>
      <caption xml:lang="ca">Interfície configurable</caption>
      <caption xml:lang="ca-valencia">Interfície configurable</caption>
      <caption xml:lang="eo">Agordebla interfaco</caption>
      <caption xml:lang="fr">Interface configurable</caption>
      <caption xml:lang="he">ממשק גמיש</caption>
      <caption xml:lang="it">Interfaccia configurabile</caption>
<<<<<<< HEAD
      <caption xml:lang="ka">მორგებადი ინტერფეისი</caption>
      <caption xml:lang="nl">Te configureren interface</caption>
=======
>>>>>>> de390f2b
      <caption xml:lang="pl">Interfejs dający się dostosować</caption>
      <caption xml:lang="sl">Nastavljiv vmesnik</caption>
      <caption xml:lang="tr">Yapılandırılabilir arayüz</caption>
      <caption xml:lang="uk">Придатний до налаштовування інтерфейс</caption>
      <caption xml:lang="x-test">xxConfigurable interfacexx</caption>
      <caption xml:lang="zh-CN">可定制的界面</caption>
      <caption xml:lang="zh-TW">可自訂的介面</caption>
      <image>https://cdn.kde.org/screenshots/kdenlive/k4.png</image>
    </screenshot>
    <screenshot type="source">
      <caption>Titling</caption>
      <caption xml:lang="ca">Titulació</caption>
      <caption xml:lang="ca-valencia">Titulació</caption>
      <caption xml:lang="eo">Titolado</caption>
      <caption xml:lang="fr">Titrage</caption>
      <caption xml:lang="he">מתן כותרות</caption>
      <caption xml:lang="it">Titolazione</caption>
<<<<<<< HEAD
      <caption xml:lang="ka">დასათაურება</caption>
      <caption xml:lang="nl">Titels toevoegen</caption>
=======
>>>>>>> de390f2b
      <caption xml:lang="pl">Nadawanie tytułów</caption>
      <caption xml:lang="sl">Naslavljanje</caption>
      <caption xml:lang="tr">Başlıklandırma</caption>
      <caption xml:lang="uk">Титрування</caption>
      <caption xml:lang="x-test">xxTitlingxx</caption>
      <caption xml:lang="zh-CN">字幕功能</caption>
      <image>https://cdn.kde.org/screenshots/kdenlive/k5.png</image>
    </screenshot>
    <screenshot type="source">
      <caption>Time remapping and same-track transitions</caption>
      <caption xml:lang="ca">Reassignació del temps i transicions de la mateixa pista</caption>
      <caption xml:lang="ca-valencia">Reassignació del temps i transicions de la mateixa pista</caption>
      <caption xml:lang="eo">Tempa remapado kaj samtrakaj transiroj</caption>
      <caption xml:lang="fr">Nouvelle cartographie du temps et transitions sur la même piste</caption>
      <caption xml:lang="he">מיפוי זמן מחדש ומעברונים באותה הרצועה</caption>
      <caption xml:lang="it">Modifica del tempo e transizioni nella stessa traccia</caption>
<<<<<<< HEAD
      <caption xml:lang="ka">დროის თავიდან ასახვა და გადასვლები იგივე ტრეკში</caption>
      <caption xml:lang="nl">Snelheid van video wijzigen (time remapping) en overgangen in dezelfde track</caption>
=======
>>>>>>> de390f2b
      <caption xml:lang="pl">Przemapowywanie czasu oraz przejścia w obrębie jednej ścieżki</caption>
      <caption xml:lang="sl">Preslikava časa in prehodi na isti stezi</caption>
      <caption xml:lang="tr">Zaman eşlemlemesi ve aynı izde geçişler</caption>
      <caption xml:lang="uk">Переприв'язка за часом та переходи на одній доріжці</caption>
      <caption xml:lang="x-test">xxTime remapping and same-track transitionsxx</caption>
      <caption xml:lang="zh-CN">时间重新映射和同轨转场功能</caption>
      <image>https://cdn.kde.org/screenshots/kdenlive/k3.png</image>
    </screenshot>
  </screenshots>
  <project_group>KDE</project_group>
  <launchable type="desktop-id">org.kde.kdenlive.desktop</launchable>
  <provides>
    <binary>kdenlive</binary>
    <binary>kdenlive_render</binary>
  </provides>
  <custom>
    <value key="KDE::mastodon">https://floss.social/@kdenlive</value>
  </custom>
  <content_rating type="oars-1.1"/>
</component><|MERGE_RESOLUTION|>--- conflicted
+++ resolved
@@ -53,11 +53,8 @@
   <summary xml:lang="fr">Éditeur vidéo</summary>
   <summary xml:lang="he">עורך וידאו</summary>
   <summary xml:lang="it">Editor video</summary>
-<<<<<<< HEAD
   <summary xml:lang="ka">ვიდეორედაქტორი</summary>
   <summary xml:lang="nl">Videobewerker</summary>
-=======
->>>>>>> de390f2b
   <summary xml:lang="pl">Edytor wideo</summary>
   <summary xml:lang="sl">Program za videomontažo</summary>
   <summary xml:lang="tr">Video Düzenleyicisi</summary>
@@ -73,11 +70,8 @@
     <p xml:lang="fr">Kdenlive est une application de montage vidéo prenant en charge de nombreux formats audio et vidéo. Il offre des fonctionnalités d’édition avancées, une variété d’effets et de transitions, une correction des couleurs, une post-production audio et des outils de sous-titrage. En outre, il offre la flexibilité de faire un rendu dans pratiquement n’importe quel format de votre choix.</p>
     <p xml:lang="he">Kdenlive הוא יישום לעריכת וידאו עם תמיכה במגוון סוגים של וידאו ושמע. הוא מציע יכולות עריכה מתקדמות, שלל אפקטים ומעברונים, תיקון צבע, הפקת פוסט של שמע וכלי כתוביות. בנוסף, הוא מספק את הגמישות לעבד לכמעט כל סוג אפשרי שיש לבחירתך.</p>
     <p xml:lang="it">Kdenlive è un'applicazione di editing video che supporta molti formati audio e video. Offre funzionalità avanzate di modifica, un assortimento di effetti e transizioni, correzione del colore, strumenti per la post-produzione audio e la sottotitolazione. In aggiunta, fornisce la flessibilità di produrre praticamente in qualsiasi formato tu desideri.</p>
-<<<<<<< HEAD
     <p xml:lang="ka">Kdenlive ვიდეორედაქტორია ბევრი აუდიო და ვიდეოფორმატების მხარდაჭერით. ის გთავაზობთ დამატებითი ჩასწორების ფუნქციებს, მრავალ ეფექტსა და გადასვლას, ფერის შესწორებას, აუდიოს პოსტ-პროდაქშენს და სუბტიტრების მორგებას. დამატებით, ის გაძლევთ საშუალებას, დაარენდეროთ პრაქტიკულად ნებისმიერ ფორმატში, რომელსაც აირჩევთ.</p>
     <p xml:lang="nl">Kdenlive is een toepassing voor video bewerken met ondersteuning voor vele audio- en videoformaten. Het biedt geavanceerde bewerkingsfuncties, een verscheidenheid aan effecten en transities, kleurcorrectie, audio nabewerking en hulpmiddelen voor ondertiteling. Bovendien levert het de flexibiliteit om te renderen in praktisch elk formaat van uw keuze.</p>
-=======
->>>>>>> de390f2b
     <p xml:lang="pl">Kdenlive jest aplikacją do edytowania wideo z obsługą wielu formatów dźwięku i obrazu. Daje rozbudowane możliwości, wiele efektów i przejść, poprawianie barw, po-produkcję dźwięki oraz narzędzia do napisów. Dodatkowo, zapewnia możliwość zapisania do właściwie dowolnego formatu jaki sobie wybierzesz.</p>
     <p xml:lang="sl">Kdenlive je program za montažo videoposnetkov s podporo za številne zvokovne in video zapise. Ponuja napredne funkcije montaže, urejanja, različne učinke in prehode, korekcijo barv, poprodukcijo zvoka in orodja za podnaslavljanje. Poleg tega zagotavlja prilagodljivost za izrisovanje v praktično poljuben zapis po vašem izboru.</p>
     <p xml:lang="tr">Kdenlive, birçok ses ve video biçimini destekleyen bir video düzenleme uygulamasıdır. Gelişmiş düzenleme özellikleri, çeşitli efektler ve geçişler, renk düzeltme, ses post prodüksiyon ve altyazı araçları sunar. Ek olarak, neredeyse seçtiğiniz herhangi bir biçime dönüştürme esnekliği de sağlar.</p>
@@ -131,11 +125,8 @@
       <li xml:lang="fr">Séquences imbriquées</li>
       <li xml:lang="he">רצפים מקוננים</li>
       <li xml:lang="it">Sequenze annidate</li>
-<<<<<<< HEAD
       <li xml:lang="ka">ერთმანეთში ჩალაგებული მიმდევრობები</li>
       <li xml:lang="nl">Geneste sequenties</li>
-=======
->>>>>>> de390f2b
       <li xml:lang="pl">Osadzone odcinki</li>
       <li xml:lang="sl">Ugnezdena zaporedja</li>
       <li xml:lang="tr">İç içe geçmiş sekanslar</li>
@@ -149,11 +140,8 @@
       <li xml:lang="fr">Interface et raccourcis configurables</li>
       <li xml:lang="he">ממשק וקיצורי דרך גמישים</li>
       <li xml:lang="it">Scorciatoie e interfaccia configurabili</li>
-<<<<<<< HEAD
       <li xml:lang="ka">მორგებადი ინტერფეისი და მალსახმობები</li>
       <li xml:lang="nl">Te configureren interface en sneltoetsen</li>
-=======
->>>>>>> de390f2b
       <li xml:lang="pl">Interfejs i skróty dające się dostosować</li>
       <li xml:lang="sl">Nastavljiv vmesnik in bližnjice</li>
       <li xml:lang="tr">Yapılandırılabilir arayüz ve kısayollar</li>
@@ -168,11 +156,8 @@
       <li xml:lang="fr">Oscilloscopes : histogramme, oscilloscope vectoriel, défilé RVB, mesure de signaux et audiomètre</li>
       <li xml:lang="he">טווחים: היסטוגרמה, וקטורסקופ, צורת גל ומד עוצמת שמע</li>
       <li xml:lang="it">Diagrammi: istogramma, Evidenza le punte massime, Esibizione RGB, Forma d'onda e Misuratore audio</li>
-<<<<<<< HEAD
       <li xml:lang="ka">მზომები: ჰისტოგრამა, ვექტორსკოპი, RGB პარადი, Waveform და აუდიომეტრი</li>
       <li xml:lang="nl">Scopes: Histogram, Vectorscope, RGB Parade, golfvorm en Audio-meter</li>
-=======
->>>>>>> de390f2b
       <li xml:lang="pl">Widoki: Histogram, Wektoroskop, Parada RGB, Kształt Fali oraz Miernik Dźwięku</li>
       <li xml:lang="sl">Merilniki: histogram, vektroskop, parada RGB, signalna oblika in merilnik jakosti zvoka</li>
       <li xml:lang="tr">Kapsamlar: Histogram, Vektörskop, RGB Geçidi, Dalga Biçimi ve Ses Ölçeri</li>
@@ -186,11 +171,8 @@
       <li xml:lang="fr">Modification du serveur mandataire</li>
       <li xml:lang="he">עריכת תיווך</li>
       <li xml:lang="it">Modifica del proxy</li>
-<<<<<<< HEAD
       <li xml:lang="ka">პროქსი ჩასწორება</li>
       <li xml:lang="nl">Proxy-bewerking</li>
-=======
->>>>>>> de390f2b
       <li xml:lang="pl">Edytowanie pośredników</li>
       <li xml:lang="sl">Montaža posrednih posnetkov</li>
       <li xml:lang="tr">Vekilli düzenleme</li>
@@ -205,11 +187,8 @@
       <li xml:lang="fr">Produits et modèles en ligne gratuits</li>
       <li xml:lang="he">משאבים ותבניות מקוונים בחינם</li>
       <li xml:lang="it">Risorse e modelli in linea gratuiti</li>
-<<<<<<< HEAD
       <li xml:lang="ka">უფასო მასალები და ნიმუშები ინტერნეტში</li>
       <li xml:lang="nl">Vrij online bezit en sjablonen</li>
-=======
->>>>>>> de390f2b
       <li xml:lang="pl">Darmowe zasoby i wzorce z sieci</li>
       <li xml:lang="sl">Brezplačna spletna sredstva in predloge</li>
       <li xml:lang="tr">Ücretsiz çevrimiçi kaynaklar ve şablonlar</li>
@@ -224,11 +203,8 @@
       <li xml:lang="fr">Suivi de déplacement</li>
       <li xml:lang="he">מעקב אחר תנועה</li>
       <li xml:lang="it">Tracciatore di movimento</li>
-<<<<<<< HEAD
       <li xml:lang="ka">მოძრაობის ტრეკინგი</li>
       <li xml:lang="nl">Volgen van beweging</li>
-=======
->>>>>>> de390f2b
       <li xml:lang="pl">Śledzenie ruchu</li>
       <li xml:lang="sl">Sledenje gibanju</li>
       <li xml:lang="tr">Hareket izlemesi</li>
@@ -243,11 +219,8 @@
       <li xml:lang="fr">Outils alimentés par l'intelligence artificielle</li>
       <li xml:lang="he">כלים מחוזקי בינה מלאכותית</li>
       <li xml:lang="it">Strumenti alimentati dalla IA</li>
-<<<<<<< HEAD
       <li xml:lang="ka">ფუნქციები AI-ით</li>
       <li xml:lang="nl">AI aangedreven hulpmiddelen</li>
-=======
->>>>>>> de390f2b
       <li xml:lang="pl">Narzędzia wspomagane SI</li>
       <li xml:lang="sl">Orodja, ki jih poganja umetna inteligenca</li>
       <li xml:lang="tr">Yapay Zeka destekli araçlar</li>
@@ -293,11 +266,8 @@
       <caption xml:lang="fr">Thème sombre</caption>
       <caption xml:lang="he">ערכת צבעים כהה</caption>
       <caption xml:lang="it">Tema scuro</caption>
-<<<<<<< HEAD
       <caption xml:lang="ka">ბნელი თემა</caption>
       <caption xml:lang="nl">Donker thema</caption>
-=======
->>>>>>> de390f2b
       <caption xml:lang="pl">Ciemny wygląd</caption>
       <caption xml:lang="sl">Temna tema</caption>
       <caption xml:lang="tr">Koyu tema</caption>
@@ -315,11 +285,8 @@
       <caption xml:lang="fr">Interface par défaut</caption>
       <caption xml:lang="he">ממשק ברירת מחדל</caption>
       <caption xml:lang="it">Interfaccia predefinita</caption>
-<<<<<<< HEAD
       <caption xml:lang="ka">ნაგულისხმევი ინტერფეისი</caption>
       <caption xml:lang="nl">Standaard interface</caption>
-=======
->>>>>>> de390f2b
       <caption xml:lang="pl">Domyślny interfejs</caption>
       <caption xml:lang="sl">Privzeti vmesnik</caption>
       <caption xml:lang="tr">Öntanımlı arayüz</caption>
@@ -337,11 +304,8 @@
       <caption xml:lang="fr">Correction de couleurs</caption>
       <caption xml:lang="he">תיקון צבע</caption>
       <caption xml:lang="it">Correzione del colore</caption>
-<<<<<<< HEAD
       <caption xml:lang="ka">ფერების კორექცია</caption>
       <caption xml:lang="nl">Kleurcorrectie</caption>
-=======
->>>>>>> de390f2b
       <caption xml:lang="pl">Poprawki barw</caption>
       <caption xml:lang="sl">Korekcija barv</caption>
       <caption xml:lang="tr">Renk düzeltmesi</caption>
@@ -359,11 +323,8 @@
       <caption xml:lang="fr">Interface configurable</caption>
       <caption xml:lang="he">ממשק גמיש</caption>
       <caption xml:lang="it">Interfaccia configurabile</caption>
-<<<<<<< HEAD
       <caption xml:lang="ka">მორგებადი ინტერფეისი</caption>
       <caption xml:lang="nl">Te configureren interface</caption>
-=======
->>>>>>> de390f2b
       <caption xml:lang="pl">Interfejs dający się dostosować</caption>
       <caption xml:lang="sl">Nastavljiv vmesnik</caption>
       <caption xml:lang="tr">Yapılandırılabilir arayüz</caption>
@@ -381,11 +342,8 @@
       <caption xml:lang="fr">Titrage</caption>
       <caption xml:lang="he">מתן כותרות</caption>
       <caption xml:lang="it">Titolazione</caption>
-<<<<<<< HEAD
       <caption xml:lang="ka">დასათაურება</caption>
       <caption xml:lang="nl">Titels toevoegen</caption>
-=======
->>>>>>> de390f2b
       <caption xml:lang="pl">Nadawanie tytułów</caption>
       <caption xml:lang="sl">Naslavljanje</caption>
       <caption xml:lang="tr">Başlıklandırma</caption>
@@ -402,11 +360,8 @@
       <caption xml:lang="fr">Nouvelle cartographie du temps et transitions sur la même piste</caption>
       <caption xml:lang="he">מיפוי זמן מחדש ומעברונים באותה הרצועה</caption>
       <caption xml:lang="it">Modifica del tempo e transizioni nella stessa traccia</caption>
-<<<<<<< HEAD
       <caption xml:lang="ka">დროის თავიდან ასახვა და გადასვლები იგივე ტრეკში</caption>
       <caption xml:lang="nl">Snelheid van video wijzigen (time remapping) en overgangen in dezelfde track</caption>
-=======
->>>>>>> de390f2b
       <caption xml:lang="pl">Przemapowywanie czasu oraz przejścia w obrębie jednej ścieżki</caption>
       <caption xml:lang="sl">Preslikava časa in prehodi na isti stezi</caption>
       <caption xml:lang="tr">Zaman eşlemlemesi ve aynı izde geçişler</caption>
