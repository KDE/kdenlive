[decklink]
x264=crf=25 ab=192k vcodec=libx264 acodec=libvorbis ab=192k preset=veryfast threads=%threads;mov
DNxHD=vcodec=dnxhd vb=145000k acodec=pcm_s16le threads=%threads;mov
MPEG=qscale=4 ab=192k vcodec=mpeg2video acodec=mp2 threads=%threads;mpg

[proxy]
x264=-vf scale=640:-2 -vcodec libx264 -g 1 -bf 0 -vb 0 -crf 20 -preset veryfast -acodec aac -ab 128k;mov
x264-vaapi=-init_hw_device vaapi=vaapi0:,connection_type=x11 -filter_hw_device vaapi0 -vf format=nv12,hwupload -codec:v h264_vaapi -g 1 -bf 0 -qp 26 -acodec ac3 -ab 128k;mov
x264-nvenc=-hwaccel cuvid -c:v %nvcodec -i -vf scale_npp=640:-2 -vcodec h264_nvenc -g 1 -bf 0 -vb 0 -preset fast -acodec copy;mov
MPEG2=-vf scale=640:-2 -g 1 -bf 0 -vb 0 -qscale 6 -ab 128k -vcodec mpeg2video -acodec ac3;mpg
MJPEG=-vf yadif,scale=640:-2 -qscale 3 -vcodec mjpeg -acodec pcm_s16le;mkv
MJPEG-vaapi=-init_hw_device vaapi=vaapi0:,connection_type=x11 -filter_hw_device vaapi0 -vf format=nv12,hwupload -codec:v mjpeg_vaapi -codec:a copy;mkv
ProRes=-vcodec prores_ks -vb 0 -g 1 -bf 0 -vprofile 1 -vendor ap10 -qscale 1;mov
<<<<<<< HEAD
=======
NVENC H264=-vcodec h264_nvenc -vb 30000k -rc cbr -acodec aac -ab 192k;mp4
NVENC H265=-vcodec hevc_nvenc -vb 30000k -acodec aac -ab 192k;mp4
VAAPI Intel=vaapi_device=/dev/dri/renderD128 vf=’format=nv12,hwupload’ vcodec=h264_vaapi vb=30000k acodec=aac ab=192k;mp4
VAAPI AMD=hwaccel=vaapi hwaccel_device=renderD129 hwaccel_output_format=vaapi vcodec=h264_vaapi vb=30000k acodec=aac ab=192k;mp4
>>>>>>> e68bbd1d

[screengrab]
X264 mute=-crf 25 -vcodec libx264 -preset veryfast -threads 0;mov
X264 with audio (alsa)=-f alsa -i default -crf 25 -ab 192k -vcodec libx264 -acodec libvorbis -preset veryfast -threads 0;mov
X264 with audio (pulse)=-f pulse -i default -crf 25 -ab 192k -vcodec libx264 -preset veryfast -threads 0;mov

[video4linux]
x264=crf=25 ab=192k vcodec=libx264 acodec=libvorbis ab=192k preset=veryfast threads=%threads;mov
MPEG=qscale=4 ab=192k vcodec=mpeg2video acodec=mp2 threads=%threads;mpg

[timelinepreview]
DNxHD 1080p 23.976fps=r=23.976 s=1920x1080 vb=36M threads=0 vcodec=dnxhd progressive=1;mov
DNxHD 1080p 24fps=r=24 s=1920x1080 vb=36M threads=0 vcodec=dnxhd progressive=1;mov
DNxHD 1080p 25fps=r=25 s=1920x1080 vb=36M threads=0 vcodec=dnxhd progressive=1;mov
DNxHD 1080p 29.97fps=r=29.97 s=1920x1080 vb=45M threads=0 vcodec=dnxhd progressive=1;mov
DNxHD 1080p 30fps=r=30 s=1920x1080 vb=45M threads=0 vcodec=dnxhd progressive=1;mov
DNxHD 1080p 50fps=r=50 s=1920x1080 vb=75M threads=0 vcodec=dnxhd progressive=1;mov
DNxHD 1080p 59.94fps=r=59.94 s=1920x1080 vb=90M threads=0 vcodec=dnxhd progressive=1;mov
DNxHD 1080p 60fps=r=60 s=1920x1080 vb=90M threads=0 vcodec=dnxhd progressive=1;mov
ProRes=vcodec=prores_ks vb=0 g=1 bf=0 vprofile=0 vendor=ap10 qscale=4 s=800x450;mov
MJPEG=f=avi vcodec=mjpeg progressive=1 qscale=1;avi
x264-nvenc=vcodec=h264_nvenc g=1 bf=0 profile=0 preset=fast qmin=10 qmax=30;mkv
x264-vaapi=vcodec=h264_vaapi g=1 bf=0 profile=578;mkv
NVENC H264=-vcodec h264_nvenc -vb 30000k -rc cbr -acodec aac -ab 192k;mp4
NVENC H265=-vcodec hevc_nvenc -vb 30000k -acodec aac -ab 192k;mp4
VAAPI Intel=vaapi_device=/dev/dri/renderD128 vf=’format=nv12,hwupload’ vcodec=h264_vaapi vb=30000k acodec=aac ab=192k;mp4
VAAPI AMD=hwaccel=vaapi hwaccel_device=renderD129 hwaccel_output_format=vaapi vcodec=h264_vaapi vb=30000k acodec=aac ab=192k;mp4<|MERGE_RESOLUTION|>--- conflicted
+++ resolved
@@ -11,13 +11,8 @@
 MJPEG=-vf yadif,scale=640:-2 -qscale 3 -vcodec mjpeg -acodec pcm_s16le;mkv
 MJPEG-vaapi=-init_hw_device vaapi=vaapi0:,connection_type=x11 -filter_hw_device vaapi0 -vf format=nv12,hwupload -codec:v mjpeg_vaapi -codec:a copy;mkv
 ProRes=-vcodec prores_ks -vb 0 -g 1 -bf 0 -vprofile 1 -vendor ap10 -qscale 1;mov
-<<<<<<< HEAD
-=======
 NVENC H264=-vcodec h264_nvenc -vb 30000k -rc cbr -acodec aac -ab 192k;mp4
 NVENC H265=-vcodec hevc_nvenc -vb 30000k -acodec aac -ab 192k;mp4
-VAAPI Intel=vaapi_device=/dev/dri/renderD128 vf=’format=nv12,hwupload’ vcodec=h264_vaapi vb=30000k acodec=aac ab=192k;mp4
-VAAPI AMD=hwaccel=vaapi hwaccel_device=renderD129 hwaccel_output_format=vaapi vcodec=h264_vaapi vb=30000k acodec=aac ab=192k;mp4
->>>>>>> e68bbd1d
 
 [screengrab]
 X264 mute=-crf 25 -vcodec libx264 -preset veryfast -threads 0;mov
