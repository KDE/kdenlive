--- conflicted
+++ resolved
@@ -2,11 +2,7 @@
   ext_mlt
   DOWNLOAD_DIR ${EXT_DOWNLOAD_DIR}
   GIT_REPOSITORY https://github.com/mltframework/mlt.git
-<<<<<<< HEAD
-  GIT_TAG v6.26.1
-=======
   GIT_TAG v6
->>>>>>> e485c3ce
 
   CONFIGURE_COMMAND <SOURCE_DIR>/configure --prefix=${EXT_INSTALL_DIR} ${AT_HOST} ${AT_SHARED_ONLY} --enable-gpl --enable-gpl3 --enable-opencv --enable-opengl
   BUILD_IN_SOURCE 1
