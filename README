--- conflicted
+++ resolved
@@ -1,8 +1,5 @@
-<<<<<<< HEAD
-Kdenlive 0.9.2
-=======
 Kdenlive 0.9.4
->>>>>>> 7bd1fe25
+
 by Jean-Baptiste Mardelle <jb@kdenlive.org> and the Kdenlive team
 
 Kdenlive is a video editing application based on KDE Platform 4.
