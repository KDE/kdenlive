--- conflicted
+++ resolved
@@ -78,13 +78,8 @@
         // The QUrl path() strips the consumer: protocol, so re-add it if necessary
         if (srcString.startsWith("consumer:")) {
             src.prepend(QLatin1String("consumer:"));
-<<<<<<< HEAD
         }
-        QUrl desturl = QUrl::fromEncoded(args.takeFirst().toUtf8());
-        QString dest = desturl.path();
-=======
         QString dest = QFileInfo(QUrl::fromEncoded(args.takeFirst().toUtf8()).toLocalFile()).absoluteFilePath();
->>>>>>> f7c16c06
         bool dualpass = false;
         bool doerase;
         QString vpre;
