--- conflicted
+++ resolved
@@ -176,15 +176,8 @@
             QString reply = ((QDBusObjectPath) objectPath).path();
 
             // Use of the KDE JobViewServer is an ugly hack, it is not reliable
-<<<<<<< HEAD
             QString dbusView = QStringLiteral("org.kde.JobViewV2");
             m_jobUiserver = new QDBusInterface(QStringLiteral("org.kde.JobViewServer"), reply, dbusView);
-                
-=======
-            QString dbusView = QLatin1String("org.kde.JobViewV2");
-            m_jobUiserver = new QDBusInterface(QLatin1String("org.kde.JobViewServer"), reply, dbusView);
-
->>>>>>> fb0a6ffd
             if (m_jobUiserver && m_jobUiserver->isValid()) {
                 m_startTime = QTime::currentTime();
                 if (!m_args.contains(QStringLiteral("pass=2")))
