# SPDX-FileCopyrightText: none
# SPDX-License-Identifier: CC0-1.0
include:
<<<<<<< HEAD
  - https://invent.kde.org/sysadmin/ci-utilities/raw/master/gitlab-templates/craft-appimage.yml
  - https://invent.kde.org/sysadmin/ci-utilities/raw/master/gitlab-templates/craft-windows-mingw64.yml
  - https://invent.kde.org/sysadmin/ci-utilities/raw/master/gitlab-templates/craft-macos-x86-64.yml
  - https://invent.kde.org/sysadmin/ci-utilities/raw/master/gitlab-templates/craft-macos-arm64.yml
=======
  - project: sysadmin/ci-utilities
    file:
      - /gitlab-templates/reuse-lint.yml
      - /gitlab-templates/linux.yml
      - /gitlab-templates/freebsd.yml
      - /gitlab-templates/linux-qt6.yml
      - /gitlab-templates/flatpak.yml
      - /gitlab-templates/craft-appimage.yml
      - /gitlab-templates/craft-windows-mingw64.yml
      - /gitlab-templates/craft-macos-x86-64.yml
      - /gitlab-templates/craft-macos-arm64.yml
>>>>>>> 9a6779e2


.craft-qt6:
  variables:
    KDECI_CRAFT_CONFIG: ci-utilities/craft/qt6/CraftConfig.ini
    KDECI_CRAFT_PROJECT_CONFIG: $CI_PROJECT_DIR/src/.craft-qt6.ini

craft_appimage_x86_64-qt6:
  extends:
    - craft_appimage_x86_64
    - .craft-qt6

craft_windows_mingw64-qt6:
  extends:
    - craft_windows_mingw64
    - .craft-qt6

craft_macos_arm64-qt6:
  extends:
    - craft_macos_arm64
    - .craft-qt6

craft_macos_x86_64-qt6:
  extends:
    - craft_macos_x86_64
    - .craft-qt6

.craft-qt6-dev:
  variables:
    KDECI_CRAFT_CONFIG: ci-utilities/craft/qt6-dev/CraftConfig.ini
    KDECI_CRAFT_PROJECT_CONFIG: $CI_PROJECT_DIR/src/.craft-qt6.ini

craft_appimage_x86_64-qt6-dev:
  extends:
    - craft_appimage_x86_64
    - .craft-qt6-dev

craft_windows_mingw64-qt6-dev:
  extends:
    - craft_windows_mingw64
    - .craft-qt6-dev

craft_macos_arm64-qt6-dev:
  extends:
    - craft_macos_arm64
    - .craft-qt6-dev

craft_macos_x86_64-qt6-dev:
  extends:
    - craft_macos_x86_64
    - .craft-qt6-dev<|MERGE_RESOLUTION|>--- conflicted
+++ resolved
@@ -1,24 +1,17 @@
 # SPDX-FileCopyrightText: none
 # SPDX-License-Identifier: CC0-1.0
 include:
-<<<<<<< HEAD
-  - https://invent.kde.org/sysadmin/ci-utilities/raw/master/gitlab-templates/craft-appimage.yml
-  - https://invent.kde.org/sysadmin/ci-utilities/raw/master/gitlab-templates/craft-windows-mingw64.yml
-  - https://invent.kde.org/sysadmin/ci-utilities/raw/master/gitlab-templates/craft-macos-x86-64.yml
-  - https://invent.kde.org/sysadmin/ci-utilities/raw/master/gitlab-templates/craft-macos-arm64.yml
-=======
   - project: sysadmin/ci-utilities
     file:
-      - /gitlab-templates/reuse-lint.yml
-      - /gitlab-templates/linux.yml
-      - /gitlab-templates/freebsd.yml
-      - /gitlab-templates/linux-qt6.yml
-      - /gitlab-templates/flatpak.yml
+      # - /gitlab-templates/reuse-lint.yml
+      # - /gitlab-templates/linux.yml
+      # - /gitlab-templates/freebsd.yml
+      # - /gitlab-templates/linux-qt6.yml
+      # - /gitlab-templates/flatpak.yml
       - /gitlab-templates/craft-appimage.yml
       - /gitlab-templates/craft-windows-mingw64.yml
       - /gitlab-templates/craft-macos-x86-64.yml
       - /gitlab-templates/craft-macos-arm64.yml
->>>>>>> 9a6779e2
 
 
 .craft-qt6:
