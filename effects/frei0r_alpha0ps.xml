--- conflicted
+++ resolved
@@ -1,5 +1,4 @@
 <!DOCTYPE kpartgui>
-<<<<<<< HEAD
 <group>
     <effect LC_NUMERIC="C" tag="frei0r.alpha0ps" id="frei0r.alpha0ps">
 	    <name>Alpha operations</name>
@@ -32,39 +31,6 @@
 		    <name>Invert</name>
 	    </parameter>
     </effect>
-=======
-<effect LC_NUMERIC="C" tag="frei0r.alpha0ps" id="frei0r.alpha0ps">
-        <name>Alpha operations</name>
-        <description>Display and manipulation of the alpha channel</description>
-        <author>Marko Cebokli</author>
-        
-        <parameter type="list" name="Display" default="0.0" paramlist="0.0;0.21;0.36;0.50;0.64;0.79;1.0" listitemtype="double">
-                <paramlistdisplay>Image,Alpha as gray,Gray + red,Selection on black,Selection on gray,Selection on white,Selection on checkers</paramlistdisplay>
-                <name>Display</name>
-        </parameter>
-        
-        <parameter type="bool" name="Display input alpha" default="0">
-                <name>Display input alpha</name>
-        </parameter>
-        
-        <parameter type="list" name="Operation" default="0.0" paramlist="0.0;0.21;0.36;0.50;0.64;0.79;1.0" listitemtype="double">
-                <paramlistdisplay>NO OP,Shave,Shrink hard,Shrink soft,Grow hard,Grow soft,Threshold</paramlistdisplay>
-                <name>Operation</name>
-        </parameter>
-        
-        <parameter type="simplekeyframe" name="Threshold" default="500" min="0" max="1000" factor="1000">
-                <name>Threshold</name>
-        </parameter>
-        
-        <parameter type="simplekeyframe" name="Shrink/grow amount" default="500" min="0" max="1000" factor="1000" intimeline="1">
-                <name>Shrink/grow amount</name>
-        </parameter>
-        
-        <parameter type="bool" name="Invert" default="0">
-                <name>Invert</name>
-        </parameter>
->>>>>>> 28a2b7fa
-
     <effect LC_NUMERIC="C" tag="frei0r.alpha0ps" id="frei0r.alpha0ps" version="0.3">
 	    <name>Alpha operations</name>
 	    <description>Display and manipulation of the alpha channel</description>
