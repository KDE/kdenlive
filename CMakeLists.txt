--- conflicted
+++ resolved
@@ -84,11 +84,7 @@
 check_include_files(malloc.h HAVE_MALLOC_H)
 check_include_files(pthread.h HAVE_PTHREAD_H)
 
-<<<<<<< HEAD
 find_package(Qt5 REQUIRED COMPONENTS Core DBus Widgets Svg Quick Concurrent QuickWidgets)
-=======
-find_package(Qt5 REQUIRED COMPONENTS Core DBus Widgets Script Svg Quick Concurrent)
->>>>>>> eb395991
 find_package(Qt5 OPTIONAL_COMPONENTS WebKitWidgets QUIET)
 
 find_package(KF5 5.23.0 OPTIONAL_COMPONENTS XmlGui QUIET)
@@ -99,13 +95,7 @@
   set(KF5_ICON_COMPATIBILITY TRUE)
 endif()
 
-<<<<<<< HEAD
 find_package(KF5 REQUIRED COMPONENTS Archive Bookmarks CoreAddons Config ConfigWidgets DBusAddons KIO WidgetsAddons NotifyConfig NewStuff XmlGui Notifications GuiAddons TextWidgets IconThemes Declarative Solid OPTIONAL_COMPONENTS DocTools FileMetaData Crash Purpose)
-=======
-find_package(KF5 REQUIRED COMPONENTS Archive Bookmarks CoreAddons Config ConfigWidgets 
-                            DBusAddons KIO WidgetsAddons NotifyConfig NewStuff XmlGui Notifications GuiAddons TextWidgets IconThemes
-                 OPTIONAL_COMPONENTS DocTools FileMetaData Crash)
->>>>>>> eb395991
 
 if (KF5FileMetaData_FOUND)
   message(STATUS "Found KF5 FileMetadata to extract file metadata")
