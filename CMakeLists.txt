--- conflicted
+++ resolved
@@ -95,13 +95,10 @@
   set(KF5_ICON_COMPATIBILITY TRUE)
 endif()
 
-<<<<<<< HEAD
-find_package(KF5 REQUIRED COMPONENTS Archive Bookmarks CoreAddons Config ConfigWidgets DBusAddons KIO WidgetsAddons NotifyConfig NewStuff XmlGui Notifications GuiAddons TextWidgets IconThemes Declarative Solid OPTIONAL_COMPONENTS DocTools FileMetaData Crash Purpose)
-=======
-find_package(KF5 REQUIRED COMPONENTS Archive Bookmarks CoreAddons Config ConfigWidgets 
+find_package(KF5 REQUIRED COMPONENTS Archive Bookmarks CoreAddons Config ConfigWidgets
                             DBusAddons KIO WidgetsAddons NotifyConfig NewStuff XmlGui Notifications GuiAddons TextWidgets IconThemes
+                            Declarative Solid
                  OPTIONAL_COMPONENTS DocTools FileMetaData Crash Purpose)
->>>>>>> 079b88eb
 
 if (KF5FileMetaData_FOUND)
   message(STATUS "Found KF5 FileMetadata to extract file metadata")
