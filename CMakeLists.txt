project(kdenlive)

# An odd patch version number means development version, while an even one means
# stable release. An additional number can be used for bugfix-only releases.
<<<<<<< HEAD
set(KDENLIVE_VERSION 0.9.2)
=======
set(KDENLIVE_VERSION 0.9.4)
>>>>>>> 7bd1fe25

# Minimum versions of main dependencies.
set(LIBMLT_MIN_VERSION 0.8.6)
set(QT_MIN_VERSION 4.5.0)
set(KDE_MIN_VERSION 4.3.0)

set(CMAKE_MODULE_PATH ${CMAKE_SOURCE_DIR}/cmake/modules)

# To be switched on when releasing.
option(RELEASE_BUILD "Remove Git revision from program version (use for stable releases)" ON)

# Get current version.
set(VERSION "\"${KDENLIVE_VERSION}\"")
if(NOT RELEASE_BUILD)
  if(EXISTS ${PROJECT_SOURCE_DIR}/.git)
    # Probably a Git workspace: determine the revision.
    find_package(Git)
    if(GIT_FOUND)
      exec_program(${GIT_EXECUTABLE}
        ${CMAKE_CURRENT_SOURCE_DIR}
        ARGS "describe --tags"
        OUTPUT_VARIABLE KDENLIVE_GIT_REVISION
        RETURN_VALUE TAG_RESULT
      )
      # git describe --tags failed, for example it fails if repo was checked with depth=1
      if(NOT ${TAG_RESULT} EQUAL 0)
        exec_program(${GIT_EXECUTABLE}
          ${CMAKE_CURRENT_SOURCE_DIR}
          ARGS "describe --always"
          OUTPUT_VARIABLE KDENLIVE_GIT_REVISION
        )
      endif(NOT ${TAG_RESULT} EQUAL 0)
      message("Current Kdenlive Git revision is ${KDENLIVE_GIT_REVISION}")
      set(VERSION "\"${KDENLIVE_VERSION} (rev. ${KDENLIVE_GIT_REVISION})\"")
    else(GIT_FOUND)
      message("Could not determine the Git revision")
    endif(GIT_FOUND)
  endif(EXISTS ${PROJECT_SOURCE_DIR}/.git)
endif(NOT RELEASE_BUILD)

include(CheckIncludeFiles)
check_include_files(malloc.h HAVE_MALLOC_H)
check_include_files(pthread.h HAVE_PTHREAD_H)

# Search KDE and dependent packages.
find_package(KDE4 ${KDE_MIN_VERSION} REQUIRED)
include(KDE4Defaults)
include(MacroLibrary)
macro_log_feature(KDE4_FOUND
  "KDELibs"
  "KDE core libraries"
  "http://www.kde.org"
  TRUE
  ${KDE_MIN_VERSION}
)

# Find Qt core modules (QtCore and QtGui).
find_package(Qt4 ${QT_MIN_VERSION} REQUIRED)

# Search MLT package.
find_package(LIBMLT ${LIBMLT_MIN_VERSION} REQUIRED)
if(LIBMLT_VERSION VERSION_LESS ${LIBMLT_MIN_VERSION})
  set(LIBMLT_FOUND FALSE)
endif(LIBMLT_VERSION VERSION_LESS ${LIBMLT_MIN_VERSION})
macro_log_feature(LIBMLT_FOUND
  "MLT"
  "Multimedia framework and video playout server for TV broadcasting"
  "http://mltframework.org"
  TRUE
  ${LIBMLT_MIN_VERSION}
)

add_subdirectory(data)
macro_optional_add_subdirectory(doc)
add_subdirectory(effects)
add_subdirectory(export)
add_subdirectory(icons)
add_subdirectory(lumas)
add_subdirectory(man)
add_subdirectory(plugins)
macro_optional_add_subdirectory(po)
add_subdirectory(renderer)
add_subdirectory(src)
add_subdirectory(thumbnailer)
add_subdirectory(titles)
add_subdirectory(testingArea)

macro_display_feature_log()

configure_file(config-kdenlive.h.cmake config-kdenlive.h @ONLY)<|MERGE_RESOLUTION|>--- conflicted
+++ resolved
@@ -2,11 +2,7 @@
 
 # An odd patch version number means development version, while an even one means
 # stable release. An additional number can be used for bugfix-only releases.
-<<<<<<< HEAD
-set(KDENLIVE_VERSION 0.9.2)
-=======
 set(KDENLIVE_VERSION 0.9.4)
->>>>>>> 7bd1fe25
 
 # Minimum versions of main dependencies.
 set(LIBMLT_MIN_VERSION 0.8.6)
