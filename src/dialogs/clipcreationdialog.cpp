/*
Copyright (C) 2015  Jean-Baptiste Mardelle <jb@kdenlive.org>
This file is part of Kdenlive. See www.kdenlive.org.

This program is free software; you can redistribute it and/or
modify it under the terms of the GNU General Public License as
published by the Free Software Foundation; either version 2 of
the License or (at your option) version 3 or any later version
accepted by the membership of KDE e.V. (or its successor approved
by the membership of KDE e.V.), which shall act as a proxy
defined in Section 14 of version 3 of the license.

This program is distributed in the hope that it will be useful,
but WITHOUT ANY WARRANTY; without even the implied warranty of
MERCHANTABILITY or FITNESS FOR A PARTICULAR PURPOSE.  See the
GNU General Public License for more details.

You should have received a copy of the GNU General Public License
along with this program.  If not, see <http://www.gnu.org/licenses/>.
*/

#include "clipcreationdialog.h"
#include "kdenlivesettings.h"
#include "doc/kdenlivedoc.h"
#include "bin/bin.h"
#include "bin/bincommands.h"
#include "bin/projectclip.h"
#include "ui_colorclip_ui.h"
#include "ui_qtextclip_ui.h"
#include "timecodedisplay.h"
#include "bin/bincommands.h"
#include "titler/titlewidget.h"
#include "titletemplatedialog.h"
#include "project/dialogs/slideshowclip.h"

#include <KMessageBox>
#include <KRecentDirs>
#include <KFileWidget>
#include <KWindowConfig>
#include "klocalizedstring.h"

#include <QDir>
#include <QWindow>
#include <QUndoCommand>
#include <QStandardPaths>
#include <QPushButton>
#include "kdenlive_debug.h"
#include <QDialog>
#include <QPointer>
#include <QMimeDatabase>

// static
QStringList ClipCreationDialog::getExtensions()
{
    // Build list of mime types
    QStringList mimeTypes = QStringList() << QStringLiteral("application/x-kdenlive") << QStringLiteral("application/x-kdenlivetitle") << QStringLiteral("video/mlt-playlist") << QStringLiteral("text/plain");

    // Video mimes
    mimeTypes <<  QStringLiteral("video/x-flv") << QStringLiteral("application/vnd.rn-realmedia") << QStringLiteral("video/x-dv") << QStringLiteral("video/dv") << QStringLiteral("video/x-msvideo") << QStringLiteral("video/x-matroska") << QStringLiteral("video/mpeg") << QStringLiteral("video/ogg") << QStringLiteral("video/x-ms-wmv") << QStringLiteral("video/mp4") << QStringLiteral("video/quicktime") << QStringLiteral("video/webm") << QStringLiteral("video/3gpp") << QStringLiteral("video/mp2t");

    // Audio mimes
    mimeTypes << QStringLiteral("audio/x-flac") << QStringLiteral("audio/x-matroska") << QStringLiteral("audio/mp4") << QStringLiteral("audio/mpeg") << QStringLiteral("audio/x-mp3") << QStringLiteral("audio/ogg") << QStringLiteral("audio/x-wav") << QStringLiteral("audio/x-aiff") << QStringLiteral("audio/aiff") << QStringLiteral("application/ogg") << QStringLiteral("application/mxf") << QStringLiteral("application/x-shockwave-flash") << QStringLiteral("audio/ac3");

    // Image mimes
    mimeTypes << QStringLiteral("image/gif") << QStringLiteral("image/jpeg") << QStringLiteral("image/png") << QStringLiteral("image/x-tga") << QStringLiteral("image/x-bmp") << QStringLiteral("image/svg+xml") << QStringLiteral("image/tiff") << QStringLiteral("image/x-xcf") << QStringLiteral("image/x-xcf-gimp") << QStringLiteral("image/x-vnd.adobe.photoshop") << QStringLiteral("image/x-pcx") << QStringLiteral("image/x-exr") << QStringLiteral("image/x-portable-pixmap") << QStringLiteral("application/x-krita");

    QMimeDatabase db;
    QStringList allExtensions;
    foreach (const QString &mimeType, mimeTypes) {
        QMimeType mime = db.mimeTypeForName(mimeType);
        if (mime.isValid()) {
            allExtensions.append(mime.globPatterns());
        }
    }
    allExtensions.removeDuplicates();
    return allExtensions;
}

//static
void ClipCreationDialog::createClipFromXml(KdenliveDoc *doc, QDomElement &xml, const QStringList &groupInfo, Bin *bin)
{
    //FIXME?
    Q_UNUSED(groupInfo)

    uint id = bin->getFreeClipId();
    xml.setAttribute(QStringLiteral("id"), QString::number(id));
    AddClipCommand *command = new AddClipCommand(bin, xml, QString::number(id), true);
    doc->commandStack()->push(command);
}

//static
void ClipCreationDialog::createColorClip(KdenliveDoc *doc, const QStringList &groupInfo, Bin *bin)
{
    QPointer<QDialog> dia = new QDialog(bin);
    Ui::ColorClip_UI dia_ui;
    dia_ui.setupUi(dia);
    dia->setWindowTitle(i18n("Color Clip"));
    dia_ui.clip_name->setText(i18n("Color Clip"));

    TimecodeDisplay *t = new TimecodeDisplay(doc->timecode());
    t->setValue(KdenliveSettings::color_duration());
    dia_ui.clip_durationBox->addWidget(t);
    dia_ui.clip_color->setColor(KdenliveSettings::colorclipcolor());

    if (dia->exec() == QDialog::Accepted) {
        QString color = dia_ui.clip_color->color().name();
        KdenliveSettings::setColorclipcolor(color);
        color = color.replace(0, 1, QStringLiteral("0x")) + "ff";
        // Everything is ready. create clip xml
        QDomDocument xml;
        QDomElement prod = xml.createElement(QStringLiteral("producer"));
        xml.appendChild(prod);
        prod.setAttribute(QStringLiteral("type"), (int) Color);
        uint id = bin->getFreeClipId();
        prod.setAttribute(QStringLiteral("id"), QString::number(id));
        prod.setAttribute(QStringLiteral("in"), QStringLiteral("0"));
<<<<<<< HEAD
        prod.setAttribute(QStringLiteral("out"), doc->getFramePos(doc->timecode().getTimecode(t->gentime())) - 1);
        QMap<QString, QString> properties;
=======
        prod.setAttribute(QStringLiteral("length"), doc->getFramePos(doc->timecode().getTimecode(t->gentime())));
        QMap <QString, QString> properties;
>>>>>>> d5fcba99
        properties.insert(QStringLiteral("resource"), color);
        properties.insert(QStringLiteral("kdenlive:clipname"), dia_ui.clip_name->text());
        properties.insert(QStringLiteral("mlt_service"), QStringLiteral("color"));
        if (!groupInfo.isEmpty()) {
            properties.insert(QStringLiteral("kdenlive:folderid"), groupInfo.at(0));
        }
        addXmlProperties(prod, properties);
        AddClipCommand *command = new AddClipCommand(bin, xml.documentElement(), QString::number(id), true);
        doc->commandStack()->push(command);
    }
    delete t;
    delete dia;
}

void ClipCreationDialog::createQTextClip(KdenliveDoc *doc, const QStringList &groupInfo, Bin *bin, ProjectClip *clip)
{
    KSharedConfigPtr config = KSharedConfig::openConfig();
    KConfigGroup titleConfig(config, "TitleWidget");
    QPointer<QDialog> dia = new QDialog(bin);
    Ui::QTextClip_UI dia_ui;
    dia_ui.setupUi(dia);
    dia->setWindowTitle(i18n("Text Clip"));
    dia_ui.fgColor->setAlphaChannelEnabled(true);
    dia_ui.lineColor->setAlphaChannelEnabled(true);
    dia_ui.bgColor->setAlphaChannelEnabled(true);
    if (clip) {
        dia_ui.name->setText(clip->getProducerProperty(QStringLiteral("kdenlive:clipname")));
        dia_ui.text->setPlainText(clip->getProducerProperty(QStringLiteral("text")));
        dia_ui.fgColor->setColor(clip->getProducerProperty(QStringLiteral("fgcolour")));
        dia_ui.bgColor->setColor(clip->getProducerProperty(QStringLiteral("bgcolour")));
        dia_ui.pad->setValue(clip->getProducerProperty(QStringLiteral("pad")).toInt());
        dia_ui.lineColor->setColor(clip->getProducerProperty(QStringLiteral("olcolour")));
        dia_ui.lineWidth->setValue(clip->getProducerProperty(QStringLiteral("outline")).toInt());
        dia_ui.font->setCurrentFont(QFont(clip->getProducerProperty(QStringLiteral("family"))));
        dia_ui.fontSize->setValue(clip->getProducerProperty(QStringLiteral("size")).toInt());
        dia_ui.weight->setValue(clip->getProducerProperty(QStringLiteral("weight")).toInt());
        dia_ui.italic->setChecked(clip->getProducerProperty(QStringLiteral("style")) == QStringLiteral("italic"));
        dia_ui.duration->setText(doc->timecode().getTimecodeFromFrames(clip->getProducerProperty(QStringLiteral("out")).toInt()));
    } else {
        dia_ui.name->setText(i18n("Text Clip"));
        dia_ui.fgColor->setColor(titleConfig.readEntry(QStringLiteral("font_color")));
        dia_ui.bgColor->setColor(titleConfig.readEntry(QStringLiteral("background_color")));
        dia_ui.lineColor->setColor(titleConfig.readEntry(QStringLiteral("font_outline_color")));
        dia_ui.lineWidth->setValue(titleConfig.readEntry(QStringLiteral("font_outline")).toInt());
        dia_ui.font->setCurrentFont(QFont(titleConfig.readEntry(QStringLiteral("font_family"))));
        dia_ui.fontSize->setValue(titleConfig.readEntry(QStringLiteral("font_pixel_size")).toInt());
        dia_ui.weight->setValue(titleConfig.readEntry(QStringLiteral("font_weight")).toInt());
        dia_ui.italic->setChecked(titleConfig.readEntry(QStringLiteral("font_italic")).toInt());
        dia_ui.duration->setText(titleConfig.readEntry(QStringLiteral("title_duration")));
    }
    if (dia->exec() == QDialog::Accepted) {
        //KdenliveSettings::setColorclipcolor(color);
        QDomDocument xml;
        QDomElement prod = xml.createElement(QStringLiteral("producer"));
        xml.appendChild(prod);
        prod.setAttribute(QStringLiteral("type"), (int) QText);
        uint id = bin->getFreeClipId();
        prod.setAttribute(QStringLiteral("id"), QString::number(id));

        prod.setAttribute(QStringLiteral("in"), QStringLiteral("0"));
        prod.setAttribute(QStringLiteral("out"), doc->timecode().getFrameCount(dia_ui.duration->text()));

        QMap<QString, QString> properties;
        properties.insert(QStringLiteral("kdenlive:clipname"), dia_ui.name->text());
        if (!groupInfo.isEmpty()) {
            properties.insert(QStringLiteral("kdenlive:folderid"), groupInfo.at(0));
        }

        properties.insert(QStringLiteral("mlt_service"), QStringLiteral("qtext"));
        properties.insert(QStringLiteral("out"), QString::number(doc->timecode().getFrameCount(dia_ui.duration->text())));
        properties.insert(QStringLiteral("length"), dia_ui.duration->text());
        //properties.insert(QStringLiteral("scale"), QStringLiteral("off"));
        //properties.insert(QStringLiteral("fill"), QStringLiteral("0"));
        properties.insert(QStringLiteral("text"), dia_ui.text->document()->toPlainText());
        properties.insert(QStringLiteral("fgcolour"), dia_ui.fgColor->color().name(QColor::HexArgb));
        properties.insert(QStringLiteral("bgcolour"), dia_ui.bgColor->color().name(QColor::HexArgb));
        properties.insert(QStringLiteral("olcolour"), dia_ui.lineColor->color().name(QColor::HexArgb));
        properties.insert(QStringLiteral("outline"), QString::number(dia_ui.lineWidth->value()));
        properties.insert(QStringLiteral("pad"), QString::number(dia_ui.pad->value()));
        properties.insert(QStringLiteral("family"), dia_ui.font->currentFont().family());
        properties.insert(QStringLiteral("size"), QString::number(dia_ui.fontSize->value()));
        properties.insert(QStringLiteral("style"), dia_ui.italic->isChecked() ? QStringLiteral("italic") : QStringLiteral("normal"));
        properties.insert(QStringLiteral("weight"), QString::number(dia_ui.weight->value()));
        if (clip) {
            QMap<QString, QString> oldProperties;
            oldProperties.insert(QStringLiteral("out"), clip->getProducerProperty(QStringLiteral("out")));
            oldProperties.insert(QStringLiteral("length"), clip->getProducerProperty(QStringLiteral("length")));
            oldProperties.insert(QStringLiteral("kdenlive:clipname"), clip->name());
            oldProperties.insert(QStringLiteral("ttl"), clip->getProducerProperty(QStringLiteral("ttl")));
            oldProperties.insert(QStringLiteral("loop"), clip->getProducerProperty(QStringLiteral("loop")));
            oldProperties.insert(QStringLiteral("crop"), clip->getProducerProperty(QStringLiteral("crop")));
            oldProperties.insert(QStringLiteral("fade"), clip->getProducerProperty(QStringLiteral("fade")));
            oldProperties.insert(QStringLiteral("luma_duration"), clip->getProducerProperty(QStringLiteral("luma_duration")));
            oldProperties.insert(QStringLiteral("luma_file"), clip->getProducerProperty(QStringLiteral("luma_file")));
            oldProperties.insert(QStringLiteral("softness"), clip->getProducerProperty(QStringLiteral("softness")));
            oldProperties.insert(QStringLiteral("animation"), clip->getProducerProperty(QStringLiteral("animation")));
            bin->slotEditClipCommand(clip->clipId(), oldProperties, properties);
        } else {
            addXmlProperties(prod, properties);
            AddClipCommand *command = new AddClipCommand(bin, xml.documentElement(), QString::number(id), true);
            doc->commandStack()->push(command);
        }
    }
    delete dia;
}

//static
void ClipCreationDialog::createSlideshowClip(KdenliveDoc *doc, const QStringList &groupInfo, Bin *bin)
{
    QPointer<SlideshowClip> dia = new SlideshowClip(doc->timecode(), KRecentDirs::dir(QStringLiteral(":KdenliveSlideShowFolder")), Q_NULLPTR, bin);

    if (dia->exec() == QDialog::Accepted) {
        // Ready, create xml
        KRecentDirs::add(QStringLiteral(":KdenliveSlideShowFolder"), QUrl::fromLocalFile(dia->selectedPath()).adjusted(QUrl::RemoveFilename).path());
        QDomDocument xml;
        QDomElement prod = xml.createElement(QStringLiteral("producer"));
        xml.appendChild(prod);
        prod.setAttribute(QStringLiteral("in"), QStringLiteral("0"));
        prod.setAttribute(QStringLiteral("out"), QString::number(doc->getFramePos(dia->clipDuration()) * dia->imageCount() - 1));
        prod.setAttribute(QStringLiteral("type"), (int) SlideShow);
        QMap<QString, QString> properties;
        properties.insert(QStringLiteral("kdenlive:clipname"), dia->clipName());
        properties.insert(QStringLiteral("resource"), dia->selectedPath());
        properties.insert(QStringLiteral("ttl"), QString::number(doc->getFramePos(dia->clipDuration())));
        properties.insert(QStringLiteral("loop"), QString::number(dia->loop()));
        properties.insert(QStringLiteral("crop"), QString::number(dia->crop()));
        properties.insert(QStringLiteral("fade"), QString::number(dia->fade()));
        properties.insert(QStringLiteral("luma_duration"), QString::number(doc->getFramePos(dia->lumaDuration())));
        properties.insert(QStringLiteral("luma_file"), dia->lumaFile());
        properties.insert(QStringLiteral("softness"), QString::number(dia->softness()));
        properties.insert(QStringLiteral("animation"), dia->animation());
        if (!groupInfo.isEmpty()) {
            properties.insert(QStringLiteral("kdenlive:folderid"), groupInfo.at(0));
        }
        addXmlProperties(prod, properties);
        uint id = bin->getFreeClipId();
        AddClipCommand *command = new AddClipCommand(bin, xml.documentElement(), QString::number(id), true);
        doc->commandStack()->push(command);
    }
    delete dia;
}

void ClipCreationDialog::createTitleClip(KdenliveDoc *doc, const QStringList &groupInfo, const QString &templatePath, Bin *bin)
{
    // Make sure the titles folder exists
    QDir dir(doc->projectDataFolder() + QStringLiteral("/titles"));
    dir.mkpath(QStringLiteral("."));
    QPointer<TitleWidget> dia_ui = new TitleWidget(QUrl::fromLocalFile(templatePath), doc->timecode(), dir.absolutePath(), doc->renderer(), bin);
    QObject::connect(dia_ui.data(), &TitleWidget::requestBackgroundFrame, bin, &Bin::slotGetCurrentProjectImage);
    if (dia_ui->exec() == QDialog::Accepted) {
        // Ready, create clip xml
        QDomDocument xml;
        QDomElement prod = xml.createElement(QStringLiteral("producer"));
        xml.appendChild(prod);
        //prod.setAttribute("resource", imagePath);
        uint id = bin->getFreeClipId();
        prod.setAttribute(QStringLiteral("id"), QString::number(id));

        QMap<QString, QString> properties;
        properties.insert(QStringLiteral("xmldata"), dia_ui->xml().toString());
        properties.insert(QStringLiteral("kdenlive:clipname"), i18n("Title clip"));
        if (!groupInfo.isEmpty()) {
            properties.insert(QStringLiteral("kdenlive:folderid"), groupInfo.at(0));
        }
        addXmlProperties(prod, properties);
        prod.setAttribute(QStringLiteral("type"), (int) Text);
        prod.setAttribute(QStringLiteral("transparency"), QStringLiteral("1"));
        prod.setAttribute(QStringLiteral("in"), QStringLiteral("0"));
        prod.setAttribute(QStringLiteral("out"), dia_ui->duration() - 1);
        AddClipCommand *command = new AddClipCommand(bin, xml.documentElement(), QString::number(id), true);
        doc->commandStack()->push(command);
    }
    delete dia_ui;
}

void ClipCreationDialog::createTitleTemplateClip(KdenliveDoc *doc, const QStringList &groupInfo, Bin *bin)
{

    QPointer<TitleTemplateDialog> dia = new TitleTemplateDialog(doc->projectDataFolder(), QApplication::activeWindow());

    if (dia->exec() == QDialog::Accepted) {
        QString textTemplate = dia->selectedTemplate();
        // Create a cloned template clip
        QDomDocument xml;
        QDomElement prod = xml.createElement(QStringLiteral("producer"));
        xml.appendChild(prod);

        QMap<QString, QString> properties;
        properties.insert(QStringLiteral("resource"), textTemplate);
        properties.insert(QStringLiteral("kdenlive:clipname"), i18n("Template title clip"));
        if (!groupInfo.isEmpty()) {
            properties.insert(QStringLiteral("kdenlive:folderid"), groupInfo.at(0));
        }
        addXmlProperties(prod, properties);
        uint id = bin->getFreeClipId();
        prod.setAttribute(QStringLiteral("id"), QString::number(id));
        prod.setAttribute(QStringLiteral("type"), (int) TextTemplate);
        prod.setAttribute(QStringLiteral("transparency"), QStringLiteral("1"));
        prod.setAttribute(QStringLiteral("in"), QStringLiteral("0"));
        prod.setAttribute(QStringLiteral("templatetext"), dia->selectedText());

        int duration = 0;
        QDomDocument titledoc;
        QFile txtfile(textTemplate);
        if (txtfile.open(QIODevice::ReadOnly) && titledoc.setContent(&txtfile)) {
            if (titledoc.documentElement().hasAttribute(QStringLiteral("duration"))) {
                duration = titledoc.documentElement().attribute(QStringLiteral("duration")).toInt();
            } else {
                // keep some time for backwards compatibility - 26/12/12
                duration = titledoc.documentElement().attribute(QStringLiteral("out")).toInt();
            }
        }
        txtfile.close();

        if (duration == 0) {
            duration = doc->getFramePos(KdenliveSettings::title_duration());
        }
        prod.setAttribute(QStringLiteral("duration"), duration - 1);
        prod.setAttribute(QStringLiteral("out"), duration - 1);

        AddClipCommand *command = new AddClipCommand(bin, xml.documentElement(), QString::number(id), true);
        doc->commandStack()->push(command);
    }
    delete dia;
}

void ClipCreationDialog::addXmlProperties(QDomElement &producer, QMap<QString, QString> &properties)
{
    QMapIterator<QString, QString> i(properties);
    while (i.hasNext()) {
        i.next();
        QDomElement prop = producer.ownerDocument().createElement(QStringLiteral("property"));
        prop.setAttribute(QStringLiteral("name"), i.key());
        QDomText value = producer.ownerDocument().createTextNode(i.value());
        prop.appendChild(value);
        producer.appendChild(prop);
    }
}

void ClipCreationDialog::createClipsCommand(KdenliveDoc *doc, const QList<QUrl> &urls, const QStringList &groupInfo, Bin *bin, const QMap<QString, QString> &data)
{
    QUndoCommand *addClips = new QUndoCommand();

    //TODO: check files on removable volume
    /*listRemovableVolumes();
    foreach(const QUrl &file, urls) {
        if (QFile::exists(file.path())) {
            //TODO check for duplicates
            if (!data.contains("bypassDuplicate") && !getClipByResource(file.path()).empty()) {
                if (KMessageBox::warningContinueCancel(QApplication::activeWindow(), i18n("Clip <b>%1</b><br />already exists in project, what do you want to do?", file.path()), i18n("Clip already exists")) == KMessageBox::Cancel)
                    continue;
            }
            if (isOnRemovableDevice(file) && !isOnRemovableDevice(m_doc->projectFolder())) {
                int answer = KMessageBox::warningYesNoCancel(QApplication::activeWindow(), i18n("Clip <b>%1</b><br /> is on a removable device, will not be available when device is unplugged", file.path()), i18n("File on a Removable Device"), KGuiItem(i18n("Copy file to project folder")), KGuiItem(i18n("Continue")), KStandardGuiItem::cancel(), QString("copyFilesToProjectFolder"));

                if (answer == KMessageBox::Cancel) continue;
                else if (answer == KMessageBox::Yes) {
                    // Copy files to project folder
                    QDir sourcesFolder(m_doc->projectFolder().toLocalFile());
                    sourcesFolder.cd("clips");
                    KIO::MkdirJob *mkdirJob = KIO::mkdir(QUrl::fromLocalFile(sourcesFolder.absolutePath()));
                    KJobWidgets::setWindow(mkdirJob, QApplication::activeWindow());
                    if (!mkdirJob->exec()) {
                        KMessageBox::sorry(QApplication::activeWindow(), i18n("Cannot create directory %1", sourcesFolder.absolutePath()));
                        continue;
                    }
                    //KIO::filesize_t m_requestedSize;
                    KIO::CopyJob *copyjob = KIO::copy(file, QUrl::fromLocalFile(sourcesFolder.absolutePath()));
                    //TODO: for some reason, passing metadata does not work...
                    copyjob->addMetaData("group", data.value("group"));
                    copyjob->addMetaData("groupId", data.value("groupId"));
                    copyjob->addMetaData("comment", data.value("comment"));
                    KJobWidgets::setWindow(copyjob, QApplication::activeWindow());
                    connect(copyjob, &KIO::CopyJob::copyingDone, this, &ClipManager::slotAddCopiedClip);
                    continue;
                }
            }*/

    //TODO check folders
    /*QList< QList<QUrl> > foldersList;
    QMimeDatabase db;
    foreach(const QUrl & file, list) {
        // Check there is no folder here
        QMimeType type = db.mimeTypeForUrl(file);
        if (type.inherits("inode/directory")) {
            // user dropped a folder, import its files
            list.removeAll(file);
            QDir dir(file.path());
            QStringList result = dir.entryList(QDir::Files);
            QList<QUrl> folderFiles;
            folderFiles << file;
            foreach(const QString & path, result) {
                // TODO: create folder command
                folderFiles.append(QUrl::fromLocalFile(dir.absoluteFilePath(path)));
            }
            if (folderFiles.count() > 1) foldersList.append(folderFiles);
        }
    }*/

    foreach (const QUrl &file, urls) {
        QDomDocument xml;
        QDomElement prod = xml.createElement(QStringLiteral("producer"));
        xml.appendChild(prod);
        QMap<QString, QString> properties;
        properties.insert(QStringLiteral("resource"), file.toLocalFile());
        if (!groupInfo.isEmpty()) {
            properties.insert(QStringLiteral("kdenlive:folderid"), groupInfo.at(0));
        }
        // Merge data
        QMapIterator<QString, QString> i(data);
        while (i.hasNext()) {
            i.next();
            properties.insert(i.key(), i.value());
        }
        uint id = bin->getFreeClipId();
        prod.setAttribute(QStringLiteral("id"), QString::number(id));
        QMimeDatabase db;
        QMimeType type = db.mimeTypeForUrl(file);
        if (type.name().startsWith(QLatin1String("image/"))) {
            prod.setAttribute(QStringLiteral("type"), (int) Image);
            prod.setAttribute(QStringLiteral("in"), 0);
<<<<<<< HEAD
            prod.setAttribute(QStringLiteral("out"), doc->getFramePos(KdenliveSettings::image_duration()) - 1);
            if (KdenliveSettings::autoimagetransparency()) {
                properties.insert(QStringLiteral("kdenlive:transparency"), QStringLiteral("1"));
            }
=======
            prod.setAttribute(QStringLiteral("length"), doc->getFramePos(KdenliveSettings::image_duration()));
            if (KdenliveSettings::autoimagetransparency()) properties.insert(QStringLiteral("kdenlive:transparency"), QStringLiteral("1"));
>>>>>>> d5fcba99
        } else if (type.inherits(QStringLiteral("application/x-kdenlivetitle"))) {
            // opening a title file
            QDomDocument txtdoc(QStringLiteral("titledocument"));
            QFile txtfile(file.path());
            if (txtfile.open(QIODevice::ReadOnly) && txtdoc.setContent(&txtfile)) {
                txtfile.close();
                prod.setAttribute(QStringLiteral("type"), (int) Text);
                // extract embeded images
                QDomNodeList items = txtdoc.elementsByTagName(QStringLiteral("content"));
                for (int i = 0; i < items.count(); ++i) {
                    QDomElement content = items.item(i).toElement();
                    if (content.hasAttribute(QStringLiteral("base64"))) {
                        QString titlesFolder = doc->projectDataFolder() + QStringLiteral("/titles/");
                        QString path = TitleDocument::extractBase64Image(titlesFolder, content.attribute(QStringLiteral("base64")));
                        if (!path.isEmpty()) {
                            content.setAttribute(QStringLiteral("url"), path);
                            content.removeAttribute(QStringLiteral("base64"));
                        }
                    }
                }
                prod.setAttribute(QStringLiteral("in"), 0);
                int duration = 0;
                if (txtdoc.documentElement().hasAttribute(QStringLiteral("duration"))) {
                    duration = txtdoc.documentElement().attribute(QStringLiteral("duration")).toInt();
                } else if (txtdoc.documentElement().hasAttribute(QStringLiteral("out"))) {
                    duration = txtdoc.documentElement().attribute(QStringLiteral("out")).toInt();
                }
                if (duration <= 0) {
                    duration = doc->getFramePos(KdenliveSettings::title_duration()) - 1;
                }
                prod.setAttribute(QStringLiteral("duration"), duration);
                prod.setAttribute(QStringLiteral("out"), duration);
                txtdoc.documentElement().setAttribute(QStringLiteral("duration"), duration);
                txtdoc.documentElement().setAttribute(QStringLiteral("out"), duration);
                QString titleData = txtdoc.toString();
                prod.setAttribute(QStringLiteral("xmldata"), titleData);
            } else {
                txtfile.close();
            }
        }
        addXmlProperties(prod, properties);
        new AddClipCommand(bin, xml.documentElement(), QString::number(id), true, addClips);
    }
    if (addClips->childCount() > 0) {
        addClips->setText(i18np("Add clip", "Add clips", addClips->childCount()));
        doc->commandStack()->push(addClips);
    }
}

void ClipCreationDialog::createClipsCommand(KdenliveDoc *doc, const QStringList &groupInfo, Bin *bin)
{
    QList<QUrl> list;
    QString allExtensions = getExtensions().join(QStringLiteral(" "));
    QString dialogFilter = allExtensions + "|" + i18n("All Supported Files") + "\n*|" + i18n("All Files");
    QCheckBox *b = new QCheckBox(i18n("Import image sequence"));
    b->setChecked(KdenliveSettings::autoimagesequence());
    QCheckBox *c = new QCheckBox(i18n("Transparent background for images"));
    c->setChecked(KdenliveSettings::autoimagetransparency());
    QFrame *f = new QFrame();
    f->setFrameShape(QFrame::NoFrame);
    QHBoxLayout *l = new QHBoxLayout;
    l->addWidget(b);
    l->addWidget(c);
    l->addStretch(5);
    f->setLayout(l);
    QString clipFolder = KRecentDirs::dir(QStringLiteral(":KdenliveClipFolder"));
    if (clipFolder.isEmpty()) {
        clipFolder = QDir::homePath();
    }
    QDialog *dlg = new QDialog((QWidget *) doc->parent());
    KFileWidget *fileWidget = new KFileWidget(QUrl::fromLocalFile(clipFolder), dlg);
    QVBoxLayout *layout = new QVBoxLayout;
    layout->addWidget(fileWidget);
    fileWidget->setCustomWidget(f);
    fileWidget->okButton()->show();
    fileWidget->cancelButton()->show();
    QObject::connect(fileWidget->okButton(), &QPushButton::clicked, fileWidget, &KFileWidget::slotOk);
    QObject::connect(fileWidget, &KFileWidget::accepted, fileWidget, &KFileWidget::accept);
    QObject::connect(fileWidget, &KFileWidget::accepted, dlg, &QDialog::accept);
    QObject::connect(fileWidget->cancelButton(), &QPushButton::clicked, dlg, &QDialog::reject);
    dlg->setLayout(layout);
    fileWidget->setFilter(dialogFilter);
    fileWidget->setMode(KFile::Files | KFile::ExistingOnly | KFile::LocalOnly);
    KSharedConfig::Ptr conf = KSharedConfig::openConfig();
    QWindow *handle = dlg->windowHandle();
    if (handle && conf->hasGroup("FileDialogSize")) {
        KWindowConfig::restoreWindowSize(handle, conf->group("FileDialogSize"));
        dlg->resize(handle->size());
    }
    if (dlg->exec() == QDialog::Accepted) {
        KdenliveSettings::setAutoimagetransparency(c->isChecked());
        list = fileWidget->selectedUrls();
        if (!list.isEmpty()) {
            KRecentDirs::add(QStringLiteral(":KdenliveClipFolder"), list.first().adjusted(QUrl::RemoveFilename).path());
        }
        if (b->isChecked() && list.count() == 1) {
            // Check for image sequence
            QUrl url = list.at(0);
            QString fileName = url.fileName().section(QLatin1Char('.'), 0, -2);
            if (fileName.at(fileName.size() - 1).isDigit()) {
                KFileItem item(url);
                if (item.mimetype().startsWith(QLatin1String("image"))) {
                    // import as sequence if we found more than one image in the sequence
                    QStringList list;
                    QString pattern = SlideshowClip::selectedPath(url, false, QString(), &list);
                    qCDebug(KDENLIVE_LOG) << " / // IMPORT PATTERN: " << pattern << " COUNT: " << list.count();
                    int count = list.count();
                    if (count > 1) {
                        delete fileWidget;
                        delete dlg;
                        // get image sequence base name
                        while (fileName.at(fileName.size() - 1).isDigit()) {
                            fileName.chop(1);
                        }
                        QDomDocument xml;
                        QDomElement prod = xml.createElement(QStringLiteral("producer"));
                        xml.appendChild(prod);
                        prod.setAttribute(QStringLiteral("in"), QStringLiteral("0"));
                        QString duration = doc->timecode().reformatSeparators(KdenliveSettings::sequence_duration());
                        prod.setAttribute(QStringLiteral("out"), QString::number(doc->getFramePos(duration) * count));
                        QMap<QString, QString> properties;
                        properties.insert(QStringLiteral("resource"), pattern);
                        properties.insert(QStringLiteral("kdenlive:clipname"), fileName);
                        properties.insert(QStringLiteral("ttl"), QString::number(doc->getFramePos(duration)));
                        properties.insert(QStringLiteral("loop"), QString::number(false));
                        properties.insert(QStringLiteral("crop"), QString::number(false));
                        properties.insert(QStringLiteral("fade"), QString::number(false));
                        properties.insert(QStringLiteral("luma_duration"), QString::number(doc->getFramePos(doc->timecode().getTimecodeFromFrames(int(ceil(doc->timecode().fps()))))));
                        if (!groupInfo.isEmpty()) {
                            properties.insert(QStringLiteral("kdenlive:folderid"), groupInfo.at(0));
                        }
                        addXmlProperties(prod, properties);
                        uint id = bin->getFreeClipId();
                        AddClipCommand *command = new AddClipCommand(bin, xml.documentElement(), QString::number(id), true);
                        doc->commandStack()->push(command);
                        return;
                    }
                }
            }
        }
    }
    KConfigGroup group = conf->group("FileDialogSize");
    if (handle) {
        KWindowConfig::saveWindowSize(handle, group);
    }

    delete fileWidget;
    delete dlg;
    if (!list.isEmpty()) {
        ClipCreationDialog::createClipsCommand(doc, list, groupInfo, bin);
    }
}

void ClipCreationDialog::createClipsCommand(Bin *bin, const QDomElement &producer, const QString &id, QUndoCommand *command)
{
    new AddClipCommand(bin, producer, id, true, command);
}
<|MERGE_RESOLUTION|>--- conflicted
+++ resolved
@@ -114,13 +114,8 @@
         uint id = bin->getFreeClipId();
         prod.setAttribute(QStringLiteral("id"), QString::number(id));
         prod.setAttribute(QStringLiteral("in"), QStringLiteral("0"));
-<<<<<<< HEAD
-        prod.setAttribute(QStringLiteral("out"), doc->getFramePos(doc->timecode().getTimecode(t->gentime())) - 1);
-        QMap<QString, QString> properties;
-=======
         prod.setAttribute(QStringLiteral("length"), doc->getFramePos(doc->timecode().getTimecode(t->gentime())));
         QMap <QString, QString> properties;
->>>>>>> d5fcba99
         properties.insert(QStringLiteral("resource"), color);
         properties.insert(QStringLiteral("kdenlive:clipname"), dia_ui.clip_name->text());
         properties.insert(QStringLiteral("mlt_service"), QStringLiteral("color"));
@@ -442,15 +437,10 @@
         if (type.name().startsWith(QLatin1String("image/"))) {
             prod.setAttribute(QStringLiteral("type"), (int) Image);
             prod.setAttribute(QStringLiteral("in"), 0);
-<<<<<<< HEAD
-            prod.setAttribute(QStringLiteral("out"), doc->getFramePos(KdenliveSettings::image_duration()) - 1);
+            prod.setAttribute(QStringLiteral("length"), doc->getFramePos(KdenliveSettings::image_duration()));
             if (KdenliveSettings::autoimagetransparency()) {
                 properties.insert(QStringLiteral("kdenlive:transparency"), QStringLiteral("1"));
             }
-=======
-            prod.setAttribute(QStringLiteral("length"), doc->getFramePos(KdenliveSettings::image_duration()));
-            if (KdenliveSettings::autoimagetransparency()) properties.insert(QStringLiteral("kdenlive:transparency"), QStringLiteral("1"));
->>>>>>> d5fcba99
         } else if (type.inherits(QStringLiteral("application/x-kdenlivetitle"))) {
             // opening a title file
             QDomDocument txtdoc(QStringLiteral("titledocument"));
