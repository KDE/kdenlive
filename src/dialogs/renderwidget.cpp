--- conflicted
+++ resolved
@@ -2615,11 +2615,8 @@
         m_view.export_audio->setText(i18n("Export audio (automatic)"));
     } else {
         m_view.export_audio->setText(i18n("Export audio"));
-<<<<<<< HEAD
-    }
-=======
+    }
     m_view.stemAudioExport->setEnabled(ix != Qt::Unchecked);
->>>>>>> 42701f39
 }
 
 bool RenderWidget::automaticAudioExport() const
