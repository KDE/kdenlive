/*
    SPDX-FileCopyrightText: 2008 Jean-Baptiste Mardelle <jb@kdenlive.org>
    SPDX-FileCopyrightText: 2022 Julius Künzel <jk.kdedev@smartlab.uber.space>

    SPDX-License-Identifier: GPL-3.0-only OR LicenseRef-KDE-Accepted-GPL
*/

#include "renderwidget.h"
#include "bin/bin.h"
#include "bin/projectitemmodel.h"
#include "core.h"
#include "dialogs/renderpresetdialog.h"
#include "doc/kdenlivedoc.h"
#include "kdenlivesettings.h"
#include "mainwindow.h"
#include "monitor/monitor.h"
#include "profiles/profilemodel.hpp"
#include "profiles/profilerepository.hpp"
#include "project/projectmanager.h"
#include "utils/sysinfo.hpp"
#include "utils/timecode.h"
#include "xml/xml.hpp"

#include "renderpresets/renderpresetmodel.hpp"
#include "renderpresets/renderpresetrepository.hpp"

#include <KColorScheme>
#include <KIO/DesktopExecParser>
#include <kio_version.h>
#if KIO_VERSION >= QT_VERSION_CHECK(5, 98, 0)
#include <KIO/JobUiDelegateFactory>
#else
#include <KIO/JobUiDelegate>
#endif
#include "utils/KMessageBox_KdenliveCompat.h"
#include <KIO/OpenFileManagerWindowJob>
#include <KIO/OpenUrlJob>
#include <KLocalizedString>
#include <KMessageBox>
#include <KNotification>
#include <knewstuff_version.h>
#include <knotifications_version.h>

#include "kdenlive_debug.h"
#include <QDBusConnectionInterface>
#include <QDir>
#include <QDomDocument>
#include <QFileIconProvider>
#include <QHeaderView>
#include <QInputDialog>
#include <QJsonArray>
#include <QJsonObject>
#include <QKeyEvent>
#include <QMenu>
#include <QMimeDatabase>
#include <QProcess>
#include <QScreen>
#include <QScrollBar>
#include <QStandardPaths>
#include <QString>
#include <QTemporaryFile>
#include <QThread>
#include <QTreeWidgetItem>
#include <QtGlobal>

#ifdef KF5_USE_PURPOSE
#include <Purpose/AlternativesModel>
#include <PurposeWidgets/Menu>
#endif

#include <locale>
#ifdef Q_OS_MAC
#include <xlocale.h>
#endif

#define LOW_MEMORY_THRESHOLD 128 // MB

// Render job roles
enum {
    ParametersRole = Qt::UserRole + 1,
    StartTimeRole,
    ProgressRole,
    ExtraInfoRole = ProgressRole + 2, // vpinon: don't understand why, else spurious message displayed
    LastTimeRole,
    LastFrameRole,
    OpenBrowserRole,
    PlayAfterRole
};

// Running job status
enum JOBSTATUS { WAITINGJOB = 0, STARTINGJOB, RUNNINGJOB, FINISHEDJOB, FAILEDJOB, ABORTEDJOB };

RenderJobItem::RenderJobItem(QTreeWidget *parent, const QStringList &strings, int type)
    : QTreeWidgetItem(parent, strings, type)
    , m_status(-1)
{
    setSizeHint(1, QSize(parent->columnWidth(1), parent->fontMetrics().height() * 3));
    setStatus(WAITINGJOB);
}

void RenderJobItem::setStatus(int status)
{
    if (m_status == status) {
        return;
    }
    m_status = status;
    switch (status) {
    case WAITINGJOB:
        setIcon(0, QIcon::fromTheme(QStringLiteral("media-playback-pause")));
        setData(1, Qt::UserRole, i18n("Waiting…"));
        break;
    case FINISHEDJOB:
        setData(1, Qt::UserRole, i18n("Rendering finished"));
        setIcon(0, QIcon::fromTheme(QStringLiteral("dialog-ok")));
        setData(1, ProgressRole, 100);
        break;
    case FAILEDJOB:
        setData(1, Qt::UserRole, i18n("Rendering crashed"));
        setIcon(0, QIcon::fromTheme(QStringLiteral("dialog-close")));
        setData(1, ProgressRole, 100);
        break;
    case ABORTEDJOB:
        setData(1, Qt::UserRole, i18n("Rendering aborted"));
        setIcon(0, QIcon::fromTheme(QStringLiteral("dialog-cancel")));
        setData(1, ProgressRole, 100);
        break;
    default:
        break;
    }
}

int RenderJobItem::status() const
{
    return m_status;
}

void RenderJobItem::setMetadata(const QString &data)
{
    m_data = data;
}

const QString RenderJobItem::metadata() const
{
    return m_data;
}

RenderWidget::RenderWidget(bool enableProxy, QWidget *parent)
    : QDialog(parent)
    , m_blockProcessing(false)
{
    m_view.setupUi(this);
    int size = style()->pixelMetric(QStyle::PM_SmallIconSize);
    QSize iconSize(size, size);

    // ===== "Render Project" tab =====
    m_view.buttonDelete->setIconSize(iconSize);
    m_view.buttonEdit->setIconSize(iconSize);
    m_view.buttonNew->setIconSize(iconSize);
    m_view.buttonSaveAs->setIconSize(iconSize);
    m_view.m_knsbutton->setIconSize(iconSize);

    m_view.buttonRender->setEnabled(false);
    m_view.buttonGenerateScript->setEnabled(false);

    connect(m_view.profileTree, &QTreeView::doubleClicked, this, [&](const QModelIndex &index) {
        if (m_treeModel->parent(index) == QModelIndex()) {
            // This is a top level item - group - don't edit
            return;
        }
        slotEditPreset();
    });
    connect(m_view.buttonNew, &QAbstractButton::clicked, this, &RenderWidget::slotNewPreset);
    connect(m_view.buttonEdit, &QAbstractButton::clicked, this, &RenderWidget::slotEditPreset);
    connect(m_view.buttonDelete, &QAbstractButton::clicked, this, [this]() {
        RenderPresetRepository::get()->deletePreset(m_currentProfile);
        m_currentProfile = QString();
        parseProfiles();
        refreshView();
    });
    connect(m_view.buttonSaveAs, &QAbstractButton::clicked, this, &RenderWidget::slotSavePresetAs);

    connect(m_view.m_knsbutton, &KNSWidgets::Button::dialogFinished, this, [&](const QList<KNSCore::Entry> &changedEntries) {
        if (changedEntries.count() > 0) {
            parseProfiles();
        }
    });

    m_view.optionsGroup->setVisible(m_view.options->isChecked());
    m_view.optionsGroup->setMinimumWidth(m_view.optionsGroup->width() + m_view.optionsGroup->verticalScrollBar()->width());
    connect(m_view.options, &QAbstractButton::toggled, m_view.optionsGroup, &QWidget::setVisible);

    connect(m_view.out_file, &KUrlRequester::textChanged, this, static_cast<void (RenderWidget::*)()>(&RenderWidget::slotUpdateButtons));
    connect(m_view.out_file, &KUrlRequester::urlSelected, this, static_cast<void (RenderWidget::*)(const QUrl &)>(&RenderWidget::slotUpdateButtons));

    connect(m_view.guide_multi_box, &QGroupBox::toggled, this, &RenderWidget::slotRenderModeChanged);
    connect(m_view.render_guide, &QAbstractButton::clicked, this, &RenderWidget::slotRenderModeChanged);
    connect(m_view.render_zone, &QAbstractButton::clicked, this, &RenderWidget::slotRenderModeChanged);
    connect(m_view.render_full, &QAbstractButton::clicked, this, &RenderWidget::slotRenderModeChanged);

    connect(m_view.guide_end, static_cast<void (KComboBox::*)(int)>(&KComboBox::activated), this, &RenderWidget::slotCheckStartGuidePosition);
    connect(m_view.guide_start, static_cast<void (KComboBox::*)(int)>(&KComboBox::activated), this, &RenderWidget::slotCheckEndGuidePosition);

    m_view.guide_zone_box->setVisible(false);

    // === "More Options" widget ===
    setRescaleEnabled(false);
    m_view.error_box->setVisible(false);
    m_view.tc_type->addItem(i18n("None"));
    m_view.tc_type->addItem(i18n("Timecode"), QStringLiteral("#timecode#"));
    m_view.tc_type->addItem(i18n("Timecode Non Drop Frame"), QStringLiteral("#smtpe_ndf#"));
    m_view.tc_type->addItem(i18n("Frame Number"), QStringLiteral("#frame#"));
    m_view.checkTwoPass->setEnabled(false);
    m_view.proxy_render->setHidden(!enableProxy);
    connect(m_view.proxy_render, &QCheckBox::toggled, this,
            [&](bool enabled) { errorMessage(ProxyWarning, enabled ? i18n("Rendering using low quality proxy") : QString()); });

    connect(m_view.quality, &QAbstractSlider::valueChanged, this, &RenderWidget::refreshParams);
    connect(m_view.qualityGroup, &QGroupBox::toggled, this, &RenderWidget::refreshParams);
    connect(m_view.speed, &QAbstractSlider::valueChanged, this, &RenderWidget::adjustSpeed);

    m_view.encoder_threads->setMaximum(QThread::idealThreadCount());
    m_view.encoder_threads->setValue(KdenliveSettings::encodethreads());
    connect(m_view.encoder_threads, static_cast<void (QSpinBox::*)(int)>(&QSpinBox::valueChanged), this, &KdenliveSettings::setEncodethreads);
    connect(m_view.encoder_threads, static_cast<void (QSpinBox::*)(int)>(&QSpinBox::valueChanged), this, &RenderWidget::refreshParams);

    connect(m_view.video_box, &QGroupBox::toggled, this, &RenderWidget::refreshParams);
    connect(m_view.audio_box, &QGroupBox::toggled, this, &RenderWidget::refreshParams);
    connect(m_view.rescale, &QAbstractButton::toggled, this, &RenderWidget::setRescaleEnabled);
    connect(m_view.rescale, &QAbstractButton::toggled, this, &RenderWidget::refreshParams);
    connect(m_view.rescale_width, static_cast<void (QSpinBox::*)(int)>(&QSpinBox::valueChanged), this, &RenderWidget::slotUpdateRescaleWidth);
    connect(m_view.rescale_height, static_cast<void (QSpinBox::*)(int)>(&QSpinBox::valueChanged), this, &RenderWidget::slotUpdateRescaleHeight);
    connect(m_view.render_at_preview_res, &QCheckBox::stateChanged, this, &RenderWidget::refreshParams);
    connect(m_view.render_full_color, &QCheckBox::stateChanged, this, &RenderWidget::refreshParams);
    m_view.processing_threads->setMaximum(QThread::idealThreadCount());
    m_view.processing_threads->setValue(KdenliveSettings::processingthreads());
    connect(m_view.processing_threads, static_cast<void (QSpinBox::*)(int)>(&QSpinBox::valueChanged), this, &KdenliveSettings::setProcessingthreads);
    connect(m_view.processing_threads, static_cast<void (QSpinBox::*)(int)>(&QSpinBox::valueChanged), this, &RenderWidget::refreshParams);
    if (!KdenliveSettings::parallelrender()) {
        m_view.processing_warning->hide();
    }
    m_view.processing_box->setChecked(KdenliveSettings::parallelrender());
#if QT_POINTER_SIZE == 4
    // On 32-bit process, limit multi-threading to mitigate running out of memory.
    m_view.processing_box->setChecked(false);
    m_view.processing_box->setEnabled(false);
    m_view.processing_warning->hide();
#endif
    if (KdenliveSettings::gpu_accel()) {
        // Disable parallel rendering for movit
        m_view.processing_box->setChecked(false);
        m_view.processing_warning->hide();
        m_view.processing_box->setEnabled(false);
    }
    connect(m_view.processing_box, &QGroupBox::toggled, [&](bool checked) {
        KdenliveSettings::setParallelrender(checked);
        if (checked) {
            m_view.processing_warning->animatedShow();
        } else {
            m_view.processing_warning->animatedHide();
        }
        refreshParams();
    });
    connect(m_view.export_meta, &QCheckBox::stateChanged, this, &RenderWidget::refreshParams);
    connect(m_view.checkTwoPass, &QCheckBox::stateChanged, this, &RenderWidget::refreshParams);

    connect(m_view.buttonRender, &QAbstractButton::clicked, this, [&]() { slotPrepareExport(); });
    connect(m_view.buttonGenerateScript, &QAbstractButton::clicked, this, [&]() { slotPrepareExport(true); });
    updateMetadataToolTip();
    connect(m_view.edit_metadata, &QLabel::linkActivated, []() { pCore->window()->slotEditProjectSettings(3); });

    m_view.infoMessage->hide();
    m_view.jobInfo->hide();
    parseProfiles();

    // ===== "Job Queue" tab =====
    parseScriptFiles();
    m_view.running_jobs->setUniformRowHeights(false);
    m_view.running_jobs->setContextMenuPolicy(Qt::CustomContextMenu);
    connect(m_view.running_jobs, &QTreeWidget::customContextMenuRequested, this, &RenderWidget::prepareJobContextMenu);
    m_view.scripts_list->setUniformRowHeights(false);
    connect(m_view.start_script, &QAbstractButton::clicked, this, &RenderWidget::slotStartScript);
    connect(m_view.delete_script, &QAbstractButton::clicked, this, &RenderWidget::slotDeleteScript);
    connect(m_view.scripts_list, &QTreeWidget::itemSelectionChanged, this, &RenderWidget::slotCheckScript);
    connect(m_view.running_jobs, &QTreeWidget::itemSelectionChanged, this, &RenderWidget::slotCheckJob);
    connect(m_view.running_jobs, &QTreeWidget::itemDoubleClicked, this, &RenderWidget::slotPlayRendering);

    connect(m_view.abort_job, &QAbstractButton::clicked, this, &RenderWidget::slotAbortCurrentJob);
    connect(m_view.start_job, &QAbstractButton::clicked, this, &RenderWidget::slotStartCurrentJob);
    connect(m_view.clean_up, &QAbstractButton::clicked, this, &RenderWidget::slotCleanUpJobs);
    connect(m_view.hide_log, &QAbstractButton::clicked, this, &RenderWidget::slotHideLog);

    connect(m_view.buttonClose, &QAbstractButton::clicked, this, &QWidget::hide);
    connect(m_view.buttonClose2, &QAbstractButton::clicked, this, &QWidget::hide);
    connect(m_view.buttonClose3, &QAbstractButton::clicked, this, &QWidget::hide);

    m_jobsDelegate = new RenderViewDelegate(this);
    m_view.running_jobs->setHeaderLabels(QStringList() << QString() << i18n("File"));
    m_view.running_jobs->setItemDelegate(m_jobsDelegate);

    QHeaderView *header = m_view.running_jobs->header();
    header->setSectionResizeMode(0, QHeaderView::Fixed);
    header->resizeSection(0, size + 4);
    header->setSectionResizeMode(1, QHeaderView::Interactive);

    // ===== "Scripts" tab =====
    m_view.scripts_list->setHeaderLabels(QStringList() << QString() << i18n("Stored Playlists"));
    m_scriptsDelegate = new RenderViewDelegate(this);
    m_view.scripts_list->setItemDelegate(m_scriptsDelegate);
    header = m_view.scripts_list->header();
    header->setSectionResizeMode(0, QHeaderView::Fixed);
    header->resizeSection(0, size + 4);

    // Find path for Kdenlive renderer
#ifdef Q_OS_WIN
    m_renderer = QCoreApplication::applicationDirPath() + QStringLiteral("/kdenlive_render.exe");
#else
    m_renderer = QCoreApplication::applicationDirPath() + QStringLiteral("/kdenlive_render");
#endif
    if (!QFile::exists(m_renderer)) {
        m_renderer = QStandardPaths::findExecutable(QStringLiteral("kdenlive_render"));
        if (m_renderer.isEmpty()) {
            KMessageBox::error(this,
                               i18n("Could not find the kdenlive_render application, something is wrong with your installation. Rendering will not work"));
        }
    }

    QDBusConnectionInterface *interface = QDBusConnection::sessionBus().interface();
    if ((interface == nullptr) ||
        (!interface->isServiceRegistered(QStringLiteral("org.kde.ksmserver")) && !interface->isServiceRegistered(QStringLiteral("org.gnome.SessionManager")))) {
        m_view.shutdown->setEnabled(false);
    }

#ifdef KF5_USE_PURPOSE
    m_shareMenu = new Purpose::Menu();
    m_view.shareButton->setMenu(m_shareMenu);
    m_view.shareButton->setIcon(QIcon::fromTheme(QStringLiteral("document-share")));
    connect(m_shareMenu, &Purpose::Menu::finished, this, &RenderWidget::slotShareActionFinished);
#else
    m_view.shareButton->setEnabled(false);
#endif

    loadConfig();
    refreshView();
    focusItem();
    adjustSize();
    m_view.embed_subtitles->setToolTip(i18n("Only works for the matroska (mkv) format"));
}

void RenderWidget::slotShareActionFinished(const QJsonObject &output, int error, const QString &message)
{
#ifdef KF5_USE_PURPOSE
    m_view.jobInfo->hide();
    if (error) {
        KMessageBox::error(this, i18n("There was a problem sharing the document: %1", message), i18n("Share"));
    } else {
        const QString url = output["url"].toString();
        if (url.isEmpty()) {
            m_view.jobInfo->setMessageType(KMessageWidget::Positive);
            m_view.jobInfo->setText(i18n("Document shared successfully"));
            m_view.jobInfo->show();
        } else {
            KMessageBox::information(this, i18n("You can find the shared document at: <a href=\"%1\">%1</a>", url), i18n("Share"), QString(),
                                     KMessageBox::Notify | KMessageBox::AllowLink);
        }
    }
#else
    Q_UNUSED(output);
    Q_UNUSED(error);
    Q_UNUSED(message);
#endif
}

QSize RenderWidget::sizeHint() const
{
    // Make sure the widget has minimum size on opening
    return {200, qMax(200, screen()->availableGeometry().height())};
}

RenderWidget::~RenderWidget()
{
    saveConfig();
    m_view.running_jobs->blockSignals(true);
    m_view.scripts_list->blockSignals(true);
    m_view.running_jobs->clear();
    m_view.scripts_list->clear();
    delete m_jobsDelegate;
    delete m_scriptsDelegate;
}

void RenderWidget::saveConfig()
{
    KSharedConfigPtr config = KSharedConfig::openConfig();
    KConfigGroup resourceConfig(config, "RenderWidget");
    resourceConfig.writeEntry(QStringLiteral("showoptions"), m_view.options->isChecked());
    config->sync();
}

void RenderWidget::loadConfig()
{
    KSharedConfigPtr config = KSharedConfig::openConfig();
    KConfigGroup resourceConfig(config, "RenderWidget");
    m_view.options->setChecked(resourceConfig.readEntry("showoptions", false));
}

void RenderWidget::updateDocumentPath()
{
    if (m_view.out_file->url().isEmpty()) {
        return;
    }
    const QString fileName = m_view.out_file->url().fileName();
    m_view.out_file->setUrl(QUrl::fromLocalFile(QDir(pCore->currentDoc()->projectDataFolder()).absoluteFilePath(fileName)));
    parseScriptFiles();
}

void RenderWidget::slotRenderModeChanged()
{
    m_view.guide_zone_box->setVisible(m_view.render_guide->isChecked());
    m_view.buttonGenerateScript->setVisible(!m_view.guide_multi_box->isChecked());
    showRenderDuration();
}

void RenderWidget::slotUpdateRescaleWidth(int val)
{
    KdenliveSettings::setDefaultrescalewidth(val);
    m_view.rescale_height->blockSignals(true);
    std::unique_ptr<ProfileModel> &profile = pCore->getCurrentProfile();
    m_view.rescale_height->setValue(val * profile->height() / profile->width());
    KdenliveSettings::setDefaultrescaleheight(m_view.rescale_height->value());
    m_view.rescale_height->blockSignals(false);
    refreshParams();
}

void RenderWidget::slotUpdateRescaleHeight(int val)
{
    KdenliveSettings::setDefaultrescaleheight(val);
    m_view.rescale_width->blockSignals(true);
    std::unique_ptr<ProfileModel> &profile = pCore->getCurrentProfile();
    m_view.rescale_width->setValue(val * profile->width() / profile->height());
    KdenliveSettings::setDefaultrescaleheight(m_view.rescale_width->value());
    m_view.rescale_width->blockSignals(false);
    refreshParams();
}

void RenderWidget::slotCheckStartGuidePosition()
{
    if (m_view.guide_start->currentIndex() > m_view.guide_end->currentIndex()) {
        m_view.guide_start->setCurrentIndex(m_view.guide_end->currentIndex());
    }
    showRenderDuration();
}

void RenderWidget::slotCheckEndGuidePosition()
{
    if (m_view.guide_end->currentIndex() < m_view.guide_start->currentIndex()) {
        m_view.guide_end->setCurrentIndex(m_view.guide_start->currentIndex());
    }
    showRenderDuration();
}

void RenderWidget::setGuides(std::weak_ptr<MarkerListModel> guidesModel)
{
    m_guidesModel = std::move(guidesModel);
    reloadGuides();
    if (auto ptr = m_guidesModel.lock()) {
        connect(ptr.get(), &MarkerListModel::modelChanged, this, &RenderWidget::reloadGuides);
    }
}

void RenderWidget::reloadGuides()
{
    double projectDuration = GenTime(pCore->projectDuration() - 1, pCore->getCurrentFps()).ms() / 1000;
    QVariant startData = m_view.guide_start->currentData();
    QVariant endData = m_view.guide_end->currentData();
    m_view.guide_start->clear();
    m_view.guide_end->clear();

    if (auto ptr = m_guidesModel.lock()) {
        m_view.guideCategoryChooser->setMarkerModel(ptr.get());
        QList<CommentedTime> markers = ptr->getAllMarkers();
        double fps = pCore->getCurrentFps();
        m_view.render_guide->setDisabled(markers.isEmpty());
        m_view.guide_multi_box->setDisabled(markers.isEmpty());
        if (markers.isEmpty()) {
            m_view.guide_multi_box->setChecked(false);
        }
        if (!markers.isEmpty()) {
            m_view.guide_start->addItem(i18n("Beginning"), 0);
            for (const auto &marker : qAsConst(markers)) {
                GenTime pos = marker.time();
                const QString guidePos = Timecode::getStringTimecode(pos.frames(fps), fps);
                m_view.guide_start->addItem(marker.comment() + QLatin1Char('/') + guidePos, pos.seconds());
                m_view.guide_end->addItem(marker.comment() + QLatin1Char('/') + guidePos, pos.seconds());
            }
            m_view.guide_end->addItem(i18n("End"), projectDuration);
            if (!startData.isNull()) {
                int ix = qMax(0, m_view.guide_start->findData(startData));
                m_view.guide_start->setCurrentIndex(ix);
            }
            if (!endData.isNull()) {
                int ix = qMax(m_view.guide_start->currentIndex() + 1, m_view.guide_end->findData(endData));
                m_view.guide_end->setCurrentIndex(ix);
            }
        } else {
            if (m_view.render_guide->isChecked()) {
                m_view.render_full->setChecked(true);
            }
            m_view.guide_multi_box->setChecked(false);
        }
    } else {
        m_view.render_guide->setEnabled(false);
        m_view.guide_multi_box->setEnabled(false);
        if (m_view.render_guide->isChecked()) {
            m_view.render_full->setChecked(true);
        }
        m_view.guide_multi_box->setChecked(false);
    }
    slotRenderModeChanged();
}

void RenderWidget::slotUpdateButtons(const QUrl &url)
{
    if (!RenderPresetRepository::get()->presetExists(m_currentProfile)) {
        m_view.buttonSaveAs->setEnabled(false);
        m_view.buttonDelete->setEnabled(false);
        m_view.buttonEdit->setEnabled(false);
        m_view.buttonRender->setEnabled(false);
        m_view.buttonGenerateScript->setEnabled(false);
    } else {
        std::unique_ptr<RenderPresetModel> &profile = RenderPresetRepository::get()->getPreset(m_currentProfile);
        m_view.buttonRender->setEnabled(!m_view.out_file->url().isEmpty() && profile->error().isEmpty());
        m_view.buttonGenerateScript->setEnabled(!m_view.out_file->url().isEmpty() && profile->error().isEmpty());
        m_view.buttonSaveAs->setEnabled(true);
        m_view.buttonDelete->setEnabled(profile->editable());
        m_view.buttonEdit->setEnabled(profile->editable());
    }
    if (url.isValid()) {
        if (!RenderPresetRepository::get()->presetExists(m_currentProfile)) {
            m_view.buttonRender->setEnabled(false);
            m_view.buttonGenerateScript->setEnabled(false);
            return;
        }
        std::unique_ptr<RenderPresetModel> &profile = RenderPresetRepository::get()->getPreset(m_currentProfile);
        m_view.out_file->setUrl(filenameWithExtension(url, profile->extension()));
    }
}

void RenderWidget::slotUpdateButtons()
{
    slotUpdateButtons(QUrl());
}

void RenderWidget::slotSavePresetAs()
{
    if (RenderPresetRepository::get()->presetExists(m_currentProfile)) {
        std::unique_ptr<RenderPresetModel> &profile = RenderPresetRepository::get()->getPreset(m_currentProfile);

        QPointer<RenderPresetDialog> dialog = new RenderPresetDialog(this, profile.get(), RenderPresetDialog::SaveAs);
        if (dialog->exec() == QDialog::Accepted) {
            parseProfiles(dialog->saveName());
        }
        delete dialog;
    } else {
        slotNewPreset();
    }
}

void RenderWidget::slotNewPreset()
{
    QPointer<RenderPresetDialog> dialog = new RenderPresetDialog(this);
    if (dialog->exec() == QDialog::Accepted) {
        parseProfiles(dialog->saveName());
    }
    delete dialog;
}

void RenderWidget::slotEditPreset()
{
    if (!RenderPresetRepository::get()->presetExists(m_currentProfile)) {
        return;
    }
    std::unique_ptr<RenderPresetModel> &profile = RenderPresetRepository::get()->getPreset(m_currentProfile);

    if (!profile->editable()) {
        return;
    }

    QPointer<RenderPresetDialog> dialog = new RenderPresetDialog(this, profile.get(), RenderPresetDialog::Edit);
    if (dialog->exec() == QDialog::Accepted) {
        parseProfiles(dialog->saveName());
    }
    delete dialog;
}

void RenderWidget::focusItem(const QString &profile)
{
    QItemSelectionModel *selection = m_view.profileTree->selectionModel();
    QModelIndex index = m_treeModel->findPreset(profile);
    if (!index.isValid() && RenderPresetRepository::get()->presetExists(KdenliveSettings::renderProfile())) {
        index = m_treeModel->findPreset(KdenliveSettings::renderProfile());
    }
    if (index.isValid()) {
        selection->select(index, QItemSelectionModel::ClearAndSelect);
        // expand corresponding category
        auto parent = m_treeModel->parent(index);
        m_view.profileTree->expand(parent);
        m_view.profileTree->scrollTo(index, QAbstractItemView::PositionAtCenter);
    }
}

void RenderWidget::slotPrepareExport(bool delayedRendering, const QString &scriptPath)
{
    Q_UNUSED(scriptPath)
    if (pCore->projectDuration() < 2) {
        // Empty project, don't attempt to render
        m_view.infoMessage->setMessageType(KMessageWidget::Warning);
        m_view.infoMessage->setText(i18n("Add a clip to timeline before rendering"));
        m_view.infoMessage->animatedShow();
        return;
    }
    if (!QFile::exists(KdenliveSettings::rendererpath())) {
        m_view.infoMessage->setMessageType(KMessageWidget::Warning);
        m_view.infoMessage->setText(i18n("Cannot find the melt program required for rendering (part of Mlt)"));
        m_view.infoMessage->animatedShow();
        return;
    }
    m_view.infoMessage->hide();
    if (QFile::exists(m_view.out_file->url().toLocalFile())) {
        if (KMessageBox::warningTwoActions(this, i18n("Output file already exists. Do you want to overwrite it?"), {}, KStandardGuiItem::overwrite(),
                                           KStandardGuiItem::cancel()) != KMessageBox::PrimaryAction) {
            return;
        }
    }
    // mantisbt 1051
    QDir dir(m_view.out_file->url().adjusted(QUrl::RemoveFilename).toLocalFile());
    if (!dir.exists() && !dir.mkpath(QStringLiteral("."))) {
        KMessageBox::error(this, i18n("The directory %1, could not be created.\nPlease make sure you have the required permissions.",
                                      m_view.out_file->url().adjusted(QUrl::RemoveFilename).toLocalFile()));
        return;
    }

    prepareRendering(delayedRendering);
}

void RenderWidget::prepareRendering(bool delayedRendering)
{
    saveRenderProfile();
    KdenliveDoc *project = pCore->currentDoc();
    QString overlayData = m_view.tc_type->currentData().toString();
    QString playlistPath = generatePlaylistFile(delayedRendering);

    if (playlistPath.isEmpty()) {
        return;
    }
    // On delayed rendering, make a copy of all assets
    if (delayedRendering) {
        QDir dir = QFileInfo(playlistPath).absoluteDir();
        if (!dir.mkpath(QFileInfo(playlistPath).baseName())) {
            KMessageBox::error(this, i18n("Could not create assets folder:\n %1", dir.absoluteFilePath(QFileInfo(playlistPath).baseName())));
            return;
        }
        dir.cd(QFileInfo(playlistPath).baseName());
        project->prepareRenderAssets(dir);
    }
    QString playlistContent =
        pCore->projectManager()->projectSceneList(project->url().adjusted(QUrl::RemoveFilename | QUrl::StripTrailingSlash).toLocalFile(), overlayData);

    if (delayedRendering) {
        project->restoreRenderAssets();
    }

    // Set playlist audio volume to 100%
    QDomDocument doc;
    doc.setContent(playlistContent);

    // Add autoclose to playlists.
    QDomNodeList playlists = doc.elementsByTagName(QStringLiteral("playlist"));
    for (int i = 0; i < playlists.length(); ++i) {
        playlists.item(i).toElement().setAttribute(QStringLiteral("autoclose"), 1);
    }

    // Do we want proxy rendering
    if (project->useProxy() && !m_view.proxy_render->isChecked()) {
        pCore->currentDoc()->useOriginals(doc);
    }

    QString outputFile = m_view.out_file->url().toLocalFile();

    Monitor *pMon = pCore->getMonitor(Kdenlive::ProjectMonitor);
    double fps = pCore->getCurrentProfile()->fps();
    QString subtitleFile;
    if (m_view.embed_subtitles->isEnabled() && m_view.embed_subtitles->isChecked() && project->hasSubtitles()) {
        QTemporaryFile src(QDir::temp().absoluteFilePath(QString("XXXXXX.srt")));
        if (!src.open()) {
            // Something went wrong
            KMessageBox::error(this, i18n("Could not create temporary subtitle file"));
            return;
        }
        subtitleFile = src.fileName();
        src.setAutoRemove(false);
        // disable subtitle filter(s) as they will be embeded in a second step of rendering
        QDomNodeList filters = doc.elementsByTagName(QStringLiteral("filter"));
        for (int i = 0; i < filters.length(); ++i) {
            if (Xml::getXmlProperty(filters.item(i).toElement(), QStringLiteral("mlt_service")) == QLatin1String("avfilter.subtitles")) {
                Xml::setXmlProperty(filters.item(i).toElement(), QStringLiteral("disable"), QStringLiteral("1"));
            }
        }
    }
    const QUuid currentUuid = pCore->currentTimelineId();

    // in/out points
    int in = 0;
    // Remove last black frame
    int out = pCore->projectDuration() - 1;

    if (m_view.render_zone->isChecked()) {
        in = pMon->getZoneStart();
        out = pMon->getZoneEnd() - 1;
    } else if (m_view.render_guide->isChecked()) {
        double guideStart = m_view.guide_start->itemData(m_view.guide_start->currentIndex()).toDouble();
        double guideEnd = m_view.guide_end->itemData(m_view.guide_end->currentIndex()).toDouble();
        in = int(GenTime(qMin(guideStart, guideEnd)).frames(fps));
        // End rendering at frame before last guide
        out = int(GenTime(qMax(guideStart, guideEnd)).frames(fps)) - 1;

    } // else: full project

    if (m_view.guide_multi_box->isChecked()) {
        if (auto ptr = m_guidesModel.lock()) {
            int category = m_view.guideCategoryChooser->currentCategory();
            QList<CommentedTime> markers;
            for (auto marker : ptr->getAllMarkers(category)) {
                int pos = marker.time().frames(fps);
                if (pos < in || pos > out) continue;
                markers << marker;
            }
            if (!markers.isEmpty()) {
                bool beginParsed = false;
                QStringList names;
                for (int i = 0; i < markers.count(); i++) {
                    QString name;
                    if (!beginParsed && i == 0 && markers.at(i).time().frames(fps) != in) {
                        i -= 1;
                        beginParsed = true;
                        name = i18n("begin");
                    }
                    int sectionIn = in;
                    if (i >= 0) {
                        name = markers.at(i).comment();
                        sectionIn = markers.at(i).time().frames(fps);
                    }
                    int j = 0;
                    QString newName = name;
                    // if name alrady exist, add a suffix
                    while (names.contains(newName)) {
                        newName = QStringLiteral("%1_%2").arg(name).arg(j);
                        j++;
                    }
                    names.append(newName);
                    name = newName;
<<<<<<< HEAD

                    int sectionOut = out;
                    if (i + 1 < markers.count()) {
                        sectionOut = qMin(markers.at(i + 1).time().frames(fps) - 1, out);
                    }
                    QString filename =
                        outputFile.section(QLatin1Char('.'), 0, -2) + QStringLiteral("-%1.").arg(name) + outputFile.section(QLatin1Char('.'), -1);
                    QDomDocument docCopy = doc.cloneNode(true).toDocument();
                    if (!subtitleFile.isEmpty()) {
                        project->generateRenderSubtitleFile(currentUuid, sectionIn, sectionOut, subtitleFile);
                    }

                    QString newPlaylistPath = playlistPath;
                    newPlaylistPath = newPlaylistPath.replace(QStringLiteral(".mlt"), QString("-%1.mlt").arg(i));
                    QFile::copy(playlistPath, newPlaylistPath);
                    generateRenderFiles(newPlaylistPath, docCopy, sectionIn, sectionOut, filename, false, subtitleFile);
                    if (!subtitleFile.isEmpty() && i < markers.count() - 1) {
                        QTemporaryFile src(QDir::temp().absoluteFilePath(QString("XXXXXX.srt")));
                        if (!src.open()) {
                            // Something went wrong
                            KMessageBox::error(this, i18n("Could not create temporary subtitle file"));
                            return;
=======
                    if (in < absoluteOut) {
                        if (i + 1 < markers.count()) {
                            out = qMin(markers.at(i + 1).time().frames(fps) - 1, absoluteOut);
                        }
                        QString filename =
                            outputFile.section(QLatin1Char('.'), 0, -2) + QStringLiteral("-%1.").arg(name) + outputFile.section(QLatin1Char('.'), -1);
                        QDomDocument docCopy = doc.cloneNode(true).toDocument();
                        if (!subtitleFile.isEmpty()) {
                            project->generateRenderSubtitleFile(currentUuid, in, out, subtitleFile);
                        }
                        // Make a different version of the playlist file for each rendering
                        QString newPlaylistPath = playlistPath;
                        newPlaylistPath = newPlaylistPath.replace(QStringLiteral(".mlt"), QString("-%1.mlt").arg(i));
                        generateRenderFiles(newPlaylistPath, docCopy, in, out, filename, false, subtitleFile);
                        if (!subtitleFile.isEmpty() && i < markers.count() - 1) {
                            QTemporaryFile src(QDir::temp().absoluteFilePath(QString("XXXXXX.srt")));
                            if (!src.open()) {
                                // Something went wrong
                                KMessageBox::error(this, i18n("Could not create temporary subtitle file"));
                                return;
                            }
                            subtitleFile = src.fileName();
                            src.setAutoRemove(false);
>>>>>>> 155c44e4
                        }
                        subtitleFile = src.fileName();
                        src.setAutoRemove(false);
                    }
                }
                return;
            }
        }
    }

    if (!subtitleFile.isEmpty()) {
        project->generateRenderSubtitleFile(currentUuid, in, out, subtitleFile);
    }
    generateRenderFiles(playlistPath, doc, in, out, outputFile, delayedRendering, subtitleFile);
}

QString RenderWidget::generatePlaylistFile(bool delayedRendering)
{
    if (delayedRendering) {
        bool ok;
        QString filename = QFileInfo(pCore->currentDoc()->url().toLocalFile()).fileName();
        const QString fileExtension = QStringLiteral(".mlt");
        if (filename.isEmpty()) {
            filename = i18n("export");
        } else {
            filename = filename.section(QLatin1Char('.'), 0, -2);
        }

        QDir projectFolder(pCore->currentDoc()->projectDataFolder());
        projectFolder.mkpath(QStringLiteral("kdenlive-renderqueue"));
        projectFolder.cd(QStringLiteral("kdenlive-renderqueue"));
        int ix = 1;
        QString newFilename = filename;
        // if name alrady exist, add a suffix
        while (projectFolder.exists(newFilename + fileExtension)) {
            newFilename = QStringLiteral("%1-%2").arg(filename).arg(ix);
            ix++;
        }
        filename = QInputDialog::getText(this, i18nc("@title:window", "Delayed Rendering"), i18n("Select a name for this rendering."), QLineEdit::Normal,
                                         newFilename, &ok);
        if (!ok) {
            return {};
        }
        if (!filename.endsWith(fileExtension)) {
            filename.append(fileExtension);
        }
        if (projectFolder.exists(newFilename)) {
            if (KMessageBox::questionTwoActions(this, i18n("File %1 already exists.\nDo you want to overwrite it?", filename), {},
                                                KStandardGuiItem::overwrite(), KStandardGuiItem::cancel()) == KMessageBox::PrimaryAction) {
                return {};
            }
        }
        return projectFolder.absoluteFilePath(filename);
    }
    // No delayed rendering, we can use a temp file
    QTemporaryFile tmp(QDir::temp().absoluteFilePath(QStringLiteral("kdenlive-XXXXXX.mlt")));
    if (!tmp.open()) {
        // Something went wrong
        return {};
    }
    tmp.close();
    return tmp.fileName();
}

void RenderWidget::generateRenderFiles(const QString playlistPath, QDomDocument doc, int in, int out, QString outputFile, bool delayedRendering,
                                       const QString &subtitleFile)
{
    QString extension = outputFile.section(QLatin1Char('.'), -1);
    QDomElement consumer = doc.createElement(QStringLiteral("consumer"));
    consumer.setAttribute(QStringLiteral("in"), in);
    consumer.setAttribute(QStringLiteral("out"), out);
    consumer.setAttribute(QStringLiteral("mlt_service"), QStringLiteral("avformat"));

    QDomNodeList profiles = doc.elementsByTagName(QStringLiteral("profile"));
    if (profiles.isEmpty()) {
        doc.documentElement().insertAfter(consumer, doc.documentElement());
    } else {
        doc.documentElement().insertAfter(consumer, profiles.at(profiles.length() - 1));
    }

    QMapIterator<QString, QString> it(m_params);

    while (it.hasNext()) {
        it.next();
        // insert params from preset.
        consumer.setAttribute(it.key(), it.value());
    }

    // If we use a pix_fmt with alpha channel (ie. transparent),
    // we need to remove the black background track
    if (m_params.hasAlpha()) {
        auto prods = doc.elementsByTagName(QStringLiteral("producer"));
        for (int i = 0; i < prods.count(); ++i) {
            auto prod = prods.at(i).toElement();
            if (Xml::getXmlProperty(prod, QStringLiteral("kdenlive:playlistid")) == QStringLiteral("black_track")) {
                Xml::setXmlProperty(prod, QStringLiteral("resource"), QStringLiteral("transparent"));
                break;
            }
        }
    }

    if (m_params.value(QStringLiteral("properties")).startsWith("stills/")) {
        // Image sequence, ensure we have a %0xd at file end.
        // Format string for counter
        static const QRegularExpression rx(QRegularExpression::anchoredPattern(QStringLiteral(".*%[0-9]*d.*")));
        if (!rx.match(outputFile).hasMatch()) {
            outputFile = outputFile.section(QLatin1Char('.'), 0, -2) + QStringLiteral("_%05d.") + extension;
        }
    }

    QMap<QString, QString> renderFiles;
    if (m_view.stemAudioExport->isChecked() && m_view.stemAudioExport->isEnabled()) {
        if (delayedRendering) {
            if (KMessageBox::warningContinueCancel(this, i18n("Script rendering and multi track audio export can not be used together.\n"
                                                              "Script will be saved without multi track export.")) == KMessageBox::Cancel) {
                return;
            };
        }
        int audioCount = 0;
        QDomNodeList orginalTractors = doc.elementsByTagName(QStringLiteral("tractor"));
        // process in reversed order to make file naming fit to UI
        for (int i = orginalTractors.size(); i >= 0; i--) {
            bool isAudio = Xml::getXmlProperty(orginalTractors.at(i).toElement(), QStringLiteral("kdenlive:audio_track")).toInt() == 1;
            QString trackName = Xml::getXmlProperty(orginalTractors.at(i).toElement(), QStringLiteral("kdenlive:track_name"));
            if (isAudio) {
                // setup filenames
                QString appendix = QString("_Audio_%1%2%3.")
                                       .arg(audioCount + 1)
                                       .arg(trackName.isEmpty() ? QString() : QStringLiteral("-"))
                                       .arg(trackName.replace(QStringLiteral(" "), QStringLiteral("_")));
                QString playlistFile = playlistPath.section(QLatin1Char('.'), 0, -2) + appendix + playlistPath.section(QLatin1Char('.'), -1);
                QString targetFile = outputFile.section(QLatin1Char('.'), 0, -2) + appendix + extension;
                renderFiles.insert(playlistFile, targetFile);

                // init doc copy
                QDomDocument docCopy = doc.cloneNode(true).toDocument();
                QDomElement copyConsumer = docCopy.elementsByTagName(QStringLiteral("consumer")).at(0).toElement();
                copyConsumer.setAttribute(QStringLiteral("target"), targetFile);

                QDomNodeList tracktors = docCopy.elementsByTagName(QStringLiteral("tractor"));
                // the last tractor is the main tracktor, don't process it (-1)
                for (int j = 0; j < tracktors.size() - 1; j++) {
                    QDomNodeList tracks = tracktors.at(j).toElement().elementsByTagName(QStringLiteral("track"));
                    for (int l = 0; l < tracks.size(); l++) {
                        if (i != j) {
                            tracks.at(l).toElement().setAttribute(QStringLiteral("hide"), QStringLiteral("both"));
                        }
                    }
                }

                QFile file(playlistFile);
                if (!file.open(QIODevice::WriteOnly | QIODevice::Text)) {
                    pCore->displayMessage(i18n("Cannot write to file %1", playlistFile), ErrorMessage);
                    return;
                }
                file.write(docCopy.toString().toUtf8());
                if (file.error() != QFile::NoError) {
                    pCore->displayMessage(i18n("Cannot write to file %1", playlistFile), ErrorMessage);
                    file.close();
                    return;
                }
                file.close();
                audioCount++;
            }
        }
    }

    QDomDocument clone;
    int passes = m_view.checkTwoPass->isChecked() ? 2 : 1;
    if (passes == 2) {
        // We will generate 2 files, one for each pass.
        clone = doc.cloneNode(true).toDocument();
    }

    for (int i = 0; i < passes; i++) {
        // Append consumer settings
        QDomDocument final = i > 0 ? clone : doc;
        QDomNodeList consList = final.elementsByTagName(QStringLiteral("consumer"));
        QDomElement finalConsumer = consList.at(0).toElement();
        finalConsumer.setAttribute(QStringLiteral("target"), outputFile);
        int pass = passes == 2 ? i + 1 : 0;
        QString playlistName = playlistPath;
        if (pass == 2) {
            playlistName = playlistName.section(QLatin1Char('.'), 0, -2) + QStringLiteral("-pass%1.").arg(2) + extension;
        }
        renderFiles.insert(playlistName, outputFile);

        // Prepare rendering args
        QString logFile = QStringLiteral("%1_2pass.log").arg(outputFile);
        if (m_params.value(QStringLiteral("vcodec")).toLower() == QStringLiteral("libx265")) {
            if (pass == 1 || pass == 2) {
                QString x265params = finalConsumer.attribute("x265-params");
                x265params = QString("pass=%1:stats=%2:%3").arg(pass).arg(logFile.replace(":", "\\:"), x265params);
                finalConsumer.setAttribute("x265-params", x265params);
            }
        } else {
            if (pass == 1 || pass == 2) {
                finalConsumer.setAttribute("pass", pass);
                finalConsumer.setAttribute("passlogfile", logFile);
            }
            if (pass == 1) {
                finalConsumer.setAttribute("fastfirstpass", 1);
                finalConsumer.removeAttribute("acodec");
                finalConsumer.setAttribute("an", 1);
            } else {
                finalConsumer.removeAttribute("fastfirstpass");
            }
        }
        QFile file(playlistName);
        if (!file.open(QIODevice::WriteOnly | QIODevice::Text)) {
            pCore->displayMessage(i18n("Cannot write to file %1", playlistName), ErrorMessage);
            return;
        }
        file.write(final.toString().toUtf8());
        if (file.error() != QFile::NoError) {
            pCore->displayMessage(i18n("Cannot write to file %1", playlistName), ErrorMessage);
            file.close();
            return;
        }
        file.close();
    }

    // Create jobs
    if (delayedRendering) {
        parseScriptFiles();
        return;
    }
    QList<RenderJobItem *> jobList;
    QMap<QString, QString>::const_iterator i = renderFiles.constBegin();
    while (i != renderFiles.constEnd()) {
        RenderJobItem *renderItem = createRenderJob(i.key(), i.value(), subtitleFile);
        if (renderItem != nullptr) {
            jobList << renderItem;
        }
        ++i;
    }
    if (jobList.count() > 0) {
        m_view.running_jobs->setCurrentItem(jobList.at(0));
    }
    m_view.tabWidget->setCurrentIndex(Tabs::JobsTab);
    // check render status
    checkRenderStatus();
}

RenderJobItem *RenderWidget::createRenderJob(const QString &playlist, const QString &outputFile, const QString &subtitleFile)
{
    QList<QTreeWidgetItem *> existing = m_view.running_jobs->findItems(outputFile, Qt::MatchExactly, 1);
    RenderJobItem *renderItem = nullptr;
    if (!existing.isEmpty()) {
        renderItem = static_cast<RenderJobItem *>(existing.at(0));
        if (renderItem->status() == RUNNINGJOB || renderItem->status() == WAITINGJOB || renderItem->status() == STARTINGJOB) {
            // There is an existing job that is still pending
            KMessageBox::information(this,
                                     i18n("There is already a job writing file:<br /><b>%1</b><br />Abort the job if you want to overwrite it…", outputFile),
                                     i18n("Already running"));
            // focus the running job
            m_view.running_jobs->setCurrentItem(renderItem);
            return nullptr;
        }
        // There is an existing job that already finished
        delete renderItem;
        renderItem = nullptr;
    }
    renderItem = new RenderJobItem(m_view.running_jobs, QStringList() << QString() << outputFile);

    QDateTime t = QDateTime::currentDateTime();
    renderItem->setData(1, StartTimeRole, t);
    renderItem->setData(1, LastTimeRole, t);
    renderItem->setData(1, LastFrameRole, 0);
    QStringList argsJob = {QStringLiteral("delivery"), KdenliveSettings::rendererpath(), playlist, QStringLiteral("--pid"),
                           QString::number(QCoreApplication::applicationPid())};
    if (!subtitleFile.isEmpty()) {
        argsJob << QStringLiteral("--subtitle") << subtitleFile;
    }
    renderItem->setData(1, ParametersRole, argsJob);
    qDebug() << "* CREATED JOB WITH ARGS: " << argsJob;
    renderItem->setData(1, OpenBrowserRole, m_view.open_browser->isChecked());
    renderItem->setData(1, PlayAfterRole, m_view.play_after->isChecked());
    if (!m_view.audio_box->isChecked()) {
        renderItem->setData(1, ExtraInfoRole, i18n("Video without audio track"));
    } else if (!m_view.video_box->isChecked()) {
        renderItem->setData(1, ExtraInfoRole, i18n("Audio without video track"));
    } else {
        renderItem->setData(1, ExtraInfoRole, QString());
    }
    return renderItem;
}

void RenderWidget::checkRenderStatus()
{
    // check if we have a job waiting to render
    if (m_blockProcessing) {
        return;
    }

    // Make sure no other rendering is running
    if (runningJobsCount() > 0) {
        return;
    }

    auto *item = static_cast<RenderJobItem *>(m_view.running_jobs->topLevelItem(0));

    bool waitingJob = false;

    // Find first waiting job
    while (item != nullptr) {
        if (item->status() == WAITINGJOB) {
            QDateTime t = QDateTime::currentDateTime();
            item->setData(1, StartTimeRole, t);
            item->setData(1, LastTimeRole, t);
            waitingJob = true;
            startRendering(item);
            // Check for 2 pass encoding
            QStringList jobData = item->data(1, ParametersRole).toStringList();
            if (jobData.size() > 2 && jobData.at(1).endsWith(QStringLiteral("-pass2.mlt"))) {
                // Find and remove 1st pass job
                QTreeWidgetItem *above = m_view.running_jobs->itemAbove(item);
                QString firstPassName = jobData.at(1).section(QLatin1Char('-'), 0, -2) + QStringLiteral(".mlt");
                while (above) {
                    QStringList aboveData = above->data(1, ParametersRole).toStringList();
                    qDebug() << "// GOT  JOB: " << aboveData.at(1);
                    if (aboveData.size() > 2 && aboveData.at(1) == firstPassName) {
                        delete above;
                        break;
                    }
                    above = m_view.running_jobs->itemAbove(above);
                }
            }
            item->setStatus(STARTINGJOB);
            break;
        }
        item = static_cast<RenderJobItem *>(m_view.running_jobs->itemBelow(item));
    }
    if (!waitingJob && m_view.shutdown->isChecked()) {
        Q_EMIT shutdown();
    }
}

void RenderWidget::startRendering(RenderJobItem *item)
{
    auto rendererArgs = item->data(1, ParametersRole).toStringList();
    qDebug() << "starting kdenlive_render process using: " << m_renderer << " = " << rendererArgs;
    if (!QProcess::startDetached(m_renderer, rendererArgs)) {
        item->setStatus(FAILEDJOB);
    } else {
        KNotification::event(QStringLiteral("RenderStarted"), i18n("Rendering <i>%1</i> started", item->text(1)), QPixmap(), this);
    }
}

int RenderWidget::waitingJobsCount() const
{
    int count = 0;
    auto *item = static_cast<RenderJobItem *>(m_view.running_jobs->topLevelItem(0));
    while (item != nullptr) {
        if (item->status() == WAITINGJOB) {
            count++;
        }
        item = static_cast<RenderJobItem *>(m_view.running_jobs->itemBelow(item));
    }
    return count;
}

int RenderWidget::runningJobsCount() const
{
    int count = 0;
    auto *item = static_cast<RenderJobItem *>(m_view.running_jobs->topLevelItem(0));
    while (item != nullptr) {
        if (item->status() == RUNNINGJOB || item->status() == STARTINGJOB) {
            count++;
        }
        item = static_cast<RenderJobItem *>(m_view.running_jobs->itemBelow(item));
    }
    return count;
}

void RenderWidget::adjustViewToProfile()
{
    m_view.rescale_width->setValue(KdenliveSettings::defaultrescalewidth());
    m_view.rescale_height->setValue(KdenliveSettings::defaultrescaleheight());
    refreshView();
}

void RenderWidget::refreshView()
{
    focusItem();
    loadProfile();
}

QUrl RenderWidget::filenameWithExtension(QUrl url, const QString &extension)
{
    if (!url.isValid()) {
        url = QUrl::fromLocalFile(pCore->currentDoc()->projectDataFolder() + QDir::separator());
    }
    QString directory = url.adjusted(QUrl::RemoveFilename).toLocalFile();

    QString ext;
    if (extension.startsWith(QLatin1Char('.'))) {
        ext = extension;
    } else {
        ext = '.' + extension;
    }

    QString filename = url.fileName();
    if (filename.isEmpty()) {
        filename = pCore->currentDoc()->url().fileName();
    }
    if (filename.isEmpty()) {
        filename = i18n("untitled");
    }

    int pos = filename.lastIndexOf('.');
    if (pos == 0) {
        filename.append(ext);
    } else {
        if (!filename.endsWith(ext, Qt::CaseInsensitive)) {
            filename = filename.left(pos) + ext;
        }
    }

    return QUrl::fromLocalFile(directory + filename);
}

void RenderWidget::slotChangeSelection(const QModelIndex &current, const QModelIndex &previous)
{
    if (m_treeModel->parent(current) == QModelIndex()) {
        // in that case, we have selected a category, which we don't want
        QItemSelectionModel *selection = m_view.profileTree->selectionModel();
        selection->select(previous, QItemSelectionModel::ClearAndSelect);
        // expand corresponding category
        auto parent = m_treeModel->parent(previous);
        m_view.profileTree->expand(parent);
        m_view.profileTree->scrollTo(previous, QAbstractItemView::PositionAtCenter);
        return;
    }
    m_currentProfile = m_treeModel->getPreset(current);
    KdenliveSettings::setRenderProfile(m_currentProfile);
    loadProfile();
}

void RenderWidget::loadProfile()
{
    slotUpdateButtons();
    // Format not available (e.g. codec not installed); Disable start
    if (!RenderPresetRepository::get()->presetExists(m_currentProfile)) {
        if (m_currentProfile.isEmpty()) {
            errorMessage(PresetError, i18n("No preset selected"));
        } else {
            errorMessage(PresetError, i18n("No matching preset"));
        }
        m_params.clear();
        m_view.advanced_params->clear();
        m_view.buttonRender->setEnabled(false);
        m_view.buttonGenerateScript->setEnabled(false);
        m_view.optionsGroup->setEnabled(false);
        return;
    }
    std::unique_ptr<RenderPresetModel> &profile = RenderPresetRepository::get()->getPreset(m_currentProfile);

    if (profile->extension().isEmpty()) {
        errorMessage(PresetError, i18n("Invalid preset"));
    }
    QString error = profile->error();
    if (error.isEmpty()) {
        error = profile->warning();
    }
    errorMessage(PresetError, error);

    QUrl url = filenameWithExtension(m_view.out_file->url(), profile->extension());
    m_view.out_file->setUrl(url);
    m_view.out_file->setFilter("*." + profile->extension());

    m_view.buttonDelete->setEnabled(profile->editable());
    m_view.buttonEdit->setEnabled(profile->editable());

    if (!profile->speeds().isEmpty()) {
        m_view.speed->setEnabled(true);
        m_view.speed->setMaximum(profile->speeds().count() - 1);
        m_view.speed->setValue(profile->defaultSpeedIndex());
    } else {
        m_view.speed->setEnabled(false);
    }
    adjustSpeed(m_view.speed->value());
    bool passes = profile->hasParam(QStringLiteral("passes"));
    m_view.checkTwoPass->setEnabled(passes);
    m_view.checkTwoPass->setChecked(passes && profile->getParam(QStringLiteral("passes")) == QStringLiteral("2"));

    m_view.encoder_threads->setEnabled(!profile->hasParam(QStringLiteral("threads")));
    m_view.embed_subtitles->setEnabled(profile->extension() == QLatin1String("mkv") || profile->extension() == QLatin1String("matroska"));

    m_view.video_box->setChecked(profile->getParam(QStringLiteral("vn")) != QStringLiteral("1"));
    m_view.audio_box->setChecked(profile->getParam(QStringLiteral("an")) != QStringLiteral("1"));

    m_view.buttonRender->setEnabled(error.isEmpty());
    m_view.buttonGenerateScript->setEnabled(error.isEmpty());
    m_view.optionsGroup->setEnabled(true);
    refreshParams();
}

void RenderWidget::refreshParams()
{
    if (!RenderPresetRepository::get()->presetExists(m_currentProfile)) {
        return;
    }
    std::unique_ptr<RenderPresetModel> &preset = RenderPresetRepository::get()->getPreset(m_currentProfile);

    if (preset->hasFixedSize()) {
        // profile has a fixed size, do not allow resize
        m_view.rescale->setEnabled(false);
        setRescaleEnabled(false);
    } else {
        m_view.rescale->setEnabled(m_view.video_box->isChecked());
        setRescaleEnabled(m_view.video_box->isChecked() && m_view.rescale->isChecked());
    }

    m_params = preset->params();
    // Audio Channels: don't override, only set if it is not yet set
    if (!preset->hasParam(QStringLiteral("channels"))) {
        m_params.insert(QStringLiteral("channels"), QString::number(pCore->audioChannels()));
    }

    // Check for movit
    if (KdenliveSettings::gpu_accel()) {
        m_params.insert(QStringLiteral("glsl."), QString::number(1));
    }

    // In case of libx265 add x265-param
    m_params.refreshX265Params();

    // Rescale
    bool rescale = m_view.rescale->isEnabled() && m_view.rescale->isChecked();
    if (rescale) {
        QSize frameSize = pCore->getCurrentFrameSize();
        double scale;
        if (frameSize.width() > frameSize.height()) {
            scale = (double)m_view.rescale_width->value() / frameSize.width();
        } else {
            scale = (double)m_view.rescale_height->value() / frameSize.height();
        }
        m_params.insert(QStringLiteral("scale"), QString::number(scale));
        m_params.remove(QStringLiteral("width"));
        m_params.remove(QStringLiteral("height"));
        m_params.remove(QStringLiteral("s"));
    } else {
        // Preview rendering
        bool previewRes = m_view.render_at_preview_res->isChecked() && pCore->getMonitorProfile().height() != pCore->getCurrentFrameSize().height();
        if (previewRes) {
            m_params.insert(QStringLiteral("scale"), QString::number(double(pCore->getMonitorProfile().height()) / pCore->getCurrentFrameSize().height()));
        }
    }

    // Full color range
    if (m_view.render_full_color->isChecked()) {
        m_params.insert(QStringLiteral("color_range"), QStringLiteral("pc"));
    }

    // disable audio if requested
    if (!m_view.audio_box->isChecked()) {
        m_params.insert(QStringLiteral("an"), QString::number(1));
        m_params.insert(QStringLiteral("audio_off"), QString::number(1));
    } else {
        m_params.remove(QStringLiteral("an"));
        m_params.remove(QStringLiteral("audio_off"));
    }

    if (!m_view.video_box->isChecked()) {
        m_params.insert(QStringLiteral("vn"), QString::number(1));
        m_params.insert(QStringLiteral("video_off"), QString::number(1));
    } else {
        m_params.remove(QStringLiteral("vn"));
        m_params.remove(QStringLiteral("video_off"));
    }

    if (!(m_view.video_box->isChecked() || m_view.audio_box->isChecked())) {
        errorMessage(OptionsError, i18n("Rendering without audio and video does not work. Please enable at least one of both."));
        m_view.buttonRender->setEnabled(false);
    } else {
        errorMessage(OptionsError, QString());
        m_view.buttonRender->setEnabled(preset->error().isEmpty());
    }

    // Parallel Processing
    int threadCount = KdenliveSettings::processingthreads();
    if (!m_view.processing_box->isChecked() || !m_view.processing_box->isEnabled()) {
        threadCount = 1;
    }
    m_params.insert(QStringLiteral("real_time"), QString::number(-threadCount));

    // Adjust encoding speed
    if (m_view.speed->isEnabled()) {
        QStringList speeds = preset->speeds();
        if (m_view.speed->value() < speeds.count()) {
            const QString &speedValue = speeds.at(m_view.speed->value());
            if (speedValue.contains(QLatin1Char('='))) {
                m_params.insert(speedValue.section(QLatin1Char('='), 0, 0), speedValue.section(QLatin1Char('='), 1));
            }
        }
    }

    // Set the thread counts
    if (!m_params.contains(QStringLiteral("threads"))) {
        m_params.insert(QStringLiteral("threads"), QString::number(KdenliveSettings::encodethreads()));
    }

    // Project metadata
    if (m_view.export_meta->isChecked()) {
        m_params.insert(pCore->currentDoc()->metadata());
    }

    QString paramString = m_params.toString();
    if (paramString.contains(QStringLiteral("%quality")) || paramString.contains(QStringLiteral("%audioquality"))) {
        m_view.qualityGroup->setEnabled(true);
    } else {
        m_view.qualityGroup->setEnabled(false);
    }

    // historically qualities are sorted from best to worse for some reason
    int vmin = preset->videoQualities().last().toInt();
    int vmax = preset->videoQualities().first().toInt();
    int vrange = abs(vmax - vmin);
    int amin = preset->audioQualities().last().toInt();
    int amax = preset->audioQualities().first().toInt();
    int arange = abs(amax - amin);

    double factor = double(m_view.quality->value()) / double(m_view.quality->maximum());
    m_view.quality->setMaximum(qMin(100, qMax(vrange, arange)));
    m_view.quality->setValue(qRound(m_view.quality->maximum() * factor));
    double percent = double(m_view.quality->value()) / double(m_view.quality->maximum());
    m_view.qualityPercent->setText(QStringLiteral("%1%").arg(qRound(percent * 100)));

    int val = preset->defaultVQuality().toInt();

    if (m_view.qualityGroup->isChecked()) {
        if (vmin < vmax) {
            val = vmin + int(vrange * percent);
        } else {
            val = vmin - int(vrange * percent);
        }
    }
    m_params.replacePlaceholder(QStringLiteral("%quality"), QString::number(val));
    //  TODO check if this is finally correct
    m_params.replacePlaceholder(QStringLiteral("%bitrate+'k'"), QStringLiteral("%1k").arg(preset->defaultVBitrate()));
    m_params.replacePlaceholder(QStringLiteral("%bitrate"), QStringLiteral("%1").arg(preset->defaultVBitrate()));

    val = preset->defaultABitrate().toInt() * 1000;
    if (m_view.qualityGroup->isChecked()) {
        val *= percent;
    }
    // cvbr = Constrained Variable Bit Rate
    m_params.replacePlaceholder(QStringLiteral("%cvbr"), QString::number(val));

    val = preset->defaultAQuality().toInt();
    if (m_view.qualityGroup->isChecked()) {
        if (amin < amax) {
            val = amin + int(arange * percent);
        } else {
            val = amin - int(arange * percent);
        }
    }
    m_params.replacePlaceholder(QStringLiteral("%audioquality"), QString::number(val));
    // TODO check if this is finally correct
    m_params.replacePlaceholder(QStringLiteral("%audiobitrate+'k'"), QStringLiteral("%1k").arg(preset->defaultABitrate()));
    m_params.replacePlaceholder(QStringLiteral("%audiobitrate"), QStringLiteral("%1").arg(preset->defaultABitrate()));

    std::unique_ptr<ProfileModel> &projectProfile = pCore->getCurrentProfile();
    QString dvstd;
    if (fmod(double(projectProfile->frame_rate_num()) / projectProfile->frame_rate_den(), 30.01) > 27) {
        dvstd = QStringLiteral("ntsc");
    } else {
        dvstd = QStringLiteral("pal");
    }
    if (double(projectProfile->display_aspect_num()) / projectProfile->display_aspect_den() > 1.5) {
        dvstd += QLatin1String("_wide");
    }
    m_params.replacePlaceholder(QLatin1String("%dv_standard"), dvstd);

    m_params.replacePlaceholder(
        QLatin1String("%dar"),
        QStringLiteral("@%1/%2").arg(QString::number(projectProfile->display_aspect_num())).arg(QString::number(projectProfile->display_aspect_den())));
    m_params.replacePlaceholder(QLatin1String("%passes"), QString::number(static_cast<int>(m_view.checkTwoPass->isChecked()) + 1));

    m_view.advanced_params->setPlainText(m_params.toString());
}

void RenderWidget::parseProfiles(const QString &selectedProfile)
{
    m_treeModel.reset();
    m_treeModel = RenderPresetTreeModel::construct(this);
    m_view.profileTree->setModel(m_treeModel.get());
    QItemSelectionModel *selectionModel = m_view.profileTree->selectionModel();
    connect(selectionModel, &QItemSelectionModel::currentRowChanged, this, &RenderWidget::slotChangeSelection);
    connect(selectionModel, &QItemSelectionModel::selectionChanged, this, [&](const QItemSelection &selected, const QItemSelection &deselected) {
        QModelIndex current;
        QModelIndex old;
        if (!selected.indexes().isEmpty()) {
            current = selected.indexes().front();
        }
        if (!deselected.indexes().isEmpty()) {
            old = deselected.indexes().front();
        }
        slotChangeSelection(current, old);
    });
    focusItem(selectedProfile);
}

void RenderWidget::setRenderProgress(const QString &dest, int progress, int frame)
{
    RenderJobItem *item = nullptr;
    QList<QTreeWidgetItem *> existing = m_view.running_jobs->findItems(dest, Qt::MatchExactly, 1);
    if (!existing.isEmpty()) {
        item = static_cast<RenderJobItem *>(existing.at(0));
    } else {
        item = new RenderJobItem(m_view.running_jobs, QStringList() << QString() << dest);
        if (progress == 0) {
            item->setStatus(WAITINGJOB);
        }
    }
    item->setData(1, ProgressRole, progress);
    item->setStatus(RUNNINGJOB);
    if (progress == 0) {
        item->setIcon(0, QIcon::fromTheme(QStringLiteral("media-record")));
        slotCheckJob();
    } else {
        QDateTime startTime = item->data(1, StartTimeRole).toDateTime();
        qint64 elapsedTime = startTime.secsTo(QDateTime::currentDateTime());
        int dt = elapsedTime - item->data(1, LastTimeRole).toInt();
        if (dt == 0) {
            return;
        }
        qint64 remaining = elapsedTime * (100 - progress) / progress;
        int days = int(remaining / 86400);
        int remainingSecs = int(remaining % 86400);
        QTime when = QTime(0, 0, 0, 0).addSecs(remainingSecs);
        QString est = i18n("Remaining time ");
        if (days > 0) {
            est.append(i18np("%1 day ", "%1 days ", days));
        }
        est.append(when.toString(QStringLiteral("hh:mm:ss")));
        int speed = (frame - item->data(1, LastFrameRole).toInt()) / dt;
        est.append(i18n(" (frame %1 @ %2 fps)", frame, speed));
        item->setData(1, Qt::UserRole, est);
        item->setData(1, LastTimeRole, elapsedTime);
        item->setData(1, LastFrameRole, frame);
    }
    SysMemInfo meminfo = SysMemInfo::getMemoryInfo();
    // if system doesn't have much available memory, warn user
    if (meminfo.isSuccessful()) {
        if (meminfo.availableMemory() < LOW_MEMORY_THRESHOLD) {
            qDebug() << "Low memory:" << meminfo.availableMemory() << "MB free, " << meminfo.totalMemory() << "MB total";
            m_view.jobInfo->show();
            m_view.jobInfo->setMessageType(KMessageWidget::Warning);
            m_view.jobInfo->setText(i18n("Less than %1MB of available memory remaining.", meminfo.availableMemory()));
        } else {
            m_view.jobInfo->hide();
        }
    }
}

void RenderWidget::setRenderStatus(const QString &dest, int status, const QString &error)
{
    RenderJobItem *item = nullptr;
    QList<QTreeWidgetItem *> existing = m_view.running_jobs->findItems(dest, Qt::MatchExactly, 1);
    if (!existing.isEmpty()) {
        item = static_cast<RenderJobItem *>(existing.at(0));
    } else {
        item = new RenderJobItem(m_view.running_jobs, QStringList() << QString() << dest);
    }
    if (!item) {
        return;
    }
    if (status == -1) {
        // Job finished successfully
        item->setStatus(FINISHEDJOB);
        QDateTime startTime = item->data(1, StartTimeRole).toDateTime();
        qint64 elapsedTime = startTime.secsTo(QDateTime::currentDateTime());
        int days = static_cast<int>(elapsedTime / 86400);
        int secs = static_cast<int>(elapsedTime % 86400);
        QTime when = QTime(0, 0, 0, 0);
        when = when.addSecs(secs);
        QString est = (days > 0) ? i18np("%1 day ", "%1 days ", days) : QString();
        est.append(when.toString(QStringLiteral("hh:mm:ss")));
        QString t = i18n("Rendering finished in %1", est);
        item->setData(1, Qt::UserRole, t);

#ifdef KF5_USE_PURPOSE
        m_shareMenu->model()->setInputData(QJsonObject{{QStringLiteral("mimeType"), QMimeDatabase().mimeTypeForFile(item->text(1)).name()},
                                                       {QStringLiteral("urls"), QJsonArray({item->text(1)})}});
        m_shareMenu->model()->setPluginType(QStringLiteral("Export"));
        m_shareMenu->reload();
#endif
        QString notif = i18n("Rendering of %1 finished in %2", item->text(1), est);
        KNotification *notify = new KNotification(QStringLiteral("RenderFinished"));
        notify->setText(notif);
        notify->setUrls({QUrl::fromLocalFile(dest)});
        notify->sendEvent();
        const QUrl url = QUrl::fromLocalFile(item->text(1));
        bool exists = QFile(url.toLocalFile()).exists();
        if (exists) {
            if (item->data(1, OpenBrowserRole).toBool()) {
                KIO::highlightInFileManager({url});
            }
            if (item->data(1, PlayAfterRole).toBool()) {
                auto *job = new KIO::OpenUrlJob(url);
#if KIO_VERSION >= QT_VERSION_CHECK(5, 98, 0)
                job->setUiDelegate(KIO::createDefaultJobUiDelegate(KJobUiDelegate::AutoHandlingEnabled, this));
#else
                job->setUiDelegate(new KIO::JobUiDelegate(KJobUiDelegate::AutoHandlingEnabled, this));
#endif
                job->start();
            }
        }
    } else if (status == -2) {
        // Rendering crashed
        item->setStatus(FAILEDJOB);
        m_view.error_log->append(i18n("<strong>Rendering of %1 crashed</strong><br />", dest));
        m_view.error_log->append(error);
        m_view.error_log->append(QStringLiteral("<hr />"));
        m_view.error_box->setVisible(true);
    } else if (status == -3) {
        // User aborted job
        item->setStatus(ABORTEDJOB);
    } else {
        delete item;
    }
    slotCheckJob();
    checkRenderStatus();
}

void RenderWidget::slotAbortCurrentJob()
{
    auto *current = static_cast<RenderJobItem *>(m_view.running_jobs->currentItem());
    if (current) {
        if (current->status() == RUNNINGJOB) {
            Q_EMIT abortProcess(current->text(1));
        } else {
            delete current;
            slotCheckJob();
            checkRenderStatus();
        }
    }
}

void RenderWidget::slotStartCurrentJob()
{
    auto *current = static_cast<RenderJobItem *>(m_view.running_jobs->currentItem());
    if ((current != nullptr) && current->status() == WAITINGJOB) {
        startRendering(current);
    }
    m_view.start_job->setEnabled(false);
}

void RenderWidget::slotCheckJob()
{
    bool activate = false;
    auto *current = static_cast<RenderJobItem *>(m_view.running_jobs->currentItem());
    if (current) {
        if (current->status() == RUNNINGJOB || current->status() == STARTINGJOB) {
            m_view.abort_job->setText(i18n("Abort Job"));
            m_view.start_job->setEnabled(false);
        } else {
            m_view.abort_job->setText(i18n("Remove Job"));
            m_view.start_job->setEnabled(current->status() == WAITINGJOB);
        }
        activate = true;
#ifdef KF5_USE_PURPOSE
        if (current->status() == FINISHEDJOB) {
            m_shareMenu->model()->setInputData(QJsonObject{{QStringLiteral("mimeType"), QMimeDatabase().mimeTypeForFile(current->text(1)).name()},
                                                           {QStringLiteral("urls"), QJsonArray({current->text(1)})}});
            m_shareMenu->model()->setPluginType(QStringLiteral("Export"));
            m_shareMenu->reload();
            m_view.shareButton->setEnabled(true);
        } else {
            m_view.shareButton->setEnabled(false);
        }
#endif
    }
    m_view.abort_job->setEnabled(activate);
}

void RenderWidget::slotCleanUpJobs()
{
    int ix = 0;
    auto *current = static_cast<RenderJobItem *>(m_view.running_jobs->topLevelItem(ix));
    while (current != nullptr) {
        if (current->status() == FINISHEDJOB || current->status() == ABORTEDJOB) {
            delete current;
        } else {
            ix++;
        }
        current = static_cast<RenderJobItem *>(m_view.running_jobs->topLevelItem(ix));
    }
    slotCheckJob();
}

void RenderWidget::parseScriptFiles()
{
    QStringList scriptsFilter;
    scriptsFilter << QStringLiteral("*.mlt");
    m_view.scripts_list->clear();

    // List the project scripts
    QDir projectFolder(pCore->currentDoc()->projectDataFolder());
    if (!projectFolder.exists(QStringLiteral("kdenlive-renderqueue"))) {
        return;
    }
    projectFolder.cd(QStringLiteral("kdenlive-renderqueue"));
    QStringList scriptFiles = projectFolder.entryList(scriptsFilter, QDir::Files);
    if (scriptFiles.isEmpty()) {
        // No scripts, delete directory
        if (projectFolder.dirName() == QStringLiteral("kdenlive-renderqueue") &&
            projectFolder.entryList(scriptsFilter, QDir::AllEntries | QDir::NoDotAndDotDot).isEmpty()) {
            projectFolder.removeRecursively();
            return;
        }
    }
    for (int i = 0; i < scriptFiles.size(); ++i) {
        QUrl scriptpath = QUrl::fromLocalFile(projectFolder.absoluteFilePath(scriptFiles.at(i)));
        QDomDocument doc;
        if (!Xml::docContentFromFile(doc, scriptpath.toLocalFile(), false)) {
            continue;
        }
        QDomElement consumer = doc.documentElement().firstChildElement(QStringLiteral("consumer"));
        if (consumer.isNull()) {
            continue;
        }
        QString target = consumer.attribute(QStringLiteral("target"));
        if (target.isEmpty()) {
            continue;
        }
        QTreeWidgetItem *item = new QTreeWidgetItem(m_view.scripts_list, QStringList() << QString() << scriptpath.fileName());
        QFile f(scriptpath.toLocalFile());
        auto icon = QFileIconProvider().icon(QFileInfo(f));
        item->setIcon(0, icon.isNull() ? QIcon::fromTheme(QStringLiteral("application-x-executable-script")) : icon);
        item->setSizeHint(0, QSize(m_view.scripts_list->columnWidth(0), fontMetrics().height() * 2));
        item->setData(1, Qt::UserRole, QUrl(QUrl::fromEncoded(target.toUtf8())).url(QUrl::PreferLocalFile));
        item->setData(1, Qt::UserRole + 1, scriptpath.toLocalFile());
    }
    QTreeWidgetItem *script = m_view.scripts_list->topLevelItem(0);
    if (script) {
        m_view.scripts_list->setCurrentItem(script);
        script->setSelected(true);
    }
}

void RenderWidget::slotCheckScript()
{
    QTreeWidgetItem *current = m_view.scripts_list->currentItem();
    if (current == nullptr) {
        return;
    }
    m_view.start_script->setEnabled(current->data(0, Qt::UserRole).toString().isEmpty());
    m_view.delete_script->setEnabled(true);
    for (int i = 0; i < m_view.scripts_list->topLevelItemCount(); ++i) {
        current = m_view.scripts_list->topLevelItem(i);
        if (current == m_view.scripts_list->currentItem()) {
            current->setSizeHint(1, QSize(m_view.scripts_list->columnWidth(1), fontMetrics().height() * 3));
        } else {
            current->setSizeHint(1, QSize(m_view.scripts_list->columnWidth(1), fontMetrics().height() * 2));
        }
    }
}

void RenderWidget::slotStartScript()
{
    auto *item = static_cast<RenderJobItem *>(m_view.scripts_list->currentItem());
    if (item) {
        QString destination = item->data(1, Qt::UserRole).toString();
        if (QFile::exists(destination)) {
            if (KMessageBox::warningTwoActions(this, i18n("Output file already exists. Do you want to overwrite it?"), {}, KStandardGuiItem::overwrite(),
                                               KStandardGuiItem::cancel()) != KMessageBox::PrimaryAction) {
                return;
            }
        }
        QString path = item->data(1, Qt::UserRole + 1).toString();
        // Insert new job in queue
        RenderJobItem *renderItem = nullptr;
        QList<QTreeWidgetItem *> existing = m_view.running_jobs->findItems(destination, Qt::MatchExactly, 1);
        if (!existing.isEmpty()) {
            renderItem = static_cast<RenderJobItem *>(existing.at(0));
            if (renderItem->status() == RUNNINGJOB || renderItem->status() == WAITINGJOB || renderItem->status() == STARTINGJOB) {
                KMessageBox::information(
                    this, i18n("There is already a job writing file:<br /><b>%1</b><br />Abort the job if you want to overwrite it…", destination),
                    i18n("Already running"));
                return;
            }
            delete renderItem;
            renderItem = nullptr;
        }
        if (!renderItem) {
            renderItem = new RenderJobItem(m_view.running_jobs, QStringList() << QString() << destination);
        }
        renderItem->setData(1, ProgressRole, 0);
        renderItem->setStatus(WAITINGJOB);
        renderItem->setIcon(0, QIcon::fromTheme(QStringLiteral("media-playback-pause")));
        renderItem->setData(1, Qt::UserRole, i18n("Waiting…"));
        QDateTime t = QDateTime::currentDateTime();
        renderItem->setData(1, StartTimeRole, t);
        renderItem->setData(1, LastTimeRole, t);
        QStringList argsJob = {QStringLiteral("delivery"), KdenliveSettings::rendererpath(), path, QStringLiteral("--pid"),
                               QString::number(QCoreApplication::applicationPid())};
        renderItem->setData(1, ParametersRole, argsJob);
        checkRenderStatus();
        m_view.tabWidget->setCurrentIndex(Tabs::JobsTab);
    }
}

void RenderWidget::slotDeleteScript()
{
    QTreeWidgetItem *item = m_view.scripts_list->currentItem();
    if (item) {
        QString path = item->data(1, Qt::UserRole + 1).toString();
        bool success = true;
        success &= static_cast<int>(QFile::remove(path));
        if (!success) {
            qCWarning(KDENLIVE_LOG) << "// Error removing script or playlist: " << path << ", " << path << ".mlt";
        }
        parseScriptFiles();
    }
}

void RenderWidget::slotHideLog()
{
    m_view.error_box->setVisible(false);
}

void RenderWidget::setRenderProfile(const QMap<QString, QString> &props)
{
    int exportAudio = props.value(QStringLiteral("renderexportaudio")).toInt();
    m_view.audio_box->setChecked(exportAudio != 1);
    if (props.contains(QStringLiteral("renderrescale"))) {
        m_view.rescale->setChecked(props.value(QStringLiteral("renderrescale")).toInt() != 0);
    }
    if (props.contains(QStringLiteral("renderrescalewidth"))) {
        m_view.rescale_width->setValue(props.value(QStringLiteral("renderrescalewidth")).toInt());
    } else {
        std::unique_ptr<ProfileModel> &profile = pCore->getCurrentProfile();
        m_view.rescale_width->setValue(profile->width() / 2);
        slotUpdateRescaleWidth(m_view.rescale_width->value());
    }
    if (props.contains(QStringLiteral("renderrescaleheight"))) {
        m_view.rescale_height->setValue(props.value(QStringLiteral("renderrescaleheight")).toInt());
    }
    if (props.contains(QStringLiteral("rendertctype"))) {
        m_view.tc_type->setCurrentIndex(props.value(QStringLiteral("rendertctype")).toInt() + 1);
    }
    if (props.contains(QStringLiteral("rendertcoverlay"))) {
        // for backward compatibility
        if (props.value(QStringLiteral("rendertcoverlay")).toInt() == 0) {
            m_view.tc_type->setCurrentIndex(0);
        }
    }
    if (props.contains(QStringLiteral("rendercustomquality")) && props.value(QStringLiteral("rendercustomquality")).toInt() >= 0) {
        m_view.qualityGroup->setChecked(true);
        m_view.quality->setValue(props.value(QStringLiteral("rendercustomquality")).toInt());
    } else {
        m_view.qualityGroup->setChecked(false);
    }
    if (props.contains(QStringLiteral("renderplay"))) {
        m_view.play_after->setChecked(props.value(QStringLiteral("renderplay")).toInt() != 0);
    }
    if (props.contains(QStringLiteral("rendertwopass"))) {
        m_view.checkTwoPass->setChecked(props.value(QStringLiteral("rendertwopass")).toInt() != 0);
    }

    if (props.contains(QStringLiteral("renderpreview"))) {
        m_view.render_at_preview_res->setChecked(props.value(QStringLiteral("renderpreview")).toInt() != 0);
    } else {
        m_view.render_at_preview_res->setChecked(false);
    }

    if (props.contains(QStringLiteral("renderfullcolorrange"))) {
        m_view.render_full_color->setChecked(props.value(QStringLiteral("renderfullcolorrange")).toInt() != 0);
    } else {
        m_view.render_full_color->setChecked(false);
    }

    int mode = props.value(QStringLiteral("renderguide")).toInt();
    if (mode == 1) {
        m_view.render_zone->setChecked(true);
    } else if (mode == 2) {
        m_view.render_guide->setChecked(true);
        m_view.guide_start->setCurrentIndex(props.value(QStringLiteral("renderstartguide")).toInt());
        m_view.guide_end->setCurrentIndex(props.value(QStringLiteral("renderendguide")).toInt());
    } else {
        m_view.render_full->setChecked(true);
    }
    slotRenderModeChanged();

    QString url = props.value(QStringLiteral("renderurl"));
    if (url.isEmpty()) {
        if (RenderPresetRepository::get()->presetExists(m_currentProfile)) {
            std::unique_ptr<RenderPresetModel> &profile = RenderPresetRepository::get()->getPreset(m_currentProfile);
            url = filenameWithExtension(QUrl::fromLocalFile(pCore->currentDoc()->projectDataFolder() + QDir::separator()), profile->extension()).toLocalFile();
        }
    } else if (QFileInfo(url).isRelative()) {
        url.prepend(pCore->currentDoc()->documentRoot());
    }
    m_view.out_file->setUrl(QUrl::fromLocalFile(url));

    if (props.contains(QStringLiteral("renderprofile")) || props.contains(QStringLiteral("rendercategory"))) {
        focusItem(props.value(QStringLiteral("renderprofile")));
    }

    if (props.contains(QStringLiteral("renderspeed"))) {
        m_view.speed->setValue(props.value(QStringLiteral("renderspeed")).toInt());
    }
}

void RenderWidget::saveRenderProfile()
{
    // Save rendering profile to document
    QMap<QString, QString> renderProps;
    std::unique_ptr<RenderPresetModel> &preset = RenderPresetRepository::get()->getPreset(m_currentProfile);
    renderProps.insert(QStringLiteral("rendercategory"), preset->groupName());
    renderProps.insert(QStringLiteral("renderprofile"), preset->name());
    renderProps.insert(QStringLiteral("renderurl"), m_view.out_file->url().toLocalFile());
    int mode = 0; // 0 = full project
    if (m_view.render_zone->isChecked()) {
        mode = 1;
    } else if (m_view.render_guide->isChecked()) {
        mode = 2;
    }
    renderProps.insert(QStringLiteral("rendermode"), QString::number(mode));
    renderProps.insert(QStringLiteral("renderstartguide"), QString::number(m_view.guide_start->currentIndex()));
    renderProps.insert(QStringLiteral("renderendguide"), QString::number(m_view.guide_end->currentIndex()));
    int export_audio = 0;

    renderProps.insert(QStringLiteral("renderexportaudio"), QString::number(export_audio));
    renderProps.insert(QStringLiteral("renderrescale"), QString::number(static_cast<int>(m_view.rescale->isChecked())));
    renderProps.insert(QStringLiteral("renderrescalewidth"), QString::number(m_view.rescale_width->value()));
    renderProps.insert(QStringLiteral("renderrescaleheight"), QString::number(m_view.rescale_height->value()));

    // for backward compatibility, remove ones we have a doc version > 1.04
    renderProps.insert(QStringLiteral("rendertcoverlay"), QString::number(static_cast<int>(!m_view.tc_type->currentData().toString().isEmpty())));

    renderProps.insert(QStringLiteral("rendertctype"), QString::number(m_view.tc_type->currentIndex() - 1));
    renderProps.insert(QStringLiteral("renderplay"), QString::number(static_cast<int>(m_view.play_after->isChecked())));
    renderProps.insert(QStringLiteral("rendertwopass"), QString::number(static_cast<int>(m_view.checkTwoPass->isChecked())));
    renderProps.insert(QStringLiteral("rendercustomquality"), QString::number(m_view.qualityGroup->isChecked() ? m_view.quality->value() : -1));
    renderProps.insert(QStringLiteral("renderspeed"), QString::number(m_view.speed->value()));
    renderProps.insert(QStringLiteral("renderpreview"), QString::number(static_cast<int>(m_view.render_at_preview_res->isChecked())));
    renderProps.insert(QStringLiteral("renderfullcolorrange"), QString::number(static_cast<int>(m_view.render_full_color->isChecked())));

    Q_EMIT selectedRenderProfile(renderProps);
}

bool RenderWidget::startWaitingRenderJobs()
{
    m_blockProcessing = true;
#ifdef Q_OS_WIN
    const QLatin1String ScriptFormat(".bat");
#else
    const QLatin1String ScriptFormat(".sh");
#endif
    QTemporaryFile tmp(QDir::temp().absoluteFilePath(QStringLiteral("kdenlive-XXXXXX") + ScriptFormat));
    if (!tmp.open()) {
        // Something went wrong
        return false;
    }
    tmp.close();
    QString autoscriptFile = tmp.fileName();
    QFile file(autoscriptFile);
    if (!file.open(QIODevice::WriteOnly | QIODevice::Text)) {
        qCWarning(KDENLIVE_LOG) << "//////  ERROR writing to file: " << autoscriptFile;
        KMessageBox::error(nullptr, i18n("Cannot write to file %1", autoscriptFile));
        return false;
    }

    QTextStream outStream(&file);
#if QT_VERSION < QT_VERSION_CHECK(6, 0, 0)
    outStream.setCodec("UTF-8");
#endif
#ifndef Q_OS_WIN
    outStream << "#!/bin/sh\n\n";
#endif
    auto *item = static_cast<RenderJobItem *>(m_view.running_jobs->topLevelItem(0));
    while (item != nullptr) {
        if (item->status() == WAITINGJOB) {
            // Add render process for item
            const QString params = item->data(1, ParametersRole).toStringList().join(QLatin1Char(' '));
            outStream << '\"' << m_renderer << "\" " << params << '\n';
        }
        item = static_cast<RenderJobItem *>(m_view.running_jobs->itemBelow(item));
    }
// erase itself when rendering is finished
#ifndef Q_OS_WIN
    outStream << "rm \"" << autoscriptFile << "\"\n";
#else
    outStream << "del \"" << autoscriptFile << "\"\n";
#endif
    if (file.error() != QFile::NoError) {
        KMessageBox::error(nullptr, i18n("Cannot write to file %1", autoscriptFile));
        file.close();
        m_blockProcessing = false;
        return false;
    }
    file.close();
    QFile::setPermissions(autoscriptFile, file.permissions() | QFile::ExeUser);
    QProcess::startDetached(autoscriptFile, QStringList());
    return true;
}

void RenderWidget::slotPlayRendering(QTreeWidgetItem *item, int)
{
    auto *renderItem = static_cast<RenderJobItem *>(item);
    if (renderItem->status() != FINISHEDJOB) {
        return;
    }
    auto *job = new KIO::OpenUrlJob(QUrl::fromLocalFile(item->text(1)));
#if KIO_VERSION >= QT_VERSION_CHECK(5, 98, 0)
    job->setUiDelegate(KIO::createDefaultJobUiDelegate(KJobUiDelegate::AutoHandlingEnabled, this));
#else
    job->setUiDelegate(new KIO::JobUiDelegate(KJobUiDelegate::AutoHandlingEnabled, this));
#endif
    job->start();
}

void RenderWidget::errorMessage(RenderError type, const QString &message)
{
    QString fullMessage;
    m_errorMessages.insert(type, message);
    QMapIterator<int, QString> i(m_errorMessages);
    while (i.hasNext()) {
        i.next();
        if (!i.value().isEmpty()) {
            if (!fullMessage.isEmpty()) {
                fullMessage.append(QLatin1Char('\n'));
            }
            fullMessage.append(i.value());
        }
    }
    if (!fullMessage.isEmpty()) {
        m_view.infoMessage->setMessageType(KMessageWidget::Warning);
        m_view.infoMessage->setText(fullMessage);
        m_view.infoMessage->show();
    } else {
        showRenderDuration();
        // m_view.infoMessage->hide();
    }
}

void RenderWidget::projectDurationChanged(int duration)
{
    if (m_view.render_full->isChecked()) {
        m_view.infoMessage->setMessageType(KMessageWidget::Information);
        QString stringDuration = pCore->timecode().getDisplayTimecodeFromFrames(qMax(0, duration + 1), false);
        m_view.infoMessage->setText(i18n("Render Duration: %1", stringDuration));
        m_view.infoMessage->show();
    }
}

void RenderWidget::zoneDurationChanged(int duration)
{
    if (m_view.render_zone->isChecked()) {
        m_view.infoMessage->setMessageType(KMessageWidget::Information);
        QString stringDuration = pCore->timecode().getDisplayTimecodeFromFrames(qMax(0, duration), false);
        m_view.infoMessage->setText(i18n("Render Duration: %1", stringDuration));
        m_view.infoMessage->show();
    }
}

void RenderWidget::showRenderDuration()
{
    m_view.infoMessage->setMessageType(KMessageWidget::Information);
    int duration = 0;
    if (m_view.render_zone->isChecked()) {
        Monitor *pMon = pCore->getMonitor(Kdenlive::ProjectMonitor);
        duration = pMon->getZoneEnd() - pMon->getZoneStart();
    } else if (m_view.render_guide->isChecked()) {
        double fps = pCore->getCurrentProfile()->fps();
        double guideStart = m_view.guide_start->itemData(m_view.guide_start->currentIndex()).toDouble();
        double guideEnd = m_view.guide_end->itemData(m_view.guide_end->currentIndex()).toDouble();
        duration = int(GenTime(guideEnd).frames(fps)) - int(GenTime(guideStart).frames(fps));
    } else {
        // rendering full project
        duration = pCore->projectDuration();
    }
    QString stringDuration = pCore->timecode().getDisplayTimecodeFromFrames(qMax(0, duration), false);
    m_view.infoMessage->setText(i18n("Render Duration: %1", stringDuration));
    m_view.infoMessage->show();
}

void RenderWidget::updateProxyConfig(bool enable)
{
    m_view.proxy_render->setVisible(enable);
}

void RenderWidget::setRescaleEnabled(bool enable)
{
    for (int i = 0; i < m_view.rescale_box->layout()->count(); ++i) {
        if (m_view.rescale_box->itemAt(i)->widget()) {
            m_view.rescale_box->itemAt(i)->widget()->setEnabled(enable);
        }
    }
}

void RenderWidget::keyPressEvent(QKeyEvent *e)
{
    if (e->key() == Qt::Key_Return || e->key() == Qt::Key_Enter) {
        switch (m_view.tabWidget->currentIndex()) {
        case Tabs::RenderTab:
            if (m_view.start_job->isEnabled()) {
                slotStartCurrentJob();
            }
            break;
        case Tabs::ScriptsTab:
            if (m_view.start_script->isEnabled()) {
                slotStartScript();
            }
            break;
        default:
            if (m_view.buttonRender->isEnabled()) {
                slotPrepareExport();
            }
            break;
        }
    } else if (e->key() == Qt::Key_Delete) {
        // If in Scripts tab, let Del key invoke DeleteScript
        if (m_view.tabWidget->currentIndex() == Tabs::ScriptsTab) {
            if (m_view.delete_script->isEnabled()) {
                slotDeleteScript();
            }
        } else {
            QDialog::keyPressEvent(e);
        }
    } else {
        QDialog::keyPressEvent(e);
    }
}

void RenderWidget::adjustSpeed(int speedIndex)
{
    std::unique_ptr<RenderPresetModel> &profile = RenderPresetRepository::get()->getPreset(m_currentProfile);
    if (profile) {
        QStringList speeds = profile->speeds();
        if (speedIndex < speeds.count()) {
            m_view.speed->setToolTip(i18n("Codec speed parameters:\n%1", speeds.at(speedIndex)));
        }
    }
    refreshParams();
}

void RenderWidget::prepareJobContextMenu(const QPoint &pos)
{
    QTreeWidgetItem *nd = m_view.running_jobs->itemAt(pos);
    RenderJobItem *renderItem = nullptr;
    if (nd) {
        renderItem = static_cast<RenderJobItem *>(nd);
    }
    if (!renderItem) {
        return;
    }
    if (renderItem->status() != FINISHEDJOB) {
        return;
    }
    QMenu menu(this);
    QAction *newAct = new QAction(i18n("Add to current project"), this);
    connect(newAct, &QAction::triggered, [&, renderItem]() { pCore->bin()->slotAddClipToProject(QUrl::fromLocalFile(renderItem->text(1))); });
    menu.addAction(newAct);

    menu.exec(m_view.running_jobs->mapToGlobal(pos));
}

void RenderWidget::resetRenderPath(const QString &path)
{
    QString extension;
    if (RenderPresetRepository::get()->presetExists(m_currentProfile)) {
        std::unique_ptr<RenderPresetModel> &profile = RenderPresetRepository::get()->getPreset(m_currentProfile);
        extension = profile->extension();
    } else {
        extension = m_view.out_file->url().toLocalFile().section(QLatin1Char('.'), -1);
    }
    QFileInfo updatedPath(path);
    QString fileName = QDir(pCore->currentDoc()->projectDataFolder(updatedPath.absolutePath())).absoluteFilePath(updatedPath.fileName());
    QString url = filenameWithExtension(QUrl::fromLocalFile(fileName), extension).toLocalFile();
    if (QFileInfo(url).isRelative()) {
        url.prepend(pCore->currentDoc()->documentRoot());
    }
    m_view.out_file->setUrl(QUrl::fromLocalFile(url));
    QMap<QString, QString> renderProps;
    renderProps.insert(QStringLiteral("renderurl"), url);
    Q_EMIT selectedRenderProfile(renderProps);
}

void RenderWidget::updateMetadataToolTip()
{
    QString tipText;
    QMapIterator<QString, QString> i(pCore->currentDoc()->metadata());
    while (i.hasNext()) {
        i.next();
        QString metaName = i.key().section(QLatin1Char('.'), 2, 2);
        metaName[0] = metaName[0].toUpper();
        tipText.append(QString("%1: <b>%2</b><br/>").arg(metaName, i.value()));
    }
    m_view.edit_metadata->setToolTip(tipText);
}<|MERGE_RESOLUTION|>--- conflicted
+++ resolved
@@ -757,7 +757,6 @@
                     }
                     names.append(newName);
                     name = newName;
-<<<<<<< HEAD
 
                     int sectionOut = out;
                     if (i + 1 < markers.count()) {
@@ -772,7 +771,6 @@
 
                     QString newPlaylistPath = playlistPath;
                     newPlaylistPath = newPlaylistPath.replace(QStringLiteral(".mlt"), QString("-%1.mlt").arg(i));
-                    QFile::copy(playlistPath, newPlaylistPath);
                     generateRenderFiles(newPlaylistPath, docCopy, sectionIn, sectionOut, filename, false, subtitleFile);
                     if (!subtitleFile.isEmpty() && i < markers.count() - 1) {
                         QTemporaryFile src(QDir::temp().absoluteFilePath(QString("XXXXXX.srt")));
@@ -780,31 +778,6 @@
                             // Something went wrong
                             KMessageBox::error(this, i18n("Could not create temporary subtitle file"));
                             return;
-=======
-                    if (in < absoluteOut) {
-                        if (i + 1 < markers.count()) {
-                            out = qMin(markers.at(i + 1).time().frames(fps) - 1, absoluteOut);
-                        }
-                        QString filename =
-                            outputFile.section(QLatin1Char('.'), 0, -2) + QStringLiteral("-%1.").arg(name) + outputFile.section(QLatin1Char('.'), -1);
-                        QDomDocument docCopy = doc.cloneNode(true).toDocument();
-                        if (!subtitleFile.isEmpty()) {
-                            project->generateRenderSubtitleFile(currentUuid, in, out, subtitleFile);
-                        }
-                        // Make a different version of the playlist file for each rendering
-                        QString newPlaylistPath = playlistPath;
-                        newPlaylistPath = newPlaylistPath.replace(QStringLiteral(".mlt"), QString("-%1.mlt").arg(i));
-                        generateRenderFiles(newPlaylistPath, docCopy, in, out, filename, false, subtitleFile);
-                        if (!subtitleFile.isEmpty() && i < markers.count() - 1) {
-                            QTemporaryFile src(QDir::temp().absoluteFilePath(QString("XXXXXX.srt")));
-                            if (!src.open()) {
-                                // Something went wrong
-                                KMessageBox::error(this, i18n("Could not create temporary subtitle file"));
-                                return;
-                            }
-                            subtitleFile = src.fileName();
-                            src.setAutoRemove(false);
->>>>>>> 155c44e4
                         }
                         subtitleFile = src.fileName();
                         src.setAutoRemove(false);
@@ -1146,7 +1119,7 @@
 void RenderWidget::startRendering(RenderJobItem *item)
 {
     auto rendererArgs = item->data(1, ParametersRole).toStringList();
-    qDebug() << "starting kdenlive_render process using: " << m_renderer << " = " << rendererArgs;
+    qDebug() << "starting kdenlive_render process using: " << m_renderer;
     if (!QProcess::startDetached(m_renderer, rendererArgs)) {
         item->setStatus(FAILEDJOB);
     } else {
