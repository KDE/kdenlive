/*
    SPDX-FileCopyrightText: 2023 Jean-Baptiste Mardelle <jb@kdenlive.org>

SPDX-License-Identifier: GPL-3.0-only OR LicenseRef-KDE-Accepted-GPL
*/

#include "managesubtitles.h"
#include "bin/model/subtitlemodel.hpp"
#include "core.h"
#include "dialogs/importsubtitle.h"
#include "doc/kdenlivedoc.h"
#include "kdenlive_debug.h"
#include "klocalizedstring.h"
#include "mainwindow.h"
#include "subtitlestyleedit.h"
#include "timeline2/view/timelinecontroller.h"
#include <KMessageBox>
#include <QFontDatabase>
#include <QListWidget>
#include <QMenu>
#include <QTableWidget>
#include <qinputdialog.h>
#include <qmimedata.h>

SideBarDropFilter::SideBarDropFilter(QObject *parent)
    : QObject(parent)
{
}

bool SideBarDropFilter::eventFilter(QObject *obj, QEvent *event)
{
    if (event->type() == QEvent::DragEnter) {
        QDragEnterEvent *dragEvent = static_cast<QDragEnterEvent *>(event);
        dragEvent->acceptProposedAction();
    }
    if (event->type() == QEvent::Drop) {
        QDropEvent *dropEvent = static_cast<QDropEvent *>(event);
        Q_EMIT drop(obj, dropEvent);
        return true;
    }
    return QObject::eventFilter(obj, event);
}

ManageSubtitles::ManageSubtitles(std::shared_ptr<SubtitleModel> model, TimelineController *controller, int currentIx, QWidget *parent)
    : QDialog(parent)
    , m_model(model)
    , m_controller(controller)
{
    setFont(QFontDatabase::systemFont(QFontDatabase::SmallestReadableFont));
    setupUi(this);
    setAttribute(Qt::WA_DeleteOnClose);
    setWindowTitle(i18nc("@title:window", "Manage Subtitles"));
    Qt::WindowFlags flags = Qt::Dialog;
    flags |= Qt::WindowMaximizeButtonHint;
    flags |= Qt::WindowCloseButtonHint;
    setWindowFlags(flags);
    messageWidget->hide();

    m_activeSubFile = currentIx;

    parseFileList();
    parseEventList();
    parseStyleList(false);
    parseInfoList();
    // parseSideBar();

    SideBarDropFilter *dropFilter = new SideBarDropFilter(this);
    eventFileSideBar->viewport()->installEventFilter(dropFilter);
    styleFileSideBar->viewport()->installEventFilter(dropFilter);

    connect(dropFilter, &SideBarDropFilter::drop, this, [&](QObject *obj, QDropEvent *event) {
        if (obj->parent() == eventFileSideBar) {
            if (!eventList->currentItem()->text(0).contains(i18n("Layer"))) {
                return;
            }
#if QT_VERSION < QT_VERSION_CHECK(6, 0, 0)
            int ix = event->pos().y() / eventFileSideBar->sizeHintForRow(0);
#else
            int ix = event->position().y() / eventFileSideBar->sizeHintForRow(0);
#endif
            if (ix > eventFileSideBar->count() - 1) {
                return;
            }
            int id = eventFileSideBar->item(ix)->data(Qt::UserRole).toInt();

            auto copyMoveLayer = [this, id](bool isMove) {
                int currentIx = -1;
                int newIx = -1;
                QStringList subKeys;
                QMap<std::pair<int, QString>, QString> subs = this->m_model->getSubtitlesList();
                for (auto &sub : subs.keys()) {
                    subKeys.append(QString::number(sub.first) + " - " + sub.second);
                    if (sub.first == m_activeSubFile) {
                        currentIx = subKeys.size() - 1;
                    }
                    if (sub.first == id) {
                        newIx = subKeys.size() - 1;
                    }
                }

                bool ok;
                QString sub;
                if (isMove) {
                    sub = QInputDialog::getItem(this, i18n("Move Layer"), i18n("Select the subtitle file to move the layer to:"), subKeys, newIx, false, &ok);
                } else {
                    sub = QInputDialog::getItem(this, i18n("Copy Layer"), i18n("Select the subtitle file to copy the layer to:"), subKeys, newIx, false, &ok);
                }
                if (ok) {
                    // events
                    int layer = eventList->currentItem()->text(0).section(" ", 1, 1).toInt();
                    QList<std::pair<std::pair<int, GenTime>, SubtitleEvent>> events;
                    for (auto &event : m_model->getAllSubtitles()) {
                        if (event.first.first == layer) {
                            events.append(event);
                        }
                    }

                    if (isMove) {
                        m_model->requestDeleteLayer(layer);
                    }
                    m_controller->subtitlesMenuActivated(newIx);
                    m_model->requestCreateLayer();
                    int newLayer = m_model->getMaxLayer();
                    for (auto &event : events) {
                        // TODO: undo/redo
                        Fun undo = []() { return true; };
                        Fun redo = []() { return true; };
                        event.first.first = newLayer;
                        m_model->addSubtitle(event.first, event.second, undo, redo);
                    }
                    m_controller->subtitlesMenuActivated(currentIx);
                    parseEventList();
                }
            };

            QAction *actionMoveLayer = new QAction(i18n("Move To..."), this);
            actionMoveLayer->setIcon(QIcon::fromTheme(QStringLiteral("go-next")));
            connect(actionMoveLayer, &QAction::triggered, this, [&copyMoveLayer]() { copyMoveLayer(true); });
            QAction *actionCopyLayer = new QAction(i18n("Copy To..."), this);
            actionCopyLayer->setIcon(QIcon::fromTheme(QStringLiteral("edit-copy")));
            connect(actionCopyLayer, &QAction::triggered, this, [&copyMoveLayer]() { copyMoveLayer(false); });
            QMenu *layerMenu = new QMenu(this);
            layerMenu->addAction(actionCopyLayer);
            if (eventList->topLevelItemCount() > 1) {
                layerMenu->addAction(actionMoveLayer);
            }
#if QT_VERSION < QT_VERSION_CHECK(6, 0, 0)
            layerMenu->exec(eventFileSideBar->mapToGlobal(event->pos()));
#else
            layerMenu->exec(eventFileSideBar->mapToGlobal(event->position()).toPoint());
#endif
        } else if (obj->parent() == styleFileSideBar) {
            bool fromGlobal = styleFileSideBar->currentItem()->data(Qt::UserRole).toInt() == -1;
            bool toGlobal = false;
#if QT_VERSION < QT_VERSION_CHECK(6, 0, 0)
            int ix = event->pos().y() / styleFileSideBar->sizeHintForRow(0);
#else
            int ix = event->position().y() / styleFileSideBar->sizeHintForRow(0);
#endif
            if (ix > styleFileSideBar->count() - 1) {
                return;
            }
            if (ix == styleFileSideBar->count() - 1) {
                toGlobal = true;
            }
            int id = styleFileSideBar->item(ix)->data(Qt::UserRole).toInt();

            auto copyMoveStyle = [this, fromGlobal, toGlobal, id](bool isMove) {
                int currentIx = -1;
                int newIx = -1;
                QStringList subKeys;
                QMap<std::pair<int, QString>, QString> subs = this->m_model->getSubtitlesList();
                for (auto &sub : subs.keys()) {
                    subKeys.append(QString::number(sub.first) + " - " + sub.second);
                    if (sub.first == m_activeSubFile) {
                        currentIx = subKeys.size() - 1;
                    }
                    if (sub.first == id) {
                        newIx = subKeys.size() - 1;
                    }
                }
                subKeys.append(QString::number(subKeys.count()) + " - " + i18n("Global"));
                if (toGlobal) {
                    newIx = subKeys.size() - 1;
                }

                SubtitleStyle style = m_model->getSubtitleStyle(styleList->currentItem()->text(0), fromGlobal);
                QString styleName = styleList->currentItem()->text(0);
                bool ok;
                QString sub;
                if (isMove) {
                    sub = QInputDialog::getItem(this, i18n("Move Style"), i18n("Select the subtitle file to move the style to:"), subKeys, newIx, false, &ok);
                } else {
                    sub = QInputDialog::getItem(this, i18n("Copy Style"), i18n("Select the subtitle file to copy the style to:"), subKeys, newIx, false, &ok);
                }
                if (ok) {
                    if (isMove) {
                        m_model->deleteSubtitleStyle(styleName, fromGlobal);
                    }
                    if (!toGlobal) {
                        m_controller->subtitlesMenuActivated(newIx);
                    }
                    // avoid conflict with existing style
                    QStringList existingStyleNames;
                    for (auto &style : m_model->getAllSubtitleStyles(toGlobal)) {
                        existingStyleNames.append(style.first);
                    }
                    if (existingStyleNames.contains(styleName)) {
                        int suffix = 1;
                        while (true) {
                            if (!existingStyleNames.contains(styleName + " " + QString::number(suffix))) {
                                styleName = styleName + " " + QString::number(suffix);
                                break;
                            }
                            suffix++;
                        }
                    }

                    m_model->setSubtitleStyle(styleName, style, toGlobal);
                    m_controller->subtitlesMenuActivated(currentIx);
                    parseStyleList(fromGlobal);
                }
            };

            QAction *actionMoveStyle = new QAction(i18n("Move To..."), this);
            actionMoveStyle->setIcon(QIcon::fromTheme(QStringLiteral("go-next")));
            connect(actionMoveStyle, &QAction::triggered, this, [&copyMoveStyle]() { copyMoveStyle(true); });
            QAction *actionCopyStyle = new QAction(i18n("Copy To..."), this);
            actionCopyStyle->setIcon(QIcon::fromTheme(QStringLiteral("edit-copy")));
            connect(actionCopyStyle, &QAction::triggered, this, [&copyMoveStyle]() { copyMoveStyle(false); });
            QMenu *styleMenu = new QMenu(this);
            styleMenu->addAction(actionCopyStyle);
            if (fromGlobal || (styleList->currentItem() && styleList->currentItem()->text(0) != "Default")) {
                styleMenu->addAction(actionMoveStyle);
            }
#if QT_VERSION < QT_VERSION_CHECK(6, 0, 0)
            styleMenu->exec(styleFileSideBar->mapToGlobal(event->pos()));
#else
            styleMenu->exec(styleFileSideBar->mapToGlobal(event->position()).toPoint());
#endif
        }
    });

    connect(fileList, &QTreeWidget::itemChanged, this, &ManageSubtitles::updateSubtitle);
    connect(fileList, &QTreeWidget::currentItemChanged, this, [this](QTreeWidgetItem *current, QTreeWidgetItem *previous) {
        QSignalBlocker bk(eventFileSideBar);
        QSignalBlocker bk2(styleFileSideBar);
        QSignalBlocker bk3(infoFileSideBar);
        buttonDeleteFile->setEnabled(!(fileList->topLevelItemCount() == 1));
        int id = current->data(0, Qt::UserRole).toInt();
        if (id > -1) {
            int ix = fileList->indexOfTopLevelItem(current);
            m_controller->subtitlesMenuActivated(ix);

            m_activeSubFile = id;
            parseEventList();
            parseStyleList(false);
            parseInfoList();
            eventFileSideBar->setCurrentRow(fileList->indexOfTopLevelItem(current));
            styleFileSideBar->setCurrentRow(fileList->indexOfTopLevelItem(current));
            infoFileSideBar->setCurrentRow(fileList->indexOfTopLevelItem(current));
        } else {
            QSignalBlocker bk4(fileList);
            fileList->setCurrentItem(previous);
        }
    });
    connect(eventList, &QTreeWidget::itemClicked, this, [this](QTreeWidgetItem *current, int column) {
        if (current->parent() != nullptr) {
            return;
        }
        if (column != 2) {
            return;
        }

        int layer = current->text(0).section(" ", 1, 1).toInt();
        QString currentStyle = current->text(2);
        QMenu *menu = new QMenu(this);
        for (const auto &style : m_model->getAllSubtitleStyles(false)) {
            menu->addAction(style.first);
        }
        QAction *action = menu->exec(QCursor::pos());
        if (action) {
            QString styleName = action->toolTip();
            m_model->setLayerDefaultStyle(layer, styleName);
            current->setText(2, styleName);
        }
    });
    connect(styleList, &QTreeWidget::currentItemChanged, this, [this](QTreeWidgetItem *current, QTreeWidgetItem *) {
        if (styleFileSideBar->currentItem()->data(Qt::UserRole).toInt() == -1) {
            buttonDeleteStyle->setEnabled(styleList->topLevelItemCount() > 0);
        } else {
            buttonDeleteStyle->setEnabled(current->text(0) != "Default");
        }
    });
    connect(eventFileSideBar, &QListWidget::currentItemChanged, this, [this](QListWidgetItem *current, QListWidgetItem *previous) {
        QSignalBlocker bk(fileList);
        QSignalBlocker bk2(styleFileSideBar);
        QSignalBlocker bk3(infoFileSideBar);
        buttonDeleteLayer->setEnabled(!(eventList->topLevelItemCount() == 1));
        int id = current->data(Qt::UserRole).toInt();
        if (id > -1) {
            int ix = eventFileSideBar->row(current);
            m_controller->subtitlesMenuActivated(ix);

            m_activeSubFile = id;
            parseEventList();
            parseStyleList(false);
            parseInfoList();
            fileList->setCurrentItem(fileList->topLevelItem(eventFileSideBar->currentRow()));
            styleFileSideBar->setCurrentRow(eventFileSideBar->currentRow());
            infoFileSideBar->setCurrentRow(eventFileSideBar->currentRow());
        } else {
            QSignalBlocker bk4(eventFileSideBar);
            eventFileSideBar->setCurrentItem(previous);
        }
    });
    connect(styleFileSideBar, &QListWidget::currentItemChanged, this, [this](QListWidgetItem *current, QListWidgetItem *previous) {
        QSignalBlocker bk(fileList);
        QSignalBlocker bk2(eventFileSideBar);
        QSignalBlocker bk3(infoFileSideBar);
        if (current->data(Qt::UserRole).toInt() == -1) {
            parseStyleList(true);
        } else {
            int id = current->data(Qt::UserRole).toInt();
            if (id > -1) {
                int ix = styleFileSideBar->row(current);
                m_controller->subtitlesMenuActivated(ix);

                m_activeSubFile = id;
                parseEventList();
                parseStyleList(false);
                parseInfoList();
                fileList->setCurrentItem(fileList->topLevelItem(styleFileSideBar->currentRow()));
                eventFileSideBar->setCurrentRow(styleFileSideBar->currentRow());
                infoFileSideBar->setCurrentRow(styleFileSideBar->currentRow());
            } else {
                QSignalBlocker bk4(styleFileSideBar);
                styleFileSideBar->setCurrentItem(previous);
            }
        }
    });
    connect(infoFileSideBar, &QListWidget::currentItemChanged, this, [this](QListWidgetItem *current, QListWidgetItem *previous) {
        QSignalBlocker bk(fileList);
        QSignalBlocker bk2(eventFileSideBar);
        QSignalBlocker bk3(styleFileSideBar);
        int id = current->data(Qt::UserRole).toInt();
        if (id > -1) {
            int ix = infoFileSideBar->row(current);
            m_controller->subtitlesMenuActivated(ix);

            m_activeSubFile = id;
            parseEventList();
            parseStyleList(false);
            parseInfoList();
            fileList->setCurrentItem(fileList->topLevelItem(infoFileSideBar->currentRow()));
            eventFileSideBar->setCurrentRow(infoFileSideBar->currentRow());
            styleFileSideBar->setCurrentRow(infoFileSideBar->currentRow());
        } else {
            QSignalBlocker bk4(infoFileSideBar);
            infoFileSideBar->setCurrentItem(previous);
        }
    });
    connect(buttonNewFile, &QPushButton::clicked, this, [this]() { addSubtitleFile(); });
    connect(buttonDuplicateFile, &QPushButton::clicked, this, &ManageSubtitles::duplicateFile);
    connect(buttonDeleteFile, &QPushButton::clicked, this, &ManageSubtitles::deleteFile);
    connect(buttonNewLayer, &QPushButton::clicked, this, &ManageSubtitles::addLayer);
    connect(buttonDuplicateLayer, &QPushButton::clicked, this, &ManageSubtitles::duplicateLayer);
    connect(buttonDeleteLayer, &QPushButton::clicked, this, &ManageSubtitles::deleteLayer);
    connect(buttonNewStyle, &QPushButton::clicked, this, [this]() {
        if (styleFileSideBar->currentItem()->data(Qt::UserRole).toInt() == -1) {
            addStyle(true);
        } else {
            addStyle(false);
        }
    });

    connect(buttonDuplicateStyle, &QPushButton::clicked, this, [this]() {
        if (styleFileSideBar->currentItem()->data(Qt::UserRole).toInt() == -1) {
            duplicateStyle(true);
        } else {
            duplicateStyle(false);
        }
    });
    connect(buttonDeleteStyle, &QPushButton::clicked, this, [this]() {
        if (styleFileSideBar->currentItem()->data(Qt::UserRole).toInt() == -1) {
            deleteStyle(true);
        } else {
            deleteStyle(false);
        }
    });
    connect(buttonEditStyle, &QPushButton::clicked, this, [this]() {
        if (styleFileSideBar->currentItem()->data(Qt::UserRole).toInt() == -1) {
            editStyle(true);
        } else {
            editStyle(false);
        }
    });

    // Import/Export menu
    QMenu *menu = new QMenu(this);
    QAction *importSub = new QAction(QIcon::fromTheme(QStringLiteral("document-import")), i18nc("@action:inmenu", "Import Subtitle"), this);
    QAction *exportSub = new QAction(QIcon::fromTheme(QStringLiteral("document-export")), i18nc("@action:inmenu", "Export Subtitle"), this);
    menu->addAction(importSub);
    menu->addAction(exportSub);
    connect(importSub, &QAction::triggered, this, &ManageSubtitles::importSubtitleFile);
    connect(exportSub, &QAction::triggered, pCore->window(), &MainWindow::slotExportSubtitle);
    buttonMenuFile->setMenu(menu);
}

ManageSubtitles::~ManageSubtitles()
{
    QSignalBlocker bk(fileList);
    QSignalBlocker bk2(eventFileSideBar);
    QSignalBlocker bk3(styleFileSideBar);
    QSignalBlocker bk4(eventList);
    QSignalBlocker bk5(styleList);
    delete fileList;
    delete eventFileSideBar;
    delete styleFileSideBar;
    delete eventList;
    delete styleList;
}

void ManageSubtitles::parseFileList()
{
    QSignalBlocker bk(fileList);
    fileList->clear();
    QMap<std::pair<int, QString>, QString> subs = m_model->getSubtitlesList();
    QMapIterator<std::pair<int, QString>, QString> i(subs);
    QTreeWidgetItem *currentItem = nullptr;
    while (i.hasNext()) {
        i.next();

        // set subtitle
        QTreeWidgetItem *item = new QTreeWidgetItem(fileList, {i.key().second, i.value()});
        item->setData(0, Qt::UserRole, i.key().first);

        item->setFlags(item->flags() | Qt::ItemIsEditable);
        if (m_activeSubFile > -1 && m_activeSubFile == i.key().first) {
            currentItem = item;
        }
    }
    if (currentItem) {
        fileList->setCurrentItem(currentItem);
    }
    buttonDeleteFile->setEnabled(fileList->topLevelItemCount() > 1);
    parseSideBar();
}

void ManageSubtitles::parseEventList()
{
    QSignalBlocker bk(eventList);
    eventList->clear();
    // m_model->activateSubtitle(i.key().first);
    const int maxLayer = m_model->getMaxLayer();
    const QList<std::pair<std::pair<int, GenTime>, SubtitleEvent>> allSubs = m_model->getAllSubtitles();

    // add layer items
    for (int i = 0; i <= maxLayer; i++) {
        new QTreeWidgetItem(eventList,
                            {i18n("Layer ") + QString::number(i), i18n("with ") + QString::number(0) + i18n(" event"), m_model->getLayerDefaultStyle(i)});
    }

    // add subtitle events
    for (const auto &sub : allSubs) {
        int count = eventList->topLevelItem(sub.first.first)->text(1).section(" ", 1, 1).toInt() + 1;
        eventList->topLevelItem(sub.first.first)->setText(1, "with " + QString::number(count) + (count == 1 ? i18n(" event") : i18n(" events")));
        new QTreeWidgetItem(eventList->topLevelItem(sub.first.first),
                            {sub.first.second.toString(), sub.second.endTime().toString(), sub.second.styleName(), sub.second.text()});
    }

    eventList->setCurrentItem(eventList->topLevelItem(0));
    buttonDeleteLayer->setEnabled(eventList->topLevelItemCount() > 1);
}

void ManageSubtitles::parseStyleList(bool global)
{
    QSignalBlocker bk(styleList);
    styleList->clear();

    std::map<QString, SubtitleStyle> styles = m_model->getAllSubtitleStyles(global);
    for (const auto &style : styles) {
        QTreeWidgetItem *styleItem = new QTreeWidgetItem(styleList, {style.first,
                                                                     style.second.fontName(),
                                                                     QString::number(style.second.fontSize()),
                                                                     style.second.bold() ? "Yes" : "No",
                                                                     style.second.italic() ? "Yes" : "No",
                                                                     style.second.underline() ? "Yes" : "No",
                                                                     style.second.strikeOut() ? "Yes" : "No",
                                                                     "",
                                                                     "",
                                                                     "",
                                                                     "",
                                                                     QString::number(style.second.outline()),
                                                                     QString::number(style.second.shadow()),
                                                                     "",
                                                                     QString::number(style.second.scaleX()),
                                                                     QString::number(style.second.scaleY()),
                                                                     QString::number(style.second.spacing()),
                                                                     QString::number(style.second.angle()),
                                                                     "",
                                                                     QString::number(style.second.marginL()),
                                                                     QString::number(style.second.marginR()),
                                                                     QString::number(style.second.marginV()),
                                                                     QString::number(style.second.encoding())});
        QLabel *labelPrimary = new QLabel();
        labelPrimary->setStyleSheet(QStringLiteral("background-color: %1").arg(style.second.primaryColour().name()));
        styleList->setItemWidget(styleItem, 7, labelPrimary);
        QLabel *labelSecondary = new QLabel();
        labelSecondary->setStyleSheet(QStringLiteral("background-color: %1").arg(style.second.secondaryColour().name()));
        styleList->setItemWidget(styleItem, 8, labelSecondary);
        QLabel *labelOutline = new QLabel();
        labelOutline->setStyleSheet(QStringLiteral("background-color: %1").arg(style.second.outlineColour().name()));
        styleList->setItemWidget(styleItem, 9, labelOutline);
        QLabel *labelBack = new QLabel();
        labelBack->setStyleSheet(QStringLiteral("background-color: %1").arg(style.second.backColour().name()));
        styleList->setItemWidget(styleItem, 10, labelBack);
        switch (style.second.alignment()) {
        case 1:
            styleItem->setText(13, i18n("Bottom Left"));
            break;
        case 2:
            styleItem->setText(13, i18n("Bottom"));
            break;
        case 3:
            styleItem->setText(13, i18n("Bottom Right"));
            break;
        case 4:
            styleItem->setText(13, i18n("Left"));
            break;
        case 5:
            styleItem->setText(13, i18n("Center"));
            break;
        case 6:
            styleItem->setText(13, i18n("Right"));
            break;
        case 7:
            styleItem->setText(13, i18n("Top Left"));
            break;
        case 8:
            styleItem->setText(13, i18n("Top"));
            break;
        case 9:
            styleItem->setText(13, i18n("Top Right"));
            break;
        }

        switch (style.second.borderStyle()) {
        case 1:
            styleItem->setText(18, i18n("Default"));
            break;
        case 3:
            styleItem->setText(18, i18n("Box as Border"));
            break;
        case 4:
            styleItem->setText(18, i18n("Box as Shadow"));
            break;
        }
    }
    styleList->setCurrentItem(styleList->topLevelItem(0));

    if (global) {
        buttonDeleteStyle->setEnabled(styleList->topLevelItemCount() > 0);
        buttonEditStyle->setEnabled(styleList->topLevelItemCount() > 0);
        buttonDuplicateStyle->setEnabled(styleList->topLevelItemCount() > 0);
    } else {
        buttonDeleteStyle->setEnabled(styleList->currentItem() && styleList->currentItem()->text(0) != "Default");
        buttonEditStyle->setEnabled(styleList->currentItem());
        buttonDuplicateStyle->setEnabled(styleList->currentItem());
    }
}

void ManageSubtitles::parseInfoList()
{
    QSignalBlocker bk(infoList);
    infoList->clear();
    std::map<QString, QString> info = m_model->scriptInfo();
    for (const auto &i : info) {
        new QTreeWidgetItem(infoList, {i.first, i.second});
    }
}

void ManageSubtitles::parseSideBar()
{
    QSignalBlocker bk1(eventFileSideBar);
    QSignalBlocker bk2(styleFileSideBar);
    QSignalBlocker bk3(infoFileSideBar);
    eventFileSideBar->clear();
    styleFileSideBar->clear();
    infoFileSideBar->clear();
    for (int topLevelIndex = 0; topLevelIndex < fileList->topLevelItemCount(); topLevelIndex++) {
        QTreeWidgetItem *topLevelItem = fileList->topLevelItem(topLevelIndex);
        QListWidgetItem *newItem = new QListWidgetItem(eventFileSideBar);
        newItem->setText(topLevelItem->text(0));
        newItem->setData(Qt::UserRole, topLevelItem->data(0, Qt::UserRole));

        newItem = new QListWidgetItem(styleFileSideBar);
        newItem->setText(topLevelItem->text(0));
        newItem->setData(Qt::UserRole, topLevelItem->data(0, Qt::UserRole));

        newItem = new QListWidgetItem(infoFileSideBar);
        newItem->setText(topLevelItem->text(0));
        newItem->setData(Qt::UserRole, topLevelItem->data(0, Qt::UserRole));
    }
    QListWidgetItem *newItem = new QListWidgetItem(styleFileSideBar);
    newItem->setText(i18n("Global"));
    QFont font = newItem->font();
    font.setBold(true);
    newItem->setData(Qt::FontRole, font);
    newItem->setData(Qt::UserRole, -1);

    eventFileSideBar->setCurrentRow(fileList->indexOfTopLevelItem(fileList->currentItem()));
    styleFileSideBar->setCurrentRow(fileList->indexOfTopLevelItem(fileList->currentItem()));
    infoFileSideBar->setCurrentRow(fileList->indexOfTopLevelItem(fileList->currentItem()));
}

void ManageSubtitles::updateSubtitle(QTreeWidgetItem *item, int column)
{
    if (item->parent() == nullptr) {
        if (column == 0) {
            // An item was renamed
            m_model->updateModelName(item->data(0, Qt::UserRole).toInt(), item->text(0));
            m_controller->refreshSubtitlesComboIndex();
        }
        if (column == 1) {
            item->setText(1, m_model->getSubtitlesList()[{item->data(0, Qt::UserRole).toInt(), item->text(0)}]);
        }
    }
}

void ManageSubtitles::addSubtitleFile(const QString name)
{
    m_model->createNewSubtitle(name);
    parseFileList();
    // Makes last item active
    fileList->setCurrentItem(fileList->topLevelItem(fileList->topLevelItemCount() - 1));
}

void ManageSubtitles::addLayer()
{
    m_model->requestCreateLayer();
    parseEventList();
    eventList->setCurrentItem(eventList->topLevelItem(eventList->topLevelItemCount() - 1));
}

void ManageSubtitles::addStyle(bool global)
{
    bool ok;
    QString styleName = "";
    SubtitleStyle style = SubtitleStyleEdit::getStyle(this, SubtitleStyle(), styleName, m_model, global, &ok);
    if (ok) {
        m_model->setSubtitleStyle(styleName, style, global);
        parseStyleList(global);
        styleList->setCurrentItem(styleList->topLevelItem(styleList->topLevelItemCount() - 1));
    }
}

void ManageSubtitles::duplicateFile()
{
    m_model->createNewSubtitle(QString(), fileList->currentItem()->data(0, Qt::UserRole).toInt());
    parseFileList();
    // Makes last item active
    fileList->setCurrentItem(fileList->topLevelItem(fileList->topLevelItemCount() - 1));
}

void ManageSubtitles::duplicateLayer()
{
    QTreeWidgetItem *current = eventList->currentItem();
    while (current->parent() != nullptr) {
        current = current->parent();
    }
    m_model->requestCreateLayer(current->text(0).section(" ", 1, 1).toInt());
    parseEventList();
    eventList->setCurrentItem(eventList->topLevelItem(eventList->topLevelItemCount() - 1));
}

void ManageSubtitles::duplicateStyle(bool global)
{
    QTreeWidgetItem *current = styleList->currentItem();
    QString styleName = current->text(0);
    const SubtitleStyle style = m_model->getSubtitleStyle(styleName, global);
    QStringList existingStyleNames;
    for (auto &style : m_model->getAllSubtitleStyles(global)) {
        existingStyleNames.append(style.first);
    }

    int suffix = 1;
    while (true) {
        if (!existingStyleNames.contains("Style " + QString::number(suffix))) {
            styleName = "Style " + QString::number(suffix);
            break;
        }
        suffix++;
    }
    m_model->setSubtitleStyle(styleName, style, global);

    parseStyleList(global);
    styleList->setCurrentItem(styleList->topLevelItem(styleList->topLevelItemCount() - 1));
}

void ManageSubtitles::deleteFile()
{
    const QString name = fileList->currentItem()->text(0);
    const QString path = fileList->currentItem()->text(1);
    if (KMessageBox::warningContinueCancel(
            this, i18n("This will delete all subtitle entries in <b>%1</b>,<br/>as well as the subtitle file: %2", name, path)) != KMessageBox::Continue) {
        return;
    }
    qDebug() << ":::: DELETING SUBTITLE WIT TREE INDEX: " << fileList->indexOfTopLevelItem(fileList->currentItem());
    QTreeWidgetItem *currentItem = fileList->currentItem();
    int ix = fileList->indexOfTopLevelItem(currentItem);
    int id = currentItem->data(0, Qt::UserRole).toInt();
    m_model->deleteSubtitle(id);
    parseFileList();
    buttonDeleteFile->setEnabled(!(fileList->topLevelItemCount() == 1));
    if (ix < fileList->topLevelItemCount()) {
        fileList->setCurrentItem(fileList->topLevelItem(ix));
    } else {
        fileList->setCurrentItem(fileList->topLevelItem(ix - 1));
    }
}

void ManageSubtitles::deleteLayer()
{
    QTreeWidgetItem *currentItem = eventList->currentItem();
    // Layer
    int layer = currentItem->text(0).section(" ", 1, 1).toInt();
    if (KMessageBox::warningContinueCancel(this, i18n("This will delete all events in layer <b>%1</b>.", layer)) != KMessageBox::Continue) {
        return;
    }
    m_model->requestDeleteLayer(layer);
    parseEventList();
    buttonDeleteLayer->setEnabled(!(eventList->topLevelItemCount() == 1));
    if (layer < eventList->topLevelItemCount()) {
        eventList->setCurrentItem(eventList->topLevelItem(layer));
    } else {
        eventList->setCurrentItem(eventList->topLevelItem(layer - 1));
    }
}

void ManageSubtitles::deleteStyle(bool global)
{
    QTreeWidgetItem *current = styleList->currentItem();
    const QString name = current->text(0);
    if (!global && name == "Default") {
        KMessageBox::error(this, i18n("Cannot delete default style."));
        return;
    }
    if (global) {
        if (KMessageBox::warningContinueCancel(this, i18n("This will delete the style <b>%1</b> and all its properties.", name)) != KMessageBox::Continue) {
            return;
        }
    } else {
        if (KMessageBox::warningContinueCancel(
                this, i18n("This will delete the style <b>%1</b> and all its properties.\nSubtitles using this style will be reset to style <b>Default</b>.",
                           name)) != KMessageBox::Continue) {
            return;
        }
    }
    m_model->deleteSubtitleStyle(name, global);
    parseStyleList(global);
}

void ManageSubtitles::editStyle(bool global)
{
    QTreeWidgetItem *current = styleList->currentItem();
    QString styleName = current->text(0);
    SubtitleStyle style = m_model->getSubtitleStyle(styleName, global);
    bool ok;
    style = SubtitleStyleEdit::getStyle(this, style, styleName, m_model, global, &ok);
    if (ok) {
        m_model->setSubtitleStyle(styleName, style, global);
        parseStyleList(global);
        styleList->setCurrentItem(styleList->topLevelItem(styleList->topLevelItemCount() - 1));
    }
}

void ManageSubtitles::importSubtitleFile()
{
    QScopedPointer<ImportSubtitle> d(new ImportSubtitle(QString(), this));
    d->create_track->setChecked(true);
    if (d->exec() == QDialog::Accepted && !d->subtitle_url->url().isEmpty()) {
        if (d->create_track->isChecked()) {
            // Create a new subtitle entry
            addSubtitleFile(d->track_name->text());
        }
        int offset = 0, startFramerate = 30.00, targetFramerate = 30.00;
        if (d->cursor_pos->isChecked()) {
            offset = pCore->getMonitorPosition();
        }
        if (d->transform_framerate_check_box->isChecked()) {
            startFramerate = d->caption_original_framerate->value();
            targetFramerate = d->caption_target_framerate->value();
        }
<<<<<<< HEAD
        m_model->importSubtitle(d->subtitle_url->url().toLocalFile(), offset, true, startFramerate, targetFramerate, d->codecs_list->currentText().toUtf8());
        parseFileList();
        parseStyleList(false);
        parseEventList();
        parseInfoList();
=======
        m_model->importSubtitle(d->subtitle_url->url().toLocalFile(), offset, true, startFramerate, targetFramerate,
                                d->codecs_list->currentData().toString().toUtf8());
>>>>>>> 6326febc
    }
}<|MERGE_RESOLUTION|>--- conflicted
+++ resolved
@@ -792,15 +792,11 @@
             startFramerate = d->caption_original_framerate->value();
             targetFramerate = d->caption_target_framerate->value();
         }
-<<<<<<< HEAD
-        m_model->importSubtitle(d->subtitle_url->url().toLocalFile(), offset, true, startFramerate, targetFramerate, d->codecs_list->currentText().toUtf8());
+        m_model->importSubtitle(d->subtitle_url->url().toLocalFile(), offset, true, startFramerate, targetFramerate,
+                                d->codecs_list->currentData().toString().toUtf8());
         parseFileList();
         parseStyleList(false);
         parseEventList();
         parseInfoList();
-=======
-        m_model->importSubtitle(d->subtitle_url->url().toLocalFile(), offset, true, startFramerate, targetFramerate,
-                                d->codecs_list->currentData().toString().toUtf8());
->>>>>>> 6326febc
     }
 }