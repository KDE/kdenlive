--- conflicted
+++ resolved
@@ -1797,10 +1797,7 @@
     QObject::disconnect(m_seekConnection1);
     QObject::disconnect(m_seekConnection3);
     disconnect(pCore->getMonitor(Kdenlive::ClipMonitor), &Monitor::seekRemap, m_view, &RemapView::slotSetPosition);
-<<<<<<< HEAD
-=======
     disconnect(pCore->getMonitor(Kdenlive::ProjectMonitor), &Monitor::seekPosition, this, &TimeRemap::monitorSeek);
->>>>>>> 3acd3166
     if (!m_uuid.isNull()) {
         std::shared_ptr<TimelineItemModel> previousModel = pCore->currentDoc()->getTimeline(m_uuid);
         disconnect(previousModel.get(), &TimelineItemModel::dataChanged, this, &TimeRemap::checkClipUpdate);
@@ -2068,8 +2065,6 @@
     int lastFrame = pCore->getItemDuration(oid) + pCore->getItemIn(oid);
     Fun undo = []() { return true; };
     Fun redo = []() { return true; };
-<<<<<<< HEAD
-=======
     if (durationChanged) {
         // Resize first so that serialization doesn't cut keyframes
         int length = updatedKeyframes.lastKey() - m_view->m_inFrame + 1;
@@ -2079,7 +2074,7 @@
             model->requestItemResize(m_splitId, length, true, true, undo, redo);
         }
     }
->>>>>>> 3acd3166
+
     Fun local_undo = [this, link = m_remapLink, splitLink = m_splitRemap, previousKeyframes, cid = m_cid, oldIn = m_view->m_oldInFrame, hadPitch, splitHadPitch,
                       masterIsAudio, splitIsAudio, lastFrame, hadBlend]() {
         QString oldKfData;
@@ -2115,10 +2110,6 @@
                 link->set("time_map", oldKfData.toUtf8().constData());
                 m_view->m_remapProps.inherit(*link.get());
                 (void)m_view->m_remapProps.anim_get_double("time_map", 0);
-<<<<<<< HEAD
-=======
-                qDebug() << "::: LOADING VALUES D: " << oldKfData;
->>>>>>> 3acd3166
                 m_view->loadKeyframes(oldKfData);
                 update();
             }
@@ -2168,17 +2159,6 @@
         return true;
     };
     local_redo();
-<<<<<<< HEAD
-    if (durationChanged) {
-        int length = updatedKeyframes.lastKey() - m_view->m_inFrame + 1;
-        std::shared_ptr<TimelineItemModel> model = pCore->currentDoc()->getTimeline(m_uuid);
-        model->requestItemResize(m_cid, length, true, true, undo, redo);
-        if (m_splitId > 0) {
-            model->requestItemResize(m_splitId, length, true, true, undo, redo);
-        }
-    }
-=======
->>>>>>> 3acd3166
     UPDATE_UNDO_REDO_NOLOCK(redo, undo, local_undo, local_redo);
     pCore->pushUndo(local_undo, local_redo, i18n("Edit Timeremap keyframes"));
 }
