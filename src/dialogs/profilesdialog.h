--- conflicted
+++ resolved
@@ -91,10 +91,7 @@
     void slotDeleteProfile();
     void slotSetDefaultProfile();
     void slotProfileEdited();
-<<<<<<< HEAD
     /** @brief Make sure the profile's width is always a multiple of 8 */
-=======
->>>>>>> b82f237e
     void slotAdjustWidth();
     virtual void accept();
     virtual void reject();
