/***************************************************************************
 *   Copyright (C) 2007 by Jean-Baptiste Mardelle (jb@kdenlive.org)        *
 *                                                                         *
 *   This program is free software; you can redistribute it and/or modify  *
 *   it under the terms of the GNU General Public License as published by  *
 *   the Free Software Foundation; either version 2 of the License, or     *
 *   (at your option) any later version.                                   *
 *                                                                         *
 *   This program is distributed in the hope that it will be useful,       *
 *   but WITHOUT ANY WARRANTY; without even the implied warranty of        *
 *   MERCHANTABILITY or FITNESS FOR A PARTICULAR PURPOSE.  See the         *
 *   GNU General Public License for more details.                          *
 *                                                                         *
 *   You should have received a copy of the GNU General Public License     *
 *   along with this program; if not, write to the                         *
 *   Free Software Foundation, Inc.,                                       *
 *   51 Franklin Street, Fifth Floor, Boston, MA  02110-1301  USA          *
 ***************************************************************************/

#ifndef MAINWINDOW_H
#define MAINWINDOW_H

#include <QComboBox>
#include <QDBusAbstractAdaptor>
#include <QDockWidget>
#include <QEvent>
#include <QImage>
#include <QMap>
#include <QShortcut>
#include <QString>
#include <QUndoView>

#include <KActionCategory>
#include <KColorSchemeManager>
#include <KSelectAction>
#include <KXmlGuiWindow>
#include <kautosavefile.h>
#include <utility>

#include "bin/bin.h"
#include "definitions.h"
#include "dvdwizard/dvdwizard.h"
#include "gentime.h"
#include "kdenlive_debug.h"
#include "kdenlivecore_export.h"
#include "statusbarmessagelabel.h"
#include "utils/otioconvertions.h"

class AssetPanel;
class AudioGraphSpectrum;
class EffectBasket;
class EffectListWidget;
class TransitionListWidget;
class KIconLoader;
class KdenliveDoc;
class Monitor;
class Render;
class RenderWidget;
class TimelineTabs;
class TimelineWidget;
class TimelineContainer;
class Transition;

class MltErrorEvent : public QEvent
{
public:
    explicit MltErrorEvent(QString message)
        : QEvent(QEvent::User)
        , m_message(std::move(message))
    {
    }

    QString message() const { return m_message; }

private:
    QString m_message;
};

class /*KDENLIVECORE_EXPORT*/ MainWindow : public KXmlGuiWindow
{
    Q_OBJECT

public:
    explicit MainWindow(QWidget *parent = nullptr);
    /** @brief Initialises the main window.
     * @param MltPath (optional) path to MLT environment
     * @param Url (optional) file to open
     * @param clipsToLoad (optional) a comma separated list of clips to import in project
     *
     * If Url is present, it will be opened, otherwise, if openlastproject is
     * set, latest project will be opened. If no file is open after trying this,
     * a default new file will be created. */
    void init();
    ~MainWindow() override;

    /** @brief Cache for luma files thumbnails. */
    static QMap<QString, QImage> m_lumacache;
    static QMap<QString, QStringList> m_lumaFiles;

    /** @brief Adds an action to the action collection and stores the name. */
    void addAction(const QString &name, QAction *action, const QKeySequence &shortcut = QKeySequence(), KActionCategory *category = nullptr);
    /** @brief Adds an action to the action collection and stores the name. */
    QAction *addAction(const QString &name, const QString &text, const QObject *receiver, const char *member, const QIcon &icon = QIcon(),
                       const QKeySequence &shortcut = QKeySequence(), KActionCategory *category = nullptr);

    /**
     * @brief Adds a new dock widget to this window.
     * @param title title of the dock widget
     * @param objectName objectName of the dock widget (required for storing layouts)
     * @param widget widget to use in the dock
     * @param area area to which the dock should be added to
     * @returns the created dock widget
     */
    QDockWidget *addDock(const QString &title, const QString &objectName, QWidget *widget, Qt::DockWidgetArea area = Qt::TopDockWidgetArea);

    QUndoGroup *m_commandStack;
    QUndoView *m_undoView;
    /** @brief holds info about whether movit is available on this system */
    bool m_gpuAllowed;
    int m_exitCode{EXIT_SUCCESS};
    QMap<QString, KActionCategory *> kdenliveCategoryMap;
    QList<QAction *> getExtraActions(const QString &name);
    /** @brief Returns true if docked widget is tabbed with another widget from its object name */
    bool isTabbedWith(QDockWidget *widget, const QString &otherWidget);
    
    /** @brief Returns true if mixer widget is tabbed */
    bool isMixedTabbed() const;

    /** @brief Returns a ptr to the main timeline widget of the project */
    TimelineWidget *getMainTimeline() const;

    /** @brief Returns a pointer to the current timeline */
    TimelineWidget *getCurrentTimeline() const;
    
    /** @brief Returns true if the timeline widget is visible */
    bool timelineVisible() const;
    
    /** @brief Raise (show) the clip or project monitor */
    void raiseMonitor(bool clipMonitor);

    /** @brief Raise (show) the project bin*/
    void raiseBin();

    /** @brief Hide subtitle track */
    void resetSubtitles();

protected:
    /** @brief Closes the window.
     * @return false if the user presses "Cancel" on a confirmation dialog or
     *     the operation requested (starting waiting jobs or saving file) fails,
     *     true otherwise */
    bool queryClose() override;
    void closeEvent(QCloseEvent *) override;

    /** @brief Reports a message in the status bar when an error occurs. */
    void customEvent(QEvent *e) override;

    /** @brief Stops the active monitor when the window gets hidden. */
    void hideEvent(QHideEvent *e) override;

    /** @brief Saves the file and the window properties when saving the session. */
    void saveProperties(KConfigGroup &config) override;

    void saveNewToolbarConfig() override;

private:
    /** @brief Sets up all the actions and attaches them to the collection. */
    void setupActions();

    OtioConvertions m_otioConvertions;
    KColorSchemeManager *m_colorschemes;

    QDockWidget *m_projectBinDock;
    QDockWidget *m_effectListDock;
    QDockWidget *m_transitionListDock;
    TransitionListWidget *m_transitionList2;
    EffectListWidget *m_effectList2;

    AssetPanel *m_assetPanel{nullptr};
    QDockWidget *m_effectStackDock;

    QDockWidget *m_clipMonitorDock;
    Monitor *m_clipMonitor{nullptr};

    QDockWidget *m_projectMonitorDock;
    Monitor *m_projectMonitor{nullptr};

    AudioGraphSpectrum *m_audioSpectrum;

    QDockWidget *m_undoViewDock;
    QDockWidget *m_mixerDock;

    KSelectAction *m_timeFormatButton;
    KSelectAction *m_compositeAction;

    TimelineTabs *m_timelineTabs{nullptr};

    /** This list holds all the scopes used in Kdenlive, allowing to manage some global settings */
    QList<QDockWidget *> m_gfxScopesList;

    KActionCategory *m_effectActions;
    KActionCategory *m_transitionActions;
    QMenu *m_effectsMenu;
    QMenu *m_transitionsMenu;
    QMenu *m_timelineContextMenu;
    QList<QAction *> m_timelineClipActions;
    KDualAction *m_useTimelineZone;

    /** Action names that can be used in the slotDoAction() slot, with their i18n() names */
    QStringList m_actionNames;

    /** @brief Shortcut to remove the focus from any element.
     *
     * It allows one to get out of e.g. text input fields and to press another
     * shortcut. */
    QShortcut *m_shortcutRemoveFocus;

    RenderWidget *m_renderWidget{nullptr};
    StatusBarMessageLabel *m_messageLabel{nullptr};
    QList<QAction *> m_transitions;
    QAction *m_buttonAudioThumbs;
    QAction *m_buttonVideoThumbs;
    QAction *m_buttonShowMarkers;
    QAction *m_buttonFitZoom;
    QAction *m_buttonTimelineTags;
    QAction *m_normalEditTool;
    QAction *m_overwriteEditTool;
    QAction *m_insertEditTool;
    QAction *m_buttonSelectTool;
    QAction *m_buttonRazorTool;
    QAction *m_buttonSpacerTool;
    QAction *m_buttonSnap;
    QAction *m_saveAction;
    QSlider *m_zoomSlider;
    QAction *m_zoomIn;
    QAction *m_zoomOut;
    QAction *m_loopZone;
    QAction *m_playZone;
    QAction *m_loopClip;
    QAction *m_proxyClip;
    QAction *m_buttonSubtitleEditTool;
    QString m_theme;
    KIconLoader *m_iconLoader;
    KToolBar *m_timelineToolBar;
    TimelineContainer *m_timelineToolBarContainer;
    QLabel *m_trimLabel;
    QActionGroup *m_scaleGroup;

    /** @brief initialize startup values, return true if first run. */
    bool readOptions();
    void saveOptions();

    void loadGenerators();
    /** @brief Instantiates a "Get Hot New Stuff" dialog.
     * @param configFile configuration file for KNewStuff
     * @return number of installed items */
    int getNewStuff(const QString &configFile = QString());
    QStringList m_pluginFileNames;
    QByteArray m_timelineState;
    void buildDynamicActions();
    void loadClipActions();

    QTime m_timer;
    KXMLGUIClient *m_extraFactory;
    bool m_themeInitialized{false};
    bool m_isDarkTheme{false};
    EffectBasket *m_effectBasket;
    /** @brief Update widget style. */
    void doChangeStyle();
    void updateActionsToolTip();

public slots:
    void slotReloadEffects(const QStringList &paths);
    Q_SCRIPTABLE void setRenderingProgress(const QString &url, int progress, int frame);
    Q_SCRIPTABLE void setRenderingFinished(const QString &url, int status, const QString &error);
    Q_SCRIPTABLE void addProjectClip(const QString &url);
    Q_SCRIPTABLE void addTimelineClip(const QString &url);
    Q_SCRIPTABLE void addEffect(const QString &effectId);
    Q_SCRIPTABLE void scriptRender(const QString &url);
    Q_NOREPLY void exitApp();

    void slotSwitchVideoThumbs();
    void slotSwitchAudioThumbs();

    void slotPreferences(int page = -1, int option = -1);
    void connectDocument();
    /** @brief Reload project profile in config dialog if changed. */
    void slotRefreshProfiles();
    void updateDockTitleBars(bool isTopLevel = true);
    /** @brief Add/remove Dock tile bar depending on state (tabbed, floating, ...) */
    void slotUpdateDockLocation(Qt::DockWidgetArea dockLocationArea);
    void configureToolbars() override;
    /** @brief Decreases the timeline zoom level by 1. */
    void slotZoomIn(bool zoomOnMouse = false);
    /** @brief Increases the timeline zoom level by 1. */
    void slotZoomOut(bool zoomOnMouse = false);
    /** @brief Enable or disable the use of timeline zone for edits. */
    void slotSwitchTimelineZone(bool toggled);
    /** @brief Open the online services search dialog. */
    void slotDownloadResources();
    void slotEditSubtitle(const QString subPath = QString());

private slots:
    /** @brief Shows the shortcut dialog. */
    void slotEditKeys();
    void loadDockActions();
    /** @brief Reflects setting changes to the GUI. */
    void updateConfiguration();
    void slotConnectMonitors();
    void slotUpdateMousePosition(int pos);
    void slotUpdateProjectDuration(int pos);
    void slotEditProjectSettings();
    void slotSwitchMarkersComments();
    void slotSwitchSnap();
    void slotShowTimelineTags();
    void slotRenderProject();
    void slotStopRenderProject();
    void slotFullScreen();
    /** @brief if modified is true adds "modified" to the caption and enables the save button.
     * (triggered by KdenliveDoc::setModified()) */
    void slotUpdateDocumentState(bool modified);

    /** @brief Sets the timeline zoom slider to @param value.
     *
     * Also disables zoomIn and zoomOut actions if they cannot be used at the moment. */
    void slotSetZoom(int value, bool zoomOnMouse = false);
    /** @brief Makes the timeline zoom level fit the timeline content. */
    void slotFitZoom();
    /** @brief Updates the zoom slider tooltip to fit @param zoomlevel. */
    void slotUpdateZoomSliderToolTip(int zoomlevel);
    /** @brief Timeline was zoom, update slider to reflect that */
    void updateZoomSlider(int value);

    /** @brief Displays the zoom slider tooltip.
     * @param zoomlevel (optional) The zoom level to show in the tooltip.
     *
     * Adopted from Dolphin (src/statusbar/dolphinstatusbar.cpp) */
    void slotShowZoomSliderToolTip(int zoomlevel = -1);
    /** @brief Deletes item in timeline, project tree or effect stack depending on focus. */
    void slotDeleteItem();
    void slotAddClipMarker();
    void slotDeleteClipMarker(bool allowGuideDeletion = false);
    void slotDeleteAllClipMarkers();
    void slotEditClipMarker();

    /** @brief Adds marker or guide at the current position without showing the marker dialog.
     *
     * Adds a marker if clip monitor is active, otherwise a guide.
     * The comment is set to the current position (therefore not dialog).
     * This can be useful to mark something during playback. */
    void slotAddMarkerGuideQuickly();
    void slotCutTimelineClip();
    void slotCutTimelineAllClips();
    void slotInsertClipOverwrite();
    void slotInsertClipInsert();
    void slotExtractZone();
    void slotLiftZone();
    void slotPreviewRender();
    void slotStopPreviewRender();
    void slotDefinePreviewRender();
    void slotRemovePreviewRender();
    void slotClearPreviewRender(bool resetZones = true);
    void slotSelectTimelineClip();
    void slotSelectTimelineTransition();
    void slotDeselectTimelineClip();
    void slotDeselectTimelineTransition();
    void slotSelectAddTimelineClip();
    void slotSelectAddTimelineTransition();
    void slotAddEffect(QAction *result);
    void slotAddTransition(QAction *result);
    void slotAddProjectClip(const QUrl &url, const QString &folderInfo);
    void slotAddProjectClipList(const QList<QUrl> &urls);
    void slotChangeTool(QAction *action);
    void slotChangeEdit(QAction *action);
    void slotSetTool(ProjectTool tool);
    void slotSnapForward();
    void slotSnapRewind();
    void slotGuideForward();
    void slotGuideRewind();
    void slotClipStart();
    void slotClipEnd();
    void slotSelectClipInTimeline();
    void slotClipInTimeline(const QString &clipId, const QList<int> &ids);

    void slotInsertSpace();
    void slotRemoveSpace();
    void slotRemoveAllSpace();
    void slotAddGuide();
    void slotEditGuide();
    void slotDeleteGuide();
    void slotDeleteAllGuides();
    void slotGuidesUpdated();

    void slotCopy();
    void slotPaste();
    void slotPasteEffects();
    void slotResizeItemStart();
    void slotResizeItemEnd();
    void configureNotifications();
    void slotSeparateAudioChannel();
    /** @brief Normalize audio channels before displaying them */
    void slotNormalizeAudioChannel();
    void slotInsertTrack();
    void slotDeleteTrack();
    /** @brief Show context menu to switch current track target audio stream. */
    void slotSwitchTrackAudioStream();
    void slotShowTrackRec();
    /** @brief Select all clips in active track. */
    void slotSelectTrack();
    /** @brief Select all clips in timeline. */
    void slotSelectAllTracks();
    void slotUnselectAllTracks();
    void slotGetNewKeyboardStuff(QComboBox *schemesList);
    void slotAutoTransition();
    void slotRunWizard();
    void slotDvdWizard(const QString &url = QString());
    void slotGroupClips();
    void slotUnGroupClips();
    void slotEditItemDuration();
    void slotClipInProjectTree();
    // void slotClipToProjectTree();
    void slotSplitAV();
    void slotSwitchClip();
    void slotSetAudioAlignReference();
    void slotAlignAudio();
    void slotUpdateClipType(QAction *action);
    void slotUpdateTimelineView(QAction *action);
    void slotShowTimeline(bool show);
    void slotTranscode(const QStringList &urls = QStringList());
    void slotTranscodeClip();
    /** @brief Archive project: creates a copy of the project file with all clips in a new folder. */
    void slotArchiveProject();
    void slotSetDocumentRenderProfile(const QMap<QString, QString> &props);

    /** @brief Switches between displaying frames or timecode.
     * @param ix 0 = display timecode, 1 = display frames. */
    void slotUpdateTimecodeFormat(int ix);

    /** @brief Removes the focus of anything. */
    void slotRemoveFocus();
    void slotCleanProject();
    void slotShutdown();

    void slotSwitchMonitors();
    void slotSwitchMonitorOverlay(QAction *);
    void slotSwitchDropFrames(bool drop);
    void slotSetMonitorGamma(int gamma);
    void slotCheckRenderStatus();
    void slotInsertZoneToTree();

    /** @brief The monitor informs that it needs (or not) to have frames sent by the renderer. */
    void slotMonitorRequestRenderFrame(bool request);
    /** @brief Update project because the use of proxy clips was enabled / disabled. */
    void slotUpdateProxySettings();
    /** @brief Disable proxies for this project. */
    void slotDisableProxies();

    /** @brief Process keyframe data sent from a clip to effect / transition stack. */
    void slotProcessImportKeyframes(GraphicsRectItem type, const QString &tag, const QString &keyframes);
    /** @brief Move playhead to mouse cursor position if defined key is pressed */
    void slotAlignPlayheadToMousePos();

    void slotThemeChanged(const QString &name);
    /** @brief Close Kdenlive and try to restart it */
    void slotRestart(bool clean = false);
    void triggerKey(QKeyEvent *ev);
    /** @brief Update monitor overlay actions on monitor switch */
    void slotUpdateMonitorOverlays(int id, int code);
    /** @brief Update widget style */
    void slotChangeStyle(QAction *a);
    /** @brief Create temporary top track to preview an effect */
    void createSplitOverlay(std::shared_ptr<Mlt::Filter> filter);
    void removeSplitOverlay();
    /** @brief Create a generator's setup dialog */
    void buildGenerator(QAction *action);
    void slotCheckTabPosition();
    /** @brief Toggle automatic timeline preview on/off */
    void slotToggleAutoPreview(bool enable);
    /** @brief Rebuild/reload timeline toolbar. */
    void rebuildTimlineToolBar();
    void showTimelineToolbarMenu(const QPoint &pos);
    /** @brief Open Cached Data management dialog. */
    void slotManageCache();
    void showMenuBar(bool show);
    /** @brief Change forced icon theme setting (asks for app restart). */
    void forceIconSet(bool force);
    /** @brief Toggle current project's compositing mode. */
    void slotUpdateCompositing(QAction *compose);
    /** @brief Update compositing action to display current project setting. */
    void slotUpdateCompositeAction(int mode);
    /** @brief Cycle through the different timeline trim modes. */
    void slotSwitchTrimMode();
    void setTrimMode(const QString &mode);
    /** @brief Set timeline toolbar icon size. */
    void setTimelineToolbarIconSize(QAction *a);
    void slotEditItemSpeed();
    /** @brief Request adjust of timeline track height */
    void resetTimelineTracks();
    /** @brief Set keyboard grabbing on current timeline item */
    void slotGrabItem();
    /** @brief Collapse or expand current item (depending on focused widget: effet, track)*/
    void slotCollapse();
    /** @brief Save currently selected timeline clip as bin subclip*/
    void slotExtractClip();
    /** @brief Save currently selected timeline clip as bin subclip*/
    void slotSaveZoneToBin();
    /** @brief Expand current timeline clip (recover clips and tracks from an MLT playlist) */
    void slotExpandClip();
    /** @brief Focus and activate an audio track from a shortcut sequence */
    void slotActivateAudioTrackSequence();
    /** @brief Focus and activate a video track from a shortcut sequence */
    void slotActivateVideoTrackSequence();
    /** @brief Select target for current track */
    void slotActivateTarget();
<<<<<<< HEAD
    void slotEditSubtitle();
=======
>>>>>>> afe60bb7
    /** @brief Add subtitle clip to timeline */
    void slotAddSubtitle();
    /** @brief Import a subtitle file */
    void slotImportSubtitle();

signals:
    Q_SCRIPTABLE void abortRenderJob(const QString &url);
    void configurationChanged();
    void GUISetupDone();
    void setPreviewProgress(int);
    void setRenderProgress(int);
    void displayMessage(const QString &, MessageType, int);
    void displayProgressMessage(const QString &, MessageType, int);
    /** @brief Project profile changed, update render widget accordingly. */
    void updateRenderWidgetProfile();
    /** @brief Clear asset view if itemId is displayed. */
    void clearAssetPanel(int itemId = -1);
    void assetPanelWarning(const QString service, const QString id, const QString message);
    void adjustAssetPanelRange(int itemId, int in, int out);
    /** @brief Enable or disable the undo stack. For example undo/redo should not be enabled when dragging a clip in timeline or we risk corruption. */
    void enableUndo(bool enable);
    bool focusTimeline(bool focus, bool highlight);
};

#endif<|MERGE_RESOLUTION|>--- conflicted
+++ resolved
@@ -512,10 +512,6 @@
     void slotActivateVideoTrackSequence();
     /** @brief Select target for current track */
     void slotActivateTarget();
-<<<<<<< HEAD
-    void slotEditSubtitle();
-=======
->>>>>>> afe60bb7
     /** @brief Add subtitle clip to timeline */
     void slotAddSubtitle();
     /** @brief Import a subtitle file */
