/*
    SPDX-FileCopyrightText: 2007 Jean-Baptiste Mardelle <jb@kdenlive.org>

SPDX-License-Identifier: GPL-3.0-only OR LicenseRef-KDE-Accepted-GPL
*/

#pragma once

#include <QComboBox>
#ifndef NODBUS
#include <QDBusAbstractAdaptor>
#endif
#include <QDockWidget>
#include <QEvent>
#include <QImage>
#include <QMap>
#include <QShortcut>
#include <QString>
#include <QUndoView>
#include <QUuid>

#include <KActionCategory>
#include <KAutoSaveFile>
#include <KColorSchemeManager>
#include <KSelectAction>
#include <KXmlGuiWindow>
#include <knewstuff_version.h>
#include <kxmlgui_version.h>
#include <mlt++/Mlt.h>
#include <utility>

#include "bin/bin.h"
#include "definitions.h"
#include "utils/gentime.h"
#include "kdenlive_debug.h"
#include "kdenlivecore_export.h"
#include "statusbarmessagelabel.h"
#include "pythoninterfaces/otioconvertions.h"

class AssetPanel;
class AudioGraphSpectrum;
class EffectBasket;
class EffectListWidget;
class TransitionListWidget;
class KIconLoader;
class KdenliveDoc;
class Monitor;
class Render;
class RenderWidget;
class TimelineTabs;
class TimelineWidget;
class TimelineContainer;
class Transition;
class TimelineItemModel;
class MonitorProxy;
class KDualAction;

class MltErrorEvent : public QEvent
{
public:
    explicit MltErrorEvent(QString message)
        : QEvent(QEvent::User)
        , m_message(std::move(message))
    {
    }

    QString message() const { return m_message; }

private:
    QString m_message;
};

class /*KDENLIVECORE_EXPORT*/ MainWindow : public KXmlGuiWindow
{
    Q_OBJECT

public:
    explicit MainWindow(QWidget *parent = nullptr);
    /** @brief Initialises the main window.
     * @param MltPath (optional) path to MLT environment
     * @param Url (optional) file to open
     * @param clipsToLoad (optional) a comma separated list of clips to import in project
     *
     * If Url is present, it will be opened, otherwise, if openlastproject is
     * set, latest project will be opened. If no file is open after trying this,
     * a default new file will be created. */
    void init(const QString &mltPath);
    ~MainWindow() override;

    /** @brief Cache for luma files thumbnails. */
    static QMap<QString, QImage> m_lumacache;
    static QMap<QString, QStringList> m_lumaFiles;

    /** @brief Adds an action to the action collection and stores the name. */
    void addAction(const QString &name, QAction *action, const QKeySequence &shortcut = QKeySequence(), KActionCategory *category = nullptr);
    /** @brief Same as above, but takes a string for category to populate it with kdenliveCategoryMap */
    void addAction(const QString &name, QAction *action, const QKeySequence &shortcut, const QString &category);
    /** @brief Adds an action to the action collection and stores the name. */
    QAction *addAction(const QString &name, const QString &text, const QObject *receiver, const char *member, const QIcon &icon = QIcon(),
                       const QKeySequence &shortcut = QKeySequence(), KActionCategory *category = nullptr);
    /** @brief Same as above, but takes a string for category to populate it with kdenliveCategoryMap */
    QAction *addAction(const QString &name, const QString &text, const QObject *receiver, const char *member, const QIcon &icon,
                       const QKeySequence &shortcut, const QString &category);

    void processRestoreState(const QByteArray &state);

    /**
     * @brief Adds a new dock widget to this window.
     * @param title title of the dock widget
     * @param objectName objectName of the dock widget (required for storing layouts)
     * @param widget widget to use in the dock
     * @param area area to which the dock should be added to
     * @param shortcut default shortcut to raise the dock
     * @returns the created dock widget
     */
    QDockWidget *addDock(const QString &title, const QString &objectName, QWidget *widget, Qt::DockWidgetArea area = Qt::TopDockWidgetArea);

    QUndoGroup *m_commandStack;
    QUndoView *m_undoView;
    /** @brief holds info about whether movit is available on this system */
    bool m_gpuAllowed;
    int m_exitCode{EXIT_SUCCESS};
    QMap<QString, KActionCategory *> kdenliveCategoryMap;
    QList<QAction *> getExtraActions(const QString &name);
    /** @brief Returns true if docked widget is tabbed with another widget from its object name */
    bool isTabbedWith(QDockWidget *widget, const QString &otherWidget);
    
    /** @brief Returns true if mixer widget is tabbed */
    bool isMixedTabbed() const;

    /** @brief Returns a pointer to the current timeline */
    TimelineWidget *getCurrentTimeline() const;
    /** @brief Returns a pointer to the timeline with @uuid */
    TimelineWidget *getTimeline(const QUuid uuid) const;
    void closeTimeline(const QUuid &uuid);
    /** @brief Returns a list of opened tabs uuids */
    const QStringList openedSequences() const;

    /** @brief Returns true if a timeline widget is available */
    bool hasTimeline() const;
    
    /** @brief Returns true if the timeline widget is visible */
    bool timelineVisible() const;
    
    /** @brief Raise (show) the clip or project monitor */
    void raiseMonitor(bool clipMonitor);

    /** @brief Raise (show) the project bin*/
    void raiseBin();
    /** @brief Add a bin widget*/
    void addBin(Bin *bin, const QString &binName = QString());
    /** @brief Get the main (first) bin*/
    Bin *getBin();
    /** @brief Get the active (focused) bin or first one if none is active*/
    Bin *activeBin();
    /** @brief Ensure all bin widgets are tabbed together*/
    void tabifyBins();
    int binCount() const;

    /** @brief Hide subtitle track and delete its temporary file*/
    void resetSubtitles(const QUuid &uuid);

    /** @brief Restart the application and delete config files if clean is true */
    void cleanRestart(bool clean);

    /** @brief Show current tool key combination in status bar */
    void showToolMessage();
    /** @brief Show the widget's default key binding message */
    void setWidgetKeyBinding(const QString &text = QString());
    /** @brief Show a key binding in status bar */
    void showKeyBinding(const QString &text = QString());
    /** @brief Disable multicam mode if it was active */
    void disableMulticam();

#if KNEWSTUFF_VERSION < QT_VERSION_CHECK(5, 98, 0)
    /** @brief Instantiates a "Get Hot New Stuff" dialog.
     * @param configFile configuration file for KNewStuff
     * @return number of installed items */
    int getNewStuff(const QString &configFile);
#endif

    /** @brief Check if the maximum cached data size is not exceeded. */
    void checkMaxCacheSize();
    TimelineWidget *openTimeline(const QUuid &uuid, const QString &tabName, std::shared_ptr<TimelineItemModel> timelineModel, MonitorProxy *proxy);
    /** @brief Bring a timeline tab in front. Returns false if no tab exists for this timeline. */
    bool raiseTimeline(const QUuid &uuid);
    void connectTimeline();
    void disconnectTimeline(TimelineWidget *timeline);

protected:
    /** @brief Closes the window.
     * @return false if the user presses "Cancel" on a confirmation dialog or
     *     the operation requested (starting waiting jobs or saving file) fails,
     *     true otherwise */
    bool queryClose() override;
    void closeEvent(QCloseEvent *) override;
    bool eventFilter(QObject *object, QEvent *event) override;

    /** @brief Reports a message in the status bar when an error occurs. */
    void customEvent(QEvent *e) override;

    /** @brief Stops the active monitor when the window gets hidden. */
    void hideEvent(QHideEvent *e) override;

    /** @brief Saves the file and the window properties when saving the session. */
    void saveProperties(KConfigGroup &config) override;

    void saveNewToolbarConfig() override;

private:
    /** @brief Sets up all the actions and attaches them to the collection. */
    void setupActions();
    /** @brief Rebuild the dock menu according to existing dock widgets. */
    void updateDockMenu();

    OtioConvertions m_otioConvertions;
    KColorSchemeManager *m_colorschemes;

    QDockWidget *m_projectBinDock;
    QDockWidget *m_effectListDock;
    QDockWidget *m_compositionListDock;
    TransitionListWidget *m_compositionList;
    EffectListWidget *m_effectList2;

    AssetPanel *m_assetPanel{nullptr};
    QDockWidget *m_effectStackDock;

    QDockWidget *m_clipMonitorDock;
    Monitor *m_clipMonitor{nullptr};

    QDockWidget *m_projectMonitorDock;
    Monitor *m_projectMonitor{nullptr};

    AudioGraphSpectrum *m_audioSpectrum;

    QDockWidget *m_undoViewDock;
    QDockWidget *m_mixerDock;
    QDockWidget *m_onlineResourcesDock;

    KSelectAction *m_timeFormatButton;
    QAction *m_compositeAction;

    TimelineTabs *m_timelineTabs{nullptr};
    QVector <Bin*>m_binWidgets;

    /** This list holds all the scopes used in Kdenlive, allowing to manage some global settings */
    QList<QDockWidget *> m_gfxScopesList;

    KActionCategory *m_effectActions;
    KActionCategory *m_transitionActions;
    QMenu *m_effectsMenu;
    QMenu *m_transitionsMenu;
    QMenu *m_timelineContextMenu;
    QList<QAction *> m_timelineClipActions;
    KDualAction *m_useTimelineZone;

    /** Action names that can be used in the slotDoAction() slot, with their i18n() names */
    QStringList m_actionNames;

    /** @brief Shortcut to remove the focus from any element.
     *
     * It allows one to get out of e.g. text input fields and to press another
     * shortcut. */
    QShortcut *m_shortcutRemoveFocus;

    RenderWidget *m_renderWidget{nullptr};
    StatusBarMessageLabel *m_messageLabel{nullptr};
    QList<QAction *> m_transitions;
    QAction *m_buttonAudioThumbs;
    QAction *m_buttonVideoThumbs;
    QAction *m_buttonShowMarkers;
    QAction *m_buttonFitZoom;
    QAction *m_buttonTimelineTags;
    QAction *m_normalEditTool;
    QAction *m_overwriteEditTool;
    QAction *m_insertEditTool;
    QAction *m_buttonSelectTool;
    QAction *m_buttonRazorTool;
    QAction *m_buttonSpacerTool;
    QAction *m_buttonRippleTool;
    QAction *m_buttonRollTool;
    QAction *m_buttonSlipTool;
    QAction *m_buttonSlideTool;
    QAction *m_buttonMulticamTool;
    QAction *m_buttonSnap;
    QAction *m_saveAction;
    QSlider *m_zoomSlider;
    QAction *m_zoomIn;
    QAction *m_zoomOut;
    QAction *m_loopZone;
    QAction *m_playZone;
    QAction *m_loopClip;
    QAction *m_proxyClip;
    QAction *m_buttonSubtitleEditTool;
    QString m_theme;
    KIconLoader *m_iconLoader;
    KToolBar *m_timelineToolBar;
    TimelineContainer *m_timelineToolBarContainer;
    QLabel *m_trimLabel;
    QActionGroup *m_scaleGroup;
    ToolType::ProjectTool m_activeTool;
    /** @brief Store latest mouse position in timeline. */
    int m_mousePosition;

    KHamburgerMenu *m_hamburgerMenu;

    /** @brief initialize startup values, return true if first run. */
    bool readOptions();
    void saveOptions();

    void loadGenerators();
    QStringList m_pluginFileNames;
    QByteArray m_timelineState;
    void buildDynamicActions();
    void loadClipActions();

    QTime m_timer;
    KXMLGUIClient *m_extraFactory;
    bool m_themeInitialized{false};
    bool m_isDarkTheme{false};
    EffectBasket *m_effectBasket;
    /** @brief Update widget style. */
    void doChangeStyle();

public Q_SLOTS:
    void slotReloadEffects(const QStringList &paths);
    Q_SCRIPTABLE void setRenderingProgress(const QString &url, int progress, int frame);
    Q_SCRIPTABLE void setRenderingFinished(const QString &url, int status, const QString &error);
    Q_SCRIPTABLE void addProjectClip(const QString &url, const QString & folder = QStringLiteral("-1"));
    Q_SCRIPTABLE void addTimelineClip(const QString &url);
    Q_SCRIPTABLE void addEffect(const QString &effectId);
    Q_SCRIPTABLE void scriptRender(const QString &url);
#ifndef NODBUS
    Q_NOREPLY void exitApp();
#endif

    void slotSwitchVideoThumbs();
    void slotSwitchAudioThumbs();

    void slotPreferences(int page = -1, int option = -1);
    void connectDocument();
    /** @brief Reload project profile in config dialog if changed. */
    void slotRefreshProfiles();
    /** @brief Decreases the timeline zoom level by 1. */
    void slotZoomIn(bool zoomOnMouse = false);
    /** @brief Increases the timeline zoom level by 1. */
    void slotZoomOut(bool zoomOnMouse = false);
    /** @brief Enable or disable the use of timeline zone for edits. */
    void slotSwitchTimelineZone(bool toggled);
    /** @brief Open the online services search dialog. */
    void slotDownloadResources();
    /** @brief Initialze the subtitle model on project load. */
    void slotInitSubtitle(const QMap<QString, QString> &subProperties, const QUuid &uuid);
    /** @brief Display the subtitle track and initialize subtitleModel if necessary. */
    void slotEditSubtitle(const QMap<QString, QString> &subProperties = {});
    /** @brief Show/hide subtitle track. */
    void slotShowSubtitles(bool show);
    void slotTranscode(const QStringList &urls = QStringList());
    /** @brief Open the transcode to edit friendly format dialog. */
    void slotFriendlyTranscode(const QString &binId, bool checkProfile);
    /** @brief Add subtitle clip to timeline */
    void slotAddSubtitle(const QString &text = QString());
    /** @brief Ensure subtitle track is displayed */
    void showSubtitleTrack();
    /** @brief The path of the current document changed (save as), update render settings */
    void updateProjectPath(const QString &path);
    /** @brief Update compositing action to display current project setting. */
    void slotUpdateCompositeAction(bool enable);
    /** @brief Update duration of projet in timeline toolbar. */
    void slotUpdateProjectDuration(int pos);
    /** @brief The current timeline selection zone changed... */
    void slotUpdateZoneDuration(int duration);
    /** @brief Remove all unused clips from the project. */
    void slotCleanProject();
    void slotEditProjectSettings(int ix = 0);
    /** @brief Sets the timeline zoom slider to @param value.
     *
     * Also disables zoomIn and zoomOut actions if they cannot be used at the moment. */
    void slotSetZoom(int value, bool zoomOnMouse = false);
    /** @brief if modified is true adds "modified" to the caption and enables the save button.
     * (triggered by KdenliveDoc::setModified()) */
    void slotUpdateDocumentState(bool modified);

private Q_SLOTS:
    /** @brief Shows the shortcut dialog. */
    void slotEditKeys();
    void loadDockActions();
    /** @brief Reflects setting changes to the GUI. */
    void updateConfiguration();
    void slotConnectMonitors();
    void slotUpdateMousePosition(int pos, int duration = -1);
    void slotSwitchMarkersComments();
    void slotSwitchSnap();
    void slotShowTimelineTags();
    void slotRenderProject();
    void slotStopRenderProject();
    void slotFullScreen();

    /** @brief Makes the timeline zoom level fit the timeline content. */
    void slotFitZoom();
    /** @brief Updates the zoom slider tooltip to fit @param zoomlevel. */
    void slotUpdateZoomSliderToolTip(int zoomlevel);
    /** @brief Timeline was zoom, update slider to reflect that */
    void updateZoomSlider(int value);

    /** @brief Displays the zoom slider tooltip.
     * @param zoomlevel (optional) The zoom level to show in the tooltip.
     *
     * Adopted from Dolphin (src/statusbar/dolphinstatusbar.cpp) */
    void slotShowZoomSliderToolTip(int zoomlevel = -1);
    /** @brief Deletes item in timeline, project tree or effect stack depending on focus. */
    void slotDeleteItem();
    void slotAddClipMarker();
    void slotDeleteClipMarker(bool allowGuideDeletion = false);
    void slotDeleteAllClipMarkers();
    void slotEditClipMarker();

    /** @brief Adds marker or guide at the current position without showing the marker dialog.
     *
     * Adds a marker if clip monitor is active, otherwise a guide.
     * The comment is set to the current position (therefore not dialog).
     * This can be useful to mark something during playback. */
    void slotAddMarkerGuideQuickly();
    void slotCutTimelineClip();
    void slotCutTimelineAllClips();
    void slotInsertClipOverwrite();
    void slotInsertClipInsert();
    void slotExtractZone();
    void slotLiftZone();
    void slotPreviewRender();
    void slotStopPreviewRender();
    void slotDefinePreviewRender();
    void slotRemovePreviewRender();
    void slotClearPreviewRender(bool resetZones = true);
    void slotSelectTimelineClip();
    void slotSelectTimelineTransition();
    void slotDeselectTimelineClip();
    void slotDeselectTimelineTransition();
    void slotSelectAddTimelineClip();
    void slotSelectAddTimelineTransition();
    void slotAddEffect(QAction *result);
    void slotAddTransition(QAction *result);
    void slotAddProjectClip(const QUrl &url, const QString &folderInfo);
    void slotAddTextNote(const QString &text);
    void slotAddProjectClipList(const QList<QUrl> &urls);
    void slotChangeTool(QAction *action);
    void slotChangeEdit(QAction *action);
    void slotSetTool(ToolType::ProjectTool tool);
    void slotSnapForward();
    void slotSnapRewind();
    void slotGuideForward();
    void slotGuideRewind();
    void slotClipStart();
    void slotClipEnd();
    void slotSelectClipInTimeline();
    void slotClipInTimeline(const QString &clipId, const QList<int> &ids);

    void slotInsertSpace();
    void slotRemoveSpace();
    void slotRemoveSpaceInAllTracks();
    void slotRemoveAllSpacesInTrack();
    void slotRemoveAllClipsInTrack();
    void slotAddGuide();
    void slotEditGuide();
    void slotExportGuides();
    void slotLockGuides(bool lock);
    void slotDeleteGuide();
    void slotDeleteAllGuides();

    void slotCopy();
    void slotPaste();
    void slotPasteEffects();
    void slotResizeItemStart();
    void slotResizeItemEnd();
    void configureNotifications();
    void slotSeparateAudioChannel();
    /** @brief Normalize audio channels before displaying them */
    void slotNormalizeAudioChannel();
    void slotInsertTrack();
    void slotDeleteTrack();
    /** @brief Show context menu to switch current track target audio stream. */
    void slotSwitchTrackAudioStream();
    void slotShowTrackRec(bool checked);
    /** @brief Select all clips in active track. */
    void slotSelectTrack();
    /** @brief Select all clips in timeline. */
    void slotSelectAllTracks();
    void slotUnselectAllTracks();
#if KXMLGUI_VERSION < QT_VERSION_CHECK(5, 98, 0)
    void slotGetNewKeyboardStuff(QComboBox *schemesList);
#endif
    void slotAutoTransition();
    void slotRunWizard();
    void slotGroupClips();
    void slotUnGroupClips();
    void slotEditItemDuration();
    void slotClipInProjectTree();
    // void slotClipToProjectTree();
    void slotSplitAV();
    void slotSwitchClip();
    void slotSetAudioAlignReference();
    void slotAlignAudio();
    void slotUpdateTimelineView(QAction *action);
    void slotShowTimeline(bool show);
    void slotTranscodeClip();
    /** @brief Archive project: creates a copy of the project file with all clips in a new folder. */
    void slotArchiveProject();
    void slotSetDocumentRenderProfile(const QMap<QString, QString> &props);

    /** @brief Switches between displaying frames or timecode.
     * @param ix 0 = display timecode, 1 = display frames. */
    void slotUpdateTimecodeFormat(int ix);

    /** @brief Removes the focus of anything. */
    void slotRemoveFocus();
    void slotShutdown();

    void slotSwitchMonitors();
    void slotSwitchMonitorOverlay(QAction *);
    void slotSwitchDropFrames(bool drop);
    void slotSetMonitorGamma(int gamma);
    void slotCheckRenderStatus();
    void slotInsertZoneToTree();
    /** @brief Focus the timecode widget of current monitor. */
    void slotFocusTimecode();

    /** @brief The monitor informs that it needs (or not) to have frames sent by the renderer. */
    void slotMonitorRequestRenderFrame(bool request);
    /** @brief Update project because the use of proxy clips was enabled / disabled. */
    void slotUpdateProxySettings();
    /** @brief Disable proxies for this project. */
    void slotDisableProxies();

    /** @brief Process keyframe data sent from a clip to effect / transition stack. */
    void slotProcessImportKeyframes(GraphicsRectItem type, const QString &tag, const QString &keyframes);
    /** @brief Move playhead to mouse cursor position if defined key is pressed */
    void slotAlignPlayheadToMousePos();

    void slotThemeChanged(const QString &name);
    /** @brief Close Kdenlive and try to restart it */
    void slotRestart(bool clean = false);
    void triggerKey(QKeyEvent *ev);
    /** @brief Update monitor overlay actions on monitor switch */
    void slotUpdateMonitorOverlays(int id, int code);
    /** @brief Update widget style */
    void slotChangeStyle(QAction *a);
    /** @brief Create temporary top track to preview an effect */
    void createSplitOverlay(std::shared_ptr<Mlt::Filter> filter);
    void removeSplitOverlay();
    /** @brief Create a generator's setup dialog */
    void buildGenerator(QAction *action);
    void slotCheckTabPosition();
    /** @brief Toggle automatic timeline preview on/off */
    void slotToggleAutoPreview(bool enable);
    void showTimelineToolbarMenu(const QPoint &pos);
    /** @brief Open Cached Data management dialog. */
    void slotManageCache();
    void showMenuBar(bool show);
    /** @brief Change forced icon theme setting (asks for app restart). */
    void forceIconSet(bool force);
    /** @brief Toggle current project's compositing mode. */
    void slotUpdateCompositing(bool checked);
    /** @brief Set timeline toolbar icon size. */
    void setTimelineToolbarIconSize(QAction *a);
    void slotEditItemSpeed();
    void slotRemapItemTime();
    /** @brief Request adjust of timeline track height */
    void resetTimelineTracks();
    /** @brief Set keyboard grabbing on current timeline item */
    void slotGrabItem();
    /** @brief Collapse or expand current item (depending on focused widget: effet, track)*/
    void slotCollapse();
    /** @brief Save currently selected timeline clip as bin subclip*/
    void slotExtractClip();
    /** @brief Save currently selected timeline clip as bin subclip*/
    void slotSaveZoneToBin();
    /** @brief Expand current timeline clip (recover clips and tracks from an MLT playlist) */
    void slotExpandClip();
    /** @brief Focus and activate an audio track from a shortcut sequence */
    void slotActivateAudioTrackSequence();
    /** @brief Focus and activate a video track from a shortcut sequence */
    void slotActivateVideoTrackSequence();
    /** @brief Select target for current track */
    void slotActivateTarget();
    /** @brief Enable/disable subtitle track */
    void slotDisableSubtitle();
    /** @brief Lock / unlock subtitle track */
    void slotLockSubtitle();
    /** @brief Import a subtitle file */
    void slotImportSubtitle();
    /** @brief Export a subtitle file */
    void slotExportSubtitle();
    /** @brief Start a speech recognition on timeline zone */
    void slotSpeechRecognition();
    /** @brief Copy debug information like lib versions, gpu mode state,... to clipboard */
    void slotCopyDebugInfo();
    void slotRemoveBinDock(const QString &name);
    /** @brief Focus the guides list search line */
    void slotSearchGuide();
<<<<<<< HEAD
    /** @brief Open the clip job management dialog */
    void manageClipJobs();
=======
    /** @brief Copy current timeline selection to a new sequence clip / Timeline tab */
    void slotCreateSequenceFromSelection();
>>>>>>> 931447c7

Q_SIGNALS:
    Q_SCRIPTABLE void abortRenderJob(const QString &url);
    void configurationChanged();
    void GUISetupDone();
    void setPreviewProgress(int);
    void setRenderProgress(int);
    void displayMessage(const QString &, MessageType, int);
    void displaySelectionMessage(const QString &);
    void displayProgressMessage(const QString &, MessageType, int);
    /** @brief Project profile changed, update render widget accordingly. */
    void updateRenderWidgetProfile();
    /** @brief Clear asset view if itemId is displayed. */
    void clearAssetPanel(int itemId = -1);
    void assetPanelWarning(const QString service, const QString id, const QString message);
    void adjustAssetPanelRange(int itemId, int in, int out);
    /** @brief Enable or disable the undo stack. For example undo/redo should not be enabled when dragging a clip in timeline or we risk corruption. */
    void enableUndo(bool enable);
    bool focusTimeline(bool focus, bool highlight);
    void removeBinDock(const QString &name);
};<|MERGE_RESOLUTION|>--- conflicted
+++ resolved
@@ -597,13 +597,10 @@
     void slotRemoveBinDock(const QString &name);
     /** @brief Focus the guides list search line */
     void slotSearchGuide();
-<<<<<<< HEAD
     /** @brief Open the clip job management dialog */
     void manageClipJobs();
-=======
     /** @brief Copy current timeline selection to a new sequence clip / Timeline tab */
     void slotCreateSequenceFromSelection();
->>>>>>> 931447c7
 
 Q_SIGNALS:
     Q_SCRIPTABLE void abortRenderJob(const QString &url);
