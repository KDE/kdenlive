/***************************************************************************
 *   Copyright (C) 2007 by Jean-Baptiste Mardelle (jb@kdenlive.org)        *
 *                                                                         *
 *   This program is free software; you can redistribute it and/or modify  *
 *   it under the terms of the GNU General Public License as published by  *
 *   the Free Software Foundation; either version 2 of the License, or     *
 *   (at your option) any later version.                                   *
 *                                                                         *
 *   This program is distributed in the hope that it will be useful,       *
 *   but WITHOUT ANY WARRANTY; without even the implied warranty of        *
 *   MERCHANTABILITY or FITNESS FOR A PARTICULAR PURPOSE.  See the         *
 *   GNU General Public License for more details.                          *
 *                                                                         *
 *   You should have received a copy of the GNU General Public License     *
 *   along with this program; if not, write to the                         *
 *   Free Software Foundation, Inc.,                                       *
 *   51 Franklin Street, Fifth Floor, Boston, MA  02110-1301  USA          *
 ***************************************************************************/

#ifndef MAINWINDOW_H
#define MAINWINDOW_H

#include <QComboBox>
#include <QDBusAbstractAdaptor>
#include <QDockWidget>
#include <QEvent>
#include <QImage>
#include <QMap>
#include <QShortcut>
#include <QString>
#include <QUndoView>

#include <KActionCategory>
#include <KColorSchemeManager>
#include <KSelectAction>
#include <KXmlGuiWindow>
#include <kautosavefile.h>
#include <utility>

#include "bin/bin.h"
#include "definitions.h"
#include "dvdwizard/dvdwizard.h"
#include "gentime.h"
#include "kdenlive_debug.h"
#include "kdenlivecore_export.h"
#include "statusbarmessagelabel.h"
#include "utils/otioconvertions.h"

class AssetPanel;
class AudioGraphSpectrum;
class EffectBasket;
class EffectListWidget;
class TransitionListWidget;
class KIconLoader;
class KdenliveDoc;
class Monitor;
class Render;
class RenderWidget;
class TimelineTabs;
class TimelineWidget;
class TimelineContainer;
class Transition;

class MltErrorEvent : public QEvent
{
public:
    explicit MltErrorEvent(QString message)
        : QEvent(QEvent::User)
        , m_message(std::move(message))
    {
    }

    QString message() const { return m_message; }

private:
    QString m_message;
};

class /*KDENLIVECORE_EXPORT*/ MainWindow : public KXmlGuiWindow
{
    Q_OBJECT

public:
    explicit MainWindow(QWidget *parent = nullptr);
    /** @brief Initialises the main window.
     * @param MltPath (optional) path to MLT environment
     * @param Url (optional) file to open
     * @param clipsToLoad (optional) a comma separated list of clips to import in project
     *
     * If Url is present, it will be opened, otherwise, if openlastproject is
     * set, latest project will be opened. If no file is open after trying this,
     * a default new file will be created. */
    void init();
    ~MainWindow() override;

    /** @brief Cache for luma files thumbnails. */
    static QMap<QString, QImage> m_lumacache;
    static QMap<QString, QStringList> m_lumaFiles;

    /** @brief Adds an action to the action collection and stores the name. */
    void addAction(const QString &name, QAction *action, const QKeySequence &shortcut = QKeySequence(), KActionCategory *category = nullptr);
    /** @brief Adds an action to the action collection and stores the name. */
    QAction *addAction(const QString &name, const QString &text, const QObject *receiver, const char *member, const QIcon &icon = QIcon(),
                       const QKeySequence &shortcut = QKeySequence(), KActionCategory *category = nullptr);

    /**
     * @brief Adds a new dock widget to this window.
     * @param title title of the dock widget
     * @param objectName objectName of the dock widget (required for storing layouts)
     * @param widget widget to use in the dock
     * @param area area to which the dock should be added to
     * @returns the created dock widget
     */
    QDockWidget *addDock(const QString &title, const QString &objectName, QWidget *widget, Qt::DockWidgetArea area = Qt::TopDockWidgetArea);

    QUndoGroup *m_commandStack;
    QUndoView *m_undoView;
    /** @brief holds info about whether movit is available on this system */
    bool m_gpuAllowed;
    int m_exitCode{EXIT_SUCCESS};
    QMap<QString, KActionCategory *> kdenliveCategoryMap;
    QList<QAction *> getExtraActions(const QString &name);
    /** @brief Returns true if docked widget is tabbed with another widget from its object name */
    bool isTabbedWith(QDockWidget *widget, const QString &otherWidget);

    /** @brief Returns a ptr to the main timeline widget of the project */
    TimelineWidget *getMainTimeline() const;

    /** @brief Returns a pointer to the current timeline */
    TimelineWidget *getCurrentTimeline() const;
    
    /** @brief Returns true if the timeline widget is visible */
    bool timelineVisible() const;
<<<<<<< HEAD
    
    /** @brief Raise (show) the clip or project monitor */
    void raiseMonitor(bool clipMonitor);
=======
>>>>>>> 055abf4d
    /** @brief Raise (show) the project bin*/
    void raiseBin();

protected:
    /** @brief Closes the window.
     * @return false if the user presses "Cancel" on a confirmation dialog or
     *     the operation requested (starting waiting jobs or saving file) fails,
     *     true otherwise */
    bool queryClose() override;
    void closeEvent(QCloseEvent *) override;

    /** @brief Reports a message in the status bar when an error occurs. */
    void customEvent(QEvent *e) override;

    /** @brief Stops the active monitor when the window gets hidden. */
    void hideEvent(QHideEvent *e) override;

    /** @brief Saves the file and the window properties when saving the session. */
    void saveProperties(KConfigGroup &config) override;

    void saveNewToolbarConfig() override;

private:
    /** @brief Sets up all the actions and attaches them to the collection. */
    void setupActions();

    OtioConvertions m_otioConvertions;
    KColorSchemeManager *m_colorschemes;

    QDockWidget *m_projectBinDock;
    QDockWidget *m_effectListDock;
    QDockWidget *m_transitionListDock;
    TransitionListWidget *m_transitionList2;
    EffectListWidget *m_effectList2;

    AssetPanel *m_assetPanel{nullptr};
    QDockWidget *m_effectStackDock;

    QDockWidget *m_clipMonitorDock;
    Monitor *m_clipMonitor{nullptr};

    QDockWidget *m_projectMonitorDock;
    Monitor *m_projectMonitor{nullptr};

    AudioGraphSpectrum *m_audioSpectrum;

    QDockWidget *m_undoViewDock;

    KSelectAction *m_timeFormatButton;
    KSelectAction *m_compositeAction;

    TimelineTabs *m_timelineTabs{nullptr};

    /** This list holds all the scopes used in Kdenlive, allowing to manage some global settings */
    QList<QDockWidget *> m_gfxScopesList;

    KActionCategory *m_effectActions;
    KActionCategory *m_transitionActions;
    QMenu *m_effectsMenu;
    QMenu *m_transitionsMenu;
    QMenu *m_timelineContextMenu;
    QList<QAction *> m_timelineClipActions;
    KDualAction *m_useTimelineZone;

    /** Action names that can be used in the slotDoAction() slot, with their i18n() names */
    QStringList m_actionNames;

    /** @brief Shortcut to remove the focus from any element.
     *
     * It allows one to get out of e.g. text input fields and to press another
     * shortcut. */
    QShortcut *m_shortcutRemoveFocus;

    RenderWidget *m_renderWidget{nullptr};
    StatusBarMessageLabel *m_messageLabel{nullptr};
    QList<QAction *> m_transitions;
    QAction *m_buttonAudioThumbs;
    QAction *m_buttonVideoThumbs;
    QAction *m_buttonShowMarkers;
    QAction *m_buttonFitZoom;
    QAction *m_buttonAutomaticTransition;
    QAction *m_normalEditTool;
    QAction *m_overwriteEditTool;
    QAction *m_insertEditTool;
    QAction *m_buttonSelectTool;
    QAction *m_buttonRazorTool;
    QAction *m_buttonSpacerTool;
    QAction *m_buttonSnap;
    QAction *m_saveAction;
    QSlider *m_zoomSlider;
    QAction *m_zoomIn;
    QAction *m_zoomOut;
    QAction *m_loopZone;
    QAction *m_playZone;
    QAction *m_loopClip;
    QAction *m_proxyClip;
    QString m_theme;
    KIconLoader *m_iconLoader;
    KToolBar *m_timelineToolBar;
    TimelineContainer *m_timelineToolBarContainer;
    QLabel *m_trimLabel;
    QActionGroup *m_scaleGroup;

    /** @brief initialize startup values, return true if first run. */
    bool readOptions();
    void saveOptions();

    void loadGenerators();
    /** @brief Instantiates a "Get Hot New Stuff" dialog.
     * @param configFile configuration file for KNewStuff
     * @return number of installed items */
    int getNewStuff(const QString &configFile = QString());
    QStringList m_pluginFileNames;
    QByteArray m_timelineState;
    void buildDynamicActions();
    void loadClipActions();

    QTime m_timer;
    KXMLGUIClient *m_extraFactory;
    bool m_themeInitialized{false};
    bool m_isDarkTheme{false};
    EffectBasket *m_effectBasket;
    /** @brief Update widget style. */
    void doChangeStyle();
    void updateActionsToolTip();

public slots:
    void slotReloadEffects(const QStringList &paths);
    Q_SCRIPTABLE void setRenderingProgress(const QString &url, int progress, int frame);
    Q_SCRIPTABLE void setRenderingFinished(const QString &url, int status, const QString &error);
    Q_SCRIPTABLE void addProjectClip(const QString &url);
    Q_SCRIPTABLE void addTimelineClip(const QString &url);
    Q_SCRIPTABLE void addEffect(const QString &effectId);
    Q_SCRIPTABLE void scriptRender(const QString &url);
    Q_NOREPLY void exitApp();

    void slotSwitchVideoThumbs();
    void slotSwitchAudioThumbs();

    void slotPreferences(int page = -1, int option = -1);
    void connectDocument();
    /** @brief Reload project profile in config dialog if changed. */
    void slotRefreshProfiles();
    void updateDockTitleBars(bool isTopLevel = true);
    /** @brief Add/remove Dock tile bar depending on state (tabbed, floating, ...) */
    void slotUpdateDockLocation(Qt::DockWidgetArea dockLocationArea);
    void configureToolbars() override;
    /** @brief Decreases the timeline zoom level by 1. */
    void slotZoomIn(bool zoomOnMouse = false);
    /** @brief Increases the timeline zoom level by 1. */
    void slotZoomOut(bool zoomOnMouse = false);
    /** @brief Enable or disable the use of timeline zone for edits. */
    void slotSwitchTimelineZone(bool toggled);
    /** @brief Open the online services search dialog. */
    void slotDownloadResources();

private slots:
    /** @brief Shows the shortcut dialog. */
    void slotEditKeys();
    void loadDockActions();
    /** @brief Reflects setting changes to the GUI. */
    void updateConfiguration();
    void slotConnectMonitors();
    void slotUpdateMousePosition(int pos);
    void slotUpdateProjectDuration(int pos);
    void slotEditProjectSettings();
    void slotSwitchMarkersComments();
    void slotSwitchSnap();
    void slotSwitchAutomaticTransition();
    void slotRenderProject();
    void slotStopRenderProject();
    void slotFullScreen();
    /** @brief if modified is true adds "modified" to the caption and enables the save button.
     * (triggered by KdenliveDoc::setModified()) */
    void slotUpdateDocumentState(bool modified);

    /** @brief Sets the timeline zoom slider to @param value.
     *
     * Also disables zoomIn and zoomOut actions if they cannot be used at the moment. */
    void slotSetZoom(int value, bool zoomOnMouse = false);
    /** @brief Makes the timeline zoom level fit the timeline content. */
    void slotFitZoom();
    /** @brief Updates the zoom slider tooltip to fit @param zoomlevel. */
    void slotUpdateZoomSliderToolTip(int zoomlevel);
    /** @brief Timeline was zoom, update slider to reflect that */
    void updateZoomSlider(int value);

    /** @brief Displays the zoom slider tooltip.
     * @param zoomlevel (optional) The zoom level to show in the tooltip.
     *
     * Adopted from Dolphin (src/statusbar/dolphinstatusbar.cpp) */
    void slotShowZoomSliderToolTip(int zoomlevel = -1);
    /** @brief Deletes item in timeline, project tree or effect stack depending on focus. */
    void slotDeleteItem();
    void slotAddClipMarker();
    void slotDeleteClipMarker(bool allowGuideDeletion = false);
    void slotDeleteAllClipMarkers();
    void slotEditClipMarker();

    /** @brief Adds marker or guide at the current position without showing the marker dialog.
     *
     * Adds a marker if clip monitor is active, otherwise a guide.
     * The comment is set to the current position (therefore not dialog).
     * This can be useful to mark something during playback. */
    void slotAddMarkerGuideQuickly();
    void slotCutTimelineClip();
    void slotCutTimelineAllClips();
    void slotInsertClipOverwrite();
    void slotInsertClipInsert();
    void slotExtractZone();
    void slotLiftZone();
    void slotPreviewRender();
    void slotStopPreviewRender();
    void slotDefinePreviewRender();
    void slotRemovePreviewRender();
    void slotClearPreviewRender(bool resetZones = true);
    void slotSelectTimelineClip();
    void slotSelectTimelineTransition();
    void slotDeselectTimelineClip();
    void slotDeselectTimelineTransition();
    void slotSelectAddTimelineClip();
    void slotSelectAddTimelineTransition();
    void slotAddEffect(QAction *result);
    void slotAddTransition(QAction *result);
    void slotAddProjectClip(const QUrl &url, const QString &folderInfo);
    void slotAddProjectClipList(const QList<QUrl> &urls);
    void slotChangeTool(QAction *action);
    void slotChangeEdit(QAction *action);
    void slotSetTool(ProjectTool tool);
    void slotSnapForward();
    void slotSnapRewind();
    void slotGuideForward();
    void slotGuideRewind();
    void slotClipStart();
    void slotClipEnd();
    void slotSelectClipInTimeline();
    void slotClipInTimeline(const QString &clipId, const QList<int> &ids);

    void slotInsertSpace();
    void slotRemoveSpace();
    void slotRemoveAllSpace();
    void slotAddGuide();
    void slotEditGuide();
    void slotDeleteGuide();
    void slotDeleteAllGuides();
    void slotGuidesUpdated();

    void slotCopy();
    void slotPaste();
    void slotPasteEffects();
    void slotResizeItemStart();
    void slotResizeItemEnd();
    void configureNotifications();
    void slotSeparateAudioChannel();
    void slotInsertTrack();
    void slotDeleteTrack();
    /** @brief Show context menu to switch current track target audio stream. */
    void slotSwitchTrackAudioStream();
    void slotShowTrackRec();
    /** @brief Select all clips in active track. */
    void slotSelectTrack();
    /** @brief Select all clips in timeline. */
    void slotSelectAllTracks();
    void slotUnselectAllTracks();
    void slotGetNewKeyboardStuff(QComboBox *schemesList);
    void slotAutoTransition();
    void slotRunWizard();
    void slotDvdWizard(const QString &url = QString());
    void slotGroupClips();
    void slotUnGroupClips();
    void slotEditItemDuration();
    void slotClipInProjectTree();
    // void slotClipToProjectTree();
    void slotSplitAV();
    void slotSwitchClip();
    void slotSetAudioAlignReference();
    void slotAlignAudio();
    void slotUpdateClipType(QAction *action);
    void slotUpdateTimelineView(QAction *action);
    void slotShowTimeline(bool show);
    void slotTranscode(const QStringList &urls = QStringList());
    void slotTranscodeClip();
    /** @brief Archive project: creates a copy of the project file with all clips in a new folder. */
    void slotArchiveProject();
    void slotSetDocumentRenderProfile(const QMap<QString, QString> &props);

    /** @brief Switches between displaying frames or timecode.
     * @param ix 0 = display timecode, 1 = display frames. */
    void slotUpdateTimecodeFormat(int ix);

    /** @brief Removes the focus of anything. */
    void slotRemoveFocus();
    void slotCleanProject();
    void slotShutdown();

    void slotSwitchMonitors();
    void slotSwitchMonitorOverlay(QAction *);
    void slotSwitchDropFrames(bool drop);
    void slotSetMonitorGamma(int gamma);
    void slotCheckRenderStatus();
    void slotInsertZoneToTree();

    /** @brief The monitor informs that it needs (or not) to have frames sent by the renderer. */
    void slotMonitorRequestRenderFrame(bool request);
    /** @brief Update project because the use of proxy clips was enabled / disabled. */
    void slotUpdateProxySettings();
    /** @brief Disable proxies for this project. */
    void slotDisableProxies();

    /** @brief Process keyframe data sent from a clip to effect / transition stack. */
    void slotProcessImportKeyframes(GraphicsRectItem type, const QString &tag, const QString &keyframes);
    /** @brief Move playhead to mouse cursor position if defined key is pressed */
    void slotAlignPlayheadToMousePos();

    void slotThemeChanged(const QString &name);
    /** @brief Close Kdenlive and try to restart it */
    void slotRestart(bool clean = false);
    void triggerKey(QKeyEvent *ev);
    /** @brief Update monitor overlay actions on monitor switch */
    void slotUpdateMonitorOverlays(int id, int code);
    /** @brief Update widget style */
    void slotChangeStyle(QAction *a);
    /** @brief Create temporary top track to preview an effect */
    void createSplitOverlay(std::shared_ptr<Mlt::Filter> filter);
    void removeSplitOverlay();
    /** @brief Create a generator's setup dialog */
    void buildGenerator(QAction *action);
    void slotCheckTabPosition();
    /** @brief Toggle automatic timeline preview on/off */
    void slotToggleAutoPreview(bool enable);
    /** @brief Rebuild/reload timeline toolbar. */
    void rebuildTimlineToolBar();
    void showTimelineToolbarMenu(const QPoint &pos);
    /** @brief Open Cached Data management dialog. */
    void slotManageCache();
    void showMenuBar(bool show);
    /** @brief Change forced icon theme setting (asks for app restart). */
    void forceIconSet(bool force);
    /** @brief Toggle current project's compositing mode. */
    void slotUpdateCompositing(QAction *compose);
    /** @brief Update compositing action to display current project setting. */
    void slotUpdateCompositeAction(int mode);
    /** @brief Cycle through the different timeline trim modes. */
    void slotSwitchTrimMode();
    void setTrimMode(const QString &mode);
    /** @brief Set timeline toolbar icon size. */
    void setTimelineToolbarIconSize(QAction *a);
    void slotEditItemSpeed();
    /** @brief Request adjust of timeline track height */
    void resetTimelineTracks();
    /** @brief Set keyboard grabbing on current timeline item */
    void slotGrabItem();
    /** @brief Collapse or expand current item (depending on focused widget: effet, track)*/
    void slotCollapse();
    /** @brief Save currently selected timeline clip as bin subclip*/
    void slotExtractClip();
    /** @brief Save currently selected timeline clip as bin subclip*/
    void slotSaveZoneToBin();
    /** @brief Expand current timeline clip (recover clips and tracks from an MLT playlist) */
    void slotExpandClip();
    /** @brief Focus and activate an audio track from a shortcut sequence */
    void slotActivateAudioTrackSequence();
    /** @brief Focus and activate a video track from a shortcut sequence */
    void slotActivateVideoTrackSequence();
    /** @brief Select target for current track */
    void slotActivateTarget();

signals:
    Q_SCRIPTABLE void abortRenderJob(const QString &url);
    void configurationChanged();
    void GUISetupDone();
    void setPreviewProgress(int);
    void setRenderProgress(int);
    void displayMessage(const QString &, MessageType, int);
    void displayProgressMessage(const QString &, MessageType, int);
    /** @brief Project profile changed, update render widget accordingly. */
    void updateRenderWidgetProfile();
    /** @brief Clear asset view if itemId is displayed. */
    void clearAssetPanel(int itemId = -1);
    void assetPanelWarning(const QString service, const QString id, const QString message);
    void adjustAssetPanelRange(int itemId, int in, int out);
    /** @brief Enable or disable the undo stack. For example undo/redo should not be enabled when dragging a clip in timeline or we risk corruption. */
    void enableUndo(bool enable);
    bool focusTimeline(bool focus, bool highlight);
};

#endif<|MERGE_RESOLUTION|>--- conflicted
+++ resolved
@@ -131,12 +131,10 @@
     
     /** @brief Returns true if the timeline widget is visible */
     bool timelineVisible() const;
-<<<<<<< HEAD
     
     /** @brief Raise (show) the clip or project monitor */
     void raiseMonitor(bool clipMonitor);
-=======
->>>>>>> 055abf4d
+
     /** @brief Raise (show) the project bin*/
     void raiseBin();
 
