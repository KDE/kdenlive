--- conflicted
+++ resolved
@@ -584,11 +584,7 @@
     info.cropStart = GenTime();
     info.cropDuration = getPlaytime();
     EffectsList eff = effectList();
-<<<<<<< HEAD
-    EffectsController::initEffect(info, pInfo, eff, property(QStringLiteral("proxy")), effect);
-=======
-    EffectsController::initEffect(info, pInfo, eff, property("kdenlive:proxy"), effect);
->>>>>>> 5a6235b1
+    EffectsController::initEffect(info, pInfo, eff, property(QStringLiteral("kdenlive:proxy")), effect);
     // Add effect to list and setup a kdenlive_ix value
     int kdenlive_ix = 0;
     for (int i = 0; i < service.filter_count(); ++i) {
