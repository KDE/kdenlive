--- conflicted
+++ resolved
@@ -165,11 +165,7 @@
     EffectsList effectList();
     /** @brief Enable/disable an effect. */
     void changeEffectState(const QList<int> &indexes, bool disable);
-<<<<<<< HEAD
     void updateEffect(const QDomElement &e, int ix);
-=======
-    void updateEffect(const ProfileInfo &pInfo, const QDomElement &e, int ix, bool updateClip);
->>>>>>> eb395991
     /** @brief Returns true if the bin clip has effects */
     bool hasEffects() const;
     /** @brief Returns true if the clip contains at least one audio stream */
