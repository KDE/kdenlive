--- conflicted
+++ resolved
@@ -415,15 +415,9 @@
                 clipOut = qMax(1, length - 1);
             } else {
                 length = EffectsList::property(info.xml, QStringLiteral("length")).toInt();
-<<<<<<< HEAD
-                clipOut = info.xml.attribute(QStringLiteral("out")).toInt() - info.xml.attribute(QStringLiteral("in")).toInt();
-                if (length < clipOut) {
-                    length = clipOut + 1;
-=======
                 clipOut -= info.xml.attribute(QStringLiteral("in")).toInt();
                 if (length < clipOut) {
                     length = clipOut == 1 ? 1 : clipOut + 1;
->>>>>>> d5fcba99
                 }
             }
             // Pass duration if it was forced
