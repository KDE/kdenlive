/*
Copyright (C) 2012  Till Theato <root@ttill.de>
Copyright (C) 2014  Jean-Baptiste Mardelle <jb@kdenlive.org>
This file is part of Kdenlive. See www.kdenlive.org.

This program is free software; you can redistribute it and/or
modify it under the terms of the GNU General Public License as
published by the Free Software Foundation; either version 2 of
the License or (at your option) version 3 or any later version
accepted by the membership of KDE e.V. (or its successor approved
by the membership of KDE e.V.), which shall act as a proxy
defined in Section 14 of version 3 of the license.

This program is distributed in the hope that it will be useful,
but WITHOUT ANY WARRANTY; without even the implied warranty of
MERCHANTABILITY or FITNESS FOR A PARTICULAR PURPOSE.  See the
GNU General Public License for more details.

You should have received a copy of the GNU General Public License
along with this program.  If not, see <http://www.gnu.org/licenses/>.
*/

#include "effectscontroller.h"
#include "dialogs/profilesdialog.h"
#include "effectstack/widgets/animationwidget.h"

#include "kdenlive_debug.h"
#include <QScriptEngine>

EffectInfo::EffectInfo()
{
    isCollapsed = false;
    groupIndex = -1;
    groupIsCollapsed = false;
}

QString EffectInfo::toString() const
{
    QStringList data;
    // effect collapsed state: 0 = effect not collapsed, 1 = effect collapsed,
    // 2 = group collapsed - effect not, 3 = group and effect collapsed
    int collapsedState = (int) isCollapsed;
    if (groupIsCollapsed) {
        collapsedState += 2;
    }
    data << QString::number(collapsedState) << QString::number(groupIndex) << groupName;
    return data.join(QStringLiteral("/"));
}

void EffectInfo::fromString(const QString &value)
{
    if (value.isEmpty()) {
        return;
    }
    QStringList data = value.split(QStringLiteral("/"));
    isCollapsed = data.at(0).toInt() == 1 || data.at(0).toInt() == 3;
    groupIsCollapsed = data.at(0).toInt() >= 2;
    if (data.count() > 1) {
        groupIndex = data.at(1).toInt();
    }
    if (data.count() > 2) {
        groupName = data.at(2);
    }
}

EffectParameter::EffectParameter(const QString &name, const QString &value): m_name(name), m_value(value) {}

QString EffectParameter::name() const
{
    return m_name;
}

QString EffectParameter::value() const
{
    return m_value;
}

void EffectParameter::setValue(const QString &value)
{
    m_value = value;
}

EffectsParameterList::EffectsParameterList(): QList < EffectParameter >() {}

bool EffectsParameterList::hasParam(const QString &name) const
{
    for (int i = 0; i < size(); ++i)
        if (at(i).name() == name) {
            return true;
        }
    return false;
}

QString EffectsParameterList::paramValue(const QString &name, const QString &defaultValue) const
{
    for (int i = 0; i < size(); ++i) {
        if (at(i).name() == name) {
            return at(i).value();
        }
    }
    return defaultValue;
}

void EffectsParameterList::addParam(const QString &name, const QString &value)
{
    if (name.isEmpty()) {
        return;
    }
    append(EffectParameter(name, value));
}

void EffectsParameterList::removeParam(const QString &name)
{
    for (int i = 0; i < size(); ++i)
        if (at(i).name() == name) {
            removeAt(i);
            break;
        }
}

EffectsParameterList EffectsController::getEffectArgs(const ProfileInfo &info, const QDomElement &effect)
{
    EffectsParameterList parameters;
    parameters.addParam(QStringLiteral("tag"), effect.attribute(QStringLiteral("tag")));
    //if (effect.hasAttribute("region")) parameters.addParam("region", effect.attribute("region"));
    parameters.addParam(QStringLiteral("kdenlive_ix"), effect.attribute(QStringLiteral("kdenlive_ix")));
    if (effect.hasAttribute(QStringLiteral("sync_in_out"))) {
        parameters.addParam(QStringLiteral("kdenlive:sync_in_out"), effect.attribute(QStringLiteral("sync_in_out")));
    }
    parameters.addParam(QStringLiteral("kdenlive_info"), effect.attribute(QStringLiteral("kdenlive_info")));
    parameters.addParam(QStringLiteral("id"), effect.attribute(QStringLiteral("id")));
    if (effect.hasAttribute(QStringLiteral("src"))) {
        parameters.addParam(QStringLiteral("src"), effect.attribute(QStringLiteral("src")));
    }
    if (effect.hasAttribute(QStringLiteral("disable"))) {
        parameters.addParam(QStringLiteral("disable"), effect.attribute(QStringLiteral("disable")));
    }
    /*if (effect.hasAttribute(QStringLiteral("in"))) parameters.addParam(QStringLiteral("in"), effect.attribute(QStringLiteral("in")));
    if (effect.hasAttribute(QStringLiteral("out"))) parameters.addParam(QStringLiteral("out"), effect.attribute(QStringLiteral("out")));*/
    if (effect.attribute(QStringLiteral("id")) == QLatin1String("region")) {
        QDomNodeList subeffects = effect.elementsByTagName(QStringLiteral("effect"));
        for (int i = 0; i < subeffects.count(); ++i) {
            QDomElement subeffect = subeffects.at(i).toElement();
            int subeffectix = subeffect.attribute(QStringLiteral("region_ix")).toInt();
            parameters.addParam(QStringLiteral("filter%1").arg(subeffectix), subeffect.attribute(QStringLiteral("id")));
            parameters.addParam(QStringLiteral("filter%1.tag").arg(subeffectix), subeffect.attribute(QStringLiteral("tag")));
            parameters.addParam(QStringLiteral("filter%1.kdenlive_info").arg(subeffectix), subeffect.attribute(QStringLiteral("kdenlive_info")));
            QDomNodeList subparams = subeffect.elementsByTagName(QStringLiteral("parameter"));
            adjustEffectParameters(parameters, subparams, info, QStringLiteral("filter%1.").arg(subeffectix));
        }
    }

    QDomNodeList params = effect.elementsByTagName(QStringLiteral("parameter"));
    adjustEffectParameters(parameters, params, info);
    return parameters;
}

void EffectsController::adjustEffectParameters(EffectsParameterList &parameters, const QDomNodeList &params, const ProfileInfo &info, const QString &prefix)
{
    QLocale locale;
    locale.setNumberOptions(QLocale::OmitGroupSeparator);
    for (int i = 0; i < params.count(); ++i) {
        QDomElement e = params.item(i).toElement();
        QString paramname = prefix + e.attribute(QStringLiteral("name"));
        /*if (e.attribute(QStringLiteral("type")) == QLatin1String("animated") || (e.attribute(QStringLiteral("type")) == QLatin1String("geometry") && !e.hasAttribute(QStringLiteral("fixed")))) {
            // effects with geometry param need in / out synced with the clip, request it...
            parameters.addParam(QStringLiteral("kdenlive:sync_in_out"), QStringLiteral("1"));
            qCDebug(KDENLIVE_LOG)<<" ** * ADDIN EFFECT ANIM SYN TRUE";
        }*/
        if (e.attribute(QStringLiteral("type")) == QLatin1String("animated")) {
            parameters.addParam(paramname, e.attribute(QStringLiteral("value")));
        } else if (e.attribute(QStringLiteral("type")) == QLatin1String("simplekeyframe")) {
            QStringList values = e.attribute(QStringLiteral("keyframes")).split(';', QString::SkipEmptyParts);
            double factor = e.attribute(QStringLiteral("factor"), QStringLiteral("1")).toDouble();
            double offset = e.attribute(QStringLiteral("offset"), QStringLiteral("0")).toDouble();
            for (int j = 0; j < values.count(); ++j) {
                QString pos = values.at(j).section('=', 0, 0);
                double val = (values.at(j).section('=', 1, 1).toDouble() - offset) / factor;
                values[j] = pos + '=' + locale.toString(val);
            }
            // //qCDebug(KDENLIVE_LOG) << "/ / / /SENDING KEYFR:" << values;
            parameters.addParam(paramname, values.join(QStringLiteral(";")));
            /*parameters.addParam(e.attribute("name"), e.attribute("keyframes").replace(":", "="));
            parameters.addParam("max", e.attribute("max"));
            parameters.addParam("min", e.attribute("min"));
            parameters.addParam("factor", e.attribute("factor", "1"));*/
        } else if (e.attribute(QStringLiteral("type")) == QLatin1String("keyframe")) {
            //qCDebug(KDENLIVE_LOG) << "/ / / /SENDING KEYFR EFFECT TYPE";
            parameters.addParam(QStringLiteral("keyframes"), e.attribute(QStringLiteral("keyframes")));
            parameters.addParam(QStringLiteral("max"), e.attribute(QStringLiteral("max")));
            parameters.addParam(QStringLiteral("min"), e.attribute(QStringLiteral("min")));
            parameters.addParam(QStringLiteral("factor"), e.attribute(QStringLiteral("factor"), QStringLiteral("1")));
            parameters.addParam(QStringLiteral("offset"), e.attribute(QStringLiteral("offset"), QStringLiteral("0")));
            parameters.addParam(QStringLiteral("starttag"), e.attribute(QStringLiteral("starttag"), QStringLiteral("start")));
            parameters.addParam(QStringLiteral("endtag"), e.attribute(QStringLiteral("endtag"), QStringLiteral("end")));
        } else if (e.attribute(QStringLiteral("namedesc")).contains(QLatin1Char(';'))) {
            //TODO: Deprecated, does not seem used anywhere...
            QString format = e.attribute(QStringLiteral("format"));
            QStringList separators = format.split(QStringLiteral("%d"), QString::SkipEmptyParts);
            QStringList values = e.attribute(QStringLiteral("value")).split(QRegExp("[,:;x]"));
            QString neu;
            QTextStream txtNeu(&neu);
            if (values.size() > 0) {
                txtNeu << (int)values[0].toDouble();
            }
            for (int i = 0; i < separators.size() && i + 1 < values.size(); ++i) {
                txtNeu << separators[i];
                txtNeu << (int)(values[i + 1].toDouble());
            }
            parameters.addParam(QStringLiteral("start"), neu);
        } else {
            if (e.attribute(QStringLiteral("factor"), QStringLiteral("1")) != QLatin1String("1") || e.attribute(QStringLiteral("offset"), QStringLiteral("0")) != QLatin1String("0")) {
                double fact;
                if (e.attribute(QStringLiteral("factor")).contains('%')) {
                    fact = getStringEval(info, e.attribute(QStringLiteral("factor")));
                } else {
                    fact = locale.toDouble(e.attribute(QStringLiteral("factor"), QStringLiteral("1")));
                }
                double offset = e.attribute(QStringLiteral("offset"), QStringLiteral("0")).toDouble();
                parameters.addParam(paramname, locale.toString((locale.toDouble(e.attribute(QStringLiteral("value"))) - offset) / fact));
            } else {
                parameters.addParam(paramname, e.attribute(QStringLiteral("value")));
            }
        }
    }
}

double EffectsController::getStringEval(const ProfileInfo &info, QString eval, const QPoint &frameSize)
{
    QScriptEngine sEngine;
    sEngine.globalObject().setProperty(QStringLiteral("maxWidth"), info.profileSize.width() > frameSize.x() ? info.profileSize.width() : frameSize.x());
    sEngine.globalObject().setProperty(QStringLiteral("maxHeight"), info.profileSize.height() > frameSize.y() ? info.profileSize.height() : frameSize.y());
    sEngine.globalObject().setProperty(QStringLiteral("width"), info.profileSize.width());
    sEngine.globalObject().setProperty(QStringLiteral("height"), info.profileSize.height());
    return sEngine.evaluate(eval.remove('%')).toNumber();
}

QString EffectsController::getStringRectEval(const ProfileInfo &info, QString eval)
{
    eval.replace(QStringLiteral("%width"), QString::number(info.profileSize.width()));
    eval.replace(QStringLiteral("%height"), QString::number(info.profileSize.height()));
    return eval;
}

void EffectsController::initTrackEffect(ProfileInfo pInfo, const QDomElement &effect)
{
    QDomNodeList params = effect.elementsByTagName(QStringLiteral("parameter"));
    for (int i = 0; i < params.count(); ++i) {
        QDomElement e = params.item(i).toElement();
        const QString type = e.attribute(QStringLiteral("type"));

        if (e.isNull()) {
            continue;
        }

        bool hasValue = e.hasAttribute(QStringLiteral("value"));
        // Check if this effect has a variable parameter, init effects default value
        if ((type == QLatin1String("animatedrect") || type == QLatin1String("geometry")) && !hasValue) {
            QString kfr = AnimationWidget::getDefaultKeyframes(0, e.attribute(QStringLiteral("default")), type == QLatin1String("geometry"));
            if (kfr.contains(QLatin1String("%"))) {
                kfr = EffectsController::getStringRectEval(pInfo, kfr);
            }
            e.setAttribute(QStringLiteral("value"), kfr);
        } else if (e.attribute(QStringLiteral("default")).contains('%')) {
            double evaluatedValue = EffectsController::getStringEval(pInfo, e.attribute(QStringLiteral("default")));
            e.setAttribute(QStringLiteral("default"), evaluatedValue);
            if (e.hasAttribute(QStringLiteral("value"))) {
                if (e.attribute(QStringLiteral("value")).startsWith('%')) {
                    e.setAttribute(QStringLiteral("value"), evaluatedValue);
                }
            } else {
                e.setAttribute(QStringLiteral("value"), evaluatedValue);
            }
        } else {
            if (type == QLatin1String("animated") && !hasValue) {
                e.setAttribute(QStringLiteral("value"), AnimationWidget::getDefaultKeyframes(0, e.attribute(QStringLiteral("default"))));
            } else if (!hasValue) {
                e.setAttribute(QStringLiteral("value"), e.attribute(QStringLiteral("default")));
            }
        }
    }
}

void EffectsController::initEffect(const ItemInfo &info, ProfileInfo pInfo, const EffectsList &list, const QString &proxy, QDomElement effect, int diff, int offset)
{
    // the kdenlive_ix int is used to identify an effect in mlt's playlist, should
    // not be changed
    if (effect.attribute(QStringLiteral("id")) == QLatin1String("freeze") && diff > 0) {
        EffectsList::setParameter(effect, QStringLiteral("frame"), QString::number(diff));
    }
    double fps = pInfo.profileFps;
    // Init parameter value & keyframes if required
    QDomNodeList params = effect.elementsByTagName(QStringLiteral("parameter"));
    for (int i = 0; i < params.count(); ++i) {
        QDomElement e = params.item(i).toElement();
        const QString type = e.attribute(QStringLiteral("type"));

        if (e.isNull()) {
            continue;
        }

        bool hasValue = e.hasAttribute(QStringLiteral("value"));
        // Check if this effect has a variable parameter, init effects default value
        if ((type == QLatin1String("animatedrect") || type == QLatin1String("geometry")) && !hasValue) {
<<<<<<< HEAD
            QString kfr = AnimationWidget::getDefaultKeyframes(info.cropStart.frames(fps), e.attribute(QStringLiteral("default")), type == QLatin1String("geometry"));
            if (kfr.contains(QLatin1String("%"))) {
=======
            int pos = type == QLatin1String("geometry") ? 0 : info.cropStart.frames(fps);
            QString kfr = AnimationWidget::getDefaultKeyframes(pos, e.attribute(QStringLiteral("default")), type == QLatin1String("geometry"));
            if (kfr.contains("%")) {
>>>>>>> 406b7674
                kfr = EffectsController::getStringRectEval(pInfo, kfr);
            }
            e.setAttribute(QStringLiteral("value"), kfr);
        } else if (e.attribute(QStringLiteral("default")).contains('%')) {
            double evaluatedValue = EffectsController::getStringEval(pInfo, e.attribute(QStringLiteral("default")));
            e.setAttribute(QStringLiteral("default"), evaluatedValue);
            if (e.hasAttribute(QStringLiteral("value"))) {
                if (e.attribute(QStringLiteral("value")).startsWith('%')) {
                    e.setAttribute(QStringLiteral("value"), evaluatedValue);
                }
            } else {
                e.setAttribute(QStringLiteral("value"), evaluatedValue);
            }
        } else {
            if (type == QLatin1String("animated") && !hasValue) {
                e.setAttribute(QStringLiteral("value"), AnimationWidget::getDefaultKeyframes(info.cropStart.frames(fps), e.attribute(QStringLiteral("default"))));
            } else if (!hasValue) {
                e.setAttribute(QStringLiteral("value"), e.attribute(QStringLiteral("default")));
            }
        }

        if (effect.attribute(QStringLiteral("id")) == QLatin1String("crop")) {
            // default use_profile to 1 for clips with proxies to avoid problems when rendering
            if (e.attribute(QStringLiteral("name")) == QLatin1String("use_profile") && !(proxy.isEmpty() || proxy == QLatin1String("-"))) {
                e.setAttribute(QStringLiteral("value"), QStringLiteral("1"));
            }
        }
        if (type == QLatin1String("keyframe") || type == QLatin1String("simplekeyframe")) {
            if (e.attribute(QStringLiteral("keyframes")).isEmpty()) {
                // Effect has a keyframe type parameter, we need to set the values
                e.setAttribute(QStringLiteral("keyframes"), QString::number((int) info.cropStart.frames(fps)) + '=' + e.attribute(QStringLiteral("default")));
            } else {
                // adjust keyframes to this clip
                QString adjusted = adjustKeyframes(e.attribute(QStringLiteral("keyframes")), offset, info.cropStart.frames(fps), (info.cropStart + info.cropDuration).frames(fps) - 1, pInfo);
                e.setAttribute(QStringLiteral("keyframes"), adjusted);
            }
        }

        if (EffectsList::parameter(effect, QStringLiteral("kdenlive:sync_in_out")) == QLatin1String("1")  || (type == QLatin1String("geometry") && !e.hasAttribute(QStringLiteral("fixed")))) {
            // Effects with a geometry parameter need to sync in / out with parent clip
            effect.setAttribute(QStringLiteral("in"), QString::number((int) info.cropStart.frames(fps)));
            effect.setAttribute(QStringLiteral("out"), QString::number((int)(info.cropStart + info.cropDuration).frames(fps) - 1));
            effect.setAttribute(QStringLiteral("sync_in_out"), QStringLiteral("1"));
        }
    }
    if (effect.attribute(QStringLiteral("tag")) == QLatin1String("volume") || effect.attribute(QStringLiteral("tag")) == QLatin1String("brightness")) {
        if (effect.attribute(QStringLiteral("id")) == QLatin1String("fadeout") || effect.attribute(QStringLiteral("id")) == QLatin1String("fade_to_black")) {
            int end = (info.cropDuration + info.cropStart).frames(fps) - 1;
            int start = end;
            if (effect.attribute(QStringLiteral("id")) == QLatin1String("fadeout")) {
                if (list.hasEffect(QString(), QStringLiteral("fade_to_black")) == -1) {
                    int effectDuration = EffectsList::parameter(effect, QStringLiteral("out")).toInt() - EffectsList::parameter(effect, QStringLiteral("in")).toInt();
                    if (effectDuration > info.cropDuration.frames(fps)) {
                        effectDuration = info.cropDuration.frames(fps) / 2;
                    }
                    start -= effectDuration;
                } else {
                    QDomElement fadeout = list.getEffectByTag(QString(), QStringLiteral("fade_to_black"));
                    start -= EffectsList::parameter(fadeout, QStringLiteral("out")).toInt() - EffectsList::parameter(fadeout, QStringLiteral("in")).toInt();
                }
            } else if (effect.attribute(QStringLiteral("id")) == QLatin1String("fade_to_black")) {
                if (list.hasEffect(QString(), QStringLiteral("fadeout")) == -1) {
                    int effectDuration = EffectsList::parameter(effect, QStringLiteral("out")).toInt() - EffectsList::parameter(effect, QStringLiteral("in")).toInt();
                    if (effectDuration > info.cropDuration.frames(fps)) {
                        effectDuration = info.cropDuration.frames(fps) / 2;
                    }
                    start -= effectDuration;
                } else {
                    QDomElement fadeout = list.getEffectByTag(QString(), QStringLiteral("fadeout"));
                    start -= EffectsList::parameter(fadeout, QStringLiteral("out")).toInt() - EffectsList::parameter(fadeout, QStringLiteral("in")).toInt();
                }
            }
            EffectsList::setParameter(effect, QStringLiteral("in"), QString::number(start));
            EffectsList::setParameter(effect, QStringLiteral("out"), QString::number(end));
        } else if (effect.attribute(QStringLiteral("id")) == QLatin1String("fadein") || effect.attribute(QStringLiteral("id")) == QLatin1String("fade_from_black")) {
            int start = info.cropStart.frames(fps);
            int end = start;
            if (effect.attribute(QStringLiteral("id")) == QLatin1String("fadein")) {
                if (list.hasEffect(QString(), QStringLiteral("fade_from_black")) == -1) {
                    int effectDuration = EffectsList::parameter(effect, QStringLiteral("out")).toInt();
                    if (offset != 0) {
                        effectDuration -= offset;
                    }
                    if (effectDuration > info.cropDuration.frames(fps)) {
                        effectDuration = info.cropDuration.frames(fps) / 2;
                    }
                    end += effectDuration;
                } else {
                    QDomElement fadein = list.getEffectByTag(QString(), QStringLiteral("fade_from_black"));
                    end = EffectsList::parameter(fadein, QStringLiteral("out")).toInt() - offset;
                }
            } else if (effect.attribute(QStringLiteral("id")) == QStringLiteral("fade_from_black")) {
                if (list.hasEffect(QString(), QStringLiteral("fadein")) == -1) {
                    int effectDuration = EffectsList::parameter(effect, QStringLiteral("out")).toInt();
                    if (offset != 0) {
                        effectDuration -= offset;
                    }
                    if (effectDuration > info.cropDuration.frames(fps)) {
                        effectDuration = info.cropDuration.frames(fps) / 2;
                    }
                    end += effectDuration;
                } else {
                    QDomElement fadein = list.getEffectByTag(QString(), QStringLiteral("fadein"));
                    end = EffectsList::parameter(fadein, QStringLiteral("out")).toInt() - offset;
                }
            }
            EffectsList::setParameter(effect, QStringLiteral("in"), QString::number(start));
            EffectsList::setParameter(effect, QStringLiteral("out"), QString::number(end));
        }
    }
}

const QString EffectsController::adjustKeyframes(const QString &keyframes, int oldIn, int newIn, int newOut, ProfileInfo pInfo)
{
    QStringList result;
    // Simple keyframes
    int offset = newIn - oldIn;
    int max = newOut - newIn;
    QLocale locale;
    const QStringList list = keyframes.split(QLatin1Char(';'), QString::SkipEmptyParts);
    foreach (const QString &keyframe, list) {
        const int pos = keyframe.section('=', 0, 0).toInt() + offset;
        const QString newKey = QString::number(pos) + '=' + keyframe.section('=', 1);
        if (pos >= newOut) {
            if (pos == newOut) {
                result.append(newKey);
            } else {
                // Find correct interpolated value
                Mlt::Geometry geom;
                int framePos = oldIn + max;
                geom.parse(keyframes.toUtf8().data(), newOut, pInfo.profileSize.rwidth(), pInfo.profileSize.rheight());
                Mlt::GeometryItem item;
                geom.fetch(&item, framePos);
                const QString lastKey = QString::number(newIn + max) + '=' + locale.toString(item.x());
                result.append(lastKey);
            }
            break;
        }
        result.append(newKey);
    }
    return result.join(QStringLiteral(";"));
}

EffectsParameterList EffectsController::addEffect(const ProfileInfo &info, const QDomElement &effect)
{
    QLocale locale;
    locale.setNumberOptions(QLocale::OmitGroupSeparator);
    EffectsParameterList parameters;
    parameters.addParam(QStringLiteral("tag"), effect.attribute(QStringLiteral("tag")));
    parameters.addParam(QStringLiteral("kdenlive_ix"), effect.attribute(QStringLiteral("kdenlive_ix")));
    if (effect.hasAttribute(QStringLiteral("src"))) {
        parameters.addParam(QStringLiteral("src"), effect.attribute(QStringLiteral("src")));
    }
    if (effect.hasAttribute(QStringLiteral("disable"))) {
        parameters.addParam(QStringLiteral("disable"), effect.attribute(QStringLiteral("disable")));
    }

    QString effectId = effect.attribute(QStringLiteral("id"));
    if (effectId.isEmpty()) {
        effectId = effect.attribute(QStringLiteral("tag"));
    }
    parameters.addParam(QStringLiteral("id"), effectId);

    QDomNodeList params = effect.elementsByTagName(QStringLiteral("parameter"));
    for (int i = 0; i < params.count(); ++i) {
        QDomElement e = params.item(i).toElement();
        if (!e.isNull()) {
            if (e.attribute(QStringLiteral("type")) == QLatin1String("simplekeyframe")) {
                QStringList values = e.attribute(QStringLiteral("keyframes")).split(';', QString::SkipEmptyParts);
                double factor = locale.toDouble(e.attribute(QStringLiteral("factor"), QStringLiteral("1")));
                double offset = e.attribute(QStringLiteral("offset"), QStringLiteral("0")).toDouble();
                if (factor != 1 || offset != 0) {
                    for (int j = 0; j < values.count(); ++j) {
                        QString pos = values.at(j).section('=', 0, 0);
                        double val = (locale.toDouble(values.at(j).section('=', 1, 1)) - offset) / factor;
                        values[j] = pos + '=' + locale.toString(val);
                    }
                }
                parameters.addParam(e.attribute(QStringLiteral("name")), values.join(QStringLiteral(";")));
                /*parameters.addParam("max", e.attribute("max"));
                parameters.addParam("min", e.attribute("min"));
                parameters.addParam("factor", );*/
            } else if (e.attribute(QStringLiteral("type")) == QLatin1String("keyframe")) {
                parameters.addParam(QStringLiteral("keyframes"), e.attribute(QStringLiteral("keyframes")));
                parameters.addParam(QStringLiteral("max"), e.attribute(QStringLiteral("max")));
                parameters.addParam(QStringLiteral("min"), e.attribute(QStringLiteral("min")));
                parameters.addParam(QStringLiteral("factor"), e.attribute(QStringLiteral("factor"), QStringLiteral("1")));
                parameters.addParam(QStringLiteral("offset"), e.attribute(QStringLiteral("offset"), QStringLiteral("0")));
                parameters.addParam(QStringLiteral("starttag"), e.attribute(QStringLiteral("starttag"), QStringLiteral("start")));
                parameters.addParam(QStringLiteral("endtag"), e.attribute(QStringLiteral("endtag"), QStringLiteral("end")));
            } else if (e.attribute(QStringLiteral("factor"), QStringLiteral("1")) == QLatin1String("1") && e.attribute(QStringLiteral("offset"), QStringLiteral("0")) == QLatin1String("0")) {
                parameters.addParam(e.attribute(QStringLiteral("name")), e.attribute(QStringLiteral("value")));

            } else {
                double fact;
                if (e.attribute(QStringLiteral("factor")).contains('%')) {
                    fact = EffectsController::getStringEval(info, e.attribute(QStringLiteral("factor")));
                } else {
                    fact = locale.toDouble(e.attribute(QStringLiteral("factor"), QStringLiteral("1")));
                }
                double offset = e.attribute(QStringLiteral("offset"), QStringLiteral("0")).toDouble();
                parameters.addParam(e.attribute(QStringLiteral("name")), locale.toString((locale.toDouble(e.attribute(QStringLiteral("value"))) - offset) / fact));
            }
        }
    }
    return parameters;
}

void EffectsController::offsetKeyframes(int in, const QDomElement &effect)
{
    QDomNodeList params = effect.elementsByTagName(QStringLiteral("parameter"));
    for (int i = 0; i < params.count(); ++i) {
        QDomElement e = params.item(i).toElement();
        if (e.attribute(QStringLiteral("type")) == QLatin1String("simplekeyframe")) {
            QStringList values = e.attribute(QStringLiteral("keyframes")).split(';', QString::SkipEmptyParts);
            for (int j = 0; j < values.count(); ++j) {
                int pos = values.at(j).section('=', 0, 0).toInt() - in;
                values[j] = QString::number(pos) + "=" + values.at(j).section('=', 1);
            }
            e.setAttribute(QStringLiteral("keyframes"), values.join(QStringLiteral(";")));
        }
    }
}
<|MERGE_RESOLUTION|>--- conflicted
+++ resolved
@@ -302,14 +302,9 @@
         bool hasValue = e.hasAttribute(QStringLiteral("value"));
         // Check if this effect has a variable parameter, init effects default value
         if ((type == QLatin1String("animatedrect") || type == QLatin1String("geometry")) && !hasValue) {
-<<<<<<< HEAD
-            QString kfr = AnimationWidget::getDefaultKeyframes(info.cropStart.frames(fps), e.attribute(QStringLiteral("default")), type == QLatin1String("geometry"));
-            if (kfr.contains(QLatin1String("%"))) {
-=======
             int pos = type == QLatin1String("geometry") ? 0 : info.cropStart.frames(fps);
             QString kfr = AnimationWidget::getDefaultKeyframes(pos, e.attribute(QStringLiteral("default")), type == QLatin1String("geometry"));
-            if (kfr.contains("%")) {
->>>>>>> 406b7674
+            if (kfr.contains(QLatin1String("%"))) {
                 kfr = EffectsController::getStringRectEval(pInfo, kfr);
             }
             e.setAttribute(QStringLiteral("value"), kfr);
