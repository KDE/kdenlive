--- conflicted
+++ resolved
@@ -71,13 +71,8 @@
 QMimeData *AnalysisTree::mimeData(const QList<QTreeWidgetItem *> list) const
 {
     QString data;
-<<<<<<< HEAD
-    foreach (QTreeWidgetItem *item, list) {
-        if (item->flags() & Qt::ItemIsDragEnabled != 0) {
-=======
     for (QTreeWidgetItem *item : list) {
         if (item->flags() & Qt::ItemIsDragEnabled) {
->>>>>>> 209e4fcc
             data.append(item->text(1));
         }
     }
