/***************************************************************************
 *   Copyright (C) 2007 by Marco Gittler (g.marco@freenet.de)              *
 *   Copyright (C) 2008 by Jean-Baptiste Mardelle (jb@kdenlive.org)        *
 *                                                                         *
 *   This program is free software; you can redistribute it and/or modify  *
 *   it under the terms of the GNU General Public License as published by  *
 *   the Free Software Foundation; either version 2 of the License, or     *
 *   (at your option) any later version.                                   *
 *                                                                         *
 *   This program is distributed in the hope that it will be useful,       *
 *   but WITHOUT ANY WARRANTY; without even the implied warranty of        *
 *   MERCHANTABILITY or FITNESS FOR A PARTICULAR PURPOSE.  See the         *
 *   GNU General Public License for more details.                          *
 *                                                                         *
 *   You should have received a copy of the GNU General Public License     *
 *   along with this program; if not, write to the                         *
 *   Free Software Foundation, Inc.,                                       *
 *   51 Franklin Street, Fifth Floor, Boston, MA  02110-1301  USA          *
 ***************************************************************************/

#include "core.h"
#include "logger.hpp"
#include <config-kdenlive.h>

#include <mlt++/Mlt.h>

#include "kxmlgui_version.h"

#include <KAboutData>
#include <KConfigGroup>
#ifdef USE_DRMINGW
#include <exchndl.h>
#elif defined(KF5_USE_CRASH)
#include <KCrash>
#endif

#include <KIconLoader>
#include <KSharedConfig>

#include "definitions.h"
#include "kdenlive_debug.h"
#include <KDBusService>
#include <KIconTheme>
#include <QApplication>
#include <QCommandLineOption>
#include <QCommandLineParser>
#include <QDir>
#include <QIcon>
#include <QProcess>
#include <QQmlEngine>
#include <QUrl> //new
#include <klocalizedstring.h>

int main(int argc, char *argv[])
{
#ifdef USE_DRMINGW
    ExcHndlInit();
#endif
    // Force QDomDocument to use a deterministic XML attribute order
    qSetGlobalQHashSeed(0);
    QCoreApplication::setAttribute(Qt::AA_UseHighDpiPixmaps);
    QCoreApplication::setAttribute(Qt::AA_ShareOpenGLContexts, true);
#if defined(Q_OS_UNIX) && !defined(Q_OS_MAC)
    QCoreApplication::setAttribute(Qt::AA_X11InitThreads);
#endif

#ifdef Q_OS_WIN
    qputenv("KDE_FORK_SLAVES", "1");
    QString path = qApp->applicationDirPath() + QLatin1Char(';') + qgetenv("PATH");
    qputenv("PATH", path.toUtf8().constData());
#endif

    Logger::init();
    QApplication app(argc, argv);
    app.setApplicationName(QStringLiteral("kdenlive"));
    app.setOrganizationDomain(QStringLiteral("kde.org"));
    app.setWindowIcon(QIcon(QStringLiteral(":/pics/kdenlive.png")));
    KLocalizedString::setApplicationDomain("kdenlive");
    KSharedConfigPtr config = KSharedConfig::openConfig();
    KConfigGroup grp(config, "unmanaged");
    KConfigGroup initialGroup(config, "version");
    if (!initialGroup.exists()) {
        QProcessEnvironment env = QProcessEnvironment::systemEnvironment();
        if (env.contains(QStringLiteral("XDG_CURRENT_DESKTOP")) && env.value(QStringLiteral("XDG_CURRENT_DESKTOP")).toLower() == QLatin1String("kde")) {
            qCDebug(KDENLIVE_LOG) << "KDE Desktop detected, using system icons";
        } else {
            // We are not on a KDE desktop, force breeze icon theme
            // Check if breeze theme is available
            QStringList iconThemes = KIconTheme::list();
            if (iconThemes.contains(QStringLiteral("breeze"))) {
                grp.writeEntry("force_breeze", true);
                grp.writeEntry("use_dark_breeze", true);
                qCDebug(KDENLIVE_LOG) << "Non KDE Desktop detected, forcing Breeze icon theme";
            }
        }
        // Set breeze dark as default on first opening
        KConfigGroup cg(config, "UiSettings");
        cg.writeEntry("ColorScheme", "Breeze Dark");
    }

    // Init DBus services
    KDBusService programDBusService;

    bool forceBreeze = grp.readEntry("force_breeze", QVariant(false)).toBool();
    if (forceBreeze) {
        bool darkBreeze = grp.readEntry("use_dark_breeze", QVariant(false)).toBool();
        QIcon::setThemeName(darkBreeze ? QStringLiteral("breeze-dark") : QStringLiteral("breeze"));
    }

    // Create KAboutData
<<<<<<< HEAD
    KAboutData aboutData(QByteArray("kdenlive"),
                         i18n("Kdenlive"), KDENLIVE_VERSION,
                         i18n("An open source video editor."),
                         KAboutLicense::GPL,
                         i18n("Copyright © 2007–2019 Kdenlive authors"),
                         i18n("Please report bugs to http://bugs.kde.org"),
=======
    KAboutData aboutData(QByteArray("kdenlive"), i18n("Kdenlive"), KDENLIVE_VERSION, i18n("An open source video editor."), KAboutLicense::GPL,
                         i18n("Copyright © 2007–2019 Kdenlive authors"), i18n("Please report bugs to http://bugs.kde.org"),
>>>>>>> a99b4ffd
                         QStringLiteral("https://kdenlive.org"));
    aboutData.addAuthor(i18n("Jean-Baptiste Mardelle"), i18n("MLT and KDE SC 4 / KF5 port, main developer and maintainer"), QStringLiteral("jb@kdenlive.org"));
    aboutData.addAuthor(i18n("Nicolas Carion"), i18n("Code re-architecture & timeline rewrite"), QStringLiteral("french.ebook.lover@gmail.com"));
    aboutData.addAuthor(i18n("Vincent Pinon"), i18n("KF5 port, Windows cross-build, bugs fixing"), QStringLiteral("vpinon@kde.org"));
    aboutData.addAuthor(i18n("Laurent Montel"), i18n("Bugs fixing, clean up code, optimization etc."), QStringLiteral("montel@kde.org"));
    aboutData.addAuthor(i18n("Till Theato"), i18n("Bug fixing, etc."), QStringLiteral("root@ttill.de"));
    aboutData.addAuthor(i18n("Simon A. Eugster"), i18n("Color scopes, bug fixing, etc."), QStringLiteral("simon.eu@gmail.com"));
    aboutData.addAuthor(i18n("Marco Gittler"), i18n("MLT transitions and effects, timeline, audio thumbs"), QStringLiteral("g.marco@freenet.de"));
    aboutData.addAuthor(i18n("Dan Dennedy"), i18n("Bug fixing, etc."), QStringLiteral("dan@dennedy.org"));
    aboutData.addAuthor(i18n("Alberto Villa"), i18n("Bug fixing, logo, etc."), QStringLiteral("avilla@FreeBSD.org"));
    aboutData.addAuthor(i18n("Jean-Michel Poure"), i18n("Rendering profiles customization"), QStringLiteral("jm@poure.com"));
    aboutData.addAuthor(i18n("Ray Lehtiniemi"), i18n("Bug fixing, etc."), QStringLiteral("rayl@mail.com"));
    aboutData.addAuthor(i18n("Steve Guilford"), i18n("Bug fixing, etc."), QStringLiteral("s.guilford@dbplugins.com"));
    aboutData.addAuthor(i18n("Jason Wood"), i18n("Original KDE 3 version author (not active anymore)"), QStringLiteral("jasonwood@blueyonder.co.uk"));
    aboutData.addCredit(i18n("Nara Oliveira and Farid Abdelnour | Estúdio Gunga"), i18n("Kdenlive 16.08 icon"));
    aboutData.setTranslator(i18n("NAME OF TRANSLATORS"), i18n("EMAIL OF TRANSLATORS"));
    aboutData.setOrganizationDomain(QByteArray("kde.org"));
    aboutData.setOtherText(
        i18n("Using:\n<a href=\"https://mltframework.org\">MLT</a> version %1\n<a href=\"https://ffmpeg.org\">FFmpeg</a> libraries", mlt_version_get_string()));
    aboutData.setDesktopFileName(QStringLiteral("org.kde.kdenlive"));

    // Register about data
    KAboutData::setApplicationData(aboutData);

    // Add rcc stored icons to the search path so that we always find our icons
    KIconLoader *loader = KIconLoader::global();
    loader->reconfigure("kdenlive", QStringList() << QStringLiteral(":/pics"));

    // Set app stuff from about data
    app.setApplicationDisplayName(aboutData.displayName());
    app.setOrganizationDomain(aboutData.organizationDomain());
    app.setApplicationVersion(aboutData.version());
    app.setAttribute(Qt::AA_DontCreateNativeWidgetSiblings, true);

    // Create command line parser with options
    QCommandLineParser parser;
    aboutData.setupCommandLine(&parser);
    parser.setApplicationDescription(aboutData.shortDescription());
    parser.addVersionOption();
    parser.addHelpOption();

    parser.addOption(QCommandLineOption(QStringList() << QStringLiteral("config"), i18n("Set a custom config file name"), QStringLiteral("config")));
    parser.addOption(QCommandLineOption(QStringList() << QStringLiteral("mlt-path"), i18n("Set the path for MLT environment"), QStringLiteral("mlt-path")));
    parser.addOption(QCommandLineOption(QStringList() << QStringLiteral("mlt-log"), i18n("MLT log level"), QStringLiteral("verbose/debug")));
    parser.addOption(QCommandLineOption(QStringList() << QStringLiteral("i"), i18n("Comma separated list of clips to add"), QStringLiteral("clips")));
    parser.addPositionalArgument(QStringLiteral("file"), i18n("Document to open"));

    // Parse command line
    parser.process(app);
    aboutData.processCommandLine(&parser);

#ifdef USE_DRMINGW
    ExcHndlInit();
#elif defined(KF5_USE_CRASH)
    KCrash::initialize();
#endif

    qmlRegisterUncreatableMetaObject(PlaylistState::staticMetaObject, // static meta object
                                     "com.enums",                     // import statement
                                     1, 0,                            // major and minor version of the import
                                     "ClipState",                     // name in QML
                                     "Error: only enums");
    qmlRegisterUncreatableMetaObject(ClipType::staticMetaObject, // static meta object
                                     "com.enums",                // import statement
                                     1, 0,                       // major and minor version of the import
                                     "ProducerType",             // name in QML
                                     "Error: only enums");
    QString mltPath = parser.value(QStringLiteral("mlt-path"));
    if (parser.value(QStringLiteral("mlt-log")) == QStringLiteral("verbose")) {
        mlt_log_set_level(MLT_LOG_VERBOSE);
    } else if (parser.value(QStringLiteral("mlt-log")) == QStringLiteral("debug")) {
        mlt_log_set_level(MLT_LOG_DEBUG);
    }
    QUrl url;
    if (parser.positionalArguments().count() != 0) {
        url = QUrl::fromLocalFile(parser.positionalArguments().at(0));
        // Make sure we get an absolute URL so that we can autosave correctly
        QString currentPath = QDir::currentPath();
        QUrl startup = QUrl::fromLocalFile(currentPath.endsWith(QDir::separator()) ? currentPath : currentPath + QDir::separator());
        url = startup.resolved(url);
    }
    Core::build(mltPath);
    pCore->initGUI(url);
    int result = app.exec();
    Core::clean();

    if (EXIT_RESTART == result) {
        qCDebug(KDENLIVE_LOG) << "restarting app";
        auto *restart = new QProcess;
        restart->start(app.applicationFilePath(), QStringList());
        restart->waitForReadyRead();
        restart->waitForFinished(1000);
        result = EXIT_SUCCESS;
    }
    return result;
}<|MERGE_RESOLUTION|>--- conflicted
+++ resolved
@@ -108,17 +108,8 @@
     }
 
     // Create KAboutData
-<<<<<<< HEAD
-    KAboutData aboutData(QByteArray("kdenlive"),
-                         i18n("Kdenlive"), KDENLIVE_VERSION,
-                         i18n("An open source video editor."),
-                         KAboutLicense::GPL,
-                         i18n("Copyright © 2007–2019 Kdenlive authors"),
-                         i18n("Please report bugs to http://bugs.kde.org"),
-=======
     KAboutData aboutData(QByteArray("kdenlive"), i18n("Kdenlive"), KDENLIVE_VERSION, i18n("An open source video editor."), KAboutLicense::GPL,
                          i18n("Copyright © 2007–2019 Kdenlive authors"), i18n("Please report bugs to http://bugs.kde.org"),
->>>>>>> a99b4ffd
                          QStringLiteral("https://kdenlive.org"));
     aboutData.addAuthor(i18n("Jean-Baptiste Mardelle"), i18n("MLT and KDE SC 4 / KF5 port, main developer and maintainer"), QStringLiteral("jb@kdenlive.org"));
     aboutData.addAuthor(i18n("Nicolas Carion"), i18n("Code re-architecture & timeline rewrite"), QStringLiteral("french.ebook.lover@gmail.com"));
