/***************************************************************************
 *   Copyright (C) 2007 by Marco Gittler (g.marco@freenet.de)              *
 *   Copyright (C) 2008 by Jean-Baptiste Mardelle (jb@kdenlive.org)        *
 *                                                                         *
 *   This program is free software; you can redistribute it and/or modify  *
 *   it under the terms of the GNU General Public License as published by  *
 *   the Free Software Foundation; either version 2 of the License, or     *
 *   (at your option) any later version.                                   *
 *                                                                         *
 *   This program is distributed in the hope that it will be useful,       *
 *   but WITHOUT ANY WARRANTY; without even the implied warranty of        *
 *   MERCHANTABILITY or FITNESS FOR A PARTICULAR PURPOSE.  See the         *
 *   GNU General Public License for more details.                          *
 *                                                                         *
 *   You should have received a copy of the GNU General Public License     *
 *   along with this program; if not, write to the                         *
 *   Free Software Foundation, Inc.,                                       *
 *   51 Franklin Street, Fifth Floor, Boston, MA  02110-1301  USA          *
 ***************************************************************************/

#include <config-kdenlive.h>
#include "mainwindow.h"

#include <KAboutData>
#include <QDebug>

#include <QUrl> //new
#include <QApplication>
#include <klocalizedstring.h>
#include <KDBusService>
#include <QCommandLineParser>
#include <QCommandLineOption>
#include <QProcess>

int main(int argc, char *argv[])
{
#if defined(Q_OS_UNIX) && !defined(Q_OS_MAC)
    QCoreApplication::setAttribute(Qt::AA_X11InitThreads);
#endif
    
    KLocalizedString::setApplicationDomain("kdenlive");

    // Init application
    QApplication app(argc, argv);

    // Create KAboutData
    KAboutData aboutData(QByteArray("kdenlive"), 
                         i18n("Kdenlive"), KDENLIVE_VERSION,
                         i18n("An open source video editor."),
                         KAboutLicense::GPL,
                         i18n("Copyright © 2007–2015 Kdenlive authors"),
<<<<<<< HEAD
                         i18n("Please report bugs to http://kdenlive.org/mantis"),
                         "http://kdenlive.org",
                         "http://bugs.kdenlive.org");
    aboutData.addAuthor(i18n("Jean-Baptiste Mardelle"), i18n("MLT and KDE SC 4 porting, main developer and maintainer"), "jb@kdenlive.org");
    aboutData.addAuthor(i18n("Vincent Pinon"), i18n("Interim maintainer, bugs fixing, minor functions, profiles updates, etc."), "vpinon@april.org");
=======
                         i18n("Please report bugs to http://bugs.kde.org"),
                         "https://kdenlive.org");
    aboutData.addAuthor(i18n("Jean-Baptiste Mardelle"), i18n("MLT and KDE SC 4 / KF5 port, main developer and maintainer"), "jb@kdenlive.org");
    aboutData.addAuthor(i18n("Vincent Pinon"), i18n("Interim maintainer, KF5 port, bugs fixing, minor functions, profiles updates, etc."), "vpinon@april.org");
>>>>>>> 1e11e1ab
    aboutData.addAuthor(i18n("Laurent Montel"), i18n("Bugs fixing, clean up code, optimization etc."), "montel@kde.org");
    aboutData.addAuthor(i18n("Marco Gittler"), i18n("MLT transitions and effects, timeline, audio thumbs"), "g.marco@freenet.de");
    aboutData.addAuthor(i18n("Dan Dennedy"), i18n("Bug fixing, etc."), "dan@dennedy.org");
    aboutData.addAuthor(i18n("Simon A. Eugster"), i18n("Color scopes, bug fixing, etc."), "simon.eu@gmail.com");
    aboutData.addAuthor(i18n("Till Theato"), i18n("Bug fixing, etc."), "root@ttill.de");
    aboutData.addAuthor(i18n("Alberto Villa"), i18n("Bug fixing, logo, etc."), "avilla@FreeBSD.org");
    aboutData.addAuthor(i18n("Jean-Michel Poure"), i18n("Rendering profiles customization"), "jm@poure.com");
    aboutData.addAuthor(i18n("Ray Lehtiniemi"), i18n("Bug fixing, etc."), "rayl@mail.com");
    aboutData.addAuthor(i18n("Steve Guilford"), i18n("Bug fixing, etc."), "s.guilford@dbplugins.com");
    aboutData.addAuthor(i18n("Jason Wood"), i18n("Original KDE 3 version author (not active anymore)"), "jasonwood@blueyonder.co.uk");
    aboutData.setTranslator(i18n("NAME OF TRANSLATORS"), i18n("EMAIL OF TRANSLATORS"));
    aboutData.setOrganizationDomain(QByteArray("kde.org"));


    // Register about data
    KAboutData::setApplicationData(aboutData);

    // Set app stuff from about data
    app.setApplicationName(aboutData.componentName());
    app.setApplicationDisplayName(aboutData.displayName());
    app.setOrganizationDomain(aboutData.organizationDomain());
    app.setApplicationVersion(aboutData.version());
    
    // Create command line parser with options
    QCommandLineParser parser;
    aboutData.setupCommandLine(&parser);
    parser.setApplicationDescription(aboutData.shortDescription());
    parser.addVersionOption();
    parser.addHelpOption();

    parser.addOption(QCommandLineOption(QStringList() <<  QLatin1String("mlt-path"), i18n("Set the path for MLT environment"), QLatin1String("mlt-path")));
    parser.addOption(QCommandLineOption(QStringList() <<  QLatin1String("i"), i18n("Comma separated list of clips to add"), QLatin1String("clips")));
    parser.addPositionalArgument(QLatin1String("file"), i18n("Document to open"));

    // Parse command line
    parser.process(app);
    aboutData.processCommandLine(&parser);

    // Register DBus service
    KDBusService programDBusService;

    MainWindow* window = 0;

    // see if we are starting with session management
    if (app.isSessionRestored()) {
        int n = 1;
        while (KMainWindow::canBeRestored(n)) {
            const QString className = KXmlGuiWindow::classNameOfToplevel(n);
            if (className == QLatin1String("MainWindow")) {
                window = new MainWindow();
                window->restore(n);
            } else {
                qWarning() << "Unknown class " << className << " in session saved data!";
            }
            ++n;
        }
    } else {
        QString clipsToLoad = parser.value("i");
        QString mltPath = parser.value("mlt-path");
        QUrl url;
        if (parser.positionalArguments().count()) {
            url = QUrl::fromLocalFile(parser.positionalArguments().first());
        }
        window = new MainWindow(mltPath, url, clipsToLoad);
        window->show();
    }
    int result = app.exec();
    
    if (EXIT_RESTART == result) {
        qDebug() << "restarting app";
        QProcess* restart = new QProcess;
        restart->start(app.applicationFilePath(), QStringList());
        restart->waitForReadyRead();
        restart->waitForFinished(1000);
        result = EXIT_SUCCESS;
    }
    
    return result;
}<|MERGE_RESOLUTION|>--- conflicted
+++ resolved
@@ -49,18 +49,10 @@
                          i18n("An open source video editor."),
                          KAboutLicense::GPL,
                          i18n("Copyright © 2007–2015 Kdenlive authors"),
-<<<<<<< HEAD
-                         i18n("Please report bugs to http://kdenlive.org/mantis"),
-                         "http://kdenlive.org",
-                         "http://bugs.kdenlive.org");
-    aboutData.addAuthor(i18n("Jean-Baptiste Mardelle"), i18n("MLT and KDE SC 4 porting, main developer and maintainer"), "jb@kdenlive.org");
-    aboutData.addAuthor(i18n("Vincent Pinon"), i18n("Interim maintainer, bugs fixing, minor functions, profiles updates, etc."), "vpinon@april.org");
-=======
                          i18n("Please report bugs to http://bugs.kde.org"),
                          "https://kdenlive.org");
     aboutData.addAuthor(i18n("Jean-Baptiste Mardelle"), i18n("MLT and KDE SC 4 / KF5 port, main developer and maintainer"), "jb@kdenlive.org");
     aboutData.addAuthor(i18n("Vincent Pinon"), i18n("Interim maintainer, KF5 port, bugs fixing, minor functions, profiles updates, etc."), "vpinon@april.org");
->>>>>>> 1e11e1ab
     aboutData.addAuthor(i18n("Laurent Montel"), i18n("Bugs fixing, clean up code, optimization etc."), "montel@kde.org");
     aboutData.addAuthor(i18n("Marco Gittler"), i18n("MLT transitions and effects, timeline, audio thumbs"), "g.marco@freenet.de");
     aboutData.addAuthor(i18n("Dan Dennedy"), i18n("Bug fixing, etc."), "dan@dennedy.org");
