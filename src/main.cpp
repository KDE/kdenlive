/*
    SPDX-FileCopyrightText: 2007 Marco Gittler <g.marco@freenet.de>
    SPDX-FileCopyrightText: 2008 Jean-Baptiste Mardelle <jb@kdenlive.org>

SPDX-License-Identifier: GPL-3.0-only OR LicenseRef-KDE-Accepted-GPL
*/

#include "core.h"
#ifdef CRASH_AUTO_TEST
#include "logger.hpp"
#endif
#include "dialogs/splash.hpp"
#include <config-kdenlive.h>

#include <mlt++/Mlt.h>

#include "kcoreaddons_version.h"
#include "kxmlgui_version.h"
#include "mainwindow.h"

#include <KAboutData>
#include <KConfigGroup>
#ifdef USE_DRMINGW
#include <exchndl.h>
#elif defined(KF5_USE_CRASH)
#include <KCrash>
#endif

#include <KIconLoader>
#include <KSharedConfig>

#include "definitions.h"
#include "kdenlive_debug.h"
#ifndef NODBUS
#include <KDBusService>
#endif
#include <KIconTheme>
#include <QApplication>
#include <QCommandLineOption>
#include <QCommandLineParser>
#include <QDir>
#include <QIcon>
#include <QProcess>
#include <QQmlEngine>
#include <QResource>
#include <QSplashScreen>
#include <QUrl> //new
#include <kiconthemes_version.h>
#include <klocalizedstring.h>

#ifdef Q_OS_WIN
extern "C" {
// Inform the driver we could make use of the discrete gpu
// __declspec(dllexport) DWORD NvOptimusEnablement = 0x00000001;
// __declspec(dllexport) int AmdPowerXpressRequestHighPerformance = 1;
}
#endif

int main(int argc, char *argv[])
{
#ifdef USE_DRMINGW
    ExcHndlInit();
#endif
    // Force QDomDocument to use a deterministic XML attribute order
    qSetGlobalQHashSeed(0);

#ifdef CRASH_AUTO_TEST
    Logger::init();
#endif
<<<<<<< HEAD
#if QT_VERSION < QT_VERSION_CHECK(6, 0, 0)    
=======

#if QT_VERSION < QT_VERSION_CHECK(6, 0, 0)
>>>>>>> 388c8188
    QCoreApplication::setAttribute(Qt::AA_UseHighDpiPixmaps);
    QCoreApplication::setAttribute(Qt::AA_EnableHighDpiScaling);
#endif

#if defined(Q_OS_WIN)
    QGuiApplication::setHighDpiScaleFactorRoundingPolicy(Qt::HighDpiScaleFactorRoundingPolicy::RoundPreferFloor);
#endif

    // TODO: is it a good option ?
    QCoreApplication::setAttribute(Qt::AA_ShareOpenGLContexts, true);

#if defined(Q_OS_WIN)
    KSharedConfigPtr configWin = KSharedConfig::openConfig("kdenliverc");
    KConfigGroup grp1(configWin, "misc");
    if (grp1.exists()) {
        int glMode = grp1.readEntry("opengl_backend", 0);
        if (glMode > 0) {
            QCoreApplication::setAttribute((Qt::ApplicationAttribute)glMode, true);
        }
    } else {
        // Default to OpenGLES (QtAngle) on first start
        QCoreApplication::setAttribute(Qt::AA_UseOpenGLES, true);
        grp1.writeEntry("opengl_backend", int(Qt::AA_UseOpenGLES));
    }
    configWin->sync();
#endif
    QApplication app(argc, argv);
    app.setApplicationName(QStringLiteral("kdenlive"));
    app.setOrganizationDomain(QStringLiteral("kde.org"));
    app.setWindowIcon(QIcon(QStringLiteral(":/pics/kdenlive.png")));
    KLocalizedString::setApplicationDomain("kdenlive");

    qApp->processEvents(QEventLoop::AllEvents);
    Splash splash;
    qApp->processEvents(QEventLoop::AllEvents);
    splash.showMessage(i18n("Version %1", QString(KDENLIVE_VERSION)), Qt::AlignRight | Qt::AlignBottom, Qt::white);
    splash.show();
    qApp->processEvents(QEventLoop::AllEvents);

    QString packageType;
    if (qEnvironmentVariableIsSet("PACKAGE_TYPE")) {
        packageType = qgetenv("PACKAGE_TYPE").toLower();
    } else {
        // no package type defined, try to detected it
        QString appPath = qApp->applicationDirPath();
        if (appPath.contains(QStringLiteral("/tmp/.mount_"))) {
            packageType = QStringLiteral("appimage");
        }
        if (appPath.contains(QStringLiteral("/snap"))) {
            packageType = QStringLiteral("snap");
        } else {
            qDebug() << "Could not detect package type, probably default? App dir is" << qApp->applicationDirPath();
        }
    }

#ifdef Q_OS_WIN
    qputenv("KDE_FORK_SLAVES", "1");
    QString path = qApp->applicationDirPath() + QLatin1Char(';') + qgetenv("PATH");
    qputenv("PATH", path.toUtf8().constData());
#endif

#if defined(Q_OS_WIN) || defined(Q_OS_MACOS)
    const QStringList themes{"/icons/breeze/breeze-icons.rcc", "/icons/breeze-dark/breeze-icons-dark.rcc"};
    for (const QString &theme : themes) {
        const QString themePath = QStandardPaths::locate(QStandardPaths::AppDataLocation, theme);
        if (!themePath.isEmpty()) {
            const QString iconSubdir = theme.left(theme.lastIndexOf('/'));
            if (QResource::registerResource(themePath, iconSubdir)) {
                if (QFileInfo::exists(QLatin1Char(':') + iconSubdir + QStringLiteral("/index.theme"))) {
                    qDebug() << "Loaded icon theme:" << theme;
                } else {
                    qWarning() << "No index.theme found in" << theme;
                    QResource::unregisterResource(themePath, iconSubdir);
                }
            } else {
                qWarning() << "Invalid rcc file" << theme;
            }
        }
    }
#else
    // AppImage
    if (packageType == QStringLiteral("appimage")) {
        QMap<QString, QString> themeMap;
        themeMap.insert("breeze", "/../icons/breeze/breeze-icons.rcc");
        themeMap.insert("breeze-dark", "/../icons/breeze-dark/breeze-icons-dark.rcc");

        QMapIterator<QString, QString> i(themeMap);
        while (i.hasNext()) {
            i.next();
            QString themePath = QStandardPaths::locate(QStandardPaths::AppDataLocation, i.value());
            if (!themePath.isEmpty()) {
                const QString iconSubdir = "/icons/" + i.key();
                if (QResource::registerResource(themePath, iconSubdir)) {
                    if (QFileInfo::exists(QLatin1Char(':') + iconSubdir + QStringLiteral("/index.theme"))) {
                        qDebug() << "Loaded icon theme:" << i.key();
                    } else {
                        qWarning() << "No index.theme found for" << i.key();
                        QResource::unregisterResource(themePath, iconSubdir);
                    }
                } else {
                    qWarning() << "Invalid rcc file" << i.key();
                }
            }
        }
    }
#endif

    bool inSandbox = false;
    if (packageType == QStringLiteral("appimage") || packageType == QStringLiteral("flatpak") || packageType == QStringLiteral("snap")) {
        inSandbox = true;
        // use a dedicated config file for sandbox packages,
        // however the next line has no effect if the --config cmd option is used
        KConfig::setMainConfigName(QStringLiteral("kdenlive-%1rc").arg(packageType));
    }

    KSharedConfigPtr config = KSharedConfig::openConfig();
    KConfigGroup grp(config, "unmanaged");
    if (!grp.exists()) {
        QProcessEnvironment env = QProcessEnvironment::systemEnvironment();
        if (env.value(QStringLiteral("XDG_CURRENT_DESKTOP")).toLower() == QLatin1String("kde") && packageType != QStringLiteral("appimage")) {
            qCDebug(KDENLIVE_LOG) << "KDE Desktop detected and not Appimage, using system icons";
        } else {
            // We are not on a KDE desktop or in an Appimage, force breeze icon theme
            // Check if breeze theme is available
            QStringList iconThemes = KIconTheme::list();
            if (iconThemes.contains(QStringLiteral("breeze"))) {
                grp.writeEntry("force_breeze", true);
                grp.writeEntry("use_dark_breeze", true);
                qCDebug(KDENLIVE_LOG) << "Non KDE Desktop or Appimage detected, forcing Breeze icon theme";
            }
        }
    }
#if KICONTHEMES_VERSION < QT_VERSION_CHECK(5, 60, 0)
    // work around bug in Kirigami2 resetting icon theme path
    qputenv("XDG_CURRENT_DESKTOP", "KDE");
#endif

#ifndef NODBUS
    // Init DBus services
    KDBusService programDBusService;
#endif
    bool forceBreeze = grp.readEntry("force_breeze", QVariant(false)).toBool();
    if (forceBreeze) {
        bool darkBreeze = grp.readEntry("use_dark_breeze", QVariant(false)).toBool();
        QIcon::setThemeName(darkBreeze ? QStringLiteral("breeze-dark") : QStringLiteral("breeze"));
    }
    qApp->processEvents(QEventLoop::AllEvents);

    // Create KAboutData
    QString otherText = i18n("Please report bugs to <a href=\"%1\">%2</a>", QStringLiteral("https://bugs.kde.org/enter_bug.cgi?product=kdenlive"),
                             QStringLiteral("https://bugs.kde.org/"));
    if (!packageType.isEmpty()) {
        otherText.prepend(i18n("You are using the %1 package.<br>", packageType));
    }
    KAboutData aboutData(QByteArray("kdenlive"), i18n("Kdenlive"), KDENLIVE_VERSION, i18n("An open source video editor."), KAboutLicense::GPL_V3,
                         i18n("Copyright © 2007–2022 Kdenlive authors"), otherText, QStringLiteral("https://kdenlive.org"));
    // main developers (alphabetical)
    aboutData.addAuthor(i18n("Jean-Baptiste Mardelle"), i18n("MLT and KDE SC 4 / KF5 port, main developer and maintainer"), QStringLiteral("jb@kdenlive.org"));
    // active developers with major involvement
    aboutData.addAuthor(i18n("Nicolas Carion"), i18n("Code re-architecture & timeline rewrite"), QStringLiteral("french.ebook.lover@gmail.com"));
    aboutData.addAuthor(i18n("Simon A. Eugster"), i18n("Color scopes, bug fixing, etc."), QStringLiteral("simon.eu@gmail.com"));
    aboutData.addAuthor(i18n("Vincent Pinon"), i18n("KF5 port, Windows cross-build, packaging, bug fixing"), QStringLiteral("vpinon@kde.org"));
    // other active developers (alphabetical)
    aboutData.addAuthor(i18n("Dan Dennedy"), i18n("MLT, Bug fixing, etc."), QStringLiteral("dan@dennedy.org"));
    aboutData.addAuthor(i18n("Julius Künzel"), i18n("Bug fixing, etc."), QStringLiteral("jk.kdedev@smartlab.uber.space"));
    aboutData.addAuthor(i18n("Sashmita Raghav"), i18n("Subtitle feature (GSoC), timeline colours"));
    // non active developers with major improvement (alphabetical)
    aboutData.addAuthor(i18n("Jason Wood"), i18n("Original KDE 3 version author (not active anymore)"), QStringLiteral("jasonwood@blueyonder.co.uk"));
    // non developers (alphabetical)
    aboutData.addCredit(i18n("Farid Abdelnour"), i18n("Logo, Promotion, testing"));
    aboutData.addCredit(i18n("Eugen Mohr"), i18n("Bug triage, testing"));
    aboutData.addCredit(i18n("Nara Oliveira"), i18n("Logo"));
    aboutData.addCredit(i18n("Bruno Santos"), i18n("Testing"));
    aboutData.addCredit(i18n("Massimo Stella"), i18n("Expert advice, testing"));

    aboutData.setTranslator(i18n("NAME OF TRANSLATORS"), i18n("EMAIL OF TRANSLATORS"));
    aboutData.setOrganizationDomain(QByteArray("kde.org"));
#if KXMLGUI_VERSION < QT_VERSION_CHECK(5, 87, 0)
    aboutData.setOtherText(
        i18n("Using:\n<a href=\"https://mltframework.org\">MLT</a> version %1\n<a href=\"https://ffmpeg.org\">FFmpeg</a> libraries", mlt_version_get_string()));
#endif

#if KCOREADDONS_VERSION >= QT_VERSION_CHECK(5, 84, 0)
    aboutData.addComponent(i18n("MLT"), i18n("Open source multimedia framework."), mlt_version_get_string(),
                           QStringLiteral("https://mltframework.org") /*, KAboutLicense::LGPL_V2_1*/);
    aboutData.addComponent(i18n("FFmpeg"), i18n("A complete, cross-platform solution to record, convert and stream audio and video."), QString(),
                           QStringLiteral("https://ffmpeg.org"));
#endif

    aboutData.setDesktopFileName(QStringLiteral("org.kde.kdenlive"));

    // Register about data
    KAboutData::setApplicationData(aboutData);

    // Set app stuff from about data
    app.setApplicationDisplayName(aboutData.displayName());
    app.setOrganizationDomain(aboutData.organizationDomain());
    app.setApplicationVersion(aboutData.version());
    app.setAttribute(Qt::AA_DontCreateNativeWidgetSiblings, true);
    qApp->processEvents(QEventLoop::AllEvents);

    // Create command line parser with options
    QCommandLineParser parser;
    aboutData.setupCommandLine(&parser);
    parser.setApplicationDescription(aboutData.shortDescription());

    // config option is processed in KConfig (src/core/kconfig.cpp)
    parser.addOption(QCommandLineOption(QStringList() << QStringLiteral("config"), i18n("Set a custom config file name"), QStringLiteral("config")));
    parser.addOption(QCommandLineOption(QStringList() << QStringLiteral("mlt-path"), i18n("Set the path for MLT environment"), QStringLiteral("mlt-path")));
    parser.addOption(QCommandLineOption(QStringList() << QStringLiteral("mlt-log"), i18n("MLT log level"), QStringLiteral("verbose/debug")));
    parser.addOption(QCommandLineOption(QStringList() << QStringLiteral("i"), i18n("Comma separated list of clips to add"), QStringLiteral("clips")));
    parser.addPositionalArgument(QStringLiteral("file"), i18n("Document to open"));

    // Parse command line
    parser.process(app);
    aboutData.processCommandLine(&parser);

    qApp->processEvents(QEventLoop::AllEvents);

#ifdef USE_DRMINGW
    ExcHndlInit();
#elif defined(KF5_USE_CRASH)
    KCrash::initialize();
#endif

    qmlRegisterUncreatableMetaObject(PlaylistState::staticMetaObject, // static meta object
                                     "com.enums",                     // import statement
                                     1, 0,                            // major and minor version of the import
                                     "ClipState",                     // name in QML
                                     "Error: only enums");
    qmlRegisterUncreatableMetaObject(FileStatus::staticMetaObject, // static meta object
                                     "com.enums",                  // import statement
                                     1, 0,                         // major and minor version of the import
                                     "ClipStatus",                 // name in QML
                                     "Error: only enums");
    qmlRegisterUncreatableMetaObject(ClipType::staticMetaObject, // static meta object
                                     "com.enums",                // import statement
                                     1, 0,                       // major and minor version of the import
                                     "ProducerType",             // name in QML
                                     "Error: only enums");
    qmlRegisterUncreatableMetaObject(AssetListType::staticMetaObject, // static meta object
                                     "com.enums",                     // import statement
                                     1, 0,                            // major and minor version of the import
                                     "AssetType",                     // name in QML
                                     "Error: only enums");
    qmlRegisterUncreatableMetaObject(ToolType::staticMetaObject, // static meta object
                                     "com.enums",                // import statement
                                     1, 0,                       // major and minor version of the import
                                     "ProjectTool",              // name in QML
                                     "Error: only enums");
    if (parser.value(QStringLiteral("mlt-log")) == QStringLiteral("verbose")) {
        mlt_log_set_level(MLT_LOG_VERBOSE);
    } else if (parser.value(QStringLiteral("mlt-log")) == QStringLiteral("debug")) {
        mlt_log_set_level(MLT_LOG_DEBUG);
    }
    const QString clipsToLoad = parser.value(QStringLiteral("i"));
    QUrl url;
    if (parser.positionalArguments().count() != 0) {
        const QString inputFilename = parser.positionalArguments().at(0);
        const QFileInfo fileInfo(inputFilename);
        url = QUrl(inputFilename);
        if (fileInfo.exists() || url.scheme().isEmpty()) { // easiest way to detect "invalid"/unintended URLs is no scheme
            url = QUrl::fromLocalFile(fileInfo.absoluteFilePath());
        }
    }
    qApp->processEvents(QEventLoop::AllEvents);
    int result = 0;
    if (!Core::build(packageType)) {
        // App is crashing, delete config files and restart
        result = EXIT_CLEAN_RESTART;
    } else {
        QObject::connect(pCore.get(), &Core::loadingMessageUpdated, &splash, &Splash::showProgressMessage, Qt::DirectConnection);
        QObject::connect(pCore.get(), &Core::closeSplash, &splash, [&]() { splash.finish(pCore->window()); });
        pCore->initGUI(inSandbox, parser.value(QStringLiteral("mlt-path")), url, clipsToLoad);
        result = app.exec();
    }
    Core::clean();
    if (result == EXIT_RESTART || result == EXIT_CLEAN_RESTART) {
        qCDebug(KDENLIVE_LOG) << "restarting app";
        if (result == EXIT_CLEAN_RESTART) {
            // Delete config file
            KSharedConfigPtr config = KSharedConfig::openConfig();
            if (config->name().contains(QLatin1String("kdenlive"))) {
                // Make sure we delete our config file
                QFile f(QStandardPaths::locate(QStandardPaths::GenericConfigLocation, config->name(), QStandardPaths::LocateFile));
                if (f.exists()) {
                    qDebug() << " = = = =\nGOT Deleted file: " << f.fileName();
                    f.remove();
                }
            }
            // Delete xml ui rc file
            QDir dir(QStandardPaths::locate(QStandardPaths::GenericDataLocation, QStringLiteral("kxmlgui5"), QStandardPaths::LocateDirectory));
            if (dir.exists()) {
                dir.cd(QStringLiteral("kdenlive"));
            }
            if (dir.exists()) {
                QFile f(dir.absoluteFilePath(QStringLiteral("kdenliveui.rc")));
                if (f.exists()) {
                    qDebug() << " = = = =\nGOT Deleted file: " << f.fileName();
                    f.remove();
                }
            }
        }
        QStringList progArgs;
        if (argc > 1) {
            // Start at 1 to remove app name
            for (int i = 1; i < argc; i++) {
                progArgs << QString(argv[i]);
            }
        }
        auto *restart = new QProcess;
        restart->start(app.applicationFilePath(), progArgs);
        restart->waitForReadyRead();
        restart->waitForFinished(1000);
        result = EXIT_SUCCESS;
    }
    return result;
}<|MERGE_RESOLUTION|>--- conflicted
+++ resolved
@@ -67,12 +67,8 @@
 #ifdef CRASH_AUTO_TEST
     Logger::init();
 #endif
-<<<<<<< HEAD
+
 #if QT_VERSION < QT_VERSION_CHECK(6, 0, 0)    
-=======
-
-#if QT_VERSION < QT_VERSION_CHECK(6, 0, 0)
->>>>>>> 388c8188
     QCoreApplication::setAttribute(Qt::AA_UseHighDpiPixmaps);
     QCoreApplication::setAttribute(Qt::AA_EnableHighDpiScaling);
 #endif
