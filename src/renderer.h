/***************************************************************************
                         krender.h  -  description
                            -------------------
   begin                : Fri Nov 22 2002
   copyright            : (C) 2002 by Jason Wood (jasonwood@blueyonder.co.uk)
   copyright            : (C) 2010 by Jean-Baptiste Mardelle (jb@kdenlive.org)

***************************************************************************/

/***************************************************************************
 *                                                                         *
 *   This program is free software; you can redistribute it and/or modify  *
 *   it under the terms of the GNU General Public License as published by  *
 *   the Free Software Foundation; either version 2 of the License, or     *
 *   (at your option) any later version.                                   *
 *                                                                         *
 ***************************************************************************/

/**
 * @class Render
 * @brief Client side of the interface to a renderer.
 *
 * REFACTORING NOTE -- There is most likely no point in trying to refactor
 * the renderer, it is better re-written directly (see refactoring branch)
 * since there is a lot of code duplication, no documentation, and several
 * hacks that have emerged from the previous two problems.
 *
 * From Kdenlive's point of view, you treat the Render object as the renderer,
 * and simply use it as if it was local. Calls are asynchronous - you send a
 * call out, and then receive the return value through the relevant signal that
 * get's emitted once the call completes.
 */

#ifndef RENDERER_H
#define RENDERER_H

#include "definitions.h"
#include "gentime.h"
#include "mltcontroller/effectscontroller.h"
#include "monitor/abstractmonitor.h"
#include <mlt/framework/mlt_types.h>

#include <QUrl>

<<<<<<< HEAD
=======
#include <qdom.h>
#include <QString>
#include <QMap>
#include <QList>
>>>>>>> 02f86a87
#include <QEvent>
#include <QList>
#include <QMap>
#include <QMutex>
#include <QSemaphore>
#include <QString>
#include <QTimer>
#include <QtXml/qdom.h>

class KComboBox;
class BinController;
class ClipController;
class GLWidget;

namespace Mlt {
class Consumer;
class Playlist;
class Properties;
class Tractor;
class Transition;
class Frame;
class Producer;
class Profile;
class Service;
class Event;
}

class MltErrorEvent : public QEvent
{
public:
    explicit MltErrorEvent(const QString &message)
        : QEvent(QEvent::User)
        , m_message(message)
    {
    }

    QString message() const { return m_message; }

private:
    QString m_message;
};

class Render : public AbstractRender
{
    Q_OBJECT public :

        enum FailStates {
            OK = 0,
            APP_NOEXIST
        };
    /** @brief Build a MLT Renderer
     *  @param rendererName A unique identifier for this renderer
     *  @param winid The parent widget identifier (required for SDL display). Set to 0 for OpenGL rendering
     *  @param profile The MLT profile used for the renderer (default one will be used if empty). */
    Render(Kdenlive::MonitorId rendererName, BinController *binController, GLWidget *qmlView, QWidget *parent = nullptr);

    /** @brief Destroy the MLT Renderer. */
    virtual ~Render();
    /** @brief In some trim modes, arrow keys move the trim pos but not timeline cursor.
     *  if byPassSeek is true, we don't seek renderer but emit a signal for timeline. */
    bool byPassSeek;

    /** @brief Seeks the renderer clip to the given time. */
    void seek(const GenTime &time);
    void seekToFrameDiff(int diff);

    /** @brief Sets the current MLT producer playlist.
     * @param list The xml describing the playlist
     * @param position (optional) time to seek to */
    int setSceneList(const QDomDocument &list, int position = 0);

    /** @brief Sets the current MLT producer playlist.
     * @param list new playlist
     * @param position (optional) time to seek to
     * @return 0 when it has success, different from 0 otherwise
     *
     * Creates the producer from the text playlist. */
    int setSceneList(QString playlist, int position = 0);
    bool updateProducer(Mlt::Producer *producer);
    bool setProducer(Mlt::Producer *producer, int position, bool isActive);

    /** @brief Get the current MLT producer playlist.
     * @return A string describing the playlist */
    const QString sceneList(const QString &root);

    /** @brief Tells the renderer to play the scene at the specified speed,
     * @param speed speed to play the scene to
     *
     * The speed is relative to normal playback, e.g. 1.0 is normal speed, 0.0
     * is paused, -1.0 means play backwards. It does not specify start/stop */
    void play(double speed);
    void switchPlay(bool play, double speed = 1.0);

    /** @brief Stops playing.
     * @param startTime time to seek to */
    void stop(const GenTime &startTime);
    int volume() const;

    QImage extractFrame(int frame_position, const QString &path = QString(), int width = -1, int height = -1);

    /** @brief Plays the scene starting from a specific time.
     * @param startTime time to start playing the scene from */
    void play(const GenTime &startTime);
    bool playZone(const GenTime &startTime, const GenTime &stopTime);
    void loopZone(const GenTime &startTime, const GenTime &stopTime);

    /** @brief Return true if we are currently playing */
    bool isPlaying() const;

    /** @brief Returns the speed at which the renderer is currently playing.
     *
     * It returns 0.0 when the renderer is not playing anything. */
    double playSpeed() const;

    /** @brief Returns the current seek position of the renderer. */
    GenTime seekPosition() const;
    int seekFramePosition() const;

    void emitFrameUpdated(Mlt::Frame &);

    double fps() const;

    /** @brief Returns the width of a frame for this profile. */
    int frameRenderWidth() const;
    /** @brief Returns the display width of a frame for this profile. */
    int renderWidth() const;
    /** @brief Returns the height of a frame for this profile. */
    int renderHeight() const;

    /** @brief Returns display aspect ratio. */
    double dar() const;
    /** @brief Returns sample aspect ratio. */
    double sar() const;
    /** @brief Start the MLT monitor consumer. */
    void startConsumer();

    /*
     * Playlist manipulation.
     */
    void mltCheckLength(Mlt::Tractor *tractor);
    Mlt::Producer *getSlowmotionProducer(const QString &url);
    void mltInsertSpace(const QMap<int, int> &trackClipStartList, const QMap<int, int> &trackTransitionStartList, int track, const GenTime &duration,
                        const GenTime &timeOffset);
    int mltGetSpaceLength(const GenTime &pos, int track, bool fromBlankStart);
    bool mltResizeClipCrop(const ItemInfo &info, GenTime newCropStart);

    QList<TransitionInfo> mltInsertTrack(int ix, const QString &name, bool videoTrack);

    // const QList<Mlt::Producer *> producersList();
    void setDropFrames(bool show);
    /** @brief Sets an MLT consumer property. */
    void setConsumerProperty(const QString &name, const QString &value);

    void showAudio(Mlt::Frame &);

    QList<int> checkTrackSequence(int);
    void sendFrameUpdate() override;

    /** @brief Returns a pointer to the main producer. */
    Mlt::Producer *getProducer();
    /** @brief Returns a pointer to the bin's playlist. */

    /** @brief Lock the MLT service */
    Mlt::Tractor *lockService();
    /** @brief Unlock the MLT service */
    void unlockService(Mlt::Tractor *tractor);
    const QString activeClipId();
    /** @brief Fill a combobox with the found blackmagic devices */
    static bool getBlackMagicDeviceList(KComboBox *devicelist, bool force = false);
    static bool getBlackMagicOutputDeviceList(KComboBox *devicelist, bool force = false);
    /** @brief Get current seek pos requested or SEEK_INACTIVE if we are not currently seeking */
    int requestedSeekPosition;
    /** @brief Get current seek pos requested of current producer pos if not seeking */
    int getCurrentSeekPosition() const;
    /** @brief Create a producer from url and load it in the monitor  */
    void loadUrl(const QString &url);
    /** @brief Check if the installed FFmpeg / Libav supports x11grab */
    static bool checkX11Grab();

    /** @brief Get a track producer from a clip's id
     *  Deprecated, track producers are now handled in timeline/track.cpp
     */
    Q_DECL_DEPRECATED Mlt::Producer *getTrackProducer(const QString &id, int track, bool audioOnly = false, bool videoOnly = false);

    /** @brief Ask to set this monitor as active */
    void setActiveMonitor();

    QSemaphore showFrameSemaphore;
    bool externalConsumer;
    /** @brief Returns the current version of an MLT's producer module */
    double getMltVersionInfo(const QString &tag);
    /** @brief Get a clip's master producer */
    Mlt::Producer *getBinProducer(const QString &id);
    /** @brief Get a clip's video only producer */
    Mlt::Producer *getBinVideoProducer(const QString &id);
    /** @brief Load extra producers (video only, slowmotion) from timeline */
    void loadExtraProducer(const QString &id, Mlt::Producer *prod);
    /** @brief Get a property from the bin's playlist */
    const QString getBinProperty(const QString &name);
    void setVolume(double volume);
    /** @brief Stop all activities in preparation for a change in profile */
    void prepareProfileReset(double fps);
    void finishProfileReset();
    void updateSlowMotionProducers(const QString &id, const QMap<QString, QString> &passProperties);
    void preparePreviewRendering(const QString &sceneListFile);
    void silentSeek(int time);

private:
    /** @brief The name of this renderer.
     *
     * Useful to identify the renderers by what they do - e.g. background
     * rendering, workspace monitor, etc. */
    Kdenlive::MonitorId m_name;
    Mlt::Consumer *m_mltConsumer;
    Mlt::Producer *m_mltProducer;
    Mlt::Event *m_showFrameEvent;
    Mlt::Event *m_pauseEvent;
    BinController *m_binController;
    GLWidget *m_qmlView;
    double m_fps;

    /** @brief True if we are playing a zone.
     *
     * It's determined by the "in" and "out" properties being temporarily
     * changed. */
    bool m_isZoneMode;
    bool m_isLoopMode;
    GenTime m_loopStart;

    Mlt::Producer *m_blackClip;

    QTimer m_refreshTimer;
    QMutex m_mutex;
    QMutex m_infoMutex;

    QLocale m_locale;
    /** @brief True if this monitor is active. */
    bool m_isActive;
    /** @brief True if the consumer is currently refreshing itself. */
    bool m_isRefreshing;
    void closeMlt();
    QMap<QString, Mlt::Producer *> m_slowmotionProducers;

    /** @brief Build the MLT Consumer object with initial settings.
     *  @param profileName The MLT profile to use for the consumer */
    // void buildConsumer();
    /** @brief Restore normal mode */
    void resetZoneMode();
    void fillSlowMotionProducers();
    /** @brief Make sure we inform MLT if we need a lot of threads for avformat producer */
    void checkMaxThreads();
    /** @brief Clone serialisable properties only */
    void cloneProperties(Mlt::Properties &dest, Mlt::Properties &source);
    /** @brief Get a track producer from a clip's id */
    Mlt::Producer *getProducerForTrack(Mlt::Playlist &trackPlaylist, const QString &clipId);

private slots:

    /** @brief Refreshes the monitor display. */
    void refresh();
    void slotCheckSeeking();

signals:
    /** @brief The renderer stopped, either playing or rendering. */
    void stopped();

    /** @brief The renderer started playing. */
    void playing(double);

    /** @brief The renderer started rendering. */
    void rendering(const GenTime &);

    /** @brief An error occurred within this renderer. */
    void error(const QString &, const QString &);
    void durationChanged(int, int offset = 0);
    void rendererPosition(int);
    void rendererStopped(int);

    /** @brief A clip has changed, we must reload timeline producers. */
    void replaceTimelineProducer(const QString &);
    void updateTimelineProducer(const QString &);
    /** @brief Load project notes. */
    void setDocumentNotes(const QString &);
    /** @brief The renderer received a reply to a getFileProperties request. */
    void gotFileProperties(requestClipInfo, ClipController *);

    /** @brief A frame's image has to be shown.
     *
     * Used in Mac OS X. */
    void showImageSignal(const QImage &);
    void showAudioSignal(const QVector<double> &);
    void checkSeeking();
    /** @brief Activate current monitor. */
    void activateMonitor(Kdenlive::MonitorId);
    void mltFrameReceived(Mlt::Frame *);
    /** @brief We want to replace a clip with another, but before we need to change clip producer id so that there is no interference*/
    void prepareTimelineReplacement(const QString &);
    /** @brief When in bypass seek mode, we don't seek but pass over the position diff. */
    void renderSeek(int);

public slots:

    /** @brief Starts the consumer. */
    void start();

    /** @brief Stops the consumer. */
    void stop();
    int getLength();

    /** @brief Checks if the file is readable by MLT. */
    bool isValid(const QUrl &url);

    void slotSwitchFullscreen();
    void seekToFrame(int pos);
    /** @brief Starts a timer to query for a refresh. */
    void doRefresh();

    /** @brief Save a part of current timeline to an xml file. */
    void saveZone(const QString &projectFolder, QPoint zone);

    /** @brief Renderer moved to a new frame, check seeking */
    bool checkFrameNumber(int pos);
    /** @brief Keep a reference to slowmo producer. Returns false is producer is already stored */
    bool storeSlowmotionProducer(const QString &url, Mlt::Producer *prod, bool replace = false);
    void seek(int time);
};

#endif<|MERGE_RESOLUTION|>--- conflicted
+++ resolved
@@ -42,21 +42,15 @@
 
 #include <QUrl>
 
-<<<<<<< HEAD
-=======
 #include <qdom.h>
 #include <QString>
 #include <QMap>
 #include <QList>
->>>>>>> 02f86a87
+
 #include <QEvent>
-#include <QList>
-#include <QMap>
 #include <QMutex>
 #include <QSemaphore>
-#include <QString>
 #include <QTimer>
-#include <QtXml/qdom.h>
 
 class KComboBox;
 class BinController;
