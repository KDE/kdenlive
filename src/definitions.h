/*
    SPDX-FileCopyrightText: 2007 Jean-Baptiste Mardelle <jb@kdenlive.org>

SPDX-License-Identifier: GPL-3.0-only OR LicenseRef-KDE-Accepted-GPL
*/

#ifndef DEFINITIONS_H
#define DEFINITIONS_H

#include "gentime.h"

#include "kdenlive_debug.h"

#include <QDomElement>
#include <QHash>
#include <QPersistentModelIndex>
#include <QString>
#include <cassert>
#include <memory>

const int MAXCLIPDURATION = 15000;

namespace Kdenlive {

enum MonitorId { NoMonitor = 0x01, ClipMonitor = 0x02, ProjectMonitor = 0x04, RecordMonitor = 0x08, StopMotionMonitor = 0x10 };

const int DefaultThumbHeight = 100;
} // namespace Kdenlive

enum class GroupType {
    Normal,
    Selection, // in that case, the group is used to emulate a selection
    AVSplit,   // in that case, the group links the audio and video of the same clip
    Leaf       // This is a leaf (clip or composition)
};

const QString groupTypeToStr(GroupType t);
GroupType groupTypeFromStr(const QString &s);

enum class ObjectType { TimelineClip, TimelineComposition, TimelineTrack, TimelineMix, TimelineSubtitle, BinClip, Master, NoItem };
using ObjectId = std::pair<ObjectType, int>;

enum class MixAlignment { AlignNone, AlignLeft, AlignRight, AlignCenter };

enum OperationType {
    None = 0,
    WaitingForConfirm,
    MoveOperation,
    ResizeStart,
    ResizeEnd,
    RollingStart,
    RollingEnd,
    RippleStart,
    RippleEnd,
    FadeIn,
    FadeOut,
    TransitionStart,
    TransitionEnd,
    MoveGuide,
    KeyFrame,
    Seek,
    Spacer,
    RubberSelection,
    ScrollTimeline,
    ZoomTimeline
};

namespace PlaylistState {
Q_NAMESPACE
enum ClipState { VideoOnly = 1, AudioOnly = 2, Disabled = 3, Unknown = 4 };
Q_ENUM_NS(ClipState)
} // namespace PlaylistState

namespace FileStatus {
Q_NAMESPACE
enum ClipStatus { StatusReady = 0, StatusProxy, StatusMissing, StatusWaiting, StatusDeleting, StatusProxyOnly };
Q_ENUM_NS(ClipStatus)
} // namespace PlaylistState

// returns a pair corresponding to (video, audio)
std::pair<bool, bool> stateToBool(PlaylistState::ClipState state);
PlaylistState::ClipState stateFromBool(std::pair<bool, bool> av);

namespace TimelineMode {
enum EditMode { NormalEdit = 0, OverwriteEdit = 1, InsertEdit = 2 };
}

namespace AssetListType {
Q_NAMESPACE
<<<<<<< HEAD
enum AssetType { Preferred, Video, Audio, Custom, CustomAudio, Template, TemplateAudio, Favorites, AudioComposition, VideoShortComposition, VideoComposition, AudioTransition, VideoTransition, Hidden = -1 };
=======
enum AssetType { Preferred, Video, Audio, Custom, CustomAudio, Favorites, AudioComposition, VideoShortComposition, VideoComposition, AudioTransition, VideoTransition, Text, Hidden = -1 };
>>>>>>> cfdcf0d2
Q_ENUM_NS(AssetType)
}

namespace ClipType {
Q_NAMESPACE
enum ProducerType {
    Unknown = 0,
    Audio = 1,
    Video = 2,
    AV = 3,
    Color = 4,
    Image = 5,
    Text = 6,
    SlideShow = 7,
    Virtual = 8,
    Playlist = 9,
    WebVfx = 10,
    TextTemplate = 11,
    QText = 12,
    Composition = 13,
    Track = 14,
    Qml = 15
};
Q_ENUM_NS(ProducerType)
} // namespace ClipType

enum ProjectItemType { ProjectClipType = 0, ProjectFolderType, ProjectSubclipType };

enum GraphicsRectItem { AVWidget = 70000, LabelWidget, TransitionWidget, GroupWidget };

namespace ToolType {
Q_NAMESPACE
enum ProjectTool {
    SelectTool = 0,
    RazorTool = 1,
    SpacerTool = 2,
    RippleTool = 3,
    RollTool = 4,
    SlipTool = 5,
    SlideTool = 6,
    MulticamTool = 7
};
Q_ENUM_NS(ProjectTool)
}

enum MonitorSceneType {
    MonitorSceneNone = 0,
    MonitorSceneDefault,
    MonitorSceneGeometry,
    MonitorSceneCorners,
    MonitorSceneRoto,
    MonitorSceneSplit,
    MonitorSceneTrimming,
    MonitorSplitTrack
};

enum MessageType { DefaultMessage, ProcessingJobMessage, OperationCompletedMessage, InformationMessage, ErrorMessage, MltError, DirectMessage };

namespace BinMessage {
    enum BinCategory { NoMessage = 0, ProfileMessage, StreamsMessage, InformationMessage };
}

enum TrackType { AudioTrack = 0, VideoTrack = 1, AnyTrack = 2 };

enum CacheType { SystemCacheRoot = -1, CacheRoot = 0, CacheBase = 1, CachePreview = 2, CacheProxy = 3, CacheAudio = 4, CacheThumbs = 5 };

enum TrimMode { NormalTrim, RippleTrim, RollingTrim, SlipTrim, SlideTrim };

class TrackInfo
{

public:
    TrackType type;
    QString trackName;
    bool isMute;
    bool isBlind;
    bool isLocked;
    int duration;
    /*EffectsList effectsList;
    TrackInfo()
        : type(VideoTrack)
        , isMute(0)
        , isBlind(0)
        , isLocked(0)
        , duration(0)
        , effectsList(true)
    {
    }*/
};

struct requestClipInfo
{
    QDomElement xml;
    QString clipId;
    int imageHeight;
    bool replaceProducer;

    bool operator==(const requestClipInfo &a) const { return clipId == a.clipId; }
};

typedef QMap<QString, QString> stringMap;
typedef QMap<int, QMap<int, QByteArray>> audioByteArray;
using audioShortVector = QVector<qint16>;

class ItemInfo
{
public:
    /** startPos is the position where the clip starts on the track */
    GenTime startPos;
    /** endPos is the duration where the clip ends on the track */
    GenTime endPos;
    /** cropStart is the position where the sub-clip starts, relative to the clip's 0 position */
    GenTime cropStart;
    /** cropDuration is the duration of the clip */
    GenTime cropDuration;
    /** Track number */
    int track{0};
    ItemInfo() = default;
    bool isValid() const { return startPos != endPos; }
    bool contains(GenTime pos) const
    {
        if (startPos == endPos) {
            return true;
        }
        return (pos <= endPos && pos >= startPos);
    }
    bool operator==(const ItemInfo &a) const { return startPos == a.startPos && endPos == a.endPos && track == a.track && cropStart == a.cropStart; }
};

class TransitionInfo
{
public:
    /** startPos is the position where the clip starts on the track */
    GenTime startPos;
    /** endPos is the duration where the clip ends on the track */
    GenTime endPos;
    /** the track on which the transition is (b_track)*/
    int b_track{0};
    /** the track on which the transition is applied (a_track)*/
    int a_track{0};
    /** Does the user request for a special a_track */
    bool forceTrack{false};
    TransitionInfo() = default;
};

class CommentedTime
{
public:
    CommentedTime();
    CommentedTime(const GenTime &time, QString comment, int markerType = 0);
    CommentedTime(const QString &hash, const GenTime &time);

    QString comment() const;
    GenTime time() const;
    /** @brief Returns a string containing infos needed to store marker info. string equals marker type + QLatin1Char(':') + marker comment */
    QString hash() const;
    void setComment(const QString &comm);
    void setTime(const GenTime &t);
    void setMarkerType(int t);
    int markerType() const;

    /* Implementation of > operator; Works identically as with basic types. */
    bool operator>(const CommentedTime &op) const;
    /* Implementation of < operator; Works identically as with basic types. */
    bool operator<(const CommentedTime &op) const;
    /* Implementation of >= operator; Works identically as with basic types. */
    bool operator>=(const CommentedTime &op) const;
    /* Implementation of <= operator; Works identically as with basic types. */
    bool operator<=(const CommentedTime &op) const;
    /* Implementation of == operator; Works identically as with basic types. */
    bool operator==(const CommentedTime &op) const;
    /* Implementation of != operator; Works identically as with basic types. */
    bool operator!=(const CommentedTime &op) const;

private:
    GenTime m_time;
    QString m_comment;
    int m_type{0};
};

class SubtitledTime
{
public:
    SubtitledTime();
    SubtitledTime(const GenTime &start, QString sub, const GenTime &end);
    
    QString subtitle() const;
    GenTime start() const;
    GenTime end() const;
    
    void setSubtitle(const QString &sub);
    void setEndTime(const GenTime &end);
    
    /* Implementation of > operator; Works identically as with basic types. */
    bool operator>(const SubtitledTime &op) const;
    /* Implementation of < operator; Works identically as with basic types. */
    bool operator<(const SubtitledTime &op) const;
    /* Implementation of == operator; Works identically as with basic types. */
    bool operator==(const SubtitledTime &op) const;
    /* Implementation of != operator; Works identically as with basic types. */
    bool operator!=(const SubtitledTime &op) const;
    
private:
    GenTime m_starttime;
    QString m_subtitle;
    GenTime m_endtime;
};

QDebug operator<<(QDebug qd, const ItemInfo &info);

// we provide hash function for qstring and QPersistentModelIndex
namespace std {
#if (QT_VERSION < QT_VERSION_CHECK(5, 14, 0))
template <> struct hash<QString>
{
    std::size_t operator()(const QString &k) const { return qHash(k); }
};
#endif
template <> struct hash<QPersistentModelIndex>
{
    std::size_t operator()(const QPersistentModelIndex &k) const { return qHash(k); }
};
} // namespace std

// The following is a hack that allows one to use shared_from_this in the case of a multiple inheritance.
// Credit: https://stackoverflow.com/questions/14939190/boost-shared-from-this-and-multiple-inheritance
template <typename T> struct enable_shared_from_this_virtual;

class enable_shared_from_this_virtual_base : public std::enable_shared_from_this<enable_shared_from_this_virtual_base>
{
    using base_type = std::enable_shared_from_this<enable_shared_from_this_virtual_base>;
    template <typename T> friend struct enable_shared_from_this_virtual;

    std::shared_ptr<enable_shared_from_this_virtual_base> shared_from_this() { return base_type::shared_from_this(); }
    std::shared_ptr<enable_shared_from_this_virtual_base const> shared_from_this() const { return base_type::shared_from_this(); }
};

template <typename T> struct enable_shared_from_this_virtual : virtual enable_shared_from_this_virtual_base
{
    using base_type = enable_shared_from_this_virtual_base;

public:
    std::shared_ptr<T> shared_from_this()
    {
        std::shared_ptr<T> result(base_type::shared_from_this(), static_cast<T *>(this));
        return result;
    }

    std::shared_ptr<T const> shared_from_this() const
    {
        std::shared_ptr<T const> result(base_type::shared_from_this(), static_cast<T const *>(this));
        return result;
    }
};

// This is a small trick to have a QAbstractItemModel with shared_from_this enabled without multiple inheritance
// Be careful, if you use this class, you have to make sure to init weak_this_ when you construct a shared_ptr to your object
template <class T> class QAbstractItemModel_shared_from_this : public QAbstractItemModel
{
protected:
    QAbstractItemModel_shared_from_this()
        : QAbstractItemModel()
    {
    }

public:
    std::shared_ptr<T> shared_from_this()
    {
        std::shared_ptr<T> p(weak_this_);
        assert(p.get() == this);
        return p;
    }

    std::shared_ptr<T const> shared_from_this() const
    {
        std::shared_ptr<T const> p(weak_this_);
        assert(p.get() == this);
        return p;
    }

public: // actually private, but avoids compiler template friendship issues
    mutable std::weak_ptr<T> weak_this_;
};
#endif<|MERGE_RESOLUTION|>--- conflicted
+++ resolved
@@ -87,11 +87,7 @@
 
 namespace AssetListType {
 Q_NAMESPACE
-<<<<<<< HEAD
-enum AssetType { Preferred, Video, Audio, Custom, CustomAudio, Template, TemplateAudio, Favorites, AudioComposition, VideoShortComposition, VideoComposition, AudioTransition, VideoTransition, Hidden = -1 };
-=======
-enum AssetType { Preferred, Video, Audio, Custom, CustomAudio, Favorites, AudioComposition, VideoShortComposition, VideoComposition, AudioTransition, VideoTransition, Text, Hidden = -1 };
->>>>>>> cfdcf0d2
+enum AssetType { Preferred, Video, Audio, Custom, CustomAudio, Template, TemplateAudio, Favorites, AudioComposition, VideoShortComposition, VideoComposition, AudioTransition, VideoTransition, Text, Hidden = -1 };
 Q_ENUM_NS(AssetType)
 }
 
