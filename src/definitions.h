/***************************************************************************
 *   Copyright (C) 2007 by Jean-Baptiste Mardelle (jb@kdenlive.org)        *
 *                                                                         *
 *   This program is free software; you can redistribute it and/or modify  *
 *   it under the terms of the GNU General Public License as published by  *
 *   the Free Software Foundation; either version 2 of the License, or     *
 *   (at your option) any later version.                                   *
 *                                                                         *
 *   This program is distributed in the hope that it will be useful,       *
 *   but WITHOUT ANY WARRANTY; without even the implied warranty of        *
 *   MERCHANTABILITY or FITNESS FOR A PARTICULAR PURPOSE.  See the         *
 *   GNU General Public License for more details.                          *
 *                                                                         *
 *   You should have received a copy of the GNU General Public License     *
 *   along with this program; if not, write to the                         *
 *   Free Software Foundation, Inc.,                                       *
 *   51 Franklin Street, Fifth Floor, Boston, MA  02110-1301  USA          *
 ***************************************************************************/

#ifndef DEFINITIONS_H
#define DEFINITIONS_H

#include "gentime.h"

#include "kdenlive_debug.h"

#include <QDomElement>
#include <QHash>
#include <QPersistentModelIndex>
#include <QString>
#include <cassert>
#include <memory>

const int MAXCLIPDURATION = 15000;

namespace Kdenlive {

enum MonitorId { NoMonitor = 0x01, ClipMonitor = 0x02, ProjectMonitor = 0x04, RecordMonitor = 0x08, StopMotionMonitor = 0x10 };

const int DefaultThumbHeight = 100;
} // namespace Kdenlive

enum class GroupType {
    Normal,
    Selection, // in that case, the group is used to emulate a selection
    AVSplit,   // in that case, the group links the audio and video of the same clip
    Leaf       // This is a leaf (clip or composition)
};

const QString groupTypeToStr(GroupType t);
GroupType groupTypeFromStr(const QString &s);

enum class ObjectType { TimelineClip, TimelineComposition, TimelineTrack, TimelineMix, TimelineSubtitle, BinClip, Master, NoItem };
using ObjectId = std::pair<ObjectType, int>;

enum class MixAlignment { AlignNone, AlignLeft, AlignRight, AlignCenter };

enum OperationType {
    None = 0,
    WaitingForConfirm,
    MoveOperation,
    ResizeStart,
    ResizeEnd,
    RollingStart,
    RollingEnd,
    RippleStart,
    RippleEnd,
    FadeIn,
    FadeOut,
    TransitionStart,
    TransitionEnd,
    MoveGuide,
    KeyFrame,
    Seek,
    Spacer,
    RubberSelection,
    ScrollTimeline,
    ZoomTimeline
};

namespace PlaylistState {
Q_NAMESPACE
enum ClipState { VideoOnly = 1, AudioOnly = 2, Disabled = 3, Unknown = 4 };
Q_ENUM_NS(ClipState)
} // namespace PlaylistState

namespace FileStatus {
Q_NAMESPACE
enum ClipStatus { StatusReady = 0, StatusProxy, StatusMissing, StatusWaiting, StatusDeleting, StatusProxyOnly };
Q_ENUM_NS(ClipStatus)
} // namespace PlaylistState

// returns a pair corresponding to (video, audio)
std::pair<bool, bool> stateToBool(PlaylistState::ClipState state);
PlaylistState::ClipState stateFromBool(std::pair<bool, bool> av);

namespace TimelineMode {
enum EditMode { NormalEdit = 0, OverwriteEdit = 1, InsertEdit = 2 };
}

namespace AssetListType {
Q_NAMESPACE
enum AssetType { Preferred, Video, Audio, Custom, CustomAudio, Favorites, AudioComposition, VideoShortComposition, VideoComposition, AudioTransition, VideoTransition, Hidden = -1 };
Q_ENUM_NS(AssetType)
}

namespace ClipType {
Q_NAMESPACE
enum ProducerType {
    Unknown = 0,
    Audio = 1,
    Video = 2,
    AV = 3,
    Color = 4,
    Image = 5,
    Text = 6,
    SlideShow = 7,
    Virtual = 8,
    Playlist = 9,
    WebVfx = 10,
    TextTemplate = 11,
    QText = 12,
    Composition = 13,
    Track = 14,
    Qml = 15
};
Q_ENUM_NS(ProducerType)
} // namespace ClipType

enum ProjectItemType { ProjectClipType = 0, ProjectFolderType, ProjectSubclipType };

enum GraphicsRectItem { AVWidget = 70000, LabelWidget, TransitionWidget, GroupWidget };

namespace ToolType {
Q_NAMESPACE
enum ProjectTool {
    SelectTool = 0,
    RazorTool = 1,
    SpacerTool = 2,
    RippleTool = 3,
    RollTool = 4,
    SlipTool = 5,
<<<<<<< HEAD
    SlideTool = 6
=======
    SlideTool = 6,
    MulticamTool = 7
>>>>>>> 1770f98f
};
Q_ENUM_NS(ProjectTool)
}

enum MonitorSceneType {
    MonitorSceneNone = 0,
    MonitorSceneDefault,
    MonitorSceneGeometry,
    MonitorSceneCorners,
    MonitorSceneRoto,
    MonitorSceneSplit,
    MonitorSceneTrimming,
    MonitorSplitTrack
};

enum MessageType { DefaultMessage, ProcessingJobMessage, OperationCompletedMessage, InformationMessage, ErrorMessage, MltError, DirectMessage };

namespace BinMessage {
    enum BinCategory { NoMessage = 0, ProfileMessage, StreamsMessage, InformationMessage };
}

enum TrackType { AudioTrack = 0, VideoTrack = 1, AnyTrack = 2 };

enum CacheType { SystemCacheRoot = -1, CacheRoot = 0, CacheBase = 1, CachePreview = 2, CacheProxy = 3, CacheAudio = 4, CacheThumbs = 5 };

enum TrimMode { NormalTrim, RippleTrim, RollingTrim, SlipTrim, SlideTrim };

class TrackInfo
{

public:
    TrackType type;
    QString trackName;
    bool isMute;
    bool isBlind;
    bool isLocked;
    int duration;
    /*EffectsList effectsList;
    TrackInfo()
        : type(VideoTrack)
        , isMute(0)
        , isBlind(0)
        , isLocked(0)
        , duration(0)
        , effectsList(true)
    {
    }*/
};

struct requestClipInfo
{
    QDomElement xml;
    QString clipId;
    int imageHeight;
    bool replaceProducer;

    bool operator==(const requestClipInfo &a) const { return clipId == a.clipId; }
};

typedef QMap<QString, QString> stringMap;
typedef QMap<int, QMap<int, QByteArray>> audioByteArray;
using audioShortVector = QVector<qint16>;

class ItemInfo
{
public:
    /** startPos is the position where the clip starts on the track */
    GenTime startPos;
    /** endPos is the duration where the clip ends on the track */
    GenTime endPos;
    /** cropStart is the position where the sub-clip starts, relative to the clip's 0 position */
    GenTime cropStart;
    /** cropDuration is the duration of the clip */
    GenTime cropDuration;
    /** Track number */
    int track{0};
    ItemInfo() = default;
    bool isValid() const { return startPos != endPos; }
    bool contains(GenTime pos) const
    {
        if (startPos == endPos) {
            return true;
        }
        return (pos <= endPos && pos >= startPos);
    }
    bool operator==(const ItemInfo &a) const { return startPos == a.startPos && endPos == a.endPos && track == a.track && cropStart == a.cropStart; }
};

class TransitionInfo
{
public:
    /** startPos is the position where the clip starts on the track */
    GenTime startPos;
    /** endPos is the duration where the clip ends on the track */
    GenTime endPos;
    /** the track on which the transition is (b_track)*/
    int b_track{0};
    /** the track on which the transition is applied (a_track)*/
    int a_track{0};
    /** Does the user request for a special a_track */
    bool forceTrack{false};
    TransitionInfo() = default;
};

class CommentedTime
{
public:
    CommentedTime();
    CommentedTime(const GenTime &time, QString comment, int markerType = 0);
    CommentedTime(const QString &hash, const GenTime &time);

    QString comment() const;
    GenTime time() const;
    /** @brief Returns a string containing infos needed to store marker info. string equals marker type + QLatin1Char(':') + marker comment */
    QString hash() const;
    void setComment(const QString &comm);
    void setTime(const GenTime &t);
    void setMarkerType(int t);
    int markerType() const;

    /* Implementation of > operator; Works identically as with basic types. */
    bool operator>(const CommentedTime &op) const;
    /* Implementation of < operator; Works identically as with basic types. */
    bool operator<(const CommentedTime &op) const;
    /* Implementation of >= operator; Works identically as with basic types. */
    bool operator>=(const CommentedTime &op) const;
    /* Implementation of <= operator; Works identically as with basic types. */
    bool operator<=(const CommentedTime &op) const;
    /* Implementation of == operator; Works identically as with basic types. */
    bool operator==(const CommentedTime &op) const;
    /* Implementation of != operator; Works identically as with basic types. */
    bool operator!=(const CommentedTime &op) const;

private:
    GenTime m_time;
    QString m_comment;
    int m_type{0};
};

class SubtitledTime
{
public:
    SubtitledTime();
    SubtitledTime(const GenTime &start, QString sub, const GenTime &end);
    
    QString subtitle() const;
    GenTime start() const;
    GenTime end() const;
    
    void setSubtitle(const QString &sub);
    void setEndTime(const GenTime &end);
    
    /* Implementation of > operator; Works identically as with basic types. */
    bool operator>(const SubtitledTime &op) const;
    /* Implementation of < operator; Works identically as with basic types. */
    bool operator<(const SubtitledTime &op) const;
    /* Implementation of == operator; Works identically as with basic types. */
    bool operator==(const SubtitledTime &op) const;
    /* Implementation of != operator; Works identically as with basic types. */
    bool operator!=(const SubtitledTime &op) const;
    
private:
    GenTime m_starttime;
    QString m_subtitle;
    GenTime m_endtime;
};

QDebug operator<<(QDebug qd, const ItemInfo &info);

// we provide hash function for qstring and QPersistentModelIndex
namespace std {
#if (QT_VERSION < QT_VERSION_CHECK(5, 14, 0))
template <> struct hash<QString>
{
    std::size_t operator()(const QString &k) const { return qHash(k); }
};
#endif
template <> struct hash<QPersistentModelIndex>
{
    std::size_t operator()(const QPersistentModelIndex &k) const { return qHash(k); }
};
} // namespace std

// The following is a hack that allows one to use shared_from_this in the case of a multiple inheritance.
// Credit: https://stackoverflow.com/questions/14939190/boost-shared-from-this-and-multiple-inheritance
template <typename T> struct enable_shared_from_this_virtual;

class enable_shared_from_this_virtual_base : public std::enable_shared_from_this<enable_shared_from_this_virtual_base>
{
    using base_type = std::enable_shared_from_this<enable_shared_from_this_virtual_base>;
    template <typename T> friend struct enable_shared_from_this_virtual;

    std::shared_ptr<enable_shared_from_this_virtual_base> shared_from_this() { return base_type::shared_from_this(); }
    std::shared_ptr<enable_shared_from_this_virtual_base const> shared_from_this() const { return base_type::shared_from_this(); }
};

template <typename T> struct enable_shared_from_this_virtual : virtual enable_shared_from_this_virtual_base
{
    using base_type = enable_shared_from_this_virtual_base;

public:
    std::shared_ptr<T> shared_from_this()
    {
        std::shared_ptr<T> result(base_type::shared_from_this(), static_cast<T *>(this));
        return result;
    }

    std::shared_ptr<T const> shared_from_this() const
    {
        std::shared_ptr<T const> result(base_type::shared_from_this(), static_cast<T const *>(this));
        return result;
    }
};

// This is a small trick to have a QAbstractItemModel with shared_from_this enabled without multiple inheritance
// Be careful, if you use this class, you have to make sure to init weak_this_ when you construct a shared_ptr to your object
template <class T> class QAbstractItemModel_shared_from_this : public QAbstractItemModel
{
protected:
    QAbstractItemModel_shared_from_this()
        : QAbstractItemModel()
    {
    }

public:
    std::shared_ptr<T> shared_from_this()
    {
        std::shared_ptr<T> p(weak_this_);
        assert(p.get() == this);
        return p;
    }

    std::shared_ptr<T const> shared_from_this() const
    {
        std::shared_ptr<T const> p(weak_this_);
        assert(p.get() == this);
        return p;
    }

public: // actually private, but avoids compiler template friendship issues
    mutable std::weak_ptr<T> weak_this_;
};
#endif<|MERGE_RESOLUTION|>--- conflicted
+++ resolved
@@ -140,12 +140,8 @@
     RippleTool = 3,
     RollTool = 4,
     SlipTool = 5,
-<<<<<<< HEAD
-    SlideTool = 6
-=======
     SlideTool = 6,
     MulticamTool = 7
->>>>>>> 1770f98f
 };
 Q_ENUM_NS(ProjectTool)
 }
