--- conflicted
+++ resolved
@@ -250,10 +250,7 @@
             transitionList->blockSignals(false);
         }
         if (m_effectEdit->needsMonitorEffectScene()) {
-<<<<<<< HEAD
-=======
             slotRenderPos(m_effectEdit->monitor()->position().frames(KdenliveSettings::project_fps()));
->>>>>>> a292c235
             connect(m_effectEdit->monitor(), SIGNAL(renderPosition(int)), this, SLOT(slotRenderPos(int)), Qt::UniqueConnection);
         }
     } else {
