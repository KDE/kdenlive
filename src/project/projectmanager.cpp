/*
Copyright (C) 2014  Till Theato <root@ttill.de>
This file is part of kdenlive. See www.kdenlive.org.

This program is free software: you can redistribute it and/or modify
it under the terms of the GNU General Public License as published by
the Free Software Foundation, either version 3 of the License, or
(at your option) any later version.
*/

#include "projectmanager.h"
#include "core.h"
#include "bin/bin.h"
#include "mltcontroller/bincontroller.h"
#include "mltcontroller/producerqueue.h"
#include "mainwindow.h"
#include "kdenlivesettings.h"
#include "monitor/monitormanager.h"
#include "doc/kdenlivedoc.h"
#include "timeline/timeline.h"
#include "project/dialogs/projectsettings.h"
#include "timeline/customtrackview.h"
#include "transitionsettings.h"
#include "project/dialogs/archivewidget.h"
#include "effectstack/effectstackview2.h"
#include "project/dialogs/backupwidget.h"
#include "project/notesplugin.h"
#include "utils/KoIconUtils.h"

#include <KActionCollection>
#include <KRecentDirs>
#include <KJob>
#include <KMessageBox>
#include <klocalizedstring.h>

#include <QProgressDialog>
#include <QCryptographicHash>
#include <QFileDialog>
#include <QAction>
#include "kdenlive_debug.h"
#include <QMimeDatabase>
#include <QMimeType>
#include <QTimeZone>
#include <QLocale>
#include <KConfigGroup>

ProjectManager::ProjectManager(QObject* parent) :
    QObject(parent),
    m_project(0),
    m_trackView(0),
    m_progressDialog(Q_NULLPTR)
{
    m_fileRevert = KStandardAction::revert(this, SLOT(slotRevert()), pCore->window()->actionCollection());
    m_fileRevert->setIcon(KoIconUtils::themedIcon(QStringLiteral("document-revert")));
    m_fileRevert->setEnabled(false);

    QAction *a = KStandardAction::open(this,                   SLOT(openFile()),               pCore->window()->actionCollection());
    a->setIcon(KoIconUtils::themedIcon(QStringLiteral("document-open")));
    a = KStandardAction::saveAs(this,                 SLOT(saveFileAs()),             pCore->window()->actionCollection());
    a->setIcon(KoIconUtils::themedIcon(QStringLiteral("document-save-as")));
    a = KStandardAction::openNew(this,                SLOT(newFile()),                pCore->window()->actionCollection());
    a->setIcon(KoIconUtils::themedIcon(QStringLiteral("document-new")));
    m_recentFilesAction = KStandardAction::openRecent(this, SLOT(openFile(QUrl)), pCore->window()->actionCollection());

    QAction * backupAction = new QAction(KoIconUtils::themedIcon(QStringLiteral("edit-undo")), i18n("Open Backup File"), this);
    pCore->window()->addAction(QStringLiteral("open_backup"), backupAction);
    connect(backupAction, SIGNAL(triggered(bool)), SLOT(slotOpenBackup()));

    m_notesPlugin = new NotesPlugin(this);

    m_autoSaveTimer.setSingleShot(true);
    connect(&m_autoSaveTimer, &QTimer::timeout, this, &ProjectManager::slotAutoSave);

    // Ensure the default data folder exist
    QDir dir(QStandardPaths::writableLocation(QStandardPaths::AppDataLocation));
    dir.mkpath(QStringLiteral(".backup"));
    dir.mkdir(QStringLiteral("titles"));
}

ProjectManager::~ProjectManager()
{
    delete m_notesPlugin;

    if (m_trackView) {
        delete m_trackView;
    }
    if (m_project) {
	delete m_project;
    }
}

void ProjectManager::slotLoadOnOpen()
{
    if (m_startUrl.isValid()) {
        openFile();
    }
    else if (KdenliveSettings::openlastproject()) {
        openLastFile();
    }
    else newFile(false);

    if (!m_loadClipsOnOpen.isEmpty() && m_project) {
        QStringList list = m_loadClipsOnOpen.split(',');
        QList <QUrl> urls;
        foreach(const QString &path, list) {
            //qCDebug(KDENLIVE_LOG) << QDir::current().absoluteFilePath(path);
            urls << QUrl::fromLocalFile(QDir::current().absoluteFilePath(path));
        }
        pCore->bin()->droppedUrls(urls);
    }
    m_loadClipsOnOpen.clear();
}

void ProjectManager::init(const QUrl& projectUrl, const QString& clipList)
{
    m_startUrl = projectUrl;
    m_loadClipsOnOpen = clipList;
}

void ProjectManager::newFile(bool showProjectSettings, bool force)
{
    if (!pCore->window()->m_timelineArea->isEnabled() && !force) {
        return;
    }
    // fix mantis#3160
    QUrl startFile = QUrl::fromLocalFile(KdenliveSettings::defaultprojectfolder() + QStringLiteral("/_untitled.kdenlive"));
    if (checkForBackupFile(startFile)) {
        return;
    }
    m_fileRevert->setEnabled(false);
    QString profileName = KdenliveSettings::default_profile();
    if (profileName.isEmpty()) {
            profileName = KdenliveSettings::current_profile();
    }
    QString projectFolder;
    QMap <QString, QString> documentProperties;
    QMap <QString, QString> documentMetadata;
    QPoint projectTracks(KdenliveSettings::videotracks(), KdenliveSettings::audiotracks());
    pCore->monitorManager()->resetDisplay();
    QString documentId = QString::number(QDateTime::currentMSecsSinceEpoch());
    documentProperties.insert(QStringLiteral("documentid"), documentId);
    if (!showProjectSettings) {
        if (!closeCurrentDocument()) {
            return;
        }
        if (KdenliveSettings::customprojectfolder()) {
            projectFolder = KdenliveSettings::defaultprojectfolder();
            documentProperties.insert(QStringLiteral("storagefolder"), projectFolder + QStringLiteral("/") + documentId);
        }
    } else {
        QPointer<ProjectSettings> w = new ProjectSettings(Q_NULLPTR, QMap <QString, QString> (), QStringList(), projectTracks.x(), projectTracks.y(), KdenliveSettings::defaultprojectfolder(), false, true, pCore->window());
        connect(w.data(), &ProjectSettings::refreshProfiles, pCore->window(), &MainWindow::slotRefreshProfiles);
        if (w->exec() != QDialog::Accepted) {
            delete w;
            return;
        }
        if (!closeCurrentDocument()) {
            delete w;
            return;
        }
        if (KdenliveSettings::videothumbnails() != w->enableVideoThumbs()) {
            pCore->window()->slotSwitchVideoThumbs();
        }
        if (KdenliveSettings::audiothumbnails() != w->enableAudioThumbs()) {
            pCore->window()->slotSwitchAudioThumbs();
        }
        profileName = w->selectedProfile();
        projectFolder = w->storageFolder();
        projectTracks = w->tracks();
        documentProperties.insert(QStringLiteral("enableproxy"), QString::number((int) w->useProxy()));
        documentProperties.insert(QStringLiteral("generateproxy"), QString::number((int) w->generateProxy()));
        documentProperties.insert(QStringLiteral("proxyminsize"), QString::number(w->proxyMinSize()));
        documentProperties.insert(QStringLiteral("proxyparams"), w->proxyParams());
        documentProperties.insert(QStringLiteral("proxyextension"), w->proxyExtension());
        documentProperties.insert(QStringLiteral("generateimageproxy"), QString::number((int) w->generateImageProxy()));
        QString preview = w->selectedPreview();
        if (!preview.isEmpty()) {
            documentProperties.insert(QStringLiteral("previewparameters"), preview.section(QStringLiteral(";"), 0, 0));
            documentProperties.insert(QStringLiteral("previewextension"), preview.section(QStringLiteral(";"), 1, 1));
        }
        documentProperties.insert(QStringLiteral("proxyimageminsize"), QString::number(w->proxyImageMinSize()));
        if (!projectFolder.isEmpty()) {
            documentProperties.insert(QStringLiteral("storagefolder"), projectFolder + QStringLiteral("/") + documentId);
        }
        documentMetadata = w->metadata();
        delete w;
    }
    pCore->window()->m_timelineArea->setEnabled(true);
    bool openBackup;
    m_notesPlugin->clear();
    KdenliveDoc *doc = new KdenliveDoc(QUrl(), projectFolder, pCore->window()->m_commandStack, profileName, documentProperties, documentMetadata, projectTracks, pCore->monitorManager()->projectMonitor()->render, m_notesPlugin, &openBackup, pCore->window());
    doc->m_autosave = new KAutoSaveFile(startFile, doc);
    bool ok;
    pCore->bin()->setDocument(doc);
    QList <QAction*> rulerActions;
    rulerActions << pCore->window()->actionCollection()->action(QStringLiteral("set_render_timeline_zone"));
    rulerActions << pCore->window()->actionCollection()->action(QStringLiteral("unset_render_timeline_zone"));
    m_trackView = new Timeline(doc, pCore->window()->kdenliveCategoryMap.value(QStringLiteral("timeline"))->actions(), rulerActions, &ok, pCore->window());
    // Set default target tracks to upper audio / lower video tracks
    m_trackView->audioTarget = projectTracks.y() > 0 ? projectTracks.y() : -1;
    m_trackView->videoTarget = projectTracks.x() > 0 ? projectTracks.y() + 1 : -1;
    connect(m_trackView->projectView(), SIGNAL(importPlaylistClips(ItemInfo, QUrl, QUndoCommand*)), pCore->bin(), SLOT(slotExpandUrl(ItemInfo, QUrl, QUndoCommand*)), Qt::DirectConnection);

    m_trackView->loadTimeline();
    pCore->window()->m_timelineArea->addTab(m_trackView, QIcon::fromTheme(QStringLiteral("kdenlive")), doc->description());
    m_project = doc;
    if (!ok) {
        // MLT is broken
        //pCore->window()->m_timelineArea->setEnabled(false);
        //pCore->window()->m_projectList->setEnabled(false);
        pCore->window()->slotPreferences(6);
        return;
    }
    pCore->window()->connectDocument();
    bool disabled = m_project->getDocumentProperty(QStringLiteral("disabletimelineeffects")) == QLatin1String("1");
    QAction *disableEffects = pCore->window()->actionCollection()->action(QStringLiteral("disable_timeline_effects"));
    if (disableEffects) {
        if (disabled != disableEffects->isChecked()) {
            disableEffects->blockSignals(true);
            disableEffects->setChecked(disabled);
            disableEffects->blockSignals(false);
        }
    }
    emit docOpened(m_project);
    //pCore->monitorManager()->activateMonitor(Kdenlive::ClipMonitor);
    m_trackView->projectView()->setFocus();
    m_lastSave.start();
}

bool ProjectManager::closeCurrentDocument(bool saveChanges, bool quit)
{
    if (m_project && m_project->isModified() && saveChanges) {
        QString message;
        if (m_project->url().fileName().isEmpty()) {
            message = i18n("Save changes to document?");
        } else {
            message = i18n("The project <b>\"%1\"</b> has been changed.\nDo you want to save your changes?", m_project->url().fileName());
        }

        switch (KMessageBox::warningYesNoCancel(pCore->window(), message)) {
        case KMessageBox::Yes :
            // save document here. If saving fails, return false;
            if (saveFile() == false) {
                return false;
            }
            break;
        case KMessageBox::Cancel :
            return false;
            break;
        default:
            break;
        }
    }
    if (!quit && !qApp->isSavingSession()) {
	m_autoSaveTimer.stop();
        if (m_project) {
            pCore->producerQueue()->abortOperations();
<<<<<<< HEAD
            pCore->bin()->abortAudioThumbs();
            pCore->window()->slotTimelineClipSelected(Q_NULLPTR, false);
            pCore->monitorManager()->clipMonitor()->slotOpenClip(Q_NULLPTR);
=======
            pCore->bin()->abortOperations();
            pCore->window()->slotTimelineClipSelected(NULL, false);
            pCore->monitorManager()->clipMonitor()->slotOpenClip(NULL);
>>>>>>> 42701f39
            pCore->window()->m_effectStack->clear();
            pCore->window()->m_effectStack->transitionConfig()->slotTransitionItemSelected(Q_NULLPTR, 0, QPoint(), false);
            delete m_trackView;
            m_trackView = Q_NULLPTR;
            delete m_project;
            m_project = Q_NULLPTR;
        }
	pCore->monitorManager()->setDocument(m_project);
    }
    return true;
}

bool ProjectManager::saveFileAs(const QString &outputFileName)
{
    pCore->monitorManager()->pauseActiveMonitor();
    // Sync document properties
    prepareSave();
    QString saveFolder = QFileInfo(outputFileName).absolutePath();
    QString scene = projectSceneList(saveFolder);
    if (!m_replacementPattern.isEmpty()) {
        QMapIterator<QString, QString> i(m_replacementPattern);
        while (i.hasNext()) {
            i.next();
            scene.replace(i.key(), i.value());
        }
    }
    if (m_project->saveSceneList(outputFileName, scene) == false) {
        return false;
    }
    QUrl url = QUrl::fromLocalFile(outputFileName);
    // Save timeline thumbnails
    m_trackView->projectView()->saveThumbnails();
    m_project->setUrl(url);
    // setting up autosave file in ~/.kde/data/stalefiles/kdenlive/
    // saved under file name
    // actual saving by KdenliveDoc::slotAutoSave() called by a timer 3 seconds after the document has been edited
    // This timer is set by KdenliveDoc::setModified()
    if (m_project->m_autosave == Q_NULLPTR) {
        // The temporary file is not opened or created until actually needed.
        // The file filename does not have to exist for KAutoSaveFile to be constructed (if it exists, it will not be touched).
        m_project->m_autosave = new KAutoSaveFile(url, this);
    } else {
        m_project->m_autosave->setManagedFile(url);
    }

    pCore->window()->setWindowTitle(m_project->description());
    m_project->setModified(false);
    m_recentFilesAction->addUrl(url);
    // remember folder for next project opening
    KRecentDirs::add(QStringLiteral(":KdenliveProjectsFolder"), saveFolder);
    saveRecentFiles();
    m_fileRevert->setEnabled(true);
    pCore->window()->m_undoView->stack()->setClean();

    return true;
}

void ProjectManager::saveRecentFiles()
{
    KSharedConfigPtr config = KSharedConfig::openConfig();
    m_recentFilesAction->saveEntries(KConfigGroup(config, "Recent Files"));
    config->sync();
}

void ProjectManager::slotSaveSelection(const QString &path)
{
    m_trackView->projectView()->exportTimelineSelection(path);
}

bool ProjectManager::hasSelection() const
{
    return m_trackView->projectView()->hasSelection();
}


bool ProjectManager::saveFileAs()
{
    QFileDialog fd(pCore->window());
    fd.setDirectory(m_project->url().isValid() ? m_project->url().adjusted(QUrl::RemoveFilename).path() : KdenliveSettings::defaultprojectfolder());
    fd.setMimeTypeFilters(QStringList()<<QStringLiteral("application/x-kdenlive"));
    fd.setAcceptMode(QFileDialog::AcceptSave);
    fd.setFileMode(QFileDialog::AnyFile);
    fd.setDefaultSuffix(QStringLiteral("kdenlive"));
    if (fd.exec() != QDialog::Accepted) {
        return false;
    }
    if (fd.selectedFiles().isEmpty()) {
        return false;
    }
    QString outputFile = fd.selectedFiles().at(0);

#if KXMLGUI_VERSION_MINOR < 23 && KXMLGUI_VERSION_MAJOR == 5
    // Since Plasma 5.7 (release at same time as KF 5.23, 
    // the file dialog manages the overwrite check
    if (QFile::exists(outputFile)) {
        // Show the file dialog again if the user does not want to overwrite the file
        if (KMessageBox::questionYesNo(pCore->window(), i18n("File %1 already exists.\nDo you want to overwrite it?", outputFile)) == KMessageBox::No) {
            return saveFileAs();
        }
    }
#endif

    bool ok = false;
    QDir cacheDir = m_project->getCacheDir(CacheBase, &ok);
    if (ok) {
        QFile file(cacheDir.absoluteFilePath(QUrl::toPercentEncoding("." + outputFile)));
        file.open(QIODevice::ReadWrite | QIODevice::Text);
        file.close();
    }
    return saveFileAs(outputFile);
}

bool ProjectManager::saveFile()
{
    if (!m_project) {
        // Calling saveFile before a project was created, something is wrong
        qCDebug(KDENLIVE_LOG)<<"SaveFile called without project";
        return false;
    }
    if (m_project->url().isEmpty()) {
        return saveFileAs();
    } else {
        bool result = saveFileAs(m_project->url().path());
        m_project->m_autosave->resize(0);
        return result;
    }
}

void ProjectManager::openFile()
{
    if (m_startUrl.isValid()) {
        openFile(m_startUrl);
        m_startUrl.clear();
        return;
    }
    QUrl url = QFileDialog::getOpenFileUrl(pCore->window(), QString(), QUrl::fromLocalFile(KRecentDirs::dir(QStringLiteral(":KdenliveProjectsFolder"))), getMimeType());
    if (!url.isValid()) {
        return;
    }
    KRecentDirs::add(QStringLiteral(":KdenliveProjectsFolder"), url.adjusted(QUrl::RemoveFilename).path());
    m_recentFilesAction->addUrl(url);
    saveRecentFiles();
    openFile(url);
}

void ProjectManager::openLastFile()
{
    if (m_recentFilesAction->selectableActionGroup()->actions().isEmpty()) {
        // No files in history
        newFile(false);
        return;
    }

    QAction *firstUrlAction = m_recentFilesAction->selectableActionGroup()->actions().last();
    if (firstUrlAction) {
        firstUrlAction->trigger();
    } else {
        newFile(false);
    }
}

// fix mantis#3160 separate check from openFile() so we can call it from newFile()
// to find autosaved files (in ~/.local/share/stalefiles/kdenlive) and recover it
bool ProjectManager::checkForBackupFile(const QUrl &url)
{
    // Check for autosave file that belong to the url we passed in.
    QList<KAutoSaveFile *> staleFiles = KAutoSaveFile::staleFiles(url);
    KAutoSaveFile *orphanedFile = Q_NULLPTR;
    // Check if we can have a lock on one of the file, 
    // meaning it is not handled by any Kdenlive instancce
    if (!staleFiles.isEmpty()) {
        foreach(KAutoSaveFile * stale, staleFiles) {
            if (stale->open(QIODevice::QIODevice::ReadWrite)) {
                  // Found orphaned autosave file
                  orphanedFile = stale;
                  break;
            } else {
              // Another Kdenlive instance is probably handling this autosave file
              staleFiles.removeAll(stale);
              delete stale;
              continue;
            }
        }
    }

    if (orphanedFile) {
        if (KMessageBox::questionYesNo(0,
                                       i18n("Auto-saved files exist. Do you want to recover them now?"),
                                       i18n("File Recovery"),
                                       KGuiItem(i18n("Recover")), KGuiItem(i18n("Don't recover"))) == KMessageBox::Yes) {
            doOpenFile(url, orphanedFile);
            return true;
        } else {
            // remove the stale files
            foreach(KAutoSaveFile * stale, staleFiles) {
                stale->open(QIODevice::ReadWrite);
                delete stale;
            }
        }
        return false;
    }
    return false;
}

void ProjectManager::openFile(const QUrl &url)
{
    QMimeDatabase db;
    // Make sure the url is a Kdenlive project file
    QMimeType mime = db.mimeTypeForUrl(url);
    if (mime.inherits(QStringLiteral("application/x-compressed-tar"))) {
        // Opening a compressed project file, we need to process it
        //qCDebug(KDENLIVE_LOG)<<"Opening archive, processing";
        QPointer<ArchiveWidget> ar = new ArchiveWidget(url);
        if (ar->exec() == QDialog::Accepted) {
            openFile(QUrl::fromLocalFile(ar->extractedProjectFile()));
        } else if (m_startUrl.isValid()) {
            // we tried to open an invalid file from command line, init new project
            newFile(false);
        }
        delete ar;
        return;
    }

    /*if (!url.fileName().endsWith(".kdenlive")) {
        // This is not a Kdenlive project file, abort loading
        KMessageBox::sorry(pCore->window(), i18n("File %1 is not a Kdenlive project file", url.path()));
        if (m_startUrl.isValid()) {
            // we tried to open an invalid file from command line, init new project
            newFile(false);
        }
        return;
    }*/

    if (m_project && m_project->url() == url) {
        return;
    }

    if (!closeCurrentDocument()) {
        return;
    }

    if (checkForBackupFile(url)) {
        return;
    }
    pCore->window()->slotGotProgressInfo(i18n("Opening file %1", url.path()), 100, InformationMessage);
    doOpenFile(url, Q_NULLPTR);
}

void ProjectManager::doOpenFile(const QUrl &url, KAutoSaveFile *stale)
{
    Q_ASSERT(m_project == Q_NULLPTR);
    if (!pCore->window()->m_timelineArea->isEnabled()) return;
    m_fileRevert->setEnabled(true);

    // Recreate stopmotion widget on document change
    if (pCore->window()->m_stopmotion) {
        delete pCore->window()->m_stopmotion;
        pCore->window()->m_stopmotion = Q_NULLPTR;
    }
    if (m_progressDialog) {
        delete m_progressDialog;
    }
    pCore->monitorManager()->resetDisplay();
    m_progressDialog = new QProgressDialog(pCore->window());
    m_progressDialog->setWindowTitle(i18n("Loading project"));
    m_progressDialog->setCancelButton(0);
    m_progressDialog->setLabelText(i18n("Loading playlist"));
    m_progressDialog->setMaximum(0);
    m_progressDialog->show();
    bool openBackup;
    m_notesPlugin->clear();
    KdenliveDoc *doc = new KdenliveDoc(stale ? QUrl::fromLocalFile(stale->fileName()) : url, QString(), pCore->window()->m_commandStack, KdenliveSettings::default_profile().isEmpty() ? KdenliveSettings::current_profile() : KdenliveSettings::default_profile(), QMap <QString, QString> (), QMap <QString, QString> (), QPoint(KdenliveSettings::videotracks(), KdenliveSettings::audiotracks()), pCore->monitorManager()->projectMonitor()->render, m_notesPlugin, &openBackup, pCore->window());
    if (stale == Q_NULLPTR) {
        stale = new KAutoSaveFile(url, doc);
        doc->m_autosave = stale;
    } else {
        doc->m_autosave = stale;
        stale->setParent(doc);
        // if loading from an autosave of unnamed file then keep unnamed
        if (url.fileName().contains(QStringLiteral("_untitled.kdenlive")))
            doc->setUrl(QUrl());
        else
            doc->setUrl(url);
        doc->setModified(true);
        stale->setParent(doc);
    }
    m_progressDialog->setLabelText(i18n("Loading clips"));
    pCore->bin()->setDocument(doc);

    QList <QAction*> rulerActions;
    rulerActions << pCore->window()->actionCollection()->action(QStringLiteral("set_render_timeline_zone"));
    rulerActions << pCore->window()->actionCollection()->action(QStringLiteral("unset_render_timeline_zone"));
    rulerActions << pCore->window()->actionCollection()->action(QStringLiteral("clear_render_timeline_zone"));
    bool ok;
    m_trackView = new Timeline(doc, pCore->window()->kdenliveCategoryMap.value(QStringLiteral("timeline"))->actions(), rulerActions, &ok, pCore->window());
    connect(m_trackView, &Timeline::startLoadingBin, m_progressDialog, &QProgressDialog::setMaximum, Qt::DirectConnection);
    connect(m_trackView, &Timeline::resetUsageCount, pCore->bin(), &Bin::resetUsageCount, Qt::DirectConnection);
    connect(m_trackView, &Timeline::loadingBin, m_progressDialog, &QProgressDialog::setValue, Qt::DirectConnection);

    // Set default target tracks to upper audio / lower video tracks
    m_project = doc;
    m_trackView->audioTarget = doc->getDocumentProperty(QStringLiteral("audiotargettrack"), QStringLiteral("-1")).toInt();
    m_trackView->videoTarget = doc->getDocumentProperty(QStringLiteral("videotargettrack"), QStringLiteral("-1")).toInt();
    m_trackView->loadTimeline();
    m_trackView->loadGuides(pCore->binController()->takeGuidesData());
    connect(m_trackView->projectView(), SIGNAL(importPlaylistClips(ItemInfo, QUrl, QUndoCommand*)), pCore->bin(), SLOT(slotExpandUrl(ItemInfo, QUrl, QUndoCommand*)), Qt::DirectConnection);
    pCore->window()->connectDocument();
    bool disabled = m_project->getDocumentProperty(QStringLiteral("disabletimelineeffects")) == QLatin1String("1");
    QAction *disableEffects = pCore->window()->actionCollection()->action(QStringLiteral("disable_timeline_effects"));
    if (disableEffects) {
        if (disabled != disableEffects->isChecked()) {
            disableEffects->blockSignals(true);
            disableEffects->setChecked(disabled);
            disableEffects->blockSignals(false);
        }
    }
    emit docOpened(m_project);

    pCore->window()->m_timelineArea->setCurrentIndex(pCore->window()->m_timelineArea->addTab(m_trackView, QIcon::fromTheme(QStringLiteral("kdenlive")), m_project->description()));
    if (!ok) {
        pCore->window()->m_timelineArea->setEnabled(false);
        KMessageBox::sorry(pCore->window(), i18n("Cannot open file %1.\nProject is corrupted.", url.path()));
        pCore->window()->slotGotProgressInfo(QString(), 100);
        newFile(false, true);
        return;
    }
    m_trackView->setDuration(m_trackView->duration());

    pCore->window()->slotGotProgressInfo(QString(), 100);
    pCore->monitorManager()->projectMonitor()->adjustRulerSize(m_trackView->duration() - 1);
    pCore->monitorManager()->projectMonitor()->slotZoneMoved(m_trackView->inPoint(), m_trackView->outPoint());
    if (openBackup) {
        slotOpenBackup(url);
    }
    m_lastSave.start();
    delete m_progressDialog;
    m_progressDialog = Q_NULLPTR;
}

void ProjectManager::slotRevert()
{
    if (m_project->isModified() && KMessageBox::warningContinueCancel(pCore->window(), i18n("This will delete all changes made since you last saved your project. Are you sure you want to continue?"), i18n("Revert to last saved version")) == KMessageBox::Cancel){
        return;
    }
    QUrl url = m_project->url();
    if (closeCurrentDocument(false))
        doOpenFile(url, Q_NULLPTR);
}

QString ProjectManager::getMimeType(bool open)
{
    QString mimetype = i18n("Kdenlive project (*.kdenlive)");
    if (open) mimetype.append(";;" + i18n("Archived project (*.tar.gz)"));
    return mimetype;
}


KdenliveDoc* ProjectManager::current()
{
    return m_project;
}

void ProjectManager::slotOpenBackup(const QUrl& url)
{
    QUrl projectFile;
    QUrl projectFolder;
    QString projectId;
    if (url.isValid()) {
        // we could not open the project file, guess where the backups are
        projectFolder = QUrl::fromLocalFile(KdenliveSettings::defaultprojectfolder());
        projectFile = url;
    } else {
        projectFolder = QUrl::fromLocalFile(m_project->projectTempFolder());
        projectFile = m_project->url();
        projectId = m_project->getDocumentProperty(QStringLiteral("documentid"));
    }

    QPointer<BackupWidget> dia = new BackupWidget(projectFile, projectFolder, projectId, pCore->window());
    if (dia->exec() == QDialog::Accepted) {
        QString requestedBackup = dia->selectedFile();
        m_project->backupLastSavedVersion(projectFile.path());
        closeCurrentDocument(false);
        doOpenFile(QUrl::fromLocalFile(requestedBackup), Q_NULLPTR);
        if (m_project) {
            m_project->setUrl(projectFile);
            m_project->setModified(true);
            pCore->window()->setWindowTitle(m_project->description());
        }
    }
    delete dia;
}

Timeline* ProjectManager::currentTimeline()
{
    return m_trackView;
}


KRecentFilesAction* ProjectManager::recentFilesAction()
{
    return m_recentFilesAction;
}


void ProjectManager::slotStartAutoSave()
{
    if (m_lastSave.elapsed() > 300000) {
        // If the project was not saved in the last 5 minute, force save
        m_autoSaveTimer.stop();
        slotAutoSave();
    }
    else {
        m_autoSaveTimer.start(3000); // will trigger slotAutoSave() in 3 seconds
    }
}

void ProjectManager::slotAutoSave()
{
    prepareSave();
    bool multitrackEnabled = m_trackView->multitrackView;
    if (multitrackEnabled) {
        // Multitrack view was enabled, disable for auto save
        m_trackView->slotMultitrackView(false);
    }
    m_trackView->connectOverlayTrack(false);
    m_project->slotAutoSave();
    m_trackView->connectOverlayTrack(true);
    if (multitrackEnabled) {
        // Multitrack view was enabled, re-enable for auto save
        m_trackView->slotMultitrackView(true);
    }
    m_lastSave.start();
}

QString ProjectManager::projectSceneList(const QString &outputFolder)
{
    bool multitrackEnabled = m_trackView->multitrackView;
    if (multitrackEnabled) {
        // Multitrack view was enabled, disable for auto save
        m_trackView->slotMultitrackView(false);
    }
    m_trackView->connectOverlayTrack(false);
    QString scene = pCore->monitorManager()->projectMonitor()->sceneList(outputFolder);
    m_trackView->connectOverlayTrack(true);
    if (multitrackEnabled) {
        // Multitrack view was enabled, re-enable for auto save
        m_trackView->slotMultitrackView(true);
    }
    return scene;
}

void ProjectManager::prepareSave()
{
    pCore->binController()->saveDocumentProperties(m_trackView->documentProperties(), m_project->metadata(), m_trackView->projectView()->guidesData());
    pCore->binController()->saveProperty(QStringLiteral("kdenlive:documentnotes"), m_project->documentNotes());
    pCore->binController()->saveProperty(QStringLiteral("kdenlive:clipgroups"), m_project->groupsXml());
}


void ProjectManager::slotResetProfiles()
{
    m_project->resetProfile();
    pCore->monitorManager()->resetProfiles(m_project->mltProfile(), m_project->timecode());
    pCore->monitorManager()->updateScopeSource();
}

void ProjectManager::slotExpandClip()
{
    m_trackView->projectView()->expandActiveClip();
}

void ProjectManager::disableBinEffects(bool disable)
{
    if (m_project) {
        if (disable) {
            m_project->setDocumentProperty(QStringLiteral("disablebineffects"), QString::number((int) true));
        } else {
            m_project->setDocumentProperty(QStringLiteral("disablebineffects"), QString());
        }
    }
    pCore->window()->m_effectStack->disableBinEffects(disable);
}

void ProjectManager::slotDisableTimelineEffects(bool disable)
{
    if (disable) {
        m_project->setDocumentProperty(QStringLiteral("disabletimelineeffects"), QString::number((int) true));
    } else {
        m_project->setDocumentProperty(QStringLiteral("disabletimelineeffects"), QString());
    }
    m_trackView->disableTimelineEffects(disable);
    pCore->window()->m_effectStack->disableTimelineEffects(disable);
    pCore->monitorManager()->projectMonitor()->refreshMonitorIfActive();
}

void ProjectManager::slotSwitchTrackLock()
{
    m_trackView->projectView()->switchTrackLock();
}

void ProjectManager::slotSwitchAllTrackLock()
{
    m_trackView->projectView()->switchAllTrackLock();
}

void ProjectManager::slotSwitchTrackTarget()
{
    m_trackView->switchTrackTarget();
}

QString ProjectManager::getDefaultProjectFormat()
{
    // On first run, lets use an HD1080p profile with fps related to timezone country. Then, when the first video is added to a project, if it does not match our profile, propose a new default.
    QTimeZone zone;
#if (QT_VERSION >= QT_VERSION_CHECK(5, 5, 0))
    zone = QTimeZone::systemTimeZone();
#else
    zone = QTimeZone(QTimeZone::systemTimeZoneId());
#endif

    QList<int> ntscCountries;
    ntscCountries << QLocale::Canada << QLocale::Chile << QLocale::CostaRica << QLocale::Cuba << QLocale::DominicanRepublic << QLocale::Ecuador;
    ntscCountries  << QLocale::Japan << QLocale::Mexico << QLocale::Nicaragua << QLocale::Panama << QLocale::Peru << QLocale::Philippines;
    ntscCountries  << QLocale::PuertoRico << QLocale::SouthKorea << QLocale::Taiwan << QLocale::UnitedStates;
    bool ntscProject = ntscCountries.contains(zone.country());
    if (!ntscProject)
            return QStringLiteral("atsc_1080p_25");
    return QStringLiteral("atsc_1080p_2997");
}

void ProjectManager::saveZone(const QStringList &info, const QDir &dir)
{
    pCore->bin()->saveZone(info, dir);
}

void ProjectManager::moveProjectData(const QString &src, const QString &dest)
{
    // Move tmp folder (thumbnails, timeline preview)
    KIO::CopyJob *copyJob = KIO::move(QUrl::fromLocalFile(src),QUrl::fromLocalFile(dest));
    connect(copyJob, &KJob::result, this, &ProjectManager::slotMoveFinished);
    connect(copyJob, SIGNAL(percent(KJob *, unsigned long)), this, SLOT(slotMoveProgress(KJob *, unsigned long)));
    m_project->moveProjectData(src, dest);
}

void ProjectManager::slotMoveProgress(KJob *, unsigned long progress)
{
    pCore->window()->slotGotProgressInfo(i18n("Moving project folder"), progress, ProcessingJobMessage);
}

void ProjectManager::slotMoveFinished(KJob *job)
{
    if (job->error() == 0) {
        pCore->window()->slotGotProgressInfo(QString(), 100, InformationMessage);
        KIO::CopyJob *copyJob = static_cast<KIO::CopyJob *> (job);
        QString newFolder = copyJob->destUrl().path();
        // Check if project folder is inside document folder, in which case, paths will be relative
        QDir projectDir(m_project->url().toString(QUrl::RemoveFilename | QUrl::RemoveScheme));
        QDir srcDir(m_project->projectTempFolder());
        if (srcDir.absolutePath().startsWith(projectDir.absolutePath())) {
            m_replacementPattern.insert(QStringLiteral(">proxy/"), QStringLiteral(">") + newFolder + QStringLiteral("/proxy/"));
        } else {
            m_replacementPattern.insert(m_project->projectTempFolder() + QStringLiteral("/proxy/"), newFolder + QStringLiteral("/proxy/"));
        }
        m_project->setProjectFolder(QUrl::fromLocalFile(newFolder));
        saveFile();
        m_replacementPattern.clear();
        slotRevert();
    } else {
        KMessageBox::sorry(pCore->window(), i18n("Error moving project folder: %1", job->errorText()));
    }
}<|MERGE_RESOLUTION|>--- conflicted
+++ resolved
@@ -255,15 +255,9 @@
 	m_autoSaveTimer.stop();
         if (m_project) {
             pCore->producerQueue()->abortOperations();
-<<<<<<< HEAD
-            pCore->bin()->abortAudioThumbs();
+            pCore->bin()->abortOperations();
             pCore->window()->slotTimelineClipSelected(Q_NULLPTR, false);
             pCore->monitorManager()->clipMonitor()->slotOpenClip(Q_NULLPTR);
-=======
-            pCore->bin()->abortOperations();
-            pCore->window()->slotTimelineClipSelected(NULL, false);
-            pCore->monitorManager()->clipMonitor()->slotOpenClip(NULL);
->>>>>>> 42701f39
             pCore->window()->m_effectStack->clear();
             pCore->window()->m_effectStack->transitionConfig()->slotTransitionItemSelected(Q_NULLPTR, 0, QPoint(), false);
             delete m_trackView;
