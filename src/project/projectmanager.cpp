--- conflicted
+++ resolved
@@ -73,36 +73,6 @@
     , m_activeTimelineModel(nullptr)
     , m_notesPlugin(nullptr)
 {
-<<<<<<< HEAD
-    /*
-        m_fileRevert = KStandardAction::revert(this, SLOT(slotRevert()), pCore->window()->actionCollection());
-        m_fileRevert->setIcon(QIcon::fromTheme(QStringLiteral("document-revert")));
-        m_fileRevert->setEnabled(false);
-
-        QAction *a = KStandardAction::open(this, SLOT(openFile()), pCore->window()->actionCollection());
-        a->setIcon(QIcon::fromTheme(QStringLiteral("document-open")));
-        a = KStandardAction::saveAs(this, SLOT(saveFileAs()), pCore->window()->actionCollection());
-        a->setIcon(QIcon::fromTheme(QStringLiteral("document-save-as")));
-        a = KStandardAction::openNew(this, SLOT(newFile()), pCore->window()->actionCollection());
-        a->setIcon(QIcon::fromTheme(QStringLiteral("document-new")));
-        m_recentFilesAction = KStandardAction::openRecent(this, SLOT(openFile(QUrl)), pCore->window()->actionCollection());
-
-        QAction *saveCopyAction = new QAction(QIcon::fromTheme(QStringLiteral("document-save-as")), i18n("Save Copy…"), this);
-        pCore->window()->addAction(QStringLiteral("file_save_copy"), saveCopyAction);
-        connect(saveCopyAction, &QAction::triggered, this, [this] { saveFileAs(true); });
-
-        QAction *backupAction = new QAction(QIcon::fromTheme(QStringLiteral("edit-undo")), i18n("Open Backup File…"), this);
-        pCore->window()->addAction(QStringLiteral("open_backup"), backupAction);
-        connect(backupAction, SIGNAL(triggered(bool)), SLOT(slotOpenBackup()));
-
-        m_notesPlugin = new NotesPlugin(this);
-    */
-
-    m_autoSaveTimer.setSingleShot(true);
-    connect(&m_autoSaveTimer, &QTimer::timeout, this, &ProjectManager::slotAutoSave);
-
-=======
->>>>>>> 9099451a
     // Ensure the default data folder exist
     QDir dir(QStandardPaths::writableLocation(QStandardPaths::AppDataLocation));
     dir.mkpath(QStringLiteral(".backup"));
@@ -424,12 +394,8 @@
             break;
         }
     }
-<<<<<<< HEAD
-    if (pCore->window()) {
-=======
     bool guiConstructed = pCore->window() != nullptr;
     if (guiConstructed) {
->>>>>>> 9099451a
         pCore->window()->disableMulticam();
     }
     if (m_project) {
@@ -464,20 +430,6 @@
         pCore->projectItemModel()->clean();
         m_project = nullptr;
     }
-<<<<<<< HEAD
-    if (pCore->window()) {
-        pCore->monitorManager()->clipMonitor()->slotOpenClip(nullptr);
-        pCore->monitorManager()->projectMonitor()->setProducer(nullptr);
-
-        pCore->bin()->cleanDocument();
-    }
-    delete m_project;
-    m_project = nullptr;
-    if (pCore->window()) {
-        pCore->mixer()->unsetModel();
-    }
-=======
->>>>>>> 9099451a
     return true;
 }
 
@@ -752,15 +704,13 @@
 void ProjectManager::doOpenFile(const QUrl &url, KAutoSaveFile *stale, bool isBackup)
 {
     Q_ASSERT(m_project == nullptr);
-    // m_fileRevert->setEnabled(true);
+    m_fileRevert->setEnabled(true);
 
     delete m_progressDialog;
     m_progressDialog = nullptr;
     ThumbnailCache::get()->clearCache();
-    if (pCore->monitorManager()) {
-        pCore->monitorManager()->resetDisplay();
-        pCore->monitorManager()->activateMonitor(Kdenlive::ProjectMonitor);
-    }
+    pCore->monitorManager()->resetDisplay();
+    pCore->monitorManager()->activateMonitor(Kdenlive::ProjectMonitor);
     if (!m_loading) {
         m_progressDialog = new QProgressDialog(pCore->window());
         m_progressDialog->setWindowTitle(i18nc("@title:window", "Loading Project"));
@@ -769,7 +719,7 @@
         m_progressDialog->setMaximum(0);
         m_progressDialog->show();
     }
-    // m_notesPlugin->clear();
+    m_notesPlugin->clear();
 
     DocOpenResult openResult = KdenliveDoc::Open(stale ? QUrl::fromLocalFile(stale->fileName()) : url,
         QString(), pCore->window()->m_commandStack, false, pCore->window());
