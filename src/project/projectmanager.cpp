/*
SPDX-FileCopyrightText: 2014 Till Theato <root@ttill.de>
SPDX-License-Identifier: GPL-3.0-only OR LicenseRef-KDE-Accepted-GPL
*/

#include "projectmanager.h"
#include "bin/bin.h"
#include "bin/projectclip.h"
#include "bin/projectitemmodel.h"
#include "core.h"
#include "doc/docundostack.hpp"
#include "doc/kdenlivedoc.h"
#include "jobs/cliploadtask.h"
#include "kdenlivesettings.h"
#include "mainwindow.h"
#include "monitor/monitormanager.h"
#include "monitor/monitorproxy.h"
#include "profiles/profilemodel.hpp"
#include "project/dialogs/archivewidget.h"
#include "project/dialogs/backupwidget.h"
#include "project/dialogs/noteswidget.h"
#include "project/dialogs/projectsettings.h"
#include "timeline2/model/timelinefunctions.hpp"
#include "utils/qstringutils.h"
#include "utils/thumbnailcache.hpp"
#include "xml/xml.hpp"
#include <audiomixer/mixermanager.hpp>
#include <bin/clipcreator.hpp>
#include <lib/localeHandling.h>

// Temporary for testing
#include "bin/model/markerlistmodel.hpp"

#include "profiles/profilerepository.hpp"
#include "project/notesplugin.h"
#include "timeline2/model/builders/meltBuilder.hpp"
#include "timeline2/view/timelinecontroller.h"
#include "timeline2/view/timelinewidget.h"

#include "utils/KMessageBox_KdenliveCompat.h"
#include <KActionCollection>
#include <KConfigGroup>
#include <KJob>
#include <KJobWidgets>
#include <KLocalizedString>
#include <KMessageBox>
#include <KNotification>
#include <KRecentDirs>
#include <kcoreaddons_version.h>

#include "kdenlive_debug.h"
#include <QAction>
#include <QCryptographicHash>
#include <QFileDialog>
#include <QJsonArray>
#include <QJsonDocument>
#include <QJsonObject>
#include <QLocale>
#include <QMimeDatabase>
#include <QMimeType>
#include <QProgressDialog>
#include <QSaveFile>
#include <QTimeZone>
#include <QUndoGroup>

static QString getProjectNameFilters(bool ark = true)
{
    QString filter = i18n("Kdenlive Project") + QStringLiteral(" (*.kdenlive)");
    if (ark) {
        filter.append(";;" + i18n("Archived Project") + QStringLiteral(" (*.tar.gz *.zip)"));
    }
    return filter;
}

ProjectManager::ProjectManager(QObject *parent)
    : QObject(parent)
    , m_activeTimelineModel(nullptr)
    , m_notesPlugin(nullptr)
{
    // Ensure the default data folder exist
    QDir dir(QStandardPaths::writableLocation(QStandardPaths::AppDataLocation));
    dir.mkpath(QStringLiteral(".backup"));
    dir.mkdir(QStringLiteral("titles"));
}

ProjectManager::~ProjectManager() = default;

void ProjectManager::slotLoadOnOpen()
{
    if (m_startUrl.isValid()) {
        openFile();
    } else if (KdenliveSettings::openlastproject()) {
        openLastFile();
    } else {
        newFile(false);
    }
    if (!m_loadClipsOnOpen.isEmpty() && (m_project != nullptr)) {
        const QStringList list = m_loadClipsOnOpen.split(QLatin1Char(','));
        QList<QUrl> urls;
        urls.reserve(list.count());
        for (const QString &path : list) {
            // qCDebug(KDENLIVE_LOG) << QDir::current().absoluteFilePath(path);
            urls << QUrl::fromLocalFile(QDir::current().absoluteFilePath(path));
        }
        pCore->bin()->droppedUrls(urls);
    }
    m_loadClipsOnOpen.clear();
    Q_EMIT pCore->closeSplash();
    // Release startup crash lock file
    QFile lockFile(QDir::temp().absoluteFilePath(QStringLiteral("kdenlivelock")));
    lockFile.remove();
    // For some reason Qt seems to be doing some stuff that modifies the tabs text after window is shown, so use a timer
    QTimer::singleShot(1000, this, []() {
        QList<QTabBar *> tabbars = pCore->window()->findChildren<QTabBar *>();
        for (QTabBar *tab : qAsConst(tabbars)) {
            // Fix tabbar tooltip containing ampersand
            for (int i = 0; i < tab->count(); i++) {
                tab->setTabToolTip(i, tab->tabText(i).replace('&', ""));
            }
        }
        pCore->window()->checkMaxCacheSize();
    });
}

void ProjectManager::slotLoadHeadless(const QUrl &projectUrl)
{
    if (projectUrl.isValid()) {
        doOpenFileHeadless(projectUrl);
    }
    // Release startup crash lock file
    QFile lockFile(QDir::temp().absoluteFilePath(QStringLiteral("kdenlivelock")));
    lockFile.remove();
}

void ProjectManager::init(const QUrl &projectUrl, const QString &clipList)
{
    m_startUrl = projectUrl;
    m_loadClipsOnOpen = clipList;
    m_fileRevert = KStandardAction::revert(this, SLOT(slotRevert()), pCore->window()->actionCollection());
    m_fileRevert->setIcon(QIcon::fromTheme(QStringLiteral("document-revert")));
    m_fileRevert->setEnabled(false);

    QAction *a = KStandardAction::open(this, SLOT(openFile()), pCore->window()->actionCollection());
    a->setIcon(QIcon::fromTheme(QStringLiteral("document-open")));
    a = KStandardAction::saveAs(this, SLOT(saveFileAs()), pCore->window()->actionCollection());
    a->setIcon(QIcon::fromTheme(QStringLiteral("document-save-as")));
    a = KStandardAction::openNew(this, SLOT(newFile()), pCore->window()->actionCollection());
    a->setIcon(QIcon::fromTheme(QStringLiteral("document-new")));
    m_recentFilesAction = KStandardAction::openRecent(this, SLOT(openFile(QUrl)), pCore->window()->actionCollection());

    QAction *saveCopyAction = new QAction(QIcon::fromTheme(QStringLiteral("document-save-as")), i18n("Save Copy…"), this);
    pCore->window()->addAction(QStringLiteral("file_save_copy"), saveCopyAction);
    connect(saveCopyAction, &QAction::triggered, this, [this] { saveFileAs(true); });

    QAction *backupAction = new QAction(QIcon::fromTheme(QStringLiteral("edit-undo")), i18n("Open Backup File…"), this);
    pCore->window()->addAction(QStringLiteral("open_backup"), backupAction);
    connect(backupAction, SIGNAL(triggered(bool)), SLOT(slotOpenBackup()));
    m_notesPlugin = new NotesPlugin(this);

    m_autoSaveTimer.setSingleShot(true);
    connect(&m_autoSaveTimer, &QTimer::timeout, this, &ProjectManager::slotAutoSave);
}

void ProjectManager::newFile(bool showProjectSettings)
{
    QString profileName = KdenliveSettings::default_profile();
    if (profileName.isEmpty()) {
        profileName = pCore->getCurrentProfile()->path();
    }
    newFile(profileName, showProjectSettings);
}

void ProjectManager::newFile(QString profileName, bool showProjectSettings)
{
    QUrl startFile = QUrl::fromLocalFile(KdenliveSettings::defaultprojectfolder() + QStringLiteral("/_untitled.kdenlive"));
    if (checkForBackupFile(startFile, true)) {
        return;
    }
    m_fileRevert->setEnabled(false);
    QString projectFolder;
    QMap<QString, QString> documentProperties;
    QMap<QString, QString> documentMetadata;
    std::pair<int, int> projectTracks{KdenliveSettings::videotracks(), KdenliveSettings::audiotracks()};
    int audioChannels = 2;
    if (KdenliveSettings::audio_channels() == 1) {
        audioChannels = 4;
    } else if (KdenliveSettings::audio_channels() == 2) {
        audioChannels = 6;
    }
    pCore->monitorManager()->resetDisplay();
    QString documentId = QString::number(QDateTime::currentMSecsSinceEpoch());
    documentProperties.insert(QStringLiteral("documentid"), documentId);
    bool sameProjectFolder = KdenliveSettings::sameprojectfolder();
    if (!showProjectSettings) {
        if (!closeCurrentDocument()) {
            return;
        }
        if (KdenliveSettings::customprojectfolder()) {
            projectFolder = KdenliveSettings::defaultprojectfolder();
            QDir folder(projectFolder);
            if (!projectFolder.endsWith(QLatin1Char('/'))) {
                projectFolder.append(QLatin1Char('/'));
            }
            documentProperties.insert(QStringLiteral("storagefolder"), folder.absoluteFilePath(documentId));
        }
    } else {
        QPointer<ProjectSettings> w = new ProjectSettings(nullptr, QMap<QString, QString>(), QStringList(), projectTracks.first, projectTracks.second,
                                                          audioChannels, KdenliveSettings::defaultprojectfolder(), false, true, pCore->window());
        connect(w.data(), &ProjectSettings::refreshProfiles, pCore->window(), &MainWindow::slotRefreshProfiles);
        if (w->exec() != QDialog::Accepted) {
            delete w;
            return;
        }
        if (!closeCurrentDocument()) {
            delete w;
            return;
        }
        if (KdenliveSettings::videothumbnails() != w->enableVideoThumbs()) {
            pCore->window()->slotSwitchVideoThumbs();
        }
        if (KdenliveSettings::audiothumbnails() != w->enableAudioThumbs()) {
            pCore->window()->slotSwitchAudioThumbs();
        }
        profileName = w->selectedProfile();
        projectFolder = w->storageFolder();
        projectTracks = w->tracks();
        audioChannels = w->audioChannels();
        documentProperties.insert(QStringLiteral("enableproxy"), QString::number(int(w->useProxy())));
        documentProperties.insert(QStringLiteral("generateproxy"), QString::number(int(w->generateProxy())));
        documentProperties.insert(QStringLiteral("proxyminsize"), QString::number(w->proxyMinSize()));
        documentProperties.insert(QStringLiteral("proxyparams"), w->proxyParams());
        documentProperties.insert(QStringLiteral("proxyextension"), w->proxyExtension());
        documentProperties.insert(QStringLiteral("proxyresize"), QString::number(w->proxyResize()));
        documentProperties.insert(QStringLiteral("audioChannels"), QString::number(w->audioChannels()));
        documentProperties.insert(QStringLiteral("generateimageproxy"), QString::number(int(w->generateImageProxy())));
        QString preview = w->selectedPreview();
        if (!preview.isEmpty()) {
            documentProperties.insert(QStringLiteral("previewparameters"), preview.section(QLatin1Char(';'), 0, 0));
            documentProperties.insert(QStringLiteral("previewextension"), preview.section(QLatin1Char(';'), 1, 1));
        }
        documentProperties.insert(QStringLiteral("proxyimageminsize"), QString::number(w->proxyImageMinSize()));
        if (!projectFolder.isEmpty()) {
            if (!projectFolder.endsWith(QLatin1Char('/'))) {
                projectFolder.append(QLatin1Char('/'));
            }
            documentProperties.insert(QStringLiteral("storagefolder"), projectFolder + documentId);
        }
        if (w->useExternalProxy()) {
            documentProperties.insert(QStringLiteral("enableexternalproxy"), QStringLiteral("1"));
            documentProperties.insert(QStringLiteral("externalproxyparams"), w->externalProxyParams());
        }
        sameProjectFolder = w->docFolderAsStorageFolder();
        // Metadata
        documentMetadata = w->metadata();
        delete w;
    }
    m_notesPlugin->clear();
    KdenliveDoc *doc = new KdenliveDoc(projectFolder, pCore->window()->m_commandStack, profileName, documentProperties, documentMetadata, projectTracks, audioChannels, pCore->window());
    doc->m_autosave = new KAutoSaveFile(startFile, doc);
    doc->m_sameProjectFolder = sameProjectFolder;
    ThumbnailCache::get()->clearCache();
    pCore->bin()->setDocument(doc);
    m_project = doc;
    initSequenceProperties(m_project->uuid(), {KdenliveSettings::audiotracks(), KdenliveSettings::videotracks()});
    updateTimeline(true, QString(), QString(), QDateTime(), 0);
    pCore->window()->connectDocument();
    bool disabled = m_project->getDocumentProperty(QStringLiteral("disabletimelineeffects")) == QLatin1String("1");
    QAction *disableEffects = pCore->window()->actionCollection()->action(QStringLiteral("disable_timeline_effects"));
    if (disableEffects) {
        if (disabled != disableEffects->isChecked()) {
            disableEffects->blockSignals(true);
            disableEffects->setChecked(disabled);
            disableEffects->blockSignals(false);
        }
    }
    activateDocument(m_project->activeUuid);
    Q_EMIT docOpened(m_project);
    Q_EMIT pCore->gotMissingClipsCount(0, 0);
    m_project->loading = false;
    m_lastSave.start();
    if (pCore->monitorManager()) {
        Q_EMIT pCore->monitorManager()->updatePreviewScaling();
        pCore->monitorManager()->projectMonitor()->slotActivateMonitor();
        pCore->monitorManager()->projectMonitor()->setProducer(m_activeTimelineModel->producer(), 0);
        const QUuid uuid = m_project->activeUuid;
        pCore->monitorManager()->projectMonitor()->adjustRulerSize(m_activeTimelineModel->duration() - 1, m_project->getFilteredGuideModel(uuid));
    }
}

void ProjectManager::setActiveTimeline(const QUuid &uuid)
{
    m_activeTimelineModel = m_project->getTimeline(uuid);
    m_project->activeUuid = uuid;
}

void ProjectManager::activateDocument(const QUuid &uuid)
{
    qDebug() << "===== ACTIVATING DOCUMENT: " << uuid << "\n::::::::::::::::::::::";
    /*if (m_project && (m_project->uuid() == uuid)) {
        auto match = m_timelineModels.find(uuid.toString());
        if (match == m_timelineModels.end()) {
            qDebug()<<"=== ERROR";
            return;
        }
        m_mainTimelineModel = match->second;
        pCore->window()->raiseTimeline(uuid);
        qDebug()<<"=== ERROR 2";
        return;
    }*/
    // Q_ASSERT(m_openedDocuments.contains(uuid));
    /*m_project = m_openedDocuments.value(uuid);
    m_fileRevert->setEnabled(m_project->isModified());
    m_notesPlugin->clear();
    Q_EMIT docOpened(m_project);*/

    m_activeTimelineModel = m_project->getTimeline(uuid);
    m_project->activeUuid = uuid;

    /*pCore->bin()->setDocument(m_project);
    pCore->window()->connectDocument();*/
    pCore->window()->raiseTimeline(uuid);
    pCore->window()->slotSwitchTimelineZone(m_project->getDocumentProperty(QStringLiteral("enableTimelineZone")).toInt() == 1);
    pCore->window()->slotSetZoom(m_project->zoom(uuid).x());
    // Q_EMIT pCore->monitorManager()->updatePreviewScaling();
    // pCore->monitorManager()->projectMonitor()->slotActivateMonitor();
}

void ProjectManager::testSetActiveDocument(KdenliveDoc *doc, std::shared_ptr<TimelineItemModel> timeline)
{
    m_project = doc;
    if (timeline == nullptr) {
        // New nested document format, build timeline model now
        const QUuid uuid = m_project->uuid();
        timeline = TimelineItemModel::construct(uuid, m_project->commandStack());
        std::shared_ptr<Mlt::Tractor> tc = pCore->projectItemModel()->getExtraTimeline(uuid.toString());
        if (!constructTimelineFromTractor(timeline, nullptr, *tc.get(), m_project->modifiedDecimalPoint(), QString(), QString())) {
            qDebug() << "===== LOADING PROJECT INTERNAL ERROR";
        }
    }
    const QUuid uuid = timeline->uuid();
    m_project->addTimeline(uuid, timeline);
    timeline->isClosed = false;
    m_activeTimelineModel = timeline;
    m_project->activeUuid = uuid;
    std::shared_ptr<ProjectClip> mainClip = pCore->projectItemModel()->getClipByBinID(pCore->projectItemModel()->getSequenceId(uuid));
    if (mainClip) {
        if (timeline->getGuideModel() == nullptr) {
            timeline->setMarkerModel(mainClip->markerModel());
        }
        m_project->loadSequenceGroupsAndGuides(uuid);
    }
    // Open all other timelines
    QMap<QUuid, QString> allSequences = pCore->projectItemModel()->getAllSequenceClips();
    QMapIterator<QUuid, QString> i(allSequences);
    while (i.hasNext()) {
        i.next();
        if (m_project->getTimeline(i.key()) == nullptr) {
            const QUuid uid = i.key();
            std::shared_ptr<Mlt::Tractor> tc = pCore->projectItemModel()->getExtraTimeline(uid.toString());
            if (tc) {
                std::shared_ptr<TimelineItemModel> timelineModel = TimelineItemModel::construct(uid, m_project->commandStack());
                const QString chunks = m_project->getSequenceProperty(uid, QStringLiteral("previewchunks"));
                const QString dirty = m_project->getSequenceProperty(uid, QStringLiteral("dirtypreviewchunks"));
                if (constructTimelineFromTractor(timelineModel, nullptr, *tc.get(), m_project->modifiedDecimalPoint(), chunks, dirty)) {
                    m_project->addTimeline(uid, timelineModel, false);
                    pCore->projectItemModel()->setExtraTimelineSaved(uid.toString());
                    std::shared_ptr<Mlt::Producer> prod = std::make_shared<Mlt::Producer>(timelineModel->tractor());
                    passSequenceProperties(uid, prod, *tc.get(), timelineModel, nullptr);
                    std::shared_ptr<ProjectClip> clip = pCore->projectItemModel()->getClipByBinID(i.value());
                    prod->parent().set("kdenlive:clipname", clip->clipName().toUtf8().constData());
                    prod->set("kdenlive:description", clip->description().toUtf8().constData());
                    // Store sequence properties for later re-use
                    if (timelineModel->getGuideModel() == nullptr) {
                        timelineModel->setMarkerModel(clip->markerModel());
                    }
                    m_project->loadSequenceGroupsAndGuides(uid);
                    clip->setProducer(prod, false, false);
                    clip->reloadTimeline();
                }
            }
        }
    }
}

std::shared_ptr<TimelineItemModel> ProjectManager::getTimeline()
{
    return m_activeTimelineModel;
}

bool ProjectManager::testSaveFileAs(const QString &outputFileName)
{
    QString saveFolder = QFileInfo(outputFileName).absolutePath();
    m_project->setDocumentProperty(QStringLiteral("opensequences"), m_project->uuid().toString());
    m_project->setDocumentProperty(QStringLiteral("activetimeline"), m_project->uuid().toString());

    QMap<QString, QString> docProperties = m_project->documentProperties(true);
    pCore->projectItemModel()->saveDocumentProperties(docProperties, QMap<QString, QString>());
    // QString scene = m_activeTimelineModel->sceneList(saveFolder);
    int duration = m_activeTimelineModel->duration();
    QString scene = pCore->projectItemModel()->sceneList(saveFolder, QString(), QString(), m_activeTimelineModel->tractor(), duration);
    QSaveFile file(outputFileName);
    if (!file.open(QIODevice::WriteOnly | QIODevice::Text)) {
        qDebug() << "//////  ERROR writing to file: " << outputFileName;
        return false;
    }

    file.write(scene.toUtf8());
    if (!file.commit()) {
        qDebug() << "Cannot write to file %1";
        return false;
    }
    return true;
}

bool ProjectManager::closeCurrentDocument(bool saveChanges, bool quit)
{
    // Disable autosave
    m_autoSaveTimer.stop();
    if ((m_project != nullptr) && m_project->isModified() && saveChanges) {
        QString message;
        if (m_project->url().fileName().isEmpty()) {
            message = i18n("Save changes to document?");
        } else {
            message = i18n("The project <b>\"%1\"</b> has been changed.\nDo you want to save your changes?", m_project->url().fileName());
        }

        switch (KMessageBox::warningTwoActionsCancel(pCore->window(), message, {}, KStandardGuiItem::save(), KStandardGuiItem::dontSave())) {
        case KMessageBox::PrimaryAction:
            // save document here. If saving fails, return false;
            if (!saveFile()) {
                return false;
            }
            break;
        case KMessageBox::Cancel:
            return false;
            break;
        default:
            break;
        }
    }

    // Abort clip loading if any
    Q_EMIT pCore->stopProgressTask();
    qApp->processEvents();
    bool guiConstructed = pCore->window() != nullptr;
    if (guiConstructed) {
        pCore->window()->disableMulticam();
        Q_EMIT pCore->window()->clearAssetPanel();
        pCore->mixer()->unsetModel();
        pCore->monitorManager()->clipMonitor()->slotOpenClip(nullptr);
        pCore->monitorManager()->projectMonitor()->setProducer(nullptr);
    }
    if (m_project) {
        pCore->taskManager.slotCancelJobs(true);
        m_project->closing = true;
        if (guiConstructed && !quit && !qApp->isSavingSession()) {
            pCore->bin()->abortOperations();
        }
        m_project->commandStack()->clear();
        pCore->cleanup();
        if (guiConstructed) {
            pCore->monitorManager()->clipMonitor()->getControllerProxy()->documentClosed();
            const QList<QUuid> uuids = m_project->getTimelinesUuids();
            for (auto &uid : uuids) {
                pCore->window()->closeTimelineTab(uid);
                pCore->window()->resetSubtitles(uid);
                m_project->closeTimeline(uid, true);
            }
        } else {
            // Close all timelines
            const QList<QUuid> uuids = m_project->getTimelinesUuids();
            for (auto &uid : uuids) {
                m_project->closeTimeline(uid, true);
            }
        }
    }
    // Ensure we don't have stuck references to timelinemodel
    // qDebug() << "TIMELINEMODEL COUNTS: " << m_activeTimelineModel.use_count();
    // Q_ASSERT(m_activeTimelineModel.use_count() <= 1);
    m_activeTimelineModel.reset();
    // Release model shared pointers
    if (guiConstructed) {
        pCore->bin()->cleanDocument();
        delete m_project;
        m_project = nullptr;
    } else {
        pCore->projectItemModel()->clean();
        m_project = nullptr;
    }
    mlt_service_cache_set_size(nullptr, "producer_avformat", 0);
    ::mlt_pool_purge();
    return true;
}

bool ProjectManager::saveFileAs(const QString &outputFileName, bool saveOverExistingFile, bool saveACopy)
{
    pCore->monitorManager()->pauseActiveMonitor();
    QString oldProjectFolder =
        m_project->url().isEmpty() ? QString() : QFileInfo(m_project->url().toLocalFile()).absolutePath() + QStringLiteral("/cachefiles");
    // this was the old project folder in case the "save in project file location" setting was active

    // Sync document properties
    if (!saveACopy && outputFileName != m_project->url().toLocalFile()) {
        // Project filename changed
        pCore->window()->updateProjectPath(outputFileName);
    }
    prepareSave();
    QString saveFolder = QFileInfo(outputFileName).absolutePath();
    m_project->updateWorkFilesBeforeSave(outputFileName);
    QString scene = projectSceneList(saveFolder);
    if (!m_replacementPattern.isEmpty()) {
        QMapIterator<QString, QString> i(m_replacementPattern);
        while (i.hasNext()) {
            i.next();
            scene.replace(i.key(), i.value());
        }
    }
    m_project->updateWorkFilesAfterSave();
    if (!m_project->saveSceneList(outputFileName, scene, saveOverExistingFile)) {
        KNotification::event(QStringLiteral("ErrorMessage"), i18n("Saving project file <br><b>%1</B> failed", outputFileName), QPixmap());
        return false;
    }
    QUrl url = QUrl::fromLocalFile(outputFileName);
    // Save timeline thumbnails
    std::unordered_map<QString, std::vector<int>> thumbKeys = pCore->window()->getCurrentTimeline()->controller()->getThumbKeys();
    pCore->projectItemModel()->updateCacheThumbnail(thumbKeys);
    // Remove duplicates
    for (auto p : thumbKeys) {
        std::sort(p.second.begin(), p.second.end());
        auto last = std::unique(p.second.begin(), p.second.end());
        p.second.erase(last, p.second.end());
    }
    ThumbnailCache::get()->saveCachedThumbs(thumbKeys);
    if (!saveACopy) {
        m_project->setUrl(url);
        // setting up autosave file in ~/.kde/data/stalefiles/kdenlive/
        // saved under file name
        // actual saving by KdenliveDoc::slotAutoSave() called by a timer 3 seconds after the document has been edited
        // This timer is set by KdenliveDoc::setModified()
        const QString projectId = QCryptographicHash::hash(url.fileName().toUtf8(), QCryptographicHash::Md5).toHex();
        QUrl autosaveUrl = QUrl::fromLocalFile(QFileInfo(outputFileName).absoluteDir().absoluteFilePath(projectId + QStringLiteral(".kdenlive")));
        if (m_project->m_autosave == nullptr) {
            // The temporary file is not opened or created until actually needed.
            // The file filename does not have to exist for KAutoSaveFile to be constructed (if it exists, it will not be touched).
            m_project->m_autosave = new KAutoSaveFile(autosaveUrl, m_project);
        } else {
            m_project->m_autosave->setManagedFile(autosaveUrl);
        }

        pCore->window()->setWindowTitle(m_project->description());
        m_project->setModified(false);
    }
    KNotification::event(QStringLiteral("SaveSuccess"), i18n("Saving successful"), QPixmap());

    m_recentFilesAction->addUrl(url);
    // remember folder for next project opening
    KRecentDirs::add(QStringLiteral(":KdenliveProjectsFolder"), saveFolder);
    saveRecentFiles();
    if (!saveACopy) {
        m_fileRevert->setEnabled(true);
        pCore->window()->m_undoView->stack()->setClean();
        QString newProjectFolder(saveFolder + QStringLiteral("/cachefiles"));
        if (((oldProjectFolder.isEmpty() && m_project->m_sameProjectFolder) || m_project->projectTempFolder() == oldProjectFolder) &&
            newProjectFolder != m_project->projectTempFolder()) {
            KMessageBox::ButtonCode answer = KMessageBox::warningContinueCancel(
                pCore->window(), i18n("The location of the project file changed. You selected to use the location of the project file to save temporary files. "
                                      "This will move all temporary files from <b>%1</b> to <b>%2</b>, the project file will then be reloaded",
                                      m_project->projectTempFolder(), newProjectFolder));

            if (answer == KMessageBox::Continue) {
                // Discard running jobs, for example proxy clips since data will be moved
                pCore->taskManager.slotCancelJobs();
                // Proceed with move
                QString documentId = QDir::cleanPath(m_project->getDocumentProperty(QStringLiteral("documentid")));
                bool ok;
                documentId.toLongLong(&ok, 10);
                if (!ok || documentId.isEmpty()) {
                    KMessageBox::error(pCore->window(), i18n("Cannot perform operation, invalid document id: %1", documentId));
                } else {
                    QDir newDir(newProjectFolder);
                    QDir oldDir(m_project->projectTempFolder());
                    if (newDir.exists(documentId)) {
                        KMessageBox::error(pCore->window(),
                                           i18n("Cannot perform operation, target directory already exists: %1", newDir.absoluteFilePath(documentId)));
                    } else {
                        // Proceed with the move
                        moveProjectData(oldDir.absoluteFilePath(documentId), newDir.absolutePath());
                    }
                }
            }
        }
    }
    return true;
}

void ProjectManager::saveRecentFiles()
{
    KSharedConfigPtr config = KSharedConfig::openConfig();
    m_recentFilesAction->saveEntries(KConfigGroup(config, "Recent Files"));
    config->sync();
}

bool ProjectManager::saveFileAs(bool saveACopy)
{
    QFileDialog fd(pCore->window());
    if (saveACopy) {
        fd.setWindowTitle(i18nc("@title:window", "Save Copy"));
    }
    if (m_project->url().isValid()) {
        fd.selectUrl(m_project->url());
    } else {
        fd.setDirectory(KdenliveSettings::defaultprojectfolder());
    }
    fd.setNameFilter(getProjectNameFilters(false));
    fd.setAcceptMode(QFileDialog::AcceptSave);
    fd.setFileMode(QFileDialog::AnyFile);
    fd.setDefaultSuffix(QStringLiteral("kdenlive"));
    if (fd.exec() != QDialog::Accepted || fd.selectedFiles().isEmpty()) {
        return false;
    }

    QString outputFile = fd.selectedFiles().constFirst();

    bool ok;
    QDir cacheDir = m_project->getCacheDir(CacheBase, &ok);
    if (ok) {
        QFile file(cacheDir.absoluteFilePath(QString::fromLatin1(QUrl::toPercentEncoding(QStringLiteral(".") + outputFile))));
        file.open(QIODevice::ReadWrite | QIODevice::Text);
        file.close();
    }
    return saveFileAs(outputFile, false, saveACopy);
}

bool ProjectManager::saveFile()
{
    if (!m_project) {
        // Calling saveFile before a project was created, something is wrong
        qCDebug(KDENLIVE_LOG) << "SaveFile called without project";
        return false;
    }
    if (m_project->url().isEmpty()) {
        return saveFileAs();
    }
    bool result = saveFileAs(m_project->url().toLocalFile());
    m_project->m_autosave->resize(0);
    return result;
}

void ProjectManager::openFile()
{
    if (m_startUrl.isValid()) {
        openFile(m_startUrl);
        m_startUrl.clear();
        return;
    }
    QUrl url = QFileDialog::getOpenFileUrl(pCore->window(), QString(), QUrl::fromLocalFile(KRecentDirs::dir(QStringLiteral(":KdenliveProjectsFolder"))),
                                           getProjectNameFilters());
    if (!url.isValid()) {
        return;
    }
    KRecentDirs::add(QStringLiteral(":KdenliveProjectsFolder"), url.adjusted(QUrl::RemoveFilename).toLocalFile());
    m_recentFilesAction->addUrl(url);
    saveRecentFiles();
    openFile(url);
}

void ProjectManager::openLastFile()
{
    if (m_recentFilesAction->selectableActionGroup()->actions().isEmpty()) {
        // No files in history
        newFile(false);
        return;
    }

    QAction *firstUrlAction = m_recentFilesAction->selectableActionGroup()->actions().last();
    if (firstUrlAction) {
        firstUrlAction->trigger();
    } else {
        newFile(false);
    }
}

// fix mantis#3160 separate check from openFile() so we can call it from newFile()
// to find autosaved files (in ~/.local/share/stalefiles/kdenlive) and recover it
bool ProjectManager::checkForBackupFile(const QUrl &url, bool newFile)
{
    // Check for autosave file that belong to the url we passed in.
    const QString projectId = QCryptographicHash::hash(url.fileName().toUtf8(), QCryptographicHash::Md5).toHex();
    QUrl autosaveUrl = newFile ? url : QUrl::fromLocalFile(QFileInfo(url.path()).absoluteDir().absoluteFilePath(projectId + QStringLiteral(".kdenlive")));
    QList<KAutoSaveFile *> staleFiles = KAutoSaveFile::staleFiles(autosaveUrl);
    QFileInfo sourceInfo(url.toLocalFile());
    QDateTime sourceTime;
    if (sourceInfo.exists()) {
        sourceTime = QFileInfo(url.toLocalFile()).lastModified();
    }
    KAutoSaveFile *orphanedFile = nullptr;
    // Check if we can have a lock on one of the file,
    // meaning it is not handled by any Kdenlive instance
    if (!staleFiles.isEmpty()) {
        for (KAutoSaveFile *stale : qAsConst(staleFiles)) {
            if (stale->open(QIODevice::QIODevice::ReadWrite)) {
                // Found orphaned autosave file
                if (!sourceTime.isValid() || QFileInfo(stale->fileName()).lastModified() > sourceTime) {
                    orphanedFile = stale;
                    break;
                }
            }
        }
    }

    if (orphanedFile) {
        if (KMessageBox::questionTwoActions(nullptr, i18n("Auto-saved file exist. Do you want to recover now?"), i18n("File Recovery"),
                                            KGuiItem(i18n("Recover")), KGuiItem(i18n("Do not recover"))) == KMessageBox::PrimaryAction) {
            doOpenFile(url, orphanedFile);
            return true;
        }
    }
    // remove the stale files
    for (KAutoSaveFile *stale : qAsConst(staleFiles)) {
        stale->open(QIODevice::ReadWrite);
        delete stale;
    }
    return false;
}

void ProjectManager::openFile(const QUrl &url)
{
    QMimeDatabase db;
    // Make sure the url is a Kdenlive project file
    QMimeType mime = db.mimeTypeForUrl(url);
    if (mime.inherits(QStringLiteral("application/x-compressed-tar")) || mime.inherits(QStringLiteral("application/zip"))) {
        // Opening a compressed project file, we need to process it
        // qCDebug(KDENLIVE_LOG)<<"Opening archive, processing";
        QPointer<ArchiveWidget> ar = new ArchiveWidget(url);
        if (ar->exec() == QDialog::Accepted) {
            openFile(QUrl::fromLocalFile(ar->extractedProjectFile()));
        } else if (m_startUrl.isValid()) {
            // we tried to open an invalid file from command line, init new project
            newFile(false);
        }
        delete ar;
        return;
    }

    /*if (!url.fileName().endsWith(".kdenlive")) {
        // This is not a Kdenlive project file, abort loading
        KMessageBox::error(pCore->window(), i18n("File %1 is not a Kdenlive project file", url.toLocalFile()));
        if (m_startUrl.isValid()) {
            // we tried to open an invalid file from command line, init new project
            newFile(false);
        }
        return;
    }*/

    if ((m_project != nullptr) && m_project->url() == url) {
        return;
    }

    if (!closeCurrentDocument()) {
        return;
    }
    if (checkForBackupFile(url)) {
        return;
    }
    pCore->displayMessage(i18n("Opening file %1", url.toLocalFile()), OperationCompletedMessage, 100);
    doOpenFile(url, nullptr);
}

void ProjectManager::abortLoading()
{
    KMessageBox::error(pCore->window(), i18n("Could not recover corrupted file."));
    Q_EMIT pCore->loadingMessageHide();
    // Don't propose to save corrupted doc
    m_project->setModified(false);
    // Open default blank document
    newFile(false);
}

void ProjectManager::doOpenFile(const QUrl &url, KAutoSaveFile *stale, bool isBackup)
{
    Q_ASSERT(m_project == nullptr);
    m_fileRevert->setEnabled(true);

    ThumbnailCache::get()->clearCache();
    pCore->monitorManager()->resetDisplay();
    pCore->monitorManager()->activateMonitor(Kdenlive::ProjectMonitor);
    Q_EMIT pCore->loadingMessageNewStage(i18n("Loading project…"));
    qApp->processEvents();
    m_notesPlugin->clear();

    DocOpenResult openResult = KdenliveDoc::Open(stale ? QUrl::fromLocalFile(stale->fileName()) : url,
        QString(), pCore->window()->m_commandStack, false, pCore->window());

    KdenliveDoc *doc = nullptr;
    if (!openResult.isSuccessful() && !openResult.isAborted()) {
        if (!isBackup) {
            int answer = KMessageBox::warningTwoActionsCancel(
                pCore->window(), i18n("Cannot open the project file. Error:\n%1\nDo you want to open a backup file?", openResult.getError()),
                i18n("Error opening file"), KGuiItem(i18n("Open Backup")), KGuiItem(i18n("Recover")));
            if (answer == KMessageBox::PrimaryAction) { // Open Backup
                slotOpenBackup(url);
                return;
            } else if (answer == KMessageBox::SecondaryAction) { // Recover
                // if file was broken by Kdenlive 0.9.4, we can try recovering it. If successful, continue through rest of this function.
                openResult = KdenliveDoc::Open(stale ? QUrl::fromLocalFile(stale->fileName()) : url,
                    QString(), pCore->window()->m_commandStack, true, pCore->window());
                if (openResult.isSuccessful()) {
                    doc = openResult.getDocument().release();
                    doc->requestBackup();
                } else {
                    KMessageBox::error(pCore->window(), i18n("Could not recover corrupted file."));
                }
            }
        } else {
            KMessageBox::detailedError(pCore->window(), i18n("Could not open the backup project file."), openResult.getError());
        }
    } else {
        doc = openResult.getDocument().release();
    }

    // if we could not open the file, and could not recover (or user declined), stop now
    if (!openResult.isSuccessful() || !doc) {
        Q_EMIT pCore->loadingMessageHide();
        // Open default blank document
        newFile(false);
        return;
    }

    if (openResult.wasUpgraded()) {
        pCore->displayMessage(i18n("Your project was upgraded, a backup will be created on next save"),
            ErrorMessage);
    } else if (openResult.wasModified()) {
        pCore->displayMessage(i18n("Your project was modified on opening, a backup will be created on next save"),
            ErrorMessage);
    }
    pCore->displayMessage(QString(), OperationCompletedMessage);

    if (stale == nullptr) {
        const QString projectId = QCryptographicHash::hash(url.fileName().toUtf8(), QCryptographicHash::Md5).toHex();
        QUrl autosaveUrl = QUrl::fromLocalFile(QFileInfo(url.path()).absoluteDir().absoluteFilePath(projectId + QStringLiteral(".kdenlive")));
        stale = new KAutoSaveFile(autosaveUrl, doc);
        doc->m_autosave = stale;
    } else {
        doc->m_autosave = stale;
        stale->setParent(doc);
        // if loading from an autosave of unnamed file, or restore failed then keep unnamed
        bool loadingFailed = doc->url().isEmpty();
        if (url.fileName().contains(QStringLiteral("_untitled.kdenlive"))) {
            doc->setUrl(QUrl());
            doc->setModified(true);
        } else if (!loadingFailed) {
            doc->setUrl(url);
        }
        doc->setModified(!loadingFailed);
        stale->setParent(doc);
    }
    pCore->bin()->setDocument(doc);

    // Set default target tracks to upper audio / lower video tracks
    m_project = doc;
    pCore->monitorManager()->projectMonitor()->locked = true;
    QDateTime documentDate = QFileInfo(m_project->url().toLocalFile()).lastModified();
    Q_EMIT pCore->loadingMessageNewStage(i18n("Loading timeline…"), 0);
    qApp->processEvents();
    if (!updateTimeline(true, m_project->getDocumentProperty(QStringLiteral("previewchunks")),
                        m_project->getDocumentProperty(QStringLiteral("dirtypreviewchunks")), documentDate,
                        m_project->getDocumentProperty(QStringLiteral("disablepreview")).toInt())) {
        KMessageBox::error(pCore->window(), i18n("Could not recover corrupted file."));
        Q_EMIT pCore->loadingMessageHide();
        // Don't propose to save corrupted doc
        m_project->setModified(false);
        // Open default blank document
        pCore->monitorManager()->projectMonitor()->locked = false;
        newFile(false);
        return;
    }

    // Re-open active timelines
    QStringList openedTimelines = m_project->getDocumentProperty(QStringLiteral("opensequences")).split(QLatin1Char(';'), Qt::SkipEmptyParts);
    auto sequences = pCore->projectItemModel()->getAllSequenceClips();
    const int taskCount = openedTimelines.count() + sequences.count();
    Q_EMIT pCore->loadingMessageNewStage(i18n("Building sequences…"), taskCount);
    qApp->processEvents();

    QList<QUuid> openedUuids;
    for (auto &uid : openedTimelines) {
        const QUuid uuid(uid);
        openedUuids << uuid;
        const QString binId = pCore->projectItemModel()->getSequenceId(uuid);
        if (!binId.isEmpty()) {
            openTimeline(binId, uuid);
        }
        Q_EMIT pCore->loadingMessageIncrease();
        qApp->processEvents();
    }

    // Now that sequence clips are fully built, fetch thumbnails
    QList<QUuid> uuids = sequences.keys();
    // Load all sequence models into memory
    for (auto &uid : uuids) {
        if (pCore->currentDoc()->getTimeline(uid) == nullptr) {
            std::shared_ptr<Mlt::Tractor> tc = pCore->projectItemModel()->getExtraTimeline(uid.toString());
            if (tc) {
                std::shared_ptr<TimelineItemModel> timelineModel = TimelineItemModel::construct(uid, m_project->commandStack());
                const QString chunks = m_project->getSequenceProperty(uid, QStringLiteral("previewchunks"));
                const QString dirty = m_project->getSequenceProperty(uid, QStringLiteral("dirtypreviewchunks"));
                const QString binId = pCore->projectItemModel()->getSequenceId(uid);
<<<<<<< HEAD
                if (constructTimelineFromTractor(timelineModel, nullptr, *tc.get(), m_project->modifiedDecimalPoint(), chunks, dirty)) {
                    m_project->addTimeline(uid, timelineModel, false);
=======
                m_project->addTimeline(uid, timelineModel, false);
                if (constructTimelineFromTractor(timelineModel, nullptr, *tc.get(), nullptr, m_project->modifiedDecimalPoint(), chunks, dirty)) {
>>>>>>> 8f287556
                    pCore->projectItemModel()->setExtraTimelineSaved(uid.toString());
                    std::shared_ptr<Mlt::Producer> prod = std::make_shared<Mlt::Producer>(timelineModel->tractor());
                    passSequenceProperties(uid, prod, *tc.get(), timelineModel, nullptr);
                    std::shared_ptr<ProjectClip> clip = pCore->projectItemModel()->getClipByBinID(binId);
                    prod->parent().set("kdenlive:clipname", clip->clipName().toUtf8().constData());
                    prod->set("kdenlive:description", clip->description().toUtf8().constData());
                    if (timelineModel->getGuideModel() == nullptr) {
                        timelineModel->setMarkerModel(clip->markerModel());
                    }
                    m_project->loadSequenceGroupsAndGuides(uid);
                    clip->setProducer(prod, false, false);
                    clip->reloadTimeline();
                } else {
                    qWarning() << "XXXXXXXXX\nLOADING TIMELINE " << uid.toString() << " FAILED\n";
                    m_project->closeTimeline(uid, true);
                }
            }
        }
        Q_EMIT pCore->loadingMessageIncrease();
    }
    const QStringList sequenceIds = sequences.values();
    for (auto &id : sequenceIds) {
        ClipLoadTask::start(ObjectId(KdenliveObjectType::BinClip, id.toInt(), QUuid()), QDomElement(), true, -1, -1, this);
    }
    // Raise last active timeline
    QUuid activeUuid(m_project->getDocumentProperty(QStringLiteral("activetimeline")));
    if (activeUuid.isNull()) {
        activeUuid = m_project->uuid();
    }
    if (!activeUuid.isNull()) {
        const QString binId = pCore->projectItemModel()->getSequenceId(activeUuid);
        if (binId.isEmpty()) {
            if (pCore->projectItemModel()->sequenceCount() == 0) {
                // Something is broken here, abort
                abortLoading();
                return;
            }
        } else {
            openTimeline(binId, activeUuid);
        }
    }
    pCore->window()->connectDocument();
    // Now load active sequence in project monitor
    pCore->monitorManager()->projectMonitor()->locked = false;
    int position = m_project->getSequenceProperty(activeUuid, QStringLiteral("position"), QString::number(0)).toInt();
    pCore->monitorManager()->projectMonitor()->setProducer(m_activeTimelineModel->producer(), position);

    Q_EMIT docOpened(m_project);
    pCore->displayMessage(QString(), OperationCompletedMessage, 100);
    m_lastSave.start();
    m_project->loading = false;
    if (pCore->monitorManager()) {
        Q_EMIT pCore->monitorManager()->updatePreviewScaling();
        pCore->monitorManager()->projectMonitor()->slotActivateMonitor();
        pCore->monitorManager()->projectMonitor()->setProducer(m_activeTimelineModel->producer(), 0);
        const QUuid uuid = m_project->activeUuid;
        pCore->monitorManager()->projectMonitor()->adjustRulerSize(m_activeTimelineModel->duration() - 1, m_project->getFilteredGuideModel(uuid));
    }
    pCore->projectItemModel()->missingClipTimer.start();
    Q_EMIT pCore->loadingMessageHide();
}

void ProjectManager::doOpenFileHeadless(const QUrl &url)
{
    Q_ASSERT(m_project == nullptr);
    QUndoGroup *undoGroup = new QUndoGroup();
    std::shared_ptr<DocUndoStack> undoStack = std::make_shared<DocUndoStack>(nullptr);
    undoGroup->addStack(undoStack.get());

    DocOpenResult openResult = KdenliveDoc::Open(url, QString() /*QDir::temp().path()*/, undoGroup, false, nullptr);

    KdenliveDoc *doc = nullptr;
    if (!openResult.isSuccessful() && !openResult.isAborted()) {
        qCritical() << i18n("Cannot open the project file. Error:\n%1\n", openResult.getError());
    } else {
        doc = openResult.getDocument().release();
    }

    // if we could not open the file, and could not recover (or user declined), stop now
    if (!openResult.isSuccessful() || !doc) {
        return;
    }

    // Set default target tracks to upper audio / lower video tracks
    m_project = doc;

    if (!updateTimeline(false, QString(), QString(), QDateTime(), 0)) {
        return;
    }

    // Re-open active timelines
    QStringList openedTimelines = m_project->getDocumentProperty(QStringLiteral("opensequences")).split(QLatin1Char(';'), Qt::SkipEmptyParts);
    for (auto &uid : openedTimelines) {
        const QUuid uuid(uid);
        const QString binId = pCore->projectItemModel()->getSequenceId(uuid);
        if (!binId.isEmpty()) {
            openTimeline(binId, uuid);
        }
    }
    // Raise last active timeline
    QUuid activeUuid(m_project->getDocumentProperty(QStringLiteral("activetimeline")));
    if (activeUuid.isNull()) {
        activeUuid = m_project->uuid();
    }

    auto timeline = m_project->getTimeline(activeUuid);
    testSetActiveDocument(m_project, timeline);
}

void ProjectManager::slotRevert()
{
    if (m_project->isModified() &&
        KMessageBox::warningContinueCancel(pCore->window(),
                                           i18n("This will delete all changes made since you last saved your project. Are you sure you want to continue?"),
                                           i18n("Revert to last saved version")) == KMessageBox::Cancel) {
        return;
    }
    QUrl url = m_project->url();
    if (closeCurrentDocument(false)) {
        doOpenFile(url, nullptr);
    }
}

KdenliveDoc *ProjectManager::current()
{
    return m_project;
}

bool ProjectManager::slotOpenBackup(const QUrl &url)
{
    QUrl projectFile;
    QUrl projectFolder;
    QString projectId;
    if (url.isValid()) {
        // we could not open the project file, guess where the backups are
        projectFolder = QUrl::fromLocalFile(KdenliveSettings::defaultprojectfolder());
        projectFile = url;
    } else {
        projectFolder = QUrl::fromLocalFile(m_project ? m_project->projectTempFolder() : QString());
        projectFile = m_project->url();
        projectId = m_project->getDocumentProperty(QStringLiteral("documentid"));
    }
    bool result = false;
    QPointer<BackupWidget> dia = new BackupWidget(projectFile, projectFolder, projectId, pCore->window());
    if (dia->exec() == QDialog::Accepted) {
        QString requestedBackup = dia->selectedFile();
        if (m_project) {
            m_project->backupLastSavedVersion(projectFile.toLocalFile());
            closeCurrentDocument(false);
        }
        doOpenFile(QUrl::fromLocalFile(requestedBackup), nullptr, true);
        if (m_project) {
            if (!m_project->url().isEmpty()) {
                // Only update if restore succeeded
                pCore->window()->slotEditSubtitle();
                m_project->setUrl(projectFile);
                m_project->setModified(true);
            }
            pCore->window()->setWindowTitle(m_project->description());
            result = true;
        }
    }
    delete dia;
    return result;
}

KRecentFilesAction *ProjectManager::recentFilesAction()
{
    return m_recentFilesAction;
}

void ProjectManager::slotStartAutoSave()
{
    if (m_lastSave.elapsed() > 300000) {
        // If the project was not saved in the last 5 minute, force save
        m_autoSaveTimer.stop();
        slotAutoSave();
    } else {
        m_autoSaveTimer.start(3000); // will trigger slotAutoSave() in 3 seconds
    }
}

void ProjectManager::slotAutoSave()
{
    if (m_project->loading) {
        // Dont start autosave if the project is still loading
        return;
    }
    prepareSave();
    QString saveFolder = m_project->url().adjusted(QUrl::RemoveFilename | QUrl::StripTrailingSlash).toLocalFile();
    QString scene = projectSceneList(saveFolder);
    if (!m_replacementPattern.isEmpty()) {
        QMapIterator<QString, QString> i(m_replacementPattern);
        while (i.hasNext()) {
            i.next();
            scene.replace(i.key(), i.value());
        }
    }
    if (!scene.contains(QLatin1String("<track "))) {
        // In some unexplained cases, the MLT playlist is corrupted and all tracks are deleted. Don't save in that case.
        pCore->displayMessage(i18n("Project was corrupted, cannot backup. Please close and reopen your project file to recover last backup"), ErrorMessage);
        return;
    }
    m_project->slotAutoSave(scene);
    m_lastSave.start();
}

QString ProjectManager::projectSceneList(const QString &outputFolder, const QString &overlayData)
{
    // Disable multitrack view and overlay
    bool isMultiTrack = pCore->monitorManager() && pCore->monitorManager()->isMultiTrack();
    bool hasPreview = pCore->window() && pCore->window()->getCurrentTimeline()->controller()->hasPreviewTrack();
    bool isTrimming = pCore->monitorManager() && pCore->monitorManager()->isTrimming();
    if (isMultiTrack) {
        pCore->window()->getCurrentTimeline()->controller()->slotMultitrackView(false, false);
    }
    if (hasPreview) {
        pCore->window()->getCurrentTimeline()->model()->updatePreviewConnection(false);
    }
    if (isTrimming) {
        pCore->window()->getCurrentTimeline()->controller()->requestEndTrimmingMode();
    }
    if (pCore->mixer()) {
        pCore->mixer()->pauseMonitoring(true);
    }

    // We must save from the primary timeline model
    int duration = pCore->window() ? pCore->window()->getCurrentTimeline()->controller()->duration() : m_activeTimelineModel->duration();
    QString scene = pCore->projectItemModel()->sceneList(outputFolder, QString(), overlayData, m_activeTimelineModel->tractor(), duration);
    if (pCore->mixer()) {
        pCore->mixer()->pauseMonitoring(false);
    }
    if (isMultiTrack) {
        pCore->window()->getCurrentTimeline()->controller()->slotMultitrackView(true, false);
    }
    if (hasPreview) {
        pCore->window()->getCurrentTimeline()->model()->updatePreviewConnection(true);
    }
    if (isTrimming) {
        pCore->window()->getCurrentTimeline()->controller()->requestStartTrimmingMode();
    }
    return scene;
}

void ProjectManager::setDocumentNotes(const QString &notes)
{
    if (m_notesPlugin) {
        m_notesPlugin->widget()->setHtml(notes);
    }
}

QString ProjectManager::documentNotes() const
{
    QString text = m_notesPlugin->widget()->toPlainText().simplified();
    if (text.isEmpty()) {
        return QString();
    }
    return m_notesPlugin->widget()->toHtml();
}

void ProjectManager::slotAddProjectNote()
{
    m_notesPlugin->showDock();
    m_notesPlugin->widget()->setFocus();
    m_notesPlugin->widget()->addProjectNote();
}

void ProjectManager::slotAddTextNote(const QString &text)
{
    m_notesPlugin->showDock();
    m_notesPlugin->widget()->setFocus();
    m_notesPlugin->widget()->addTextNote(text);
}

void ProjectManager::prepareSave()
{
    pCore->projectItemModel()->saveDocumentProperties(pCore->window()->getCurrentTimeline()->controller()->documentProperties(), m_project->metadata());
    pCore->bin()->saveFolderState();
    pCore->projectItemModel()->saveProperty(QStringLiteral("kdenlive:documentnotes"), documentNotes());
    pCore->projectItemModel()->saveProperty(QStringLiteral("kdenlive:docproperties.opensequences"), pCore->window()->openedSequences().join(QLatin1Char(';')));
    pCore->projectItemModel()->saveProperty(QStringLiteral("kdenlive:docproperties.activetimeline"), m_activeTimelineModel->uuid().toString());
}

void ProjectManager::slotResetProfiles(bool reloadThumbs)
{
    m_project->resetProfile(reloadThumbs);
    pCore->monitorManager()->updateScopeSource();
}

void ProjectManager::slotResetConsumers(bool fullReset)
{
    pCore->monitorManager()->resetConsumers(fullReset);
}

void ProjectManager::disableBinEffects(bool disable, bool refreshMonitor)
{
    if (m_project) {
        if (disable) {
            m_project->setDocumentProperty(QStringLiteral("disablebineffects"), QString::number(1));
        } else {
            m_project->setDocumentProperty(QStringLiteral("disablebineffects"), QString());
        }
    }
    if (refreshMonitor) {
        pCore->monitorManager()->refreshProjectMonitor();
        pCore->monitorManager()->refreshClipMonitor();
    }
}

void ProjectManager::slotDisableTimelineEffects(bool disable)
{
    if (disable) {
        m_project->setDocumentProperty(QStringLiteral("disabletimelineeffects"), QString::number(true));
    } else {
        m_project->setDocumentProperty(QStringLiteral("disabletimelineeffects"), QString());
    }
    m_activeTimelineModel->setTimelineEffectsEnabled(!disable);
    pCore->monitorManager()->refreshProjectMonitor();
}

void ProjectManager::slotSwitchTrackDisabled()
{
    pCore->window()->getCurrentTimeline()->controller()->switchTrackDisabled();
}

void ProjectManager::slotSwitchTrackLock()
{
    pCore->window()->getCurrentTimeline()->controller()->switchTrackLock();
}

void ProjectManager::slotSwitchTrackActive()
{
    pCore->window()->getCurrentTimeline()->controller()->switchTrackActive();
}

void ProjectManager::slotSwitchAllTrackActive()
{
    pCore->window()->getCurrentTimeline()->controller()->switchAllTrackActive();
}

void ProjectManager::slotMakeAllTrackActive()
{
    pCore->window()->getCurrentTimeline()->controller()->makeAllTrackActive();
}

void ProjectManager::slotRestoreTargetTracks()
{
    pCore->window()->getCurrentTimeline()->controller()->restoreTargetTracks();
}

void ProjectManager::slotSwitchAllTrackLock()
{
    pCore->window()->getCurrentTimeline()->controller()->switchTrackLock(true);
}

void ProjectManager::slotSwitchTrackTarget()
{
    pCore->window()->getCurrentTimeline()->controller()->switchTargetTrack();
}

QString ProjectManager::getDefaultProjectFormat()
{
    // On first run, lets use an HD1080p profile with fps related to timezone country. Then, when the first video is added to a project, if it does not match
    // our profile, propose a new default.
    QTimeZone zone;
    zone = QTimeZone::systemTimeZone();

    QList<int> ntscCountries;
    ntscCountries << QLocale::Canada << QLocale::Chile << QLocale::CostaRica << QLocale::Cuba << QLocale::DominicanRepublic << QLocale::Ecuador;
    ntscCountries << QLocale::Japan << QLocale::Mexico << QLocale::Nicaragua << QLocale::Panama << QLocale::Peru << QLocale::Philippines;
    ntscCountries << QLocale::PuertoRico << QLocale::SouthKorea << QLocale::Taiwan << QLocale::UnitedStates;
    bool ntscProject = ntscCountries.contains(zone.country());
    if (!ntscProject) {
        return QStringLiteral("atsc_1080p_25");
    }
    return QStringLiteral("atsc_1080p_2997");
}

void ProjectManager::saveZone(const QStringList &info, const QDir &dir)
{
    pCore->bin()->saveZone(info, dir);
}

void ProjectManager::moveProjectData(const QString &src, const QString &dest)
{
    // Move proxies
    bool ok;
    const QList<QUrl> proxyUrls = m_project->getProjectData(&ok);
    if (!ok) {
        // Could not move temporary data, abort
        KMessageBox::error(pCore->window(), i18n("Error moving project folder, cannot access cache folder"));
        return;
    }
    Fun copyTmp = [this, src, dest]() {
        // Move tmp folder (thumbnails, timeline preview)
        KIO::CopyJob *copyJob = KIO::move(QUrl::fromLocalFile(src), QUrl::fromLocalFile(dest), KIO::DefaultFlags);
        if (copyJob->uiDelegate()) {
            KJobWidgets::setWindow(copyJob, pCore->window());
        }
        connect(copyJob, &KJob::percentChanged, this, &ProjectManager::slotMoveProgress);
        connect(copyJob, &KJob::result, this, &ProjectManager::slotMoveFinished);
        return true;
    };
    if (!proxyUrls.isEmpty()) {
        QDir proxyDir(dest + QStringLiteral("/proxy/"));
        if (proxyDir.mkpath(QStringLiteral("."))) {
            KIO::CopyJob *job = KIO::move(proxyUrls, QUrl::fromLocalFile(proxyDir.absolutePath()));
            connect(job, &KJob::percentChanged, this, &ProjectManager::slotMoveProgress);
            connect(job, &KJob::result, this, [this, copyTmp](KJob *job) {
                if (job->error() == 0) {
                    copyTmp();
                } else {
                    KMessageBox::error(pCore->window(), i18n("Error moving project folder: %1", job->errorText()));
                }
            });
            if (job->uiDelegate()) {
                KJobWidgets::setWindow(job, pCore->window());
            }
        }
    } else {
        copyTmp();
    }
}

void ProjectManager::slotMoveProgress(KJob *, unsigned long progress)
{
    pCore->displayMessage(i18n("Moving project folder"), ProcessingJobMessage, static_cast<int>(progress));
}

void ProjectManager::slotMoveFinished(KJob *job)
{
    if (job->error() == 0) {
        pCore->displayMessage(QString(), OperationCompletedMessage, 100);
        auto *copyJob = static_cast<KIO::CopyJob *>(job);
        QString newFolder = copyJob->destUrl().toLocalFile();
        // Check if project folder is inside document folder, in which case, paths will be relative
        QDir projectDir(m_project->url().toString(QUrl::RemoveFilename | QUrl::RemoveScheme));
        QDir srcDir(m_project->projectTempFolder());
        if (srcDir.absolutePath().startsWith(projectDir.absolutePath())) {
            m_replacementPattern.insert(QStringLiteral(">proxy/"), QStringLiteral(">") + newFolder + QStringLiteral("/proxy/"));
        } else {
            m_replacementPattern.insert(m_project->projectTempFolder() + QStringLiteral("/proxy/"), newFolder + QStringLiteral("/proxy/"));
        }
        m_project->setProjectFolder(QUrl::fromLocalFile(newFolder));
        saveFile();
        m_replacementPattern.clear();
        slotRevert();
    } else {
        KMessageBox::error(pCore->window(), i18n("Error moving project folder: %1", job->errorText()));
    }
}

void ProjectManager::requestBackup(const QString &errorMessage)
{
    KMessageBox::ButtonCode res = KMessageBox::warningContinueCancel(qApp->activeWindow(), errorMessage);
    pCore->window()->getCurrentTimeline()->loading = false;
    m_project->setModified(false);
    if (res == KMessageBox::Continue) {
        // Try opening backup
        if (!slotOpenBackup(m_project->url())) {
            newFile(false);
        }
    } else {
        newFile(false);
    }
}

bool ProjectManager::updateTimeline(bool createNewTab, const QString &chunks, const QString &dirty, const QDateTime &documentDate, bool enablePreview)
{
    pCore->taskManager.slotCancelJobs();
    const QUuid uuid = m_project->uuid();
    std::unique_ptr<Mlt::Producer> xmlProd(
        new Mlt::Producer(pCore->getProjectProfile().get_profile(), "xml-string", m_project->getAndClearProjectXml().constData()));
    Mlt::Service s(*xmlProd.get());
    Mlt::Tractor tractor(s);
    if (xmlProd->property_exists("kdenlive:projectTractor")) {
        // This is the new multi-timeline document format
        m_project->cleanupTimelinePreview(documentDate);
        pCore->projectItemModel()->buildPlaylist(uuid);
        // Load bin playlist
        return loadProjectBin(tractor);
    }
    if (tractor.count() == 0) {
        // Wow we have a project file with empty tractor, probably corrupted, propose to open a recovery file
        requestBackup(i18n("Project file is corrupted (no tracks). Try to find a backup file?"));
        return false;
    }
    std::shared_ptr<TimelineItemModel> timelineModel = TimelineItemModel::construct(uuid, m_project->commandStack());

    if (m_project->hasDocumentProperty(QStringLiteral("groups"))) {
        // This is a pre-nesting project file, move all timeline properties to the timelineModel's tractor
        QStringList importedProperties({QStringLiteral("groups"), QStringLiteral("guides"), QStringLiteral("zonein"), QStringLiteral("zoneout"),
                                        QStringLiteral("audioTarget"), QStringLiteral("videoTarget"), QStringLiteral("activeTrack"), QStringLiteral("position"),
                                        QStringLiteral("scrollPos"), QStringLiteral("disablepreview"), QStringLiteral("previewchunks"),
                                        QStringLiteral("dirtypreviewchunks")});
        m_project->importSequenceProperties(uuid, importedProperties);
    } else {
        qDebug() << ":::: NOT FOUND DOCUMENT GUIDES !!!!!!!!!!!\n!!!!!!!!!!!!!!!!!!!!!";
    }
    m_project->addTimeline(uuid, timelineModel);
    timelineModel->isClosed = false;
    TimelineWidget *documentTimeline = nullptr;

    m_project->cleanupTimelinePreview(documentDate);
    if (pCore->window()) {
        if (!createNewTab) {
            documentTimeline = pCore->window()->getCurrentTimeline();
            documentTimeline->setModel(timelineModel, pCore->monitorManager()->projectMonitor()->getControllerProxy());
        } else {
            // Create a new timeline tab
            documentTimeline = pCore->window()->openTimeline(uuid, i18n("Sequence 1"), timelineModel);
        }
    }
    pCore->projectItemModel()->buildPlaylist(uuid);
    if (m_activeTimelineModel == nullptr) {
        m_activeTimelineModel = timelineModel;
        m_project->activeUuid = timelineModel->uuid();
    }
    if (!constructTimelineFromTractor(timelineModel, pCore->projectItemModel(), tractor, m_project->modifiedDecimalPoint(), chunks, dirty, enablePreview)) {
        // TODO: act on project load failure
        qDebug() << "// Project failed to load!!";
        requestBackup(i18n("Project file is corrupted - failed to load tracks. Try to find a backup file?"));
        return false;
    }
    // Free memory used by original playlist
    xmlProd->clear();
    xmlProd.reset(nullptr);
    // Build primary timeline sequence
    Fun undo = []() { return true; };
    Fun redo = []() { return true; };
    // Create the timelines folder to store timeline clips
    QString folderId = pCore->projectItemModel()->getFolderIdByName(i18n("Sequences"));
    if (folderId.isEmpty()) {
        pCore->projectItemModel()->requestAddFolder(folderId, i18n("Sequences"), QStringLiteral("-1"), undo, redo);
    }
    QString mainId;
    std::shared_ptr<Mlt::Producer> prod = std::make_shared<Mlt::Producer>(timelineModel->tractor()->cut());
    passSequenceProperties(uuid, prod, tractor, timelineModel, documentTimeline);
    pCore->projectItemModel()->requestAddBinClip(mainId, prod, folderId, undo, redo);
    pCore->projectItemModel()->setSequencesFolder(folderId.toInt());
    if (pCore->window()) {
        QObject::connect(timelineModel.get(), &TimelineModel::durationUpdated, this, &ProjectManager::updateSequenceDuration, Qt::UniqueConnection);
    }
    std::shared_ptr<ProjectClip> mainClip = pCore->projectItemModel()->getClipByBinID(mainId);
    timelineModel->setMarkerModel(mainClip->markerModel());
    m_project->loadSequenceGroupsAndGuides(uuid);
    if (documentTimeline) {
        documentTimeline->loadMarkerModel();
    }
    timelineModel->setUndoStack(m_project->commandStack());

    // Reset locale to C to ensure numbers are serialised correctly
    LocaleHandling::resetLocale();
    return true;
}

void ProjectManager::passSequenceProperties(const QUuid &uuid, std::shared_ptr<Mlt::Producer> prod, Mlt::Tractor tractor,
                                            std::shared_ptr<TimelineItemModel> timelineModel, TimelineWidget *timelineWidget)
{
    QPair<int, int> tracks = timelineModel->getAVtracksCount();
    prod->parent().set("id", uuid.toString().toUtf8().constData());
    prod->set("kdenlive:uuid", uuid.toString().toUtf8().constData());
    prod->set("kdenlive:clipname", i18n("Sequence 1").toUtf8().constData());
    prod->set("kdenlive:producer_type", ClipType::Timeline);
    prod->set("kdenlive:sequenceproperties.tracksCount", tracks.first + tracks.second);
    prod->parent().set("kdenlive:uuid", uuid.toString().toUtf8().constData());
    prod->parent().set("kdenlive:clipname", i18n("Sequence 1").toUtf8().constData());
    prod->parent().set("kdenlive:sequenceproperties.hasAudio", tracks.first > 0 ? 1 : 0);
    prod->parent().set("kdenlive:sequenceproperties.hasVideo", tracks.second > 0 ? 1 : 0);
    if (m_project->hasSequenceProperty(uuid, QStringLiteral("activeTrack"))) {
        int activeTrack = m_project->getSequenceProperty(uuid, QStringLiteral("activeTrack")).toInt();
        prod->parent().set("kdenlive:sequenceproperties.activeTrack", activeTrack);
    }
    prod->parent().set("kdenlive:sequenceproperties.tracksCount", tracks.first + tracks.second);
    prod->parent().set("kdenlive:sequenceproperties.documentuuid", m_project->uuid().toString().toUtf8().constData());
    if (tractor.property_exists("kdenlive:duration")) {
        const QString duration(tractor.get("kdenlive:duration"));
        const QString maxduration(tractor.get("kdenlive:maxduration"));
        prod->parent().set("kdenlive:duration", duration.toLatin1().constData());
        prod->parent().set("kdenlive:maxduration", maxduration.toLatin1().constData());
    } else {
        // Fetch duration from actual tractor
        int projectDuration = timelineModel->duration();
        if (timelineWidget) {
            timelineWidget->controller()->checkDuration();
        }
        prod->parent().set("kdenlive:duration", timelineModel->tractor()->frames_to_time(projectDuration + 1));
        prod->parent().set("kdenlive:maxduration", projectDuration + 1);
        prod->parent().set("length", projectDuration + 1);
        prod->parent().set("out", projectDuration);
    }
    if (tractor.property_exists("kdenlive:sequenceproperties.timelineHash")) {
        prod->parent().set("kdenlive:sequenceproperties.timelineHash", tractor.get("kdenlive:sequenceproperties.timelineHash"));
    }
    prod->parent().set("kdenlive:producer_type", ClipType::Timeline);
}

void ProjectManager::updateSequenceDuration(const QUuid &uuid)
{
    const QString binId = pCore->projectItemModel()->getSequenceId(uuid);
    std::shared_ptr<ProjectClip> mainClip = pCore->projectItemModel()->getClipByBinID(binId);
    std::shared_ptr<TimelineItemModel> model = m_project->getTimeline(uuid);
    qDebug() << "::: UPDATING MAIN TIMELINE DURATION: " << model->duration();
    if (mainClip && model) {
        QMap<QString, QString> properties;
        properties.insert(QStringLiteral("kdenlive:duration"), QString(model->tractor()->frames_to_time(model->duration())));
        properties.insert(QStringLiteral("kdenlive:maxduration"), QString::number(model->duration()));
        properties.insert(QStringLiteral("length"), QString::number(model->duration()));
        properties.insert(QStringLiteral("out"), QString::number(model->duration() - 1));
        mainClip->setProperties(properties, true);
    } else {
        qDebug() << ":::: MAIN CLIP PRODUCER NOT FOUND!!!";
    }
}

void ProjectManager::adjustProjectDuration(int duration)
{
    pCore->monitorManager()->projectMonitor()->adjustRulerSize(duration - 1, nullptr);
}

void ProjectManager::activateAsset(const QVariantMap &effectData)
{
    if (effectData.contains(QStringLiteral("kdenlive/effect"))) {
        pCore->window()->addEffect(effectData.value(QStringLiteral("kdenlive/effect")).toString());
    } else {
        pCore->window()->getCurrentTimeline()->controller()->addAsset(effectData);
    }
}

std::shared_ptr<MarkerListModel> ProjectManager::getGuideModel()
{
    return current()->getGuideModel(pCore->currentTimelineId());
}

std::shared_ptr<DocUndoStack> ProjectManager::undoStack()
{
    return current()->commandStack();
}

const QDir ProjectManager::cacheDir(bool audio, bool *ok) const
{
    if (m_project == nullptr) {
        *ok = false;
        return QDir();
    }
    return m_project->getCacheDir(audio ? CacheAudio : CacheThumbs, ok);
}

void ProjectManager::saveWithUpdatedProfile(const QString &updatedProfile)
{
    // First backup current project with fps appended
    bool saveInTempFile = false;
    if (m_project && m_project->isModified()) {
        switch (KMessageBox::warningTwoActionsCancel(pCore->window(),
                                                     i18n("The project <b>\"%1\"</b> has been changed.\nDo you want to save your changes?",
                                                          m_project->url().fileName().isEmpty() ? i18n("Untitled") : m_project->url().fileName()),
                                                     {}, KStandardGuiItem::save(), KStandardGuiItem::dontSave())) {
        case KMessageBox::PrimaryAction:
            // save document here. If saving fails, return false;
            if (!saveFile()) {
                pCore->displayBinMessage(i18n("Project profile change aborted"), KMessageWidget::Information);
                return;
            }
            break;
        case KMessageBox::Cancel:
            pCore->displayBinMessage(i18n("Project profile change aborted"), KMessageWidget::Information);
            return;
            break;
        default:
            saveInTempFile = true;
            break;
        }
    }

    if (!m_project) {
        pCore->displayBinMessage(i18n("Project profile change aborted"), KMessageWidget::Information);
        return;
    }
    QString currentFile = m_project->url().toLocalFile();

    // Now update to new profile
    auto &newProfile = ProfileRepository::get()->getProfile(updatedProfile);
    QString convertedFile = QStringUtils::appendToFilename(currentFile, QString("-%1").arg(int(newProfile->fps() * 100)));
    QString saveFolder = m_project->url().adjusted(QUrl::RemoveFilename | QUrl::StripTrailingSlash).toLocalFile();
    QTemporaryFile tmpFile(saveFolder + "/kdenlive-XXXXXX.mlt");
    if (saveInTempFile) {
        // Save current playlist in tmp file
        if (!tmpFile.open()) {
            // Something went wrong
            pCore->displayBinMessage(i18n("Project profile change aborted"), KMessageWidget::Information);
            return;
        }
        prepareSave();
        QString scene = projectSceneList(saveFolder);
        if (!m_replacementPattern.isEmpty()) {
            QMapIterator<QString, QString> i(m_replacementPattern);
            while (i.hasNext()) {
                i.next();
                scene.replace(i.key(), i.value());
            }
        }
        tmpFile.write(scene.toUtf8());
        if (tmpFile.error() != QFile::NoError) {
            tmpFile.close();
            return;
        }
        tmpFile.close();
        currentFile = tmpFile.fileName();
        // Don't ask again to save
        m_project->setModified(false);
    }

    QDomDocument doc;
    if (!Xml::docContentFromFile(doc, currentFile, false)) {
        KMessageBox::error(qApp->activeWindow(), i18n("Cannot read file %1", currentFile));
        return;
    }

    QDomElement mltProfile = doc.documentElement().firstChildElement(QStringLiteral("profile"));
    if (!mltProfile.isNull()) {
        mltProfile.setAttribute(QStringLiteral("frame_rate_num"), newProfile->frame_rate_num());
        mltProfile.setAttribute(QStringLiteral("frame_rate_den"), newProfile->frame_rate_den());
        mltProfile.setAttribute(QStringLiteral("display_aspect_num"), newProfile->display_aspect_num());
        mltProfile.setAttribute(QStringLiteral("display_aspect_den"), newProfile->display_aspect_den());
        mltProfile.setAttribute(QStringLiteral("sample_aspect_num"), newProfile->sample_aspect_num());
        mltProfile.setAttribute(QStringLiteral("sample_aspect_den"), newProfile->sample_aspect_den());
        mltProfile.setAttribute(QStringLiteral("colorspace"), newProfile->colorspace());
        mltProfile.setAttribute(QStringLiteral("progressive"), newProfile->progressive());
        mltProfile.setAttribute(QStringLiteral("description"), newProfile->description());
        mltProfile.setAttribute(QStringLiteral("width"), newProfile->width());
        mltProfile.setAttribute(QStringLiteral("height"), newProfile->height());
    }
    QDomNodeList playlists = doc.documentElement().elementsByTagName(QStringLiteral("playlist"));
    double fpsRatio = newProfile->fps() / pCore->getCurrentFps();
    for (int i = 0; i < playlists.count(); ++i) {
        QDomElement e = playlists.at(i).toElement();
        if (e.attribute(QStringLiteral("id")) == QLatin1String("main_bin")) {
            Xml::setXmlProperty(e, QStringLiteral("kdenlive:docproperties.profile"), updatedProfile);
            // Update guides
            const QString &guidesData = Xml::getXmlProperty(e, QStringLiteral("kdenlive:docproperties.guides"));
            if (!guidesData.isEmpty()) {
                // Update guides position
                auto json = QJsonDocument::fromJson(guidesData.toUtf8());

                QJsonArray updatedList;
                if (json.isArray()) {
                    auto list = json.array();
                    for (const auto &entry : qAsConst(list)) {
                        if (!entry.isObject()) {
                            qDebug() << "Warning : Skipping invalid marker data";
                            continue;
                        }
                        auto entryObj = entry.toObject();
                        if (!entryObj.contains(QLatin1String("pos"))) {
                            qDebug() << "Warning : Skipping invalid marker data (does not contain position)";
                            continue;
                        }
                        int pos = qRound(double(entryObj[QLatin1String("pos")].toInt()) * fpsRatio);
                        QJsonObject currentMarker;
                        currentMarker.insert(QLatin1String("pos"), QJsonValue(pos));
                        currentMarker.insert(QLatin1String("comment"), entryObj[QLatin1String("comment")]);
                        currentMarker.insert(QLatin1String("type"), entryObj[QLatin1String("type")]);
                        updatedList.push_back(currentMarker);
                    }
                    QJsonDocument updatedJSon(updatedList);
                    Xml::setXmlProperty(e, QStringLiteral("kdenlive:docproperties.guides"), QString::fromUtf8(updatedJSon.toJson()));
                }
            }
            break;
        }
    }
    QDomNodeList producers = doc.documentElement().elementsByTagName(QStringLiteral("producer"));
    for (int i = 0; i < producers.count(); ++i) {
        QDomElement e = producers.at(i).toElement();
        bool ok;
        if (Xml::getXmlProperty(e, QStringLiteral("mlt_service")) == QLatin1String("qimage") && Xml::hasXmlProperty(e, QStringLiteral("ttl"))) {
            // Slideshow, duration is frame based, should be calculated again
            Xml::setXmlProperty(e, QStringLiteral("length"), QStringLiteral("0"));
            Xml::removeXmlProperty(e, QStringLiteral("kdenlive:duration"));
            e.setAttribute(QStringLiteral("out"), -1);
            continue;
        }
        int length = Xml::getXmlProperty(e, QStringLiteral("length")).toInt(&ok);
        if (ok && length > 0) {
            // calculate updated length
            Xml::setXmlProperty(e, QStringLiteral("length"), pCore->window()->getCurrentTimeline()->controller()->framesToClock(length));
        }
    }
    QDomNodeList chains = doc.documentElement().elementsByTagName(QStringLiteral("chain"));
    for (int i = 0; i < chains.count(); ++i) {
        QDomElement e = chains.at(i).toElement();
        bool ok;
        if (Xml::getXmlProperty(e, QStringLiteral("mlt_service")) == QLatin1String("qimage") && Xml::hasXmlProperty(e, QStringLiteral("ttl"))) {
            // Slideshow, duration is frame based, should be calculated again
            Xml::setXmlProperty(e, QStringLiteral("length"), QStringLiteral("0"));
            Xml::removeXmlProperty(e, QStringLiteral("kdenlive:duration"));
            e.setAttribute(QStringLiteral("out"), -1);
            continue;
        }
        int length = Xml::getXmlProperty(e, QStringLiteral("length")).toInt(&ok);
        if (ok && length > 0) {
            // calculate updated length
            Xml::setXmlProperty(e, QStringLiteral("length"), pCore->window()->getCurrentTimeline()->controller()->framesToClock(length));
        }
    }
    if (QFile::exists(convertedFile)) {
        if (KMessageBox::warningTwoActions(qApp->activeWindow(), i18n("Output file %1 already exists.\nDo you want to overwrite it?", convertedFile), {},
                                           KStandardGuiItem::overwrite(), KStandardGuiItem::cancel()) != KMessageBox::PrimaryAction) {
            return;
        }
    }
    QFile file(convertedFile);
    if (!file.open(QIODevice::WriteOnly | QIODevice::Text)) {
        return;
    }
    QTextStream out(&file);
#if QT_VERSION < QT_VERSION_CHECK(6, 0, 0)
    out.setCodec("UTF-8");
#endif
    out << doc.toString();
    if (file.error() != QFile::NoError) {
        KMessageBox::error(qApp->activeWindow(), i18n("Cannot write to file %1", convertedFile));
        file.close();
        return;
    }
    file.close();
    // Copy subtitle file if any
    if (QFile::exists(currentFile + QStringLiteral(".srt"))) {
        QFile(currentFile + QStringLiteral(".srt")).copy(convertedFile + QStringLiteral(".srt"));
    }
    openFile(QUrl::fromLocalFile(convertedFile));
    pCore->displayBinMessage(i18n("Project profile changed"), KMessageWidget::Information);
}

QPair<int, int> ProjectManager::avTracksCount()
{
    return pCore->window()->getCurrentTimeline()->controller()->getAvTracksCount();
}

void ProjectManager::addAudioTracks(int tracksCount)
{
    pCore->window()->getCurrentTimeline()->controller()->addTracks(0, tracksCount);
}

void ProjectManager::initSequenceProperties(const QUuid &uuid, std::pair<int, int> tracks)
{
    // Initialize default timeline properties
    m_project->setSequenceProperty(uuid, QStringLiteral("documentuuid"), m_project->uuid().toString());
    m_project->setSequenceProperty(uuid, QStringLiteral("zoom"), 8);
    m_project->setSequenceProperty(uuid, QStringLiteral("verticalzoom"), 1);
    m_project->setSequenceProperty(uuid, QStringLiteral("zonein"), 0);
    m_project->setSequenceProperty(uuid, QStringLiteral("zoneout"), 75);
    m_project->setSequenceProperty(uuid, QStringLiteral("tracks"), tracks.first + tracks.second);
    m_project->setSequenceProperty(uuid, QStringLiteral("hasAudio"), tracks.first > 0 ? 1 : 0);
    m_project->setSequenceProperty(uuid, QStringLiteral("hasVideo"), tracks.second > 0 ? 1 : 0);
    const int activeTrack = tracks.second > 0 ? tracks.first : tracks.first - 1;
    m_project->setSequenceProperty(uuid, QStringLiteral("activeTrack"), activeTrack);
}

bool ProjectManager::openTimeline(const QString &id, const QUuid &uuid, int position, bool duplicate, std::shared_ptr<TimelineItemModel> existingModel)
{
    if (position > -1) {
        m_project->setSequenceProperty(uuid, QStringLiteral("position"), position);
    }
    if (pCore->window() && pCore->window()->raiseTimeline(uuid)) {
        return false;
    }
    if (!duplicate && existingModel == nullptr) {
        existingModel = m_project->getTimeline(uuid);
    }

    // Disable autosave while creating timelines
    m_autoSaveTimer.stop();
    std::shared_ptr<ProjectClip> clip = pCore->projectItemModel()->getClipByBinID(id);
    std::unique_ptr<Mlt::Producer> xmlProd = nullptr;
    // Check if a tractor for this playlist already exists in the main timeline
    std::shared_ptr<Mlt::Tractor> tc = pCore->projectItemModel()->getExtraTimeline(uuid.toString());
    bool internalLoad = false;
    if (tc != nullptr && tc->is_valid()) {
        internalLoad = true;
        if (duplicate) {
            pCore->projectItemModel()->setExtraTimelineSaved(uuid.toString());
        }
    } else {
        xmlProd.reset(new Mlt::Producer(clip->originalProducer().get()));
        if (xmlProd == nullptr || !xmlProd->is_valid()) {
            qDebug() << "::: LOADING EXTRA TIMELINE ERROR\n\nXXXXXXXXXXXXXXXXXXXXXXX";
            pCore->displayBinMessage(i18n("Cannot create a timeline from this clip:\n%1", clip->url()), KMessageWidget::Information);
            m_autoSaveTimer.start();
            return false;
        }
    }

    // Build timeline
    std::shared_ptr<TimelineItemModel> timelineModel = existingModel != nullptr ? existingModel : TimelineItemModel::construct(uuid, m_project->commandStack());
    m_project->addTimeline(uuid, timelineModel);
    timelineModel->isClosed = false;
    TimelineWidget *timeline = nullptr;
    if (internalLoad) {
        qDebug() << "QQQQQQQQQQQQQQQQQQQQ\nINTERNAL SEQUENCE LOAD\n\nQQQQQQQQQQQQQQQQQQQQQQ";
        qDebug() << "============= LOADING INTERNAL PLAYLIST: " << uuid;
        const QString chunks = m_project->getSequenceProperty(uuid, QStringLiteral("previewchunks"));
        const QString dirty = m_project->getSequenceProperty(uuid, QStringLiteral("dirtypreviewchunks"));
        if (existingModel == nullptr && !constructTimelineFromTractor(timelineModel, nullptr, *tc.get(), m_project->modifiedDecimalPoint(), chunks, dirty)) {
            qDebug() << "===== LOADING PROJECT INTERNAL ERROR";
        }
        std::shared_ptr<Mlt::Producer> prod = std::make_shared<Mlt::Producer>(timelineModel->tractor());

        // Load stored sequence properties
        Mlt::Properties playlistProps(tc->get_properties());
        Mlt::Properties sequenceProperties;
        sequenceProperties.pass_values(playlistProps, "kdenlive:sequenceproperties.");
        for (int i = 0; i < sequenceProperties.count(); i++) {
            m_project->setSequenceProperty(uuid, qstrdup(sequenceProperties.get_name(i)), qstrdup(sequenceProperties.get(i)));
        }
        prod->set("kdenlive:duration", prod->frames_to_time(timelineModel->duration()));
        prod->set("kdenlive:maxduration", timelineModel->duration());
        prod->set("length", timelineModel->duration());
        prod->set("out", timelineModel->duration() - 1);
        prod->set("kdenlive:clipname", clip->clipName().toUtf8().constData());
        prod->set("kdenlive:description", clip->description().toUtf8().constData());
        prod->set("kdenlive:uuid", uuid.toString().toUtf8().constData());
        prod->set("kdenlive:producer_type", ClipType::Timeline);

        prod->parent().set("kdenlive:duration", prod->frames_to_time(timelineModel->duration()));
        prod->parent().set("kdenlive:maxduration", timelineModel->duration());
        prod->parent().set("length", timelineModel->duration());
        prod->parent().set("out", timelineModel->duration() - 1);
        prod->parent().set("kdenlive:clipname", clip->clipName().toUtf8().constData());
        prod->parent().set("kdenlive:description", clip->description().toUtf8().constData());
        prod->parent().set("kdenlive:uuid", uuid.toString().toUtf8().constData());
        prod->parent().set("kdenlive:producer_type", ClipType::Timeline);
        QObject::connect(timelineModel.get(), &TimelineModel::durationUpdated, this, &ProjectManager::updateSequenceDuration, Qt::UniqueConnection);
        timelineModel->setMarkerModel(clip->markerModel());
        m_project->loadSequenceGroupsAndGuides(uuid);
        clip->setProducer(prod, false, false);
        if (!duplicate) {
            clip->reloadTimeline();
        }
    } else {
        qDebug() << "GOT XML SERV: " << xmlProd->type() << " = " << xmlProd->parent().type();
        // Mlt::Service s(xmlProd->producer()->get_service());
        std::unique_ptr<Mlt::Tractor> tractor;
        if (xmlProd->type() == mlt_service_tractor_type) {
            tractor.reset(new Mlt::Tractor(*xmlProd.get()));
        } else if (xmlProd->type() == mlt_service_producer_type) {
            tractor.reset(new Mlt::Tractor((mlt_tractor)xmlProd->get_producer()));
            tractor->set("id", uuid.toString().toUtf8().constData());
        }
        // Load sequence properties from the xml producer
        Mlt::Properties playlistProps(xmlProd->get_properties());
        Mlt::Properties sequenceProperties;
        sequenceProperties.pass_values(playlistProps, "kdenlive:sequenceproperties.");
        for (int i = 0; i < sequenceProperties.count(); i++) {
            m_project->setSequenceProperty(uuid, qstrdup(sequenceProperties.get_name(i)), qstrdup(sequenceProperties.get(i)));
        }

        const QUuid sourceDocUuid(m_project->getSequenceProperty(uuid, QStringLiteral("documentuuid")));
        if (sourceDocUuid == m_project->uuid()) {
            qDebug() << "WWWWWWWWWWWWWWWWW\n\n\nIMPORTING FROM SAME PROJECT\n\nWWWWWWWWWWWWWWW";
        } else {
            qDebug() << "WWWWWWWWWWWWWWWWW\n\nImporting a sequence from another project: " << sourceDocUuid << " = " << m_project->uuid()
                     << "\n\nWWWWWWWWWWWWWWW";
            pCore->displayMessage(i18n("Importing a sequence clip, this is currently in experimental state"), ErrorMessage);
        }
        const QString chunks = m_project->getSequenceProperty(uuid, QStringLiteral("previewchunks"));
        const QString dirty = m_project->getSequenceProperty(uuid, QStringLiteral("dirtypreviewchunks"));
        if (!constructTimelineFromTractor(timelineModel, sourceDocUuid == m_project->uuid() ? nullptr : pCore->projectItemModel(), *tractor.get(),
                                          m_project->modifiedDecimalPoint(), chunks, dirty)) {
            // if (!constructTimelineFromMelt(timelineModel, *tractor.get(), m_progressDialog, m_project->modifiedDecimalPoint(), chunks, dirty)) {
            //  TODO: act on project load failure
            qDebug() << "// Project failed to load!!";
            m_autoSaveTimer.start();
            return false;
        }
        qDebug() << "::: SEQUENCE LOADED WITH TRACKS: " << timelineModel->tractor()->count() << "\nZZZZZZZZZZZZ";
        std::shared_ptr<Mlt::Producer> prod = std::make_shared<Mlt::Producer>(timelineModel->tractor());
        prod->set("kdenlive:duration", timelineModel->tractor()->frames_to_time(timelineModel->duration()));
        prod->set("kdenlive:maxduration", timelineModel->duration());
        prod->set("length", timelineModel->duration());
        prod->set("kdenlive:producer_type", ClipType::Timeline);
        prod->set("out", timelineModel->duration() - 1);
        prod->set("kdenlive:clipname", clip->clipName().toUtf8().constData());
        prod->set("kdenlive:description", clip->description().toUtf8().constData());
        prod->set("kdenlive:uuid", uuid.toString().toUtf8().constData());

        prod->parent().set("kdenlive:duration", prod->frames_to_time(timelineModel->duration()));
        prod->parent().set("kdenlive:maxduration", timelineModel->duration());
        prod->parent().set("length", timelineModel->duration());
        prod->parent().set("out", timelineModel->duration() - 1);
        prod->parent().set("kdenlive:clipname", clip->clipName().toUtf8().constData());
        prod->parent().set("kdenlive:description", clip->description().toUtf8().constData());
        prod->parent().set("kdenlive:uuid", uuid.toString().toUtf8().constData());
        prod->parent().set("kdenlive:producer_type", ClipType::Timeline);
        timelineModel->setMarkerModel(clip->markerModel());
        if (pCore->bin()) {
            pCore->bin()->updateSequenceClip(uuid, timelineModel->duration(), -1);
        }
        updateSequenceProducer(uuid, prod);
        clip->setProducer(prod, false, false);
        m_project->loadSequenceGroupsAndGuides(uuid);
    }
    if (pCore->window()) {
        // Create tab widget
        timeline = pCore->window()->openTimeline(uuid, clip->clipName(), timelineModel);
    }

    int activeTrackPosition = m_project->getSequenceProperty(uuid, QStringLiteral("activeTrack"), QString::number(-1)).toInt();
    if (timeline == nullptr) {
        // We are in testing mode
        return true;
    }
    if (activeTrackPosition == -2) {
        // Subtitle model track always has ID == -2
        timeline->controller()->setActiveTrack(-2);
    } else if (activeTrackPosition > -1 && activeTrackPosition < timeline->model()->getTracksCount()) {
        // otherwise, convert the position to a track ID
        timeline->controller()->setActiveTrack(timeline->model()->getTrackIndexFromPosition(activeTrackPosition));
    } else {
        qWarning() << "[BUG] \"activeTrack\" property is" << activeTrackPosition << "but track count is only" << timeline->model()->getTracksCount();
        // set it to some valid track instead
        timeline->controller()->setActiveTrack(timeline->model()->getTrackIndexFromPosition(0));
    }
    /*if (m_renderWidget) {
        slotCheckRenderStatus();
        m_renderWidget->setGuides(m_project->getGuideModel());
        m_renderWidget->updateDocumentPath();
        m_renderWidget->setRenderProfile(m_project->getRenderProperties());
        m_renderWidget->updateMetadataToolTip();
    }*/
    pCore->window()->raiseTimeline(timeline->getUuid());
    pCore->bin()->updateTargets();
    m_autoSaveTimer.start();
    return true;
}

void ProjectManager::setTimelinePropery(QUuid uuid, const QString &prop, const QString &val)
{
    std::shared_ptr<TimelineItemModel> model = m_project->getTimeline(uuid);
    if (model) {
        model->tractor()->set(prop.toUtf8().constData(), val.toUtf8().constData());
    }
}

int ProjectManager::getTimelinesCount() const
{
    return pCore->projectItemModel()->sequenceCount();
}

void ProjectManager::syncTimeline(const QUuid &uuid, bool refresh)
{
    std::shared_ptr<TimelineItemModel> model = m_project->getTimeline(uuid);
    doSyncTimeline(model, refresh);
}

void ProjectManager::doSyncTimeline(std::shared_ptr<TimelineItemModel> model, bool refresh)
{
    if (model) {
        std::shared_ptr<Mlt::Producer> prod = std::make_shared<Mlt::Producer>(model->tractor());
        int position = -1;
        if (model == m_activeTimelineModel) {
            position = pCore->getMonitorPosition();
            if (pCore->window()) {
                pCore->window()->getCurrentTimeline()->controller()->saveSequenceProperties();
            }
        }
        const QUuid &uuid = model->uuid();
        if (refresh) {
            // Store sequence properties for later re-use
            Mlt::Properties sequenceProps;
            sequenceProps.pass_values(*model->tractor(), "kdenlive:sequenceproperties.");
            pCore->currentDoc()->loadSequenceProperties(uuid, sequenceProps);
        }
        updateSequenceProducer(uuid, prod);
        if (pCore->bin()) {
            pCore->bin()->updateSequenceClip(uuid, model->duration(), position);
        }
    }
}

bool ProjectManager::closeTimeline(const QUuid &uuid, bool onDeletion, bool clearUndo)
{
    std::shared_ptr<TimelineItemModel> model = m_project->getTimeline(uuid);
    if (model == nullptr) {
        qDebug() << "=== ERROR CANNOT FIND TIMELINE TO CLOSE: " << uuid << "\n\nHHHHHHHHHHHH";
        return false;
    }
    pCore->projectItemModel()->setExtraTimelineSaved(uuid.toString());
    if (onDeletion) {
        // triggered when deleting bin clip, also close timeline tab
        pCore->projectItemModel()->removeReferencedClips(uuid, true);
        if (pCore->window()) {
            pCore->window()->closeTimelineTab(uuid);
        }
    } else {
        if (!m_project->closing && !onDeletion) {
            if (m_project->isModified()) {
                syncTimeline(uuid);
            }
        }
    }
    m_project->closeTimeline(uuid, onDeletion);
    // The undo stack keeps references to guides model and will crash on undo if not cleared
    if (clearUndo) {
        qDebug() << ":::::::::::::: WARNING CLEARING NUDO STACK\n\n:::::::::::::::::";
        undoStack()->clear();
    }
    if (!m_project->closing) {
        m_project->setModified(true);
    }
    return true;
}

void ProjectManager::seekTimeline(const QString &frameAndTrack)
{
    int frame;
    if (frameAndTrack.contains(QLatin1Char('!'))) {
        QUuid uuid(frameAndTrack.section(QLatin1Char('!'), 0, 0));
        const QString binId = pCore->projectItemModel()->getSequenceId(uuid);
        openTimeline(binId, uuid);
        frame = frameAndTrack.section(QLatin1Char('!'), 1).section(QLatin1Char('?'), 0, 0).toInt();
    } else {
        frame = frameAndTrack.section(QLatin1Char('?'), 0, 0).toInt();
    }
    if (frameAndTrack.contains(QLatin1Char('?'))) {
        // Track and timecode info
        int track = frameAndTrack.section(QLatin1Char('?'), 1, 1).toInt();
        // Track uses MLT index, so remove 1 to discard black background track
        if (track > 0) {
            track--;
        }
        pCore->window()->getCurrentTimeline()->controller()->activateTrackAndSelect(track, true);
    } else {
        frame = frameAndTrack.toInt();
    }
    pCore->monitorManager()->projectMonitor()->requestSeek(frame);
}

void ProjectManager::slotCreateSequenceFromSelection()
{
    std::function<bool(void)> undo = []() { return true; };
    std::function<bool(void)> redo = []() { return true; };
    int aTracks = -1;
    int vTracks = -1;
    std::pair<int, QString> copiedData = pCore->window()->getCurrentTimeline()->controller()->getCopyItemData();
    if (copiedData.first == -1) {
        pCore->displayMessage(i18n("Select a clip to create sequence"), InformationMessage);
        return;
    }
    const QUuid sourceSequence = pCore->window()->getCurrentTimeline()->getUuid();
    std::pair<int, int> vPosition = pCore->window()->getCurrentTimeline()->controller()->selectionPosition(&aTracks, &vTracks);
    pCore->window()->getCurrentTimeline()->model()->requestItemDeletion(copiedData.first, undo, redo, true);
    const QString newSequenceId = pCore->bin()->buildSequenceClipWithUndo(undo, redo, aTracks, vTracks);
    if (newSequenceId.isEmpty()) {
        // Action canceled
        undo();
        return;
    }
    const QUuid destSequence = pCore->window()->getCurrentTimeline()->getUuid();
    int trackId = pCore->window()->getCurrentTimeline()->controller()->activeTrack();
    Fun local_redo1 = [this, destSequence, copiedData, trackId]() {
        pCore->window()->raiseTimeline(destSequence);
        return true;
    };
    local_redo1();
    bool result = TimelineFunctions::pasteClipsWithUndo(m_activeTimelineModel, copiedData.second, trackId, 0, undo, redo);
    if (!result) {
        undo();
        return;
    }
    PUSH_LAMBDA(local_redo1, redo);
    Fun local_redo = [this, sourceSequence]() {
        pCore->window()->raiseTimeline(sourceSequence);
        return true;
    };
    local_redo();
    PUSH_LAMBDA(local_redo, redo);
    int newId;
    result = m_activeTimelineModel->requestClipInsertion(newSequenceId, vPosition.second, vPosition.first, newId, false, true, false, undo, redo, {});
    if (!result) {
        undo();
        return;
    }
    m_activeTimelineModel->updateDuration();
    pCore->pushUndo(undo, redo, i18n("Create Sequence Clip"));
}

void ProjectManager::updateSequenceProducer(const QUuid &uuid, std::shared_ptr<Mlt::Producer> prod)
{
    // On timeline close, update the stored sequence producer
    std::shared_ptr<Mlt::Tractor> trac(new Mlt::Tractor(prod->parent()));
    qDebug() << "====== STORING SEQUENCE " << uuid << " WITH TKS: " << trac->count();
    pCore->projectItemModel()->storeSequence(uuid.toString(), trac);
}

void ProjectManager::replaceTimelineInstances(const QString &sourceId, const QString &replacementId, bool replaceAudio, bool replaceVideo)
{
    std::shared_ptr<ProjectClip> currentItem = pCore->projectItemModel()->getClipByBinID(sourceId);
    std::shared_ptr<ProjectClip> replacementItem = pCore->projectItemModel()->getClipByBinID(replacementId);
    if (!currentItem || !replacementItem || !m_activeTimelineModel) {
        qDebug() << " SOURCE CLI : " << sourceId << " NOT FOUND!!!";
        return;
    }
    int maxDuration = replacementItem->frameDuration();
    QList<int> instances = currentItem->timelineInstances();
    m_activeTimelineModel->processTimelineReplacement(instances, sourceId, replacementId, maxDuration, replaceAudio, replaceVideo);
}<|MERGE_RESOLUTION|>--- conflicted
+++ resolved
@@ -905,13 +905,8 @@
                 const QString chunks = m_project->getSequenceProperty(uid, QStringLiteral("previewchunks"));
                 const QString dirty = m_project->getSequenceProperty(uid, QStringLiteral("dirtypreviewchunks"));
                 const QString binId = pCore->projectItemModel()->getSequenceId(uid);
-<<<<<<< HEAD
+                m_project->addTimeline(uid, timelineModel, false);
                 if (constructTimelineFromTractor(timelineModel, nullptr, *tc.get(), m_project->modifiedDecimalPoint(), chunks, dirty)) {
-                    m_project->addTimeline(uid, timelineModel, false);
-=======
-                m_project->addTimeline(uid, timelineModel, false);
-                if (constructTimelineFromTractor(timelineModel, nullptr, *tc.get(), nullptr, m_project->modifiedDecimalPoint(), chunks, dirty)) {
->>>>>>> 8f287556
                     pCore->projectItemModel()->setExtraTimelineSaved(uid.toString());
                     std::shared_ptr<Mlt::Producer> prod = std::make_shared<Mlt::Producer>(timelineModel->tractor());
                     passSequenceProperties(uid, prod, *tc.get(), timelineModel, nullptr);
