/*
SPDX-FileCopyrightText: 2014 Till Theato <root@ttill.de>
SPDX-License-Identifier: GPL-3.0-only OR LicenseRef-KDE-Accepted-GPL
*/

#include "projectmanager.h"
#include "bin/bin.h"
#include "bin/projectitemmodel.h"
#include "bin/projectclip.h"
#include "core.h"
#include "doc/kdenlivedoc.h"
#include "doc/documentobjectmodel.h"
#include "kdenlivesettings.h"
#include "mainwindow.h"
#include "monitor/monitormanager.h"
#include "profiles/profilemodel.hpp"
#include "project/dialogs/archivewidget.h"
#include "project/dialogs/backupwidget.h"
#include "project/dialogs/noteswidget.h"
#include "project/dialogs/projectsettings.h"
#include "utils/thumbnailcache.hpp"
#include "xml/xml.hpp"

// Temporary for testing
#include "bin/model/markerlistmodel.hpp"

#include "profiles/profilerepository.hpp"
#include "project/notesplugin.h"
#include "timeline2/model/builders/meltBuilder.hpp"
#include "timeline2/view/timelinecontroller.h"
#include "timeline2/view/timelinewidget.h"

#include <KActionCollection>
#include <KJob>
#include <KMessageBox>
#include <KRecentDirs>
#include <kcoreaddons_version.h>
#include <klocalizedstring.h>

#include "kdenlive_debug.h"
#include <KConfigGroup>
#include <QAction>
#include <QCryptographicHash>
#include <QFileDialog>
#include <QLocale>
#include <QMimeDatabase>
#include <QMimeType>
#include <QProgressDialog>
#include <QTimeZone>
#include <audiomixer/mixermanager.hpp>
#include <lib/localeHandling.h>

static QString getProjectNameFilters(bool ark=true) {
    auto filter = i18n("Kdenlive Project (*.kdenlive)");
    if (ark) {
        filter.append(";;" + i18n("Archived Project (*.tar.gz *.zip)"));
    }
    return filter;
}


ProjectManager::ProjectManager(QObject *parent)
    : QObject(parent)
    , m_mainTimelineModel(nullptr)
    , m_project(nullptr)
{
    m_fileRevert = KStandardAction::revert(this, SLOT(slotRevert()), pCore->window()->actionCollection());
    m_fileRevert->setIcon(QIcon::fromTheme(QStringLiteral("document-revert")));
    m_fileRevert->setEnabled(false);

    QAction *a = KStandardAction::open(this, SLOT(openFile()), pCore->window()->actionCollection());
    a->setIcon(QIcon::fromTheme(QStringLiteral("document-open")));
    a = KStandardAction::saveAs(this, SLOT(saveFileAs()), pCore->window()->actionCollection());
    a->setIcon(QIcon::fromTheme(QStringLiteral("document-save-as")));
    a = KStandardAction::openNew(this, SLOT(newFile()), pCore->window()->actionCollection());
    a->setIcon(QIcon::fromTheme(QStringLiteral("document-new")));
    m_recentFilesAction = KStandardAction::openRecent(this, SLOT(openFile(QUrl)), pCore->window()->actionCollection());

    QAction *saveCopyAction = new QAction(QIcon::fromTheme(QStringLiteral("document-save-as")), i18n("Save Copy…"), this);
    pCore->window()->addAction(QStringLiteral("file_save_copy"), saveCopyAction);
    connect(saveCopyAction,  &QAction::triggered, this, [this]{ saveFileAs(true); });

    QAction *backupAction = new QAction(QIcon::fromTheme(QStringLiteral("edit-undo")), i18n("Open Backup File…"), this);
    pCore->window()->addAction(QStringLiteral("open_backup"), backupAction);
    connect(backupAction, SIGNAL(triggered(bool)), SLOT(slotOpenBackup()));

    m_notesPlugin = new NotesPlugin(this);

    m_autoSaveTimer.setSingleShot(true);
    connect(&m_autoSaveTimer, &QTimer::timeout, this, &ProjectManager::slotAutoSave);

    // Ensure the default data folder exist
    QDir dir(QStandardPaths::writableLocation(QStandardPaths::AppDataLocation));
    dir.mkpath(QStringLiteral(".backup"));
    dir.mkdir(QStringLiteral("titles"));
}

ProjectManager::~ProjectManager() = default;

void ProjectManager::slotLoadOnOpen()
{
    m_loading = true;
    if (m_startUrl.isValid()) {
        openFile();
    } else if (KdenliveSettings::openlastproject()) {
        openLastFile();
    } else {
        newFile(false, false);
    }
    if (!m_loadClipsOnOpen.isEmpty() && (m_project != nullptr)) {
        const QStringList list = m_loadClipsOnOpen.split(QLatin1Char(','));
        QList<QUrl> urls;
        urls.reserve(list.count());
        for (const QString &path : list) {
            // qCDebug(KDENLIVE_LOG) << QDir::current().absoluteFilePath(path);
            urls << QUrl::fromLocalFile(QDir::current().absoluteFilePath(path));
        }
        pCore->bin()->droppedUrls(urls);
    }
    m_loadClipsOnOpen.clear();
    m_loading = false;
    emit pCore->closeSplash();
    // Release startup crash lock file
    QFile lockFile(QDir::temp().absoluteFilePath(QStringLiteral("kdenlivelock")));
    lockFile.remove();
    // For some reason Qt seems to be doing some stuff that modifies the tabs text after window is shown, so use a timer
    QTimer::singleShot(1000, this, []() {
        QList<QTabBar *> tabbars = pCore->window()->findChildren<QTabBar *>();
        for (QTabBar *tab : qAsConst(tabbars)) {
            // Fix tabbar tooltip containing ampersand
            for (int i = 0; i < tab->count(); i++) {
                tab->setTabToolTip(i, tab->tabText(i).replace('&', ""));
            }
        }
    });
}

void ProjectManager::init(const QUrl &projectUrl, const QString &clipList)
{
    m_startUrl = projectUrl;
    m_loadClipsOnOpen = clipList;
}

void ProjectManager::newFile(bool showProjectSettings, bool closeCurrent)
{
    QString profileName = KdenliveSettings::default_profile();
    if (profileName.isEmpty()) {
        profileName = pCore->getCurrentProfile()->path();
    }
    newFile(profileName, showProjectSettings, closeCurrent);
}

void ProjectManager::activateDocument(const QUuid &uuid)
{
    qDebug()<<"===== ACTIVATING DOCUMENT: "<<uuid<<"\n::::::::::::::::::::::";
    if (m_project && (m_project->uuid == uuid || m_openedDocuments.value(uuid) == m_project)) {
        auto match = m_timelineModels.find(uuid.toString());
        if (match == m_timelineModels.end()) {
            qDebug()<<"=== ERROR";
            return;
        }
        m_mainTimelineModel = match->second;
        pCore->window()->raiseTimeline(uuid);
        return;
    }
    m_project = m_openedDocuments.value(uuid);
    m_fileRevert->setEnabled(m_project->isModified());
    m_notesPlugin->clear();
    emit docOpened(m_project);

    auto match = m_timelineModels.find(uuid.toString());
    if (match == m_timelineModels.end()) {
        qDebug()<<"=== ERROR";
        return;
    }
    m_mainTimelineModel = match->second;
    if (m_project->documentProfile() != pCore->getCurrentProfilePath()) {
        qDebug()<<"=== CHANGING PROJECT PROFILE TO: "<<m_project->documentProfile();
        pCore->setCurrentProfile(m_project->documentProfile());
    }

    pCore->setProjectItemModel(uuid);
    pCore->bin()->setDocument(m_project);
    pCore->window()->connectDocument();
    pCore->window()->raiseTimeline(uuid);
    pCore->window()->slotSwitchTimelineZone(m_project->getDocumentProperty(QStringLiteral("enableTimelineZone")).toInt() == 1);
    emit pCore->monitorManager()->updatePreviewScaling();
    //pCore->monitorManager()->projectMonitor()->slotActivateMonitor();
}

void ProjectManager::newFile(QString profileName, bool showProjectSettings, bool closeCurrent)
{
    if (closeCurrent && !closeCurrentDocument()) {
        return;
    }
    QUrl startFile = QUrl::fromLocalFile(KdenliveSettings::defaultprojectfolder() + QStringLiteral("/_untitled.kdenlive"));
    if (checkForBackupFile(startFile, true)) {
        return;
    }
    QString projectFolder;
    QMap<QString, QString> documentProperties;
    QMap<QString, QString> documentMetadata;
    QPair<int, int> projectTracks{KdenliveSettings::videotracks(), KdenliveSettings::audiotracks()};
    int audioChannels = 2;
    if (KdenliveSettings::audio_channels() == 1) {
        audioChannels = 4;
    } else if (KdenliveSettings::audio_channels() == 2) {
        audioChannels = 6;
    }
    pCore->monitorManager()->resetDisplay();
    QString documentId = QString::number(QDateTime::currentMSecsSinceEpoch());
    documentProperties.insert(QStringLiteral("documentid"), documentId);
    bool sameProjectFolder = KdenliveSettings::sameprojectfolder();
    if (!showProjectSettings) {
        if (KdenliveSettings::customprojectfolder()) {
            projectFolder = KdenliveSettings::defaultprojectfolder();
            if (!projectFolder.endsWith(QLatin1Char('/'))) {
                projectFolder.append(QLatin1Char('/'));
            }
            documentProperties.insert(QStringLiteral("storagefolder"), projectFolder + documentId);
        }
    } else {
        QPointer<ProjectSettings> w = new ProjectSettings(nullptr, QMap<QString, QString>(), QStringList(), projectTracks.first, projectTracks.second, audioChannels, KdenliveSettings::defaultprojectfolder(), false, true, pCore->window());
        connect(w.data(), &ProjectSettings::refreshProfiles, pCore->window(), &MainWindow::slotRefreshProfiles);
        if (w->exec() != QDialog::Accepted) {
            delete w;
            return;
        }
        if (KdenliveSettings::videothumbnails() != w->enableVideoThumbs()) {
            pCore->window()->slotSwitchVideoThumbs();
        }
        if (KdenliveSettings::audiothumbnails() != w->enableAudioThumbs()) {
            pCore->window()->slotSwitchAudioThumbs();
        }
        profileName = w->selectedProfile();
        projectFolder = w->storageFolder();
        projectTracks = w->tracks();
        audioChannels = w->audioChannels();
        documentProperties.insert(QStringLiteral("enableproxy"), QString::number(int(w->useProxy())));
        documentProperties.insert(QStringLiteral("generateproxy"), QString::number(int(w->generateProxy())));
        documentProperties.insert(QStringLiteral("proxyminsize"), QString::number(w->proxyMinSize()));
        documentProperties.insert(QStringLiteral("proxyparams"), w->proxyParams());
        documentProperties.insert(QStringLiteral("proxyextension"), w->proxyExtension());
        documentProperties.insert(QStringLiteral("audioChannels"), QString::number(w->audioChannels()));
        documentProperties.insert(QStringLiteral("generateimageproxy"), QString::number(int(w->generateImageProxy())));
        QString preview = w->selectedPreview();
        if (!preview.isEmpty()) {
            documentProperties.insert(QStringLiteral("previewparameters"), preview.section(QLatin1Char(';'), 0, 0));
            documentProperties.insert(QStringLiteral("previewextension"), preview.section(QLatin1Char(';'), 1, 1));
        }
        documentProperties.insert(QStringLiteral("proxyimageminsize"), QString::number(w->proxyImageMinSize()));
        if (!projectFolder.isEmpty()) {
            if (!projectFolder.endsWith(QLatin1Char('/'))) {
                projectFolder.append(QLatin1Char('/'));
            }
            documentProperties.insert(QStringLiteral("storagefolder"), projectFolder + documentId);
        }
        sameProjectFolder = w->docFolderAsStorageFolder();
        documentMetadata = w->metadata();
        delete w;
    }
    bool openBackup;
    if (closeCurrent) {
        pCore->bin()->cleanDocument();
        ThumbnailCache::get()->clearCache();
    }
    KdenliveDoc *doc = new KdenliveDoc(QUrl(), projectFolder, profileName, documentProperties, documentMetadata, projectTracks, audioChannels, &openBackup, pCore->window());
    doc->m_autosave = new KAutoSaveFile(startFile, doc);
<<<<<<< HEAD
    m_openedDocuments.insert(doc->uuid, doc);
    updateTimeline(doc, 0);
    bool disabled = doc->getDocumentProperty(QStringLiteral("disabletimelineeffects")) == QLatin1String("1");
=======
    doc->m_sameProjectFolder = sameProjectFolder;
    ThumbnailCache::get()->clearCache();
    pCore->bin()->setDocument(doc);
    m_project = doc;
    pCore->monitorManager()->activateMonitor(Kdenlive::ProjectMonitor);
    updateTimeline(0, QString(), QString(), QDateTime(), 0);
    pCore->window()->connectDocument();
    pCore->mixer()->setModel(m_mainTimelineModel);
    bool disabled = m_project->getDocumentProperty(QStringLiteral("disabletimelineeffects")) == QLatin1String("1");
>>>>>>> dbcd523b
    QAction *disableEffects = pCore->window()->actionCollection()->action(QStringLiteral("disable_timeline_effects"));
    if (disableEffects) {
        if (disabled != disableEffects->isChecked()) {
            disableEffects->blockSignals(true);
            disableEffects->setChecked(disabled);
            disableEffects->blockSignals(false);
        }
    }
    m_lastSave.start();
}

<<<<<<< HEAD
bool ProjectManager::closeDocument(const QUuid &uuid, bool lastTab)
{
    KdenliveDoc *doc = m_openedDocuments.value(uuid);
    if (doc && doc->isModified()) {
        QString message;
        if (doc->url().fileName().isEmpty()) {
            message = i18n("Save changes to document?");
        } else {
            message = i18n("The project <b>\"%1\"</b> has been changed.\nDo you want to save your changes?", doc->url().fileName());
        }

        switch (KMessageBox::warningYesNoCancel(pCore->window(), message)) {
        case KMessageBox::Yes:
            // save document here. If saving fails, return false;
            // TODO: save document with uuid
            if (!saveFile()) {
                return false;
            }
            break;
        case KMessageBox::Cancel:
            return false;
            break;
        default:
            break;
        }
    }
    doc->objectModel()->timeline()->unsetModel();
    m_openedDocuments.remove(uuid);
    pCore->deleteProjectModel(uuid);
    delete doc;
    // TODO: handle subtitles
    //pCore->window()->resetSubtitles();
    //pCore->bin()->cleanDocument();
=======
void ProjectManager::testSetActiveDocument(KdenliveDoc *doc, std::shared_ptr<TimelineItemModel> timeline)
{
    m_project = doc;
    m_mainTimelineModel = timeline;
}

bool ProjectManager::testSaveFileAs(const QString &outputFileName)
{
    QString saveFolder = QFileInfo(outputFileName).absolutePath();
    QMap<QString,QString>docProperties;
    docProperties.insert(QStringLiteral("version"), QString::number(m_project->getDocumentVersion()));
    docProperties.insert(QStringLiteral("timelineHash"), m_mainTimelineModel->timelineHash().toHex());
    pCore->projectItemModel()->saveDocumentProperties(docProperties, QMap<QString,QString>(),
                                                      m_project->getGuideModel());
    QString scene = m_mainTimelineModel->sceneList(saveFolder);
    
    QSaveFile file(outputFileName);
    if (!file.open(QIODevice::WriteOnly | QIODevice::Text)) {
        qDebug()<<"//////  ERROR writing to file: " << outputFileName;
        return false;
    }

    file.write(scene.toUtf8());
    if (!file.commit()) {
        qDebug()<<"Cannot write to file %1";
        return false;
    }
>>>>>>> dbcd523b
    return true;
}

bool ProjectManager::closeCurrentDocument(bool saveChanges, bool quit)
{
    // Disable autosave
    m_autoSaveTimer.stop();
    if ((m_project != nullptr) && m_project->isModified() && saveChanges) {
        QString message;
        if (m_project->url().fileName().isEmpty()) {
            message = i18n("Save changes to document?");
        } else {
            message = i18n("The project <b>\"%1\"</b> has been changed.\nDo you want to save your changes?", m_project->url().fileName());
        }

        switch (KMessageBox::warningYesNoCancel(pCore->window(), message)) {
        case KMessageBox::Yes:
            // save document here. If saving fails, return false;
            if (!saveFile()) {
                return false;
            }
            break;
        case KMessageBox::Cancel:
            return false;
            break;
        default:
            break;
        }
    }
<<<<<<< HEAD
    ::mlt_pool_purge();
    pCore->audioThumbCache.clear();
    pCore->taskManager.slotCancelJobs();
    if (m_project) {
        disconnect(pCore->window()->getCurrentTimeline()->controller(), &TimelineController::durationChanged, this, &ProjectManager::adjustProjectDuration);
        pCore->window()->getCurrentTimeline()->controller()->clipActions.clear();
    }
    if (!quit && !qApp->isSavingSession()) {
        m_autoSaveTimer.stop();
        if (m_project) {
            pCore->bin()->abortOperations();
        }
    }
    pCore->window()->getCurrentTimeline()->unsetModel();
    pCore->window()->resetSubtitles();
    pCore->window()->closeTimelines();
    if (m_mainTimelineModel) {
        m_mainTimelineModel->prepareClose();
    }
    pCore->bin()->cleanDocument();

    if (!quit && !qApp->isSavingSession()) {
        if (m_project) {
            emit pCore->window()->clearAssetPanel();
            pCore->monitorManager()->clipMonitor()->slotOpenClip(nullptr);
            pCore->monitorManager()->projectMonitor()->setProducer(nullptr);
            delete m_project;
            m_project = nullptr;
        }
=======
    if (m_project) {
        ::mlt_pool_purge();
        pCore->cleanup();
        if (!quit && !qApp->isSavingSession()) {
            pCore->bin()->abortOperations();
        }
        pCore->window()->getMainTimeline()->unsetModel();
        pCore->window()->resetSubtitles();
        if (m_mainTimelineModel) {
            m_mainTimelineModel->prepareClose();
        }
    }
    pCore->bin()->cleanDocument();
    if (!quit && !qApp->isSavingSession() && m_project) {
        emit pCore->window()->clearAssetPanel();
        pCore->monitorManager()->clipMonitor()->slotOpenClip(nullptr);
        delete m_project;
        m_project = nullptr;
>>>>>>> dbcd523b
    }
    pCore->mixer()->unsetModel();
    // Release model shared pointers
    m_mainTimelineModel.reset();
    return true;
}

bool ProjectManager::saveFileAs(const QString &outputFileName, bool saveACopy)
{
    pCore->monitorManager()->pauseActiveMonitor();
    QString oldProjectFolder = m_project->url().isEmpty()
            ? QString()
            : QFileInfo(m_project->url().toLocalFile()).absolutePath() + QStringLiteral("/cachefiles");
            // this was the old project folder in case the "save in project file location" setting was active

    // Sync document properties
    bool playlistSave = pCore->activeUuid() != m_project->uuid && m_uuidMap.value(pCore->activeUuid()) != m_project->uuid;
    if (!playlistSave && !saveACopy && outputFileName != m_project->url().toLocalFile()) {
        // Project filename changed
        pCore->window()->updateProjectPath(outputFileName);
    }
    if (!playlistSave) {
        prepareSave();
        m_project->updateSubtitle(outputFileName);
    }
    QString saveFolder = QFileInfo(outputFileName).absolutePath();
    QString scene = projectSceneList(saveFolder);
    if (playlistSave) {
        // This is a secondary timeline
        if (outputFileName.isEmpty()) {
            KMessageBox::error(QApplication::activeWindow(), i18n("Cannot find write path for timeline: %1", pCore->activeUuid().toString()));
            return false;
        }
        QSaveFile file(outputFileName);
        if (!file.open(QIODevice::WriteOnly | QIODevice::Text)) {
            KMessageBox::error(QApplication::activeWindow(), i18n("Cannot write to file %1", outputFileName));
            return false;
        }

        const QByteArray sceneData = scene.toUtf8();
        file.write(sceneData);
        if (!file.commit()) {
            KMessageBox::error(QApplication::activeWindow(), i18n("Cannot write to file %1", outputFileName));
            return false;
        }
        pCore->displayBinMessage(i18n("Saved playlist %1", QFileInfo(outputFileName).fileName()), KMessageWidget::Information);
        return true;
    }
    if (!m_replacementPattern.isEmpty()) {
        QMapIterator<QString, QString> i(m_replacementPattern);
        while (i.hasNext()) {
            i.next();
            scene.replace(i.key(), i.value());
        }
    }
    if (!m_project->saveSceneList(outputFileName, scene)) {
        return false;
    }
    QUrl url = QUrl::fromLocalFile(outputFileName);
    // Save timeline thumbnails
    QStringList thumbKeys = pCore->window()->getCurrentTimeline()->controller()->getThumbKeys();
    ThumbnailCache::get()->saveCachedThumbs(thumbKeys);
    if (!saveACopy) {
        m_project->setUrl(url);
        // setting up autosave file in ~/.kde/data/stalefiles/kdenlive/
        // saved under file name
        // actual saving by KdenliveDoc::slotAutoSave() called by a timer 3 seconds after the document has been edited
        // This timer is set by KdenliveDoc::setModified()
        const QString projectId = QCryptographicHash::hash(url.fileName().toUtf8(), QCryptographicHash::Md5).toHex();
        QUrl autosaveUrl = QUrl::fromLocalFile(QFileInfo(outputFileName).absoluteDir().absoluteFilePath(projectId + QStringLiteral(".kdenlive")));
        if (m_project->m_autosave == nullptr) {
            // The temporary file is not opened or created until actually needed.
            // The file filename does not have to exist for KAutoSaveFile to be constructed (if it exists, it will not be touched).
            m_project->m_autosave = new KAutoSaveFile(autosaveUrl, m_project);
        } else {
            m_project->m_autosave->setManagedFile(autosaveUrl);
        }

        pCore->window()->setWindowTitle(m_project->description());
        m_project->setModified(false);
    }
    m_recentFilesAction->addUrl(url);
    // remember folder for next project opening
    KRecentDirs::add(QStringLiteral(":KdenliveProjectsFolder"), saveFolder);
    saveRecentFiles();
    if (!saveACopy) {
        m_fileRevert->setEnabled(true);
        pCore->window()->m_undoView->stack()->setClean();
        QString newProjectFolder(saveFolder + QStringLiteral("/cachefiles"));
        if(((oldProjectFolder.isEmpty() && m_project->m_sameProjectFolder) || m_project->projectTempFolder() == oldProjectFolder) && newProjectFolder != m_project->projectTempFolder()) {
            KMessageBox::ButtonCode answer = KMessageBox::warningContinueCancel(
                pCore->window(), i18n("The location of the project file changed. You selected to use the location of the project file to save temporary files. "
                           "This will move all temporary files from <b>%1</b> to <b>%2</b>, the project file will then be reloaded",
                           m_project->projectTempFolder(), newProjectFolder));

            if (answer == KMessageBox::Continue) {
                // Proceed with move
                QString documentId = QDir::cleanPath(m_project->getDocumentProperty(QStringLiteral("documentid")));
                bool ok;
                documentId.toLongLong(&ok, 10);
                if (!ok || documentId.isEmpty()) {
                    KMessageBox::sorry(pCore->window(), i18n("Cannot perform operation, invalid document id: %1", documentId));
                } else {
                    QDir newDir(newProjectFolder);
                    QDir oldDir(m_project->projectTempFolder());
                    if (newDir.exists(documentId)) {
                        KMessageBox::sorry(pCore->window(), i18n("Cannot perform operation, target directory already exists: %1", newDir.absoluteFilePath(documentId)));
                    } else {
                        // Proceed with the move
                        pCore->projectManager()->moveProjectData(oldDir.absoluteFilePath(documentId), newDir.absolutePath());
                    }
                }
            }
        }
    }

    return true;
}

void ProjectManager::saveRecentFiles()
{
    KSharedConfigPtr config = KSharedConfig::openConfig();
    m_recentFilesAction->saveEntries(KConfigGroup(config, "Recent Files"));
    config->sync();
}

bool ProjectManager::saveFileAs(bool saveACopy)
{
    QFileDialog fd(pCore->window());
    if (saveACopy) {
        fd.setWindowTitle(i18nc("@title:window", "Save Copy"));
    }
    fd.setDirectory(m_project->url().isValid() ? m_project->url().adjusted(QUrl::RemoveFilename).toLocalFile() : KdenliveSettings::defaultprojectfolder());
    fd.setNameFilter(getProjectNameFilters(false));
    fd.setAcceptMode(QFileDialog::AcceptSave);
    fd.setFileMode(QFileDialog::AnyFile);
    fd.setDefaultSuffix(QStringLiteral("kdenlive"));
    if (fd.exec() != QDialog::Accepted || fd.selectedFiles().isEmpty()) {
        return false;
    }
    
    QString outputFile = fd.selectedFiles().constFirst();

    bool ok = false;
    QDir cacheDir = m_project->getCacheDir(CacheBase, &ok);
    if (ok) {
        QFile file(cacheDir.absoluteFilePath(QString::fromLatin1(QUrl::toPercentEncoding(QStringLiteral(".") + outputFile))));
        file.open(QIODevice::ReadWrite | QIODevice::Text);
        file.close();
    }
    return saveFileAs(outputFile, saveACopy);
}

bool ProjectManager::saveFile()
{
    if (!m_project) {
        // Calling saveFile before a project was created, something is wrong
        qCDebug(KDENLIVE_LOG) << "SaveFile called without project";
        return false;
    }
    if (pCore->activeUuid() != QUuid()) {
        return saveFileAs( m_timelinePath.value(pCore->activeUuid()));
    }
    if (m_project->url().isEmpty()) {
        return saveFileAs();
    }
    bool result = saveFileAs(m_project->url().toLocalFile());
    m_project->m_autosave->resize(0);
    return result;
}

void ProjectManager::openFile()
{
    if (m_startUrl.isValid()) {
        openFile(m_startUrl);
        m_startUrl.clear();
        return;
    }
    QUrl url = QFileDialog::getOpenFileUrl(pCore->window(), QString(), QUrl::fromLocalFile(KRecentDirs::dir(QStringLiteral(":KdenliveProjectsFolder"))),
                                           getProjectNameFilters());
    if (!url.isValid()) {
        return;
    }
    KRecentDirs::add(QStringLiteral(":KdenliveProjectsFolder"), url.adjusted(QUrl::RemoveFilename).toLocalFile());
    m_recentFilesAction->addUrl(url);
    saveRecentFiles();
    openFile(url);
}

void ProjectManager::openLastFile()
{
    if (m_recentFilesAction->selectableActionGroup()->actions().isEmpty()) {
        // No files in history
        newFile(false);
        return;
    }

    QAction *firstUrlAction = m_recentFilesAction->selectableActionGroup()->actions().last();
    if (firstUrlAction) {
        firstUrlAction->trigger();
    } else {
        newFile(false);
    }
}

// fix mantis#3160 separate check from openFile() so we can call it from newFile()
// to find autosaved files (in ~/.local/share/stalefiles/kdenlive) and recover it
bool ProjectManager::checkForBackupFile(const QUrl &url, bool newFile)
{
    // Check for autosave file that belong to the url we passed in.
    const QString projectId = QCryptographicHash::hash(url.fileName().toUtf8(), QCryptographicHash::Md5).toHex();
    QUrl autosaveUrl = newFile ? url : QUrl::fromLocalFile(QFileInfo(url.path()).absoluteDir().absoluteFilePath(projectId + QStringLiteral(".kdenlive")));
    QList<KAutoSaveFile *> staleFiles = KAutoSaveFile::staleFiles(autosaveUrl);
    QFileInfo sourceInfo(url.toLocalFile());
    QDateTime sourceTime;
    if (sourceInfo.exists()) {
        sourceTime = QFileInfo(url.toLocalFile()).lastModified();
    }
    KAutoSaveFile *orphanedFile = nullptr;
    // Check if we can have a lock on one of the file,
    // meaning it is not handled by any Kdenlive instance
    if (!staleFiles.isEmpty()) {
        for (KAutoSaveFile *stale : qAsConst(staleFiles)) {
            if (stale->open(QIODevice::QIODevice::ReadWrite)) {
                // Found orphaned autosave file
                if (!sourceTime.isValid() || QFileInfo(stale->fileName()).lastModified() > sourceTime) {
                    orphanedFile = stale;
                    break;
                }
            }
        }
    }

    if (orphanedFile) {
        if (KMessageBox::questionYesNo(nullptr, i18n("Auto-saved file exist. Do you want to recover now?"), i18n("File Recovery"),
                                       KGuiItem(i18n("Recover")), KGuiItem(i18n("Do not recover"))) == KMessageBox::Yes) {
            doOpenFile(url, orphanedFile);
            return true;
        }
    }
    // remove the stale files
    for (KAutoSaveFile *stale : qAsConst(staleFiles)) {
        stale->open(QIODevice::ReadWrite);
        delete stale;
    }
    return false;
}

void ProjectManager::openFile(const QUrl &url)
{
    QMimeDatabase db;
    // Make sure the url is a Kdenlive project file
    QMimeType mime = db.mimeTypeForUrl(url);
    if (mime.inherits(QStringLiteral("application/x-compressed-tar")) || mime.inherits(QStringLiteral("application/zip"))) {
        // Opening a compressed project file, we need to process it
        // qCDebug(KDENLIVE_LOG)<<"Opening archive, processing";
        QPointer<ArchiveWidget> ar = new ArchiveWidget(url);
        if (ar->exec() == QDialog::Accepted) {
            openFile(QUrl::fromLocalFile(ar->extractedProjectFile()));
        } else if (m_startUrl.isValid()) {
            // we tried to open an invalid file from command line, init new project
            newFile(false);
        }
        delete ar;
        return;
    }

    /*if (!url.fileName().endsWith(".kdenlive")) {
        // This is not a Kdenlive project file, abort loading
        KMessageBox::sorry(pCore->window(), i18n("File %1 is not a Kdenlive project file", url.toLocalFile()));
        if (m_startUrl.isValid()) {
            // we tried to open an invalid file from command line, init new project
            newFile(false);
        }
        return;
    }*/

    if ((m_project != nullptr) && m_project->url() == url) {
        return;
    }

    /*if (!closeCurrentDocument()) {
        return;
    }*/
    if (checkForBackupFile(url)) {
        return;
    }
    pCore->displayMessage(i18n("Opening file %1", url.toLocalFile()), OperationCompletedMessage, 100);
    doOpenFile(url, nullptr);
}

void ProjectManager::doOpenFile(const QUrl &url, KAutoSaveFile *stale)
{
    //Q_ASSERT(m_project == nullptr);
    m_fileRevert->setEnabled(true);

    delete m_progressDialog;
    m_progressDialog = nullptr;
    ThumbnailCache::get()->clearCache();
    pCore->monitorManager()->resetDisplay();
    pCore->monitorManager()->activateMonitor(Kdenlive::ProjectMonitor);
    if (!m_loading) {
        m_progressDialog = new QProgressDialog(pCore->window());
        m_progressDialog->setWindowTitle(i18nc("@title:window", "Loading Project"));
        m_progressDialog->setCancelButton(nullptr);
        m_progressDialog->setLabelText(i18n("Loading project"));
        m_progressDialog->setMaximum(0);
        m_progressDialog->show();
    }
    bool openBackup;
    m_notesPlugin->clear();
    int audioChannels = 2;
    if (KdenliveSettings::audio_channels() == 1) {
        audioChannels = 4;
    } else if (KdenliveSettings::audio_channels() == 2) {
        audioChannels = 6;
    }

    KdenliveDoc *doc = new KdenliveDoc(stale ? QUrl::fromLocalFile(stale->fileName()) : url, QString(),
                                       KdenliveSettings::default_profile().isEmpty() ? pCore->getCurrentProfile()->path() : KdenliveSettings::default_profile(),
                                       QMap<QString, QString>(), QMap<QString, QString>(),
                                       {KdenliveSettings::videotracks(), KdenliveSettings::audiotracks()}, audioChannels, &openBackup, pCore->window());
    if (stale == nullptr) {
        const QString projectId = QCryptographicHash::hash(url.fileName().toUtf8(), QCryptographicHash::Md5).toHex();
        QUrl autosaveUrl = QUrl::fromLocalFile(QFileInfo(url.path()).absoluteDir().absoluteFilePath(projectId + QStringLiteral(".kdenlive")));
        stale = new KAutoSaveFile(autosaveUrl, doc);
        doc->m_autosave = stale;
    } else {
        doc->m_autosave = stale;
        stale->setParent(doc);
        // if loading from an autosave of unnamed file, or restore failed then keep unnamed
        bool loadingFailed = doc->url().isEmpty();
        if (url.fileName().contains(QStringLiteral("_untitled.kdenlive"))) {
            doc->setUrl(QUrl());
            doc->setModified(true);
        } else if (!loadingFailed) {
            doc->setUrl(url);
        }
        doc->setModified(!loadingFailed);
        stale->setParent(doc);
    }
    if (m_progressDialog) {
        m_progressDialog->setLabelText(i18n("Loading clips"));
        m_progressDialog->setMaximum(doc->clipsCount());
    } else {
        emit pCore->loadingMessageUpdated(QString(), 0, doc->clipsCount());
    }

<<<<<<< HEAD
    // TODO refac delete this
    //pCore->bin()->setDocument(doc);
    /*QList<QAction *> rulerActions;
    rulerActions << pCore->window()->actionCollection()->action(QStringLiteral("set_render_timeline_zone"));
    rulerActions << pCore->window()->actionCollection()->action(QStringLiteral("unset_render_timeline_zone"));
    rulerActions << pCore->window()->actionCollection()->action(QStringLiteral("clear_render_timeline_zone"));*/

    // Set default target tracks to upper audio / lower video tracks
    //doc->loadDocumentGuides();
    m_openedDocuments.insert(doc->uuid, doc);

    if (!updateTimeline(doc, doc->getDocumentProperty(QStringLiteral("position")).toInt())) {
=======
    pCore->bin()->setDocument(doc);

    // Set default target tracks to upper audio / lower video tracks
    m_project = doc;
    m_project->loadDocumentGuides();
    QDateTime documentDate = QFileInfo(m_project->url().toLocalFile()).lastModified();
    if (!updateTimeline(m_project->getDocumentProperty(QStringLiteral("position")).toInt(), m_project->getDocumentProperty(QStringLiteral("previewchunks")), m_project->getDocumentProperty(QStringLiteral("dirtypreviewchunks")), documentDate, m_project->getDocumentProperty(QStringLiteral("disablepreview")).toInt())) {
>>>>>>> dbcd523b
        delete m_progressDialog;
        m_progressDialog = nullptr;
        return;
    }
    /*pCore->window()->connectDocument();
    pCore->mixer()->setModel(m_mainTimelineModel);
<<<<<<< HEAD
    QDateTime documentDate = QFileInfo(doc->url().toLocalFile()).lastModified();
    pCore->window()->getCurrentTimeline()->controller()->loadPreview(doc->getDocumentProperty(QStringLiteral("previewchunks")),
                                                                  doc->getDocumentProperty(QStringLiteral("dirtypreviewchunks")), documentDate,
                                                                  doc->getDocumentProperty(QStringLiteral("disablepreview")).toInt());

    emit docOpened(m_project);*/
=======
    emit docOpened(m_project);
>>>>>>> dbcd523b
    pCore->displayMessage(QString(), OperationCompletedMessage, 100);
    if (openBackup) {
        slotOpenBackup(url);
    }
    m_lastSave.start();
    delete m_progressDialog;
    m_progressDialog = nullptr;
}

void ProjectManager::slotRevert()
{
    if (m_project->isModified() &&
        KMessageBox::warningContinueCancel(pCore->window(),
                                           i18n("This will delete all changes made since you last saved your project. Are you sure you want to continue?"),
                                           i18n("Revert to last saved version")) == KMessageBox::Cancel) {
        return;
    }
    QUrl url = m_project->url();
    if (closeCurrentDocument(false)) {
        doOpenFile(url, nullptr);
    }
}

KdenliveDoc *ProjectManager::current()
{
    return m_project;
}

bool ProjectManager::slotOpenBackup(const QUrl &url)
{
    QUrl projectFile;
    QUrl projectFolder;
    QString projectId;
    if (url.isValid()) {
        // we could not open the project file, guess where the backups are
        projectFolder = QUrl::fromLocalFile(KdenliveSettings::defaultprojectfolder());
        projectFile = url;
    } else {
        projectFolder = QUrl::fromLocalFile(m_project->projectTempFolder());
        projectFile = m_project->url();
        projectId = m_project->getDocumentProperty(QStringLiteral("documentid"));
    }
    bool result = false;
    QPointer<BackupWidget> dia = new BackupWidget(projectFile, projectFolder, projectId, pCore->window());
    if (dia->exec() == QDialog::Accepted) {
        QString requestedBackup = dia->selectedFile();
        m_project->backupLastSavedVersion(projectFile.toLocalFile());
        closeCurrentDocument(false);
        doOpenFile(QUrl::fromLocalFile(requestedBackup), nullptr);
        if (m_project) {
            if (!m_project->url().isEmpty()) {
                // Only update if restore succeeded
                pCore->window()->slotEditSubtitle();
                m_project->setUrl(projectFile);
                m_project->setModified(true);
            }
            pCore->window()->setWindowTitle(m_project->description());
            result = true;
        }
    }
    delete dia;
    return result;
}

KRecentFilesAction *ProjectManager::recentFilesAction()
{
    return m_recentFilesAction;
}

void ProjectManager::slotStartAutoSave()
{
    if (m_lastSave.elapsed() > 300000) {
        // If the project was not saved in the last 5 minute, force save
        m_autoSaveTimer.stop();
        slotAutoSave();
    } else {
        m_autoSaveTimer.start(3000); // will trigger slotAutoSave() in 3 seconds
    }
}

void ProjectManager::slotAutoSave()
{
    if (pCore->activeUuid() != QUuid()) {
        // Disable autosave for secondary timelines
        m_lastSave.start();
        return;
    }
    prepareSave();
    QString saveFolder = m_project->url().adjusted(QUrl::RemoveFilename | QUrl::StripTrailingSlash).toLocalFile();
    QString scene = projectSceneList(saveFolder);
    if (!m_replacementPattern.isEmpty()) {
        QMapIterator<QString, QString> i(m_replacementPattern);
        while (i.hasNext()) {
            i.next();
            scene.replace(i.key(), i.value());
        }
    }
    if (!scene.contains(QLatin1String("<track "))) {
        // In some unexplained cases, the MLT playlist is corrupted and all tracks are deleted. Don't save in that case.
        pCore->displayMessage(i18n("Project was corrupted, cannot backup. Please close and reopen your project file to recover last backup"), ErrorMessage);
        return;
    }
    m_project->slotAutoSave(scene);
    m_lastSave.start();
}

QString ProjectManager::projectSceneList(const QString &outputFolder, const QString &overlayData)
{
    // Disable multitrack view and overlay
    bool isMultiTrack = pCore->monitorManager()->isMultiTrack();
<<<<<<< HEAD
    TimelineWidget *timeline = pCore->window()->getCurrentTimeline();
    bool hasPreview = timeline->controller()->hasPreviewTrack();
=======
    bool hasPreview = pCore->window()->getMainTimeline()->controller()->hasPreviewTrack();
    bool isTrimming = pCore->monitorManager()->isTrimming();
>>>>>>> dbcd523b
    if (isMultiTrack) {
        timeline->controller()->slotMultitrackView(false, false);
    }
    if (hasPreview) {
        timeline->controller()->updatePreviewConnection(false);
    }
    if (isTrimming) {
        pCore->window()->getMainTimeline()->controller()->requestEndTrimmingMode();
    }
    pCore->mixer()->pauseMonitoring(true);
    QString scene = m_mainTimelineModel->sceneList(outputFolder, QString(), overlayData);
    pCore->mixer()->pauseMonitoring(false);
    if (isMultiTrack) {
        timeline->controller()->slotMultitrackView(true, false);
    }
    if (hasPreview) {
        timeline->controller()->updatePreviewConnection(true);
    }
    if (isTrimming) {
        pCore->window()->getMainTimeline()->controller()->requestStartTrimmingMode();
    }
    return scene;
}

void ProjectManager::setDocumentNotes(const QString &notes)
{
    if (m_notesPlugin) {
        m_notesPlugin->widget()->setHtml(notes);
    }
}

QString ProjectManager::documentNotes() const
{
    QString text = m_notesPlugin->widget()->toPlainText().simplified();
    if (text.isEmpty()) {
        return QString();
    }
    return m_notesPlugin->widget()->toHtml();
}

void ProjectManager::slotAddProjectNote()
{
    m_notesPlugin->showDock();
    m_notesPlugin->widget()->setFocus();
    m_notesPlugin->widget()->addProjectNote();
}

void ProjectManager::slotAddTextNote(const QString &text)
{
    m_notesPlugin->showDock();
    m_notesPlugin->widget()->setFocus();
    m_notesPlugin->widget()->addTextNote(text);
}

void ProjectManager::prepareSave()
{
    pCore->projectItemModel()->saveDocumentProperties(pCore->window()->getCurrentTimeline()->controller()->documentProperties(), m_project->metadata(),
                                                      m_project->getGuideModel(pCore->window()->getCurrentTimeline()->uuid));
    pCore->bin()->saveFolderState();
    pCore->projectItemModel()->saveProperty(QStringLiteral("kdenlive:documentnotes"), documentNotes());
    pCore->projectItemModel()->saveProperty(QStringLiteral("kdenlive:docproperties.groups"), m_mainTimelineModel->groupsData());
}

void ProjectManager::slotResetProfiles(bool reloadThumbs)
{
    m_project->resetProfile(reloadThumbs);
    pCore->monitorManager()->updateScopeSource();
}

void ProjectManager::slotResetConsumers(bool fullReset)
{
    pCore->monitorManager()->resetConsumers(fullReset);
}

void ProjectManager::disableBinEffects(bool disable, bool refreshMonitor)
{
    if (m_project) {
        if (disable) {
            m_project->setDocumentProperty(QStringLiteral("disablebineffects"), QString::number(1));
        } else {
            m_project->setDocumentProperty(QStringLiteral("disablebineffects"), QString());
        }
    }
    if (refreshMonitor) {
        pCore->monitorManager()->refreshProjectMonitor();
        pCore->monitorManager()->refreshClipMonitor();
    }
}

void ProjectManager::slotDisableTimelineEffects(bool disable)
{
    if (disable) {
        m_project->setDocumentProperty(QStringLiteral("disabletimelineeffects"), QString::number(true));
    } else {
        m_project->setDocumentProperty(QStringLiteral("disabletimelineeffects"), QString());
    }
    m_mainTimelineModel->setTimelineEffectsEnabled(!disable);
    pCore->monitorManager()->refreshProjectMonitor();
}

void ProjectManager::slotSwitchTrackDisabled()
{
    pCore->window()->getMainTimeline()->controller()->switchTrackDisabled();
}

void ProjectManager::slotSwitchTrackLock()
{
    pCore->window()->getCurrentTimeline()->controller()->switchTrackLock();
}

void ProjectManager::slotSwitchTrackActive()
{
    pCore->window()->getCurrentTimeline()->controller()->switchTrackActive();
}

void ProjectManager::slotSwitchAllTrackActive()
{
    pCore->window()->getCurrentTimeline()->controller()->switchAllTrackActive();
}

void ProjectManager::slotMakeAllTrackActive()
{
    pCore->window()->getCurrentTimeline()->controller()->makeAllTrackActive();
}

void ProjectManager::slotRestoreTargetTracks()
{
    pCore->window()->getCurrentTimeline()->controller()->restoreTargetTracks();
}

void ProjectManager::slotSwitchAllTrackLock()
{
    pCore->window()->getCurrentTimeline()->controller()->switchTrackLock(true);
}

void ProjectManager::slotSwitchTrackTarget()
{
    pCore->window()->getCurrentTimeline()->controller()->switchTargetTrack();
}

QString ProjectManager::getDefaultProjectFormat()
{
    // On first run, lets use an HD1080p profile with fps related to timezone country. Then, when the first video is added to a project, if it does not match
    // our profile, propose a new default.
    QTimeZone zone;
    zone = QTimeZone::systemTimeZone();

    QList<int> ntscCountries;
    ntscCountries << QLocale::Canada << QLocale::Chile << QLocale::CostaRica << QLocale::Cuba << QLocale::DominicanRepublic << QLocale::Ecuador;
    ntscCountries << QLocale::Japan << QLocale::Mexico << QLocale::Nicaragua << QLocale::Panama << QLocale::Peru << QLocale::Philippines;
    ntscCountries << QLocale::PuertoRico << QLocale::SouthKorea << QLocale::Taiwan << QLocale::UnitedStates;
    bool ntscProject = ntscCountries.contains(zone.country());
    if (!ntscProject) {
        return QStringLiteral("atsc_1080p_25");
    }
    return QStringLiteral("atsc_1080p_2997");
}

void ProjectManager::saveZone(const QStringList &info, const QDir &dir)
{
    pCore->bin()->saveZone(info, dir);
}

void ProjectManager::moveProjectData(const QString &src, const QString &dest)
{
    // Move tmp folder (thumbnails, timeline preview)
    m_project->moveProjectData(src, dest);
    KIO::CopyJob *copyJob = KIO::move(QUrl::fromLocalFile(src), QUrl::fromLocalFile(dest));
    connect(copyJob, &KJob::result, this, &ProjectManager::slotMoveFinished);
#if KCOREADDONS_VERSION < QT_VERSION_CHECK(5,80,0)
    connect(copyJob, SIGNAL(percent(KJob*,ulong)), this, SLOT(slotMoveProgress(KJob*,ulong)));
#else
    connect(copyJob, &KJob::percentChanged, this, &ProjectManager::slotMoveProgress);
#endif
}

void ProjectManager::slotMoveProgress(KJob *, unsigned long progress)
{
    pCore->displayMessage(i18n("Moving project folder"), ProcessingJobMessage, static_cast<int>(progress));
}

void ProjectManager::slotMoveFinished(KJob *job)
{
    if (job->error() == 0) {
        pCore->displayMessage(QString(), OperationCompletedMessage, 100);
        auto *copyJob = static_cast<KIO::CopyJob *>(job);
        QString newFolder = copyJob->destUrl().toLocalFile();
        // Check if project folder is inside document folder, in which case, paths will be relative
        QDir projectDir(m_project->url().toString(QUrl::RemoveFilename | QUrl::RemoveScheme));
        QDir srcDir(m_project->projectTempFolder());
        if (srcDir.absolutePath().startsWith(projectDir.absolutePath())) {
            m_replacementPattern.insert(QStringLiteral(">proxy/"), QStringLiteral(">") + newFolder + QStringLiteral("/proxy/"));
        } else {
            m_replacementPattern.insert(m_project->projectTempFolder() + QStringLiteral("/proxy/"), newFolder + QStringLiteral("/proxy/"));
        }
        m_project->setProjectFolder(QUrl::fromLocalFile(newFolder));
        saveFile();
        m_replacementPattern.clear();
        slotRevert();
    } else {
        KMessageBox::sorry(pCore->window(), i18n("Error moving project folder: %1", job->errorText()));
    }
}

<<<<<<< HEAD
bool ProjectManager::updateTimeline(KdenliveDoc *doc, int pos, int scrollPos, bool createNewTab)
{
    Q_UNUSED(scrollPos);
    QUuid uuid = doc->uuid;
    TimelineWidget *documentTimeline = nullptr;
=======
bool ProjectManager::updateTimeline(int pos, const QString &chunks, const QString &dirty, const QDateTime &documentDate, int enablePreview)
{
    pCore->taskManager.slotCancelJobs();
    pCore->window()->getMainTimeline()->loading = true;
    pCore->window()->slotSwitchTimelineZone(m_project->getDocumentProperty(QStringLiteral("enableTimelineZone")).toInt() == 1);

>>>>>>> dbcd523b
    QScopedPointer<Mlt::Producer> xmlProd(new Mlt::Producer(pCore->getCurrentProfile()->profile(), "xml-string",
                                                            doc->getAndClearProjectXml().constData()));

    Mlt::Service s(*xmlProd);
    Mlt::Tractor tractor(s);
    qDebug()<<"====== OPENING PROJECT WITH TID: "<<tractor.get("id")<<"\n\n\nBBBBBBBBBBBBBBBBBBBBBB";
    if (tractor.count() == 0) {
        // Wow we have a project file with empty tractor, probably corrupted, propose to open a recovery file
        KMessageBox::ButtonCode res = KMessageBox::warningContinueCancel(qApp->activeWindow(), i18n("Project file is corrupted (no tracks). Try to find a backup file?"));
        documentTimeline->loading = false;
        doc->setModified(false);
        if (res == KMessageBox::Continue) {
            // Try opening backup
            if (!slotOpenBackup(doc->url())) {
                newFile(false);
            }
        } else {
            newFile(false);
        }
        return false;
    }
<<<<<<< HEAD
    std::shared_ptr<TimelineItemModel> timelineModel = TimelineItemModel::construct(uuid, doc->getDocumentProfile(), doc->getGuideModel(uuid), doc->commandStack());
    // Add snap point at projec start
    timelineModel->addSnap(0);
    m_timelineModels.insert({uuid.toString(), timelineModel});
    if (!createNewTab) {
        pCore->taskManager.slotCancelJobs();
        documentTimeline = pCore->window()->getCurrentTimeline();
        doc->setModels(documentTimeline, pCore->getProjectItemModel(uuid));
        documentTimeline->setModel(timelineModel, pCore->monitorManager()->projectMonitor()->getControllerProxy());
    } else {
        // Create a new timeline tab
        pCore->buildProjectModel(uuid);
        documentTimeline = pCore->window()->openTimeline(uuid, doc->projectName(), timelineModel, pCore->monitorManager()->projectMonitor()->getControllerProxy());
        doc->setModels(documentTimeline, pCore->getProjectItemModel(uuid));
        //std::shared_ptr<MarkerListModel> guidesModel(new MarkerListModel(doc->commandStack(), this));
        //m_project->addGuidesModel(uuid, guidesModel);
        //std::shared_ptr<TimelineItemModel> timelineModel = TimelineItemModel::construct(uuid, pCore->getProjectProfile(), doc->getGuideModel(timeline->uuid), doc->commandStack());
        //m_secondaryTimelines.insert({timelineModel,uuid});
        //m_secondaryTimelineEntries.insert({clipId,timeline->uuid});
        //m_timelinePath.insert(timeline->uuid, clip->url());
        //timeline->setModel(timelineModel, pCore->monitorManager()->projectMonitor()->getControllerProxy());
    }
    qDebug()<<"&&&&&&&&& serring timeline model: "<<uuid;
    //documentTimeline->setModel(timelineModel, pCore->monitorManager()->projectMonitor()->getControllerProxy());
    documentTimeline->loading = true;
    if (!constructTimelineFromTractor(uuid, timelineModel, pCore->getProjectItemModel(uuid), tractor, m_progressDialog, doc->modifiedDecimalPoint(), doc->getSecondaryTimelines())) {
        //TODO: act on project load failure
        qDebug()<<"// Project failed to load!!";
    }
    const QString groupsData = doc->getDocumentProperty(QStringLiteral("groups"));
    // update track compositing
    int compositing = doc->getDocumentProperty(QStringLiteral("compositing"), QStringLiteral("2")).toInt();
    emit doc->updateCompositionMode(compositing);
=======
    m_mainTimelineModel = TimelineItemModel::construct(pCore->getProjectProfile(), m_project->getGuideModel(), m_project->commandStack());
    // Add snap point at project start
    m_mainTimelineModel->addSnap(0);
    pCore->window()->getMainTimeline()->setModel(m_mainTimelineModel, pCore->monitorManager()->projectMonitor()->getControllerProxy());
    bool projectErrors = false;
    if (!constructTimelineFromMelt(m_mainTimelineModel, tractor, m_progressDialog, m_project->modifiedDecimalPoint(), chunks, dirty, documentDate, enablePreview, &projectErrors)) {
        //TODO: act on project load failure
        qDebug()<<"// Project failed to load!!";
    }
    // Free memory used by original playlist
    xmlProd.reset(nullptr);
    const QString groupsData = m_project->getDocumentProperty(QStringLiteral("groups"));
    // update track compositing
    int compositing = pCore->currentDoc()->getDocumentProperty(QStringLiteral("compositing"), QStringLiteral("2")).toInt();
    if (compositing == 1) {
        // Composite transition is deprecated, switch to hq by default
        compositing = 2;
    }
    emit pCore->currentDoc()->updateCompositionMode(compositing);
>>>>>>> dbcd523b
    if (compositing < 2) {
        documentTimeline->controller()->switchCompositing(compositing);
    }
    if (!groupsData.isEmpty()) {
        timelineModel->loadGroups(groupsData);
    }
<<<<<<< HEAD

    documentTimeline->controller()->setZone(doc->zone(), false);
    documentTimeline->controller()->setScrollPos(doc->getDocumentProperty(QStringLiteral("scrollPos")).toInt());
    int activeTrackPosition = doc->getDocumentProperty(QStringLiteral("activeTrack"), QString::number( - 1)).toInt();
    if (activeTrackPosition > -1 && activeTrackPosition < timelineModel->getTracksCount()) {
        documentTimeline->controller()->setActiveTrack(timelineModel->getTrackIndexFromPosition(activeTrackPosition));
=======
    connect(pCore->window()->getMainTimeline()->controller(), &TimelineController::durationChanged, this, &ProjectManager::adjustProjectDuration);
    emit pCore->monitorManager()->updatePreviewScaling();
    pCore->monitorManager()->projectMonitor()->slotActivateMonitor();
    pCore->monitorManager()->projectMonitor()->setProducer(m_mainTimelineModel->producer(), pos);
    pCore->monitorManager()->projectMonitor()->adjustRulerSize(m_mainTimelineModel->duration() - 1, m_project->getGuideModel());
    pCore->window()->getMainTimeline()->controller()->setZone(m_project->zone(), false);
    pCore->window()->getMainTimeline()->controller()->setScrollPos(m_project->getDocumentProperty(QStringLiteral("scrollPos")).toInt());
    int activeTrackPosition = m_project->getDocumentProperty(QStringLiteral("activeTrack"), QString::number( - 1)).toInt();
    if (activeTrackPosition > -1 && activeTrackPosition < m_mainTimelineModel->getTracksCount()) {
        pCore->window()->getMainTimeline()->controller()->setActiveTrack(m_mainTimelineModel->getTrackIndexFromPosition(activeTrackPosition));
    } else {
        // Subtitle model track was active
        pCore->window()->getMainTimeline()->controller()->setActiveTrack(activeTrackPosition);
>>>>>>> dbcd523b
    }
    QDateTime documentDate = QFileInfo(doc->url().toLocalFile()).lastModified();
    documentTimeline->controller()->loadPreview(doc->getDocumentProperty(QStringLiteral("previewchunks")),
                                                                  doc->getDocumentProperty(QStringLiteral("dirtypreviewchunks")), documentDate,
                                                                  doc->getDocumentProperty(QStringLiteral("disablepreview")).toInt());

    // Reset locale to C to ensure numbers are serialised correctly
    LocaleHandling::resetLocale();
    if (projectErrors) {
        m_notesPlugin->showDock();
        m_notesPlugin->widget()->raise();
        m_notesPlugin->widget()->setFocus();
    }
    return true;
}

void ProjectManager::adjustProjectDuration()
{
    pCore->monitorManager()->projectMonitor()->adjustRulerSize(m_mainTimelineModel->duration() - 1, nullptr);
}

void ProjectManager::activateAsset(const QVariantMap &effectData)
{
    if (effectData.contains(QStringLiteral("kdenlive/effect"))) {
        pCore->window()->addEffect(effectData.value(QStringLiteral("kdenlive/effect")).toString());
    } else {
        pCore->window()->getCurrentTimeline()->controller()->addAsset(effectData);
    }
}

std::shared_ptr<DocUndoStack> ProjectManager::undoStack(const QUuid &uuid)
{
    if (m_project && (m_project->uuid == uuid || uuid == QUuid())) {
        return m_project->commandStack();
    }
    KdenliveDoc *doc = getDocument(uuid);
    if (doc) {
        return doc->commandStack();
    }
    return nullptr;
}

QDir ProjectManager::cacheDir(bool audio, bool *ok)
{
    return current()->getCacheDir(audio ? CacheAudio : CacheThumbs, ok);
}

void ProjectManager::saveWithUpdatedProfile(const QString &updatedProfile)
{
    // First backup current project with fps appended
    bool saveInTempFile = false;
    if (m_project && m_project->isModified()) {
        switch (
            KMessageBox::warningYesNoCancel(pCore->window(), i18n("The project <b>\"%1\"</b> has been changed.\nDo you want to save your changes?",
                                                                  m_project->url().fileName().isEmpty() ? i18n("Untitled") : m_project->url().fileName()))) {
        case KMessageBox::Yes:
            // save document here. If saving fails, return false;
            if (!saveFile()) {
                pCore->displayBinMessage(i18n("Project profile change aborted"), KMessageWidget::Information);
                return;
            }
            break;
        case KMessageBox::Cancel:
            pCore->displayBinMessage(i18n("Project profile change aborted"), KMessageWidget::Information);
            return;
            break;
        default:
            saveInTempFile = true;
            break;
        }
    }

    if (!m_project) {
        pCore->displayBinMessage(i18n("Project profile change aborted"), KMessageWidget::Information);
        return;
    }
    QString currentFile = m_project->url().toLocalFile();

    // Now update to new profile
    auto &newProfile = ProfileRepository::get()->getProfile(updatedProfile);
    QString convertedFile = currentFile.section(QLatin1Char('.'), 0, -2);
    double fpsRatio = newProfile->fps() / pCore->getCurrentFps();
    convertedFile.append(QString("-%1.kdenlive").arg(int(newProfile->fps() * 100)));
    QString saveFolder = m_project->url().adjusted(QUrl::RemoveFilename |   QUrl::StripTrailingSlash).toLocalFile();
    QTemporaryFile tmpFile(saveFolder + "/kdenlive-XXXXXX.mlt");
    if (saveInTempFile) {
        // Save current playlist in tmp file
        if (!tmpFile.open()) {
            // Something went wrong
            pCore->displayBinMessage(i18n("Project profile change aborted"), KMessageWidget::Information);
            return;
        }
        prepareSave();
        QString scene = projectSceneList(saveFolder);
        if (!m_replacementPattern.isEmpty()) {
            QMapIterator<QString, QString> i(m_replacementPattern);
            while (i.hasNext()) {
                i.next();
                scene.replace(i.key(), i.value());
            }
        }
        tmpFile.write(scene.toUtf8());
        if (tmpFile.error() != QFile::NoError) {
            tmpFile.close();
            return;
        }
        tmpFile.close();
        currentFile = tmpFile.fileName();
        // Don't ask again to save
        m_project->setModified(false);
    }

    QFile f(currentFile);
    QDomDocument doc;
    doc.setContent(&f, false);
    f.close();
    QDomElement mltProfile = doc.documentElement().firstChildElement(QStringLiteral("profile"));
    if (!mltProfile.isNull()) {
        mltProfile.setAttribute(QStringLiteral("frame_rate_num"), newProfile->frame_rate_num());
        mltProfile.setAttribute(QStringLiteral("frame_rate_den"), newProfile->frame_rate_den());
        mltProfile.setAttribute(QStringLiteral("display_aspect_num"), newProfile->display_aspect_num());
        mltProfile.setAttribute(QStringLiteral("display_aspect_den"), newProfile->display_aspect_den());
        mltProfile.setAttribute(QStringLiteral("sample_aspect_num"), newProfile->sample_aspect_num());
        mltProfile.setAttribute(QStringLiteral("sample_aspect_den"), newProfile->sample_aspect_den());
        mltProfile.setAttribute(QStringLiteral("colorspace"), newProfile->colorspace());
        mltProfile.setAttribute(QStringLiteral("progressive"), newProfile->progressive());
        mltProfile.setAttribute(QStringLiteral("description"), newProfile->description());
        mltProfile.setAttribute(QStringLiteral("width"), newProfile->width());
        mltProfile.setAttribute(QStringLiteral("height"), newProfile->height());
    }
    QDomNodeList playlists = doc.documentElement().elementsByTagName(QStringLiteral("playlist"));
    for (int i = 0; i < playlists.count(); ++i) {
        QDomElement e = playlists.at(i).toElement();
        if (e.attribute(QStringLiteral("id")) == QLatin1String("main_bin")) {
            Xml::setXmlProperty(e, QStringLiteral("kdenlive:docproperties.profile"), updatedProfile);
            // Update guides
            const QString &guidesData = Xml::getXmlProperty(e, QStringLiteral("kdenlive:docproperties.guides"));
            if (!guidesData.isEmpty()) {
                // Update guides position
                auto json = QJsonDocument::fromJson(guidesData.toUtf8());

                QJsonArray updatedList;
                if (json.isArray()) {
                    auto list = json.array();
                    for (const auto &entry : qAsConst(list)) {
                        if (!entry.isObject()) {
                            qDebug() << "Warning : Skipping invalid marker data";
                            continue;
                        }
                        auto entryObj = entry.toObject();
                        if (!entryObj.contains(QLatin1String("pos"))) {
                            qDebug() << "Warning : Skipping invalid marker data (does not contain position)";
                            continue;
                        }
                        int pos = qRound(double(entryObj[QLatin1String("pos")].toInt()) * fpsRatio);
                        QJsonObject currentMarker;
                        currentMarker.insert(QLatin1String("pos"), QJsonValue(pos));
                        currentMarker.insert(QLatin1String("comment"), entryObj[QLatin1String("comment")]);
                        currentMarker.insert(QLatin1String("type"), entryObj[QLatin1String("type")]);
                        updatedList.push_back(currentMarker);
                    }
                    QJsonDocument updatedJSon(updatedList);
                    Xml::setXmlProperty(e, QStringLiteral("kdenlive:docproperties.guides"), QString::fromUtf8(updatedJSon.toJson()));
                }
            }
            break;
        }
    }
    QDomNodeList producers = doc.documentElement().elementsByTagName(QStringLiteral("producer"));
    for (int i = 0; i < producers.count(); ++i) {
        QDomElement e = producers.at(i).toElement();
        bool ok;
        if (Xml::getXmlProperty(e, QStringLiteral("mlt_service")) == QLatin1String("qimage") && Xml::hasXmlProperty(e, QStringLiteral("ttl"))) {
            // Slideshow, duration is frame based, should be calculated again
            Xml::setXmlProperty(e, QStringLiteral("length"), QStringLiteral("0"));
            Xml::removeXmlProperty(e, QStringLiteral("kdenlive:duration"));
            e.setAttribute(QStringLiteral("out"), -1);
            continue;
        }
        int length = Xml::getXmlProperty(e, QStringLiteral("length")).toInt(&ok);
        if (ok && length > 0) {
            // calculate updated length
            Xml::setXmlProperty(e, QStringLiteral("length"), pCore->window()->getCurrentTimeline()->controller()->framesToClock(length));
        }
    }
    if (QFile::exists(convertedFile)) {
        if (KMessageBox::warningYesNo(qApp->activeWindow(), i18n("Output file %1 already exists.\nDo you want to overwrite it?", convertedFile)) != KMessageBox::Yes) {
            return;
        }
    }
    QFile file(convertedFile);
    if (!file.open(QIODevice::WriteOnly | QIODevice::Text)) {
        return;
    }
    QTextStream out(&file);
    out.setCodec("UTF-8");
    out << doc.toString();
    if (file.error() != QFile::NoError) {
        KMessageBox::error(qApp->activeWindow(), i18n("Cannot write to file %1", convertedFile));
        file.close();
        return;
    }
    file.close();
    // Copy subtitle file if any
    if (QFile::exists(currentFile + QStringLiteral(".srt"))) {
        QFile(currentFile + QStringLiteral(".srt")).copy(convertedFile + QStringLiteral(".srt"));
    }
    openFile(QUrl::fromLocalFile(convertedFile));
    pCore->displayBinMessage(i18n("Project profile changed"), KMessageWidget::Information);
}

QPair<int, int> ProjectManager::tracksCount()
{
    return pCore->window()->getCurrentTimeline()->controller()->getTracksCount();
}

void ProjectManager::addAudioTracks(int tracksCount)
{
    pCore->window()->getCurrentTimeline()->controller()->addTracks(0, tracksCount);
}

void ProjectManager::openTimeline(const QString &id)
{
    std::shared_ptr<ProjectClip> clip = pCore->bin()->getBinClip(id);
    QString clipId = QString("%1:%2").arg(pCore->activeUuid().toString()).arg(clip->binId());
    QUuid match = m_project->findTimeline(clip->url());
    if (match != QUuid()) {
        pCore->window()->raiseTimeline(match);
        return;
    }

    const QUuid uuid(clip->getProducerProperty(QStringLiteral("kdenlive:uuid")));// = QUuid::createUuid();
    std::unique_ptr<Mlt::Producer> xmlProd = nullptr;
    // Check if a tractor for this playlist already exists in the main timeline
    std::shared_ptr<Mlt::Tractor> tc = pCore->projectItemModel()->getExtraTimeline(uuid.toString());
    bool internalLoad = false;
    if (tc != nullptr && tc->is_valid()
    ) {
        //Mlt::Service s(tc->producer()->get_service());
        Mlt::Tractor s(*tc.get());
        qDebug()<<"=== LOADING EXTRA TIMELINE SERVICE: "<<s.type()<<"\n\n:::::::::::::::::";
        xmlProd.reset(new Mlt::Producer(s));
        internalLoad = true;
    } else {
        /*xmlProd.reset(new Mlt::Producer(pCore->getCurrentProfile()->profile(), "xml",
                                                        clip->url().toUtf8().constData()));*/
        xmlProd.reset(clip->masterProducer());
    }
    if (xmlProd == nullptr || !xmlProd->is_valid()) {
        pCore->displayBinMessage(i18n("Cannot create a timeline from this clip:\n%1", clip->url()), KMessageWidget::Information);
        return;
    }
    m_uuidMap.insert(uuid, m_project->uuid);
    m_openedDocuments.insert(uuid, m_project);
    pCore->bin()->registerPlaylist(uuid, id);
    // Reference the new timeline's project model (same as main project)
    pCore->addProjectModel(uuid, pCore->projectItemModel());
    // Create guides model for the new timeline
    std::shared_ptr<MarkerListModel> guidesModel(new MarkerListModel(uuid, m_project->commandStack(), this));
    m_project->addTimeline(clip->url(), uuid, guidesModel);
    // Build timeline
    std::shared_ptr<TimelineItemModel> timelineModel = TimelineItemModel::construct(uuid, pCore->getProjectProfile(), guidesModel, m_project->commandStack());
    TimelineWidget *timeline = pCore->window()->openTimeline(uuid, clip->clipName(), timelineModel, pCore->monitorManager()->projectMonitor()->getControllerProxy());
    //pCore->buildProjectModel(timeline->uuid);
    //timeline->setModel(timelineModel, pCore->monitorManager()->projectMonitor()->getControllerProxy());
    //QDomDocument doc = m_project->createEmptyDocument(2, 2);
    if (internalLoad) {
        if (!constructTimelineFromTractor(timeline->uuid, timelineModel, nullptr, *tc.get(), m_progressDialog, m_project->modifiedDecimalPoint())) {
            qDebug()<<"===== LOADING PROJECT INTERNAL ERROR";
        }
    }
    else {
    Mlt::Service s(xmlProd->producer()->get_service());
    if (s.type() == multitrack_type) {
        Mlt::Multitrack multi(s);
        qDebug()<<"===== LOADING PROJECT FROM MULTITRACK: " <<multi.count()<<"\n============";
        if (!constructTimelineFromMelt(timeline->uuid, timelineModel, nullptr, multi, m_progressDialog, m_project->modifiedDecimalPoint())) {
            //TODO: act on project load failure
            qDebug()<<"// Project failed to load!!";
        }
    } else if (s.type() == tractor_type) {
        Mlt::Tractor tractor(s);
        qDebug()<<"==== GOT PROJECT CLIP LENGTH: "<<xmlProd->get_length()<<", TYPE:"<<s.type();
        qDebug()<<"==== GOT TRACKS: "<<tractor.count();
        if (!constructTimelineFromTractor(timeline->uuid, timelineModel, nullptr, tractor, m_progressDialog, m_project->modifiedDecimalPoint())) {
            //TODO: act on project load failure
            qDebug()<<"// Project failed to load!!";
        }
    } else {
        // Is it a Kdenlive project
        qDebug()<<" + + + + + + LOADING PROJECT MODEL FROM TYPE: "<<s.type();

        Mlt::Service s2(*xmlProd);
            Mlt::Tractor tractor2(s2);
            if (!constructTimelineFromTractor(timeline->uuid, timelineModel, nullptr, tractor2, m_progressDialog, m_project->modifiedDecimalPoint())) {
                qDebug()<<"// Project failed to load!!";
            }
            QString retain = QStringLiteral("xml_retain %1").arg(uuid.toString());
            std::shared_ptr<TimelineItemModel> mainModel = m_project->objectModel()->timeline()->model();
            mainModel->tractor()->set(retain.toUtf8().constData(), timeline->tractor()->get_service(), 0);
            //std::shared_ptr<Mlt::Producer>prod(new Mlt::Producer(timeline->tractor()));
            std::shared_ptr<Mlt::Producer>prod = std::make_shared<Mlt::Producer>(timeline->tractor());
            prod->set("kdenlive:duration", mainModel->duration());
            QObject::connect(timelineModel.get(), &TimelineModel::durationUpdated, [timelineModel, clip]() {
                QMap<QString, QString> properties;
                properties.insert(QStringLiteral("kdenlive:duration"), QString::number(timelineModel->duration()));
                qDebug()<<"=== UPDATEING CLIP DURATION: "<<timelineModel->duration();
                clip->setProperties(properties, true);
            });
            clip->setProducer(prod);

        /*
        QFile f(clip->url());
        if (f.open(QFile::ReadOnly | QFile::Text)) {
            QTextStream in(&f);
            QString projectData = in.readAll();
            f.close();
            QScopedPointer<Mlt::Producer> xmlProd2(new Mlt::Producer(pCore->getCurrentProfile()->profile(), "xml-string",
                                                            projectData.toUtf8().constData()));
            Mlt::Service s2(*xmlProd2);
            Mlt::Tractor tractor2(s2);
            if (!constructTimelineFromTractor(timeline->uuid, timelineModel, nullptr, tractor2, m_progressDialog, m_project->modifiedDecimalPoint())) {
                qDebug()<<"// Project failed to load!!";
            }
            QString retain = QStringLiteral("xml_retain %1").arg(uuid.toString());
            std::shared_ptr<TimelineItemModel> mainModel = m_project->objectModel()->timeline()->model();
            mainModel->tractor()->set(retain.toUtf8().constData(), timeline->tractor()->get_service(), 0);
        }*/
    }
    }
    pCore->window()->raiseTimeline(timeline->uuid);
}

// Only used for tests, do not use inside the app
std::shared_ptr<MarkerListModel> ProjectManager::getGuideModel()
{
    return nullptr;
}

KdenliveDoc *ProjectManager::getDocument(const QUuid &uuid)
{
    return m_openedDocuments.value(uuid);
}<|MERGE_RESOLUTION|>--- conflicted
+++ resolved
@@ -153,7 +153,7 @@
 void ProjectManager::activateDocument(const QUuid &uuid)
 {
     qDebug()<<"===== ACTIVATING DOCUMENT: "<<uuid<<"\n::::::::::::::::::::::";
-    if (m_project && (m_project->uuid == uuid || m_openedDocuments.value(uuid) == m_project)) {
+    /*if (m_project && (m_project->uuid == uuid || m_openedDocuments.value(uuid) == m_project)) {
         auto match = m_timelineModels.find(uuid.toString());
         if (match == m_timelineModels.end()) {
             qDebug()<<"=== ERROR";
@@ -161,8 +161,9 @@
         }
         m_mainTimelineModel = match->second;
         pCore->window()->raiseTimeline(uuid);
-        return;
-    }
+        qDebug()<<"=== ERROR 2";
+        return;
+    }*/
     m_project = m_openedDocuments.value(uuid);
     m_fileRevert->setEnabled(m_project->isModified());
     m_notesPlugin->clear();
@@ -180,6 +181,7 @@
     }
 
     pCore->setProjectItemModel(uuid);
+    pCore->bin()->setProjectModel(pCore->projectItemModel());
     pCore->bin()->setDocument(m_project);
     pCore->window()->connectDocument();
     pCore->window()->raiseTimeline(uuid);
@@ -266,21 +268,16 @@
     }
     KdenliveDoc *doc = new KdenliveDoc(QUrl(), projectFolder, profileName, documentProperties, documentMetadata, projectTracks, audioChannels, &openBackup, pCore->window());
     doc->m_autosave = new KAutoSaveFile(startFile, doc);
-<<<<<<< HEAD
     m_openedDocuments.insert(doc->uuid, doc);
-    updateTimeline(doc, 0);
-    bool disabled = doc->getDocumentProperty(QStringLiteral("disabletimelineeffects")) == QLatin1String("1");
-=======
     doc->m_sameProjectFolder = sameProjectFolder;
     ThumbnailCache::get()->clearCache();
     pCore->bin()->setDocument(doc);
     m_project = doc;
     pCore->monitorManager()->activateMonitor(Kdenlive::ProjectMonitor);
-    updateTimeline(0, QString(), QString(), QDateTime(), 0);
+    updateTimeline(doc, 0, true, QString(), QString(), QDateTime(), 0);
     pCore->window()->connectDocument();
     pCore->mixer()->setModel(m_mainTimelineModel);
     bool disabled = m_project->getDocumentProperty(QStringLiteral("disabletimelineeffects")) == QLatin1String("1");
->>>>>>> dbcd523b
     QAction *disableEffects = pCore->window()->actionCollection()->action(QStringLiteral("disable_timeline_effects"));
     if (disableEffects) {
         if (disabled != disableEffects->isChecked()) {
@@ -292,7 +289,6 @@
     m_lastSave.start();
 }
 
-<<<<<<< HEAD
 bool ProjectManager::closeDocument(const QUuid &uuid, bool lastTab)
 {
     KdenliveDoc *doc = m_openedDocuments.value(uuid);
@@ -326,7 +322,9 @@
     // TODO: handle subtitles
     //pCore->window()->resetSubtitles();
     //pCore->bin()->cleanDocument();
-=======
+    return true;
+}
+
 void ProjectManager::testSetActiveDocument(KdenliveDoc *doc, std::shared_ptr<TimelineItemModel> timeline)
 {
     m_project = doc;
@@ -340,7 +338,7 @@
     docProperties.insert(QStringLiteral("version"), QString::number(m_project->getDocumentVersion()));
     docProperties.insert(QStringLiteral("timelineHash"), m_mainTimelineModel->timelineHash().toHex());
     pCore->projectItemModel()->saveDocumentProperties(docProperties, QMap<QString,QString>(),
-                                                      m_project->getGuideModel());
+                                                      m_project->getGuideModel(pCore->window()->getCurrentTimeline()->uuid));
     QString scene = m_mainTimelineModel->sceneList(saveFolder);
     
     QSaveFile file(outputFileName);
@@ -354,7 +352,6 @@
         qDebug()<<"Cannot write to file %1";
         return false;
     }
->>>>>>> dbcd523b
     return true;
 }
 
@@ -384,45 +381,18 @@
             break;
         }
     }
-<<<<<<< HEAD
-    ::mlt_pool_purge();
-    pCore->audioThumbCache.clear();
-    pCore->taskManager.slotCancelJobs();
-    if (m_project) {
-        disconnect(pCore->window()->getCurrentTimeline()->controller(), &TimelineController::durationChanged, this, &ProjectManager::adjustProjectDuration);
-        pCore->window()->getCurrentTimeline()->controller()->clipActions.clear();
-    }
-    if (!quit && !qApp->isSavingSession()) {
-        m_autoSaveTimer.stop();
-        if (m_project) {
-            pCore->bin()->abortOperations();
-        }
-    }
-    pCore->window()->getCurrentTimeline()->unsetModel();
-    pCore->window()->resetSubtitles();
-    pCore->window()->closeTimelines();
-    if (m_mainTimelineModel) {
-        m_mainTimelineModel->prepareClose();
-    }
-    pCore->bin()->cleanDocument();
-
-    if (!quit && !qApp->isSavingSession()) {
-        if (m_project) {
-            emit pCore->window()->clearAssetPanel();
-            pCore->monitorManager()->clipMonitor()->slotOpenClip(nullptr);
-            pCore->monitorManager()->projectMonitor()->setProducer(nullptr);
-            delete m_project;
-            m_project = nullptr;
-        }
-=======
     if (m_project) {
         ::mlt_pool_purge();
         pCore->cleanup();
+        disconnect(pCore->window()->getCurrentTimeline()->controller(), &TimelineController::durationChanged, this, &ProjectManager::adjustProjectDuration);
+        pCore->window()->getCurrentTimeline()->controller()->clipActions.clear();
         if (!quit && !qApp->isSavingSession()) {
             pCore->bin()->abortOperations();
         }
-        pCore->window()->getMainTimeline()->unsetModel();
+        
+        pCore->window()->getCurrentTimeline()->unsetModel();
         pCore->window()->resetSubtitles();
+        pCore->window()->closeTimelines();
         if (m_mainTimelineModel) {
             m_mainTimelineModel->prepareClose();
         }
@@ -431,9 +401,9 @@
     if (!quit && !qApp->isSavingSession() && m_project) {
         emit pCore->window()->clearAssetPanel();
         pCore->monitorManager()->clipMonitor()->slotOpenClip(nullptr);
+        pCore->monitorManager()->projectMonitor()->setProducer(nullptr);
         delete m_project;
         m_project = nullptr;
->>>>>>> dbcd523b
     }
     pCore->mixer()->unsetModel();
     // Release model shared pointers
@@ -782,44 +752,26 @@
         emit pCore->loadingMessageUpdated(QString(), 0, doc->clipsCount());
     }
 
-<<<<<<< HEAD
-    // TODO refac delete this
+    m_openedDocuments.insert(doc->uuid, doc);
+    
+    // TODO-MULTITL refac delete this
     //pCore->bin()->setDocument(doc);
     /*QList<QAction *> rulerActions;
     rulerActions << pCore->window()->actionCollection()->action(QStringLiteral("set_render_timeline_zone"));
     rulerActions << pCore->window()->actionCollection()->action(QStringLiteral("unset_render_timeline_zone"));
     rulerActions << pCore->window()->actionCollection()->action(QStringLiteral("clear_render_timeline_zone"));*/
-
-    // Set default target tracks to upper audio / lower video tracks
-    //doc->loadDocumentGuides();
-    m_openedDocuments.insert(doc->uuid, doc);
-
-    if (!updateTimeline(doc, doc->getDocumentProperty(QStringLiteral("position")).toInt())) {
-=======
-    pCore->bin()->setDocument(doc);
+    
 
     // Set default target tracks to upper audio / lower video tracks
     m_project = doc;
     m_project->loadDocumentGuides();
     QDateTime documentDate = QFileInfo(m_project->url().toLocalFile()).lastModified();
-    if (!updateTimeline(m_project->getDocumentProperty(QStringLiteral("position")).toInt(), m_project->getDocumentProperty(QStringLiteral("previewchunks")), m_project->getDocumentProperty(QStringLiteral("dirtypreviewchunks")), documentDate, m_project->getDocumentProperty(QStringLiteral("disablepreview")).toInt())) {
->>>>>>> dbcd523b
+    if (!updateTimeline(m_project, m_project->getDocumentProperty(QStringLiteral("position")).toInt(), true, m_project->getDocumentProperty(QStringLiteral("previewchunks")), m_project->getDocumentProperty(QStringLiteral("dirtypreviewchunks")), documentDate, m_project->getDocumentProperty(QStringLiteral("disablepreview")).toInt())) {
         delete m_progressDialog;
         m_progressDialog = nullptr;
         return;
     }
-    /*pCore->window()->connectDocument();
-    pCore->mixer()->setModel(m_mainTimelineModel);
-<<<<<<< HEAD
-    QDateTime documentDate = QFileInfo(doc->url().toLocalFile()).lastModified();
-    pCore->window()->getCurrentTimeline()->controller()->loadPreview(doc->getDocumentProperty(QStringLiteral("previewchunks")),
-                                                                  doc->getDocumentProperty(QStringLiteral("dirtypreviewchunks")), documentDate,
-                                                                  doc->getDocumentProperty(QStringLiteral("disablepreview")).toInt());
-
-    emit docOpened(m_project);*/
-=======
     emit docOpened(m_project);
->>>>>>> dbcd523b
     pCore->displayMessage(QString(), OperationCompletedMessage, 100);
     if (openBackup) {
         slotOpenBackup(url);
@@ -930,13 +882,9 @@
 {
     // Disable multitrack view and overlay
     bool isMultiTrack = pCore->monitorManager()->isMultiTrack();
-<<<<<<< HEAD
     TimelineWidget *timeline = pCore->window()->getCurrentTimeline();
     bool hasPreview = timeline->controller()->hasPreviewTrack();
-=======
-    bool hasPreview = pCore->window()->getMainTimeline()->controller()->hasPreviewTrack();
     bool isTrimming = pCore->monitorManager()->isTrimming();
->>>>>>> dbcd523b
     if (isMultiTrack) {
         timeline->controller()->slotMultitrackView(false, false);
     }
@@ -944,7 +892,7 @@
         timeline->controller()->updatePreviewConnection(false);
     }
     if (isTrimming) {
-        pCore->window()->getMainTimeline()->controller()->requestEndTrimmingMode();
+        timeline->controller()->requestEndTrimmingMode();
     }
     pCore->mixer()->pauseMonitoring(true);
     QString scene = m_mainTimelineModel->sceneList(outputFolder, QString(), overlayData);
@@ -956,7 +904,7 @@
         timeline->controller()->updatePreviewConnection(true);
     }
     if (isTrimming) {
-        pCore->window()->getMainTimeline()->controller()->requestStartTrimmingMode();
+        timeline->controller()->requestStartTrimmingMode();
     }
     return scene;
 }
@@ -1039,7 +987,7 @@
 
 void ProjectManager::slotSwitchTrackDisabled()
 {
-    pCore->window()->getMainTimeline()->controller()->switchTrackDisabled();
+    pCore->window()->getCurrentTimeline()->controller()->switchTrackDisabled();
 }
 
 void ProjectManager::slotSwitchTrackLock()
@@ -1141,20 +1089,11 @@
     }
 }
 
-<<<<<<< HEAD
-bool ProjectManager::updateTimeline(KdenliveDoc *doc, int pos, int scrollPos, bool createNewTab)
-{
-    Q_UNUSED(scrollPos);
+bool ProjectManager::updateTimeline(KdenliveDoc *doc, int pos, bool createNewTab, const QString &chunks, const QString &dirty, const QDateTime &documentDate, int enablePreview)
+{
     QUuid uuid = doc->uuid;
     TimelineWidget *documentTimeline = nullptr;
-=======
-bool ProjectManager::updateTimeline(int pos, const QString &chunks, const QString &dirty, const QDateTime &documentDate, int enablePreview)
-{
     pCore->taskManager.slotCancelJobs();
-    pCore->window()->getMainTimeline()->loading = true;
-    pCore->window()->slotSwitchTimelineZone(m_project->getDocumentProperty(QStringLiteral("enableTimelineZone")).toInt() == 1);
-
->>>>>>> dbcd523b
     QScopedPointer<Mlt::Producer> xmlProd(new Mlt::Producer(pCore->getCurrentProfile()->profile(), "xml-string",
                                                             doc->getAndClearProjectXml().constData()));
 
@@ -1176,7 +1115,8 @@
         }
         return false;
     }
-<<<<<<< HEAD
+    
+    
     std::shared_ptr<TimelineItemModel> timelineModel = TimelineItemModel::construct(uuid, doc->getDocumentProfile(), doc->getGuideModel(uuid), doc->commandStack());
     // Add snap point at projec start
     timelineModel->addSnap(0);
@@ -1201,22 +1141,10 @@
     }
     qDebug()<<"&&&&&&&&& serring timeline model: "<<uuid;
     //documentTimeline->setModel(timelineModel, pCore->monitorManager()->projectMonitor()->getControllerProxy());
+    pCore->window()->slotSwitchTimelineZone(m_project->getDocumentProperty(QStringLiteral("enableTimelineZone")).toInt() == 1);
     documentTimeline->loading = true;
-    if (!constructTimelineFromTractor(uuid, timelineModel, pCore->getProjectItemModel(uuid), tractor, m_progressDialog, doc->modifiedDecimalPoint(), doc->getSecondaryTimelines())) {
-        //TODO: act on project load failure
-        qDebug()<<"// Project failed to load!!";
-    }
-    const QString groupsData = doc->getDocumentProperty(QStringLiteral("groups"));
-    // update track compositing
-    int compositing = doc->getDocumentProperty(QStringLiteral("compositing"), QStringLiteral("2")).toInt();
-    emit doc->updateCompositionMode(compositing);
-=======
-    m_mainTimelineModel = TimelineItemModel::construct(pCore->getProjectProfile(), m_project->getGuideModel(), m_project->commandStack());
-    // Add snap point at project start
-    m_mainTimelineModel->addSnap(0);
-    pCore->window()->getMainTimeline()->setModel(m_mainTimelineModel, pCore->monitorManager()->projectMonitor()->getControllerProxy());
     bool projectErrors = false;
-    if (!constructTimelineFromMelt(m_mainTimelineModel, tractor, m_progressDialog, m_project->modifiedDecimalPoint(), chunks, dirty, documentDate, enablePreview, &projectErrors)) {
+    if (!constructTimelineFromTractor(uuid, timelineModel, pCore->getProjectItemModel(uuid), tractor, m_progressDialog, doc->modifiedDecimalPoint(), doc->getSecondaryTimelines(), chunks, dirty, documentDate, enablePreview, &projectErrors)) {
         //TODO: act on project load failure
         qDebug()<<"// Project failed to load!!";
     }
@@ -1230,41 +1158,28 @@
         compositing = 2;
     }
     emit pCore->currentDoc()->updateCompositionMode(compositing);
->>>>>>> dbcd523b
     if (compositing < 2) {
         documentTimeline->controller()->switchCompositing(compositing);
     }
     if (!groupsData.isEmpty()) {
         timelineModel->loadGroups(groupsData);
     }
-<<<<<<< HEAD
-
+    connect(documentTimeline->controller(), &TimelineController::durationChanged, this, &ProjectManager::adjustProjectDuration);
+    emit pCore->monitorManager()->updatePreviewScaling();
+    pCore->monitorManager()->projectMonitor()->slotActivateMonitor();
+    pCore->monitorManager()->projectMonitor()->setProducer(timelineModel->producer(), pos);
+    pCore->monitorManager()->projectMonitor()->adjustRulerSize(timelineModel->duration() - 1, doc->getGuideModel(uuid));
     documentTimeline->controller()->setZone(doc->zone(), false);
     documentTimeline->controller()->setScrollPos(doc->getDocumentProperty(QStringLiteral("scrollPos")).toInt());
     int activeTrackPosition = doc->getDocumentProperty(QStringLiteral("activeTrack"), QString::number( - 1)).toInt();
     if (activeTrackPosition > -1 && activeTrackPosition < timelineModel->getTracksCount()) {
         documentTimeline->controller()->setActiveTrack(timelineModel->getTrackIndexFromPosition(activeTrackPosition));
-=======
-    connect(pCore->window()->getMainTimeline()->controller(), &TimelineController::durationChanged, this, &ProjectManager::adjustProjectDuration);
-    emit pCore->monitorManager()->updatePreviewScaling();
-    pCore->monitorManager()->projectMonitor()->slotActivateMonitor();
-    pCore->monitorManager()->projectMonitor()->setProducer(m_mainTimelineModel->producer(), pos);
-    pCore->monitorManager()->projectMonitor()->adjustRulerSize(m_mainTimelineModel->duration() - 1, m_project->getGuideModel());
-    pCore->window()->getMainTimeline()->controller()->setZone(m_project->zone(), false);
-    pCore->window()->getMainTimeline()->controller()->setScrollPos(m_project->getDocumentProperty(QStringLiteral("scrollPos")).toInt());
-    int activeTrackPosition = m_project->getDocumentProperty(QStringLiteral("activeTrack"), QString::number( - 1)).toInt();
-    if (activeTrackPosition > -1 && activeTrackPosition < m_mainTimelineModel->getTracksCount()) {
-        pCore->window()->getMainTimeline()->controller()->setActiveTrack(m_mainTimelineModel->getTrackIndexFromPosition(activeTrackPosition));
     } else {
         // Subtitle model track was active
-        pCore->window()->getMainTimeline()->controller()->setActiveTrack(activeTrackPosition);
->>>>>>> dbcd523b
-    }
-    QDateTime documentDate = QFileInfo(doc->url().toLocalFile()).lastModified();
-    documentTimeline->controller()->loadPreview(doc->getDocumentProperty(QStringLiteral("previewchunks")),
-                                                                  doc->getDocumentProperty(QStringLiteral("dirtypreviewchunks")), documentDate,
-                                                                  doc->getDocumentProperty(QStringLiteral("disablepreview")).toInt());
-
+        documentTimeline->controller()->setActiveTrack(activeTrackPosition);
+    }
+    //timelineModel->setUndoStack(doc->commandStack());
+    
     // Reset locale to C to ensure numbers are serialised correctly
     LocaleHandling::resetLocale();
     if (projectErrors) {
@@ -1532,14 +1447,14 @@
     }
     else {
     Mlt::Service s(xmlProd->producer()->get_service());
-    if (s.type() == multitrack_type) {
+    if (s.type() == mlt_service_multitrack_type) {
         Mlt::Multitrack multi(s);
         qDebug()<<"===== LOADING PROJECT FROM MULTITRACK: " <<multi.count()<<"\n============";
         if (!constructTimelineFromMelt(timeline->uuid, timelineModel, nullptr, multi, m_progressDialog, m_project->modifiedDecimalPoint())) {
             //TODO: act on project load failure
             qDebug()<<"// Project failed to load!!";
         }
-    } else if (s.type() == tractor_type) {
+    } else if (s.type() == mlt_service_tractor_type) {
         Mlt::Tractor tractor(s);
         qDebug()<<"==== GOT PROJECT CLIP LENGTH: "<<xmlProd->get_length()<<", TYPE:"<<s.type();
         qDebug()<<"==== GOT TRACKS: "<<tractor.count();
