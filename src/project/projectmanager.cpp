--- conflicted
+++ resolved
@@ -1402,11 +1402,7 @@
         m_project->cleanupTimelinePreview(documentDate);
         pCore->projectItemModel()->buildPlaylist(uuid);
         // Load bin playlist
-<<<<<<< HEAD
-        return loadProjectBin(tractor);
-=======
-        return loadProjectBin(tractor, activeUuid, m_progressDialog);
->>>>>>> f8214067
+        return loadProjectBin(tractor, activeUuid);
     }
     if (tractor.count() == 0) {
         // Wow we have a project file with empty tractor, probably corrupted, propose to open a recovery file
