--- conflicted
+++ resolved
@@ -3027,231 +3027,6 @@
     }
 }
 
-<<<<<<< HEAD
-=======
-void ProjectList::slotStartFilterJob(const ItemInfo &info, const QString&id, QMap <QString, QString> &filterParams, QMap <QString, QString> &consumerParams, QMap <QString, QString> &extraParams)
-{
-    ProjectItem *item = getItemById(id);
-    if (!item) return;
-
-    QMap <QString, QString> producerParams = QMap <QString, QString> ();
-    producerParams.insert("in", QString::number((int) info.cropStart.frames(m_fps)));
-    producerParams.insert("out", QString::number((int) (info.cropStart + info.cropDuration).frames(m_fps)));
-    extraParams.insert("clipStartPos", QString::number((int) info.startPos.frames(m_fps)));
-    extraParams.insert("clipTrack", QString::number(info.track));
-
-    MeltJob *job = new MeltJob(item->clipType(), id, producerParams, filterParams, consumerParams, extraParams);
-    if (job->isExclusive() && hasPendingJob(item, job->jobType)) {
-        delete job;
-        return;
-    }
-    job->description = i18n("Filter %1", extraParams.value("finalfilter"));
-    m_jobList.append(job);
-    setJobStatus(item, job->jobType, JobWaiting, 0, job->statusMessage());
-    slotCheckJobProcess();
-}
-
-void ProjectList::startClipFilterJob(const QString &filterName, const QString &condition)
-{
-    QMap <QString, QString> ids = getConditionalIds(condition);
-    QStringList destination;
-    QMap<QString, QString>::const_iterator first = ids.constBegin();
-    if (first == ids.constEnd()) {
-        emit displayMessage(i18n("Cannot find clip to process filter %1", filterName), -2, ErrorMessage);
-        return;
-    }
-    ProjectItem *item = getItemById(first.key());
-    if (!item) {
-        emit displayMessage(i18n("Cannot find clip to process filter %1", filterName), -2, ErrorMessage);
-        return;
-    }
-    if (ids.count() == 1) {
-        destination << item->clipUrl().path();
-    }
-    else {
-        destination = ids.values();
-    }
-    if (filterName == "framebuffer") {
-        Mlt::Profile profile;
-        QStringList keys = ids.keys();
-        int ix = 0;
-        foreach(const QString &url, destination) {
-            QString prodstring = QString("framebuffer:" + url + "?-1");
-            Mlt::Producer *reversed = new Mlt::Producer(profile, prodstring.toUtf8().constData());
-            if (!reversed || !reversed->is_valid()) {
-                emit displayMessage(i18n("Cannot reverse clip"), -2, ErrorMessage);
-                continue;
-            }
-            QString dest = url + ".mlt";
-            if (QFile::exists(dest)) {
-                if (KMessageBox::questionYesNo(this, i18n("File %1 already exists.\nDo you want to overwrite it?", dest)) == KMessageBox::No) continue;
-            }
-            Mlt::Consumer *cons = new Mlt::Consumer(profile, "xml", dest.toUtf8().constData());
-            if (cons == NULL || !cons->is_valid()) {
-                emit displayMessage(i18n("Cannot render reversed clip"), -2, ErrorMessage);
-                continue;
-            }
-            Mlt::Playlist list;
-            list.insert_at(0, reversed, 0);
-            delete reversed;
-            cons->connect(list);
-            cons->run();
-            delete cons;
-            QString groupId;
-            QString groupName;
-            DocClipBase *base = m_doc->clipManager()->getClipById(keys.at(ix));
-            if (base) {
-                groupId = base->getProperty("groupid");
-                groupName = base->getProperty("groupname");
-            }
-            emit addClip(dest, groupId, groupName);
-            ix++;
-        }
-        return;
-    }
-    
-    if (filterName == "motion_est") {
-        // Show config dialog
-        QPointer<QDialog> d = new QDialog(this);
-        Ui::SceneCutDialog_UI ui;
-        ui.setupUi(d);
-        // Set  up categories
-        for (int i = 0; i < 5; ++i) {
-            ui.marker_type->insertItem(i, i18n("Category %1", i));
-            ui.marker_type->setItemData(i, CommentedTime::markerColor(i), Qt::DecorationRole);
-        }
-        ui.marker_type->setCurrentIndex(KdenliveSettings::default_marker_type());
-        if (d->exec() != QDialog::Accepted) {
-            delete d;
-            return;
-        }
-        // Autosplit filter
-        QMap <QString, QString> producerParams = QMap <QString, QString> ();
-        QMap <QString, QString> filterParams = QMap <QString, QString> ();
-	QMap <QString, QString> consumerParams = QMap <QString, QString> ();
-	
-        // Producer params
-	// None
-
-        // Filter params, use a smaller region of the image to speed up operation
-        // In fact, it's faster to rescale whole image than using part of it (bounding=\"25%x25%:15%x15\")
-	filterParams.insert("filter", filterName);
-	filterParams.insert("shot_change_list", "0");
-	filterParams.insert("denoise", "0");
-	
-	// Consumer
-	consumerParams.insert("consumer", "null");
-	consumerParams.insert("all", "1");
-	consumerParams.insert("terminate_on_pause", "1");
-	consumerParams.insert("real_time", "-1");
-	// We just want to find scene change, set all mathods to the fastests
-	consumerParams.insert("rescale", "nearest");
-	consumerParams.insert("deinterlace_method", "onefield");
-	consumerParams.insert("top_field_first", "-1");
-	
-        // Extra
-        QMap <QString, QString> extraParams;
-        extraParams.insert("key", "shot_change_list");
-        extraParams.insert("projecttreefilter", "1");
-        QString keyword("%count");
-        extraParams.insert("resultmessage", i18n("Found %1 scenes.", keyword));
-        extraParams.insert("resize_profile", "160");
-        if (ui.store_data->isChecked()) {
-            // We want to save result as clip metadata
-            extraParams.insert("storedata", "1");
-        }
-        if (ui.zone_only->isChecked()) {
-            // We want to analyze only clip zone
-            extraParams.insert("zoneonly", "1");
-        }
-        if (ui.add_markers->isChecked()) {
-            // We want to create markers
-            extraParams.insert("addmarkers", QString::number(ui.marker_type->currentIndex()));
-        }
-        if (ui.cut_scenes->isChecked()) {
-            // We want to cut scenes
-            extraParams.insert("cutscenes", "1");
-        }
-        delete d;
-        processClipJob(ids.keys(), QString(), false, producerParams, filterParams, consumerParams, i18n("Auto split"), extraParams);
-    }
-    else {
-        QPointer<ClipStabilize> d = new ClipStabilize(destination, filterName);
-        if (d->exec() == QDialog::Accepted) {
-            QMap <QString, QString> extraParams;
-            extraParams.insert("producer_profile", "1");
-            processClipJob(ids.keys(), d->destination(), d->autoAddClip(), d->producerParams(), d->filterParams(), d->consumerParams(), d->desc(), extraParams);
-        }
-        delete d;
-    }
-}
-
-void ProjectList::processClipJob(QStringList ids, const QString&destination, bool autoAdd, QMap <QString, QString> producerParams, QMap <QString, QString> filterParams, QMap <QString, QString> consumerParams, const QString &description, QMap <QString, QString> extraParams)
-{
-    // in and out
-    int in = 0;
-    int out = -1;
- 
-    // filter name
-    QString filterName = filterParams.value("filter");
-
-    // consumer name
-    QString consumerName = consumerParams.value("consumer");
-
-    foreach(const QString&id, ids) {
-        ProjectItem *item = getItemById(id);
-        if (!item) continue;
-        if (extraParams.contains("zoneonly")) {
-            // Analyze clip zone only, remove in / out and replace with zone
-            QPoint zone = item->referencedClip()->zone();
-	    in = zone.x();
-	    out = zone.y();
-        }
-        producerParams.insert("in", QString::number(in));
-	producerParams.insert("out", QString::number(out));
-
-        if (ids.count() == 1) {
-	    // We only have one clip to process
-	    if (filterName == "vidstab") {
-		// Append a 'filename' parameter for saving vidstab data
-		QUrl trffile = QUrl::fromLocalFile(destination + ".trf");
-		filterParams.insert("filename", trffile.path());
-		consumerParams.insert("consumer", consumerName + ':' + destination);
-           } else {
-		consumerParams.insert("consumer", consumerName + ':' + destination);
-           }
-        }
-        else {
-	    // We have several clips to process
-	    QString mltfile = destination + item->clipUrl().fileName() + ".mlt";
-            if (filterName == "vidstab") {
-		// Append a 'filename' parameter for saving each vidstab data
-		QUrl trffile = QUrl::fromLocalFile(mltfile + ".trf");
-		filterParams.insert("filename", trffile.path());
-		consumerParams.insert("consumer", consumerName + ':' + mltfile);
-            } else {
-		consumerParams.insert("consumer", consumerName + ':' + mltfile);
-            }
-        }
-        MeltJob *job = new MeltJob(item->clipType(), id, producerParams, filterParams, consumerParams, extraParams);
-        if (autoAdd) {
-            job->setAddClipToProject(true);
-            //qDebug()<<"// ADDING TRUE";
-        }
-        else qDebug()<<"// ADDING FALSE!!!";
-
-        if (job->isExclusive() && hasPendingJob(item, job->jobType)) {
-            delete job;
-            return;
-        }
-        job->description = description;
-        m_jobList.append(job);
-        setJobStatus(item, job->jobType, JobWaiting, 0, job->statusMessage());
-        slotCheckJobProcess();
-    }
-}
-
->>>>>>> e4f6bd10
 
 void ProjectList::slotPrepareJobsMenu()
 {
