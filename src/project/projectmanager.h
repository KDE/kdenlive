--- conflicted
+++ resolved
@@ -96,13 +96,12 @@
     /** @brief Update project and monitors profiles */
     void slotResetProfiles();
 
-<<<<<<< HEAD
     /** @brief Expand current timeline clip (recover clips and tracks from an MLT playlist) */
     void slotExpandClip();
-=======
+
     /** @brief Dis/enable all timeline effects */
     void slotDisableTimelineEffects(bool disable);
->>>>>>> 698bd746
+
 
 private slots:
     void slotRevert();
