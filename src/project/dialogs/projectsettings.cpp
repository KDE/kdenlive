/***************************************************************************
 *   Copyright (C) 2016 by Jean-Baptiste Mardelle (jb@kdenlive.org)        *
 *                                                                         *
 *   This program is free software; you can redistribute it and/or modify  *
 *   it under the terms of the GNU General Public License as published by  *
 *   the Free Software Foundation; either version 2 of the License, or     *
 *   (at your option) any later version.                                   *
 *                                                                         *
 *   This program is distributed in the hope that it will be useful,       *
 *   but WITHOUT ANY WARRANTY; without even the implied warranty of        *
 *   MERCHANTABILITY or FITNESS FOR A PARTICULAR PURPOSE.  See the         *
 *   GNU General Public License for more details.                          *
 *                                                                         *
 *   You should have received a copy of the GNU General Public License     *
 *   along with this program; if not, write to the                         *
 *   Free Software Foundation, Inc.,                                       *
 *   51 Franklin Street, Fifth Floor, Boston, MA  02110-1301  USA          *
 ***************************************************************************/

#include "projectsettings.h"

#include "kdenlivesettings.h"
#include "core.h"
#include "doc/kdenlivedoc.h"
#include "utils/KoIconUtils.h"
#include "titler/titlewidget.h"
#include "effectslist/effectslist.h"
#include "dialogs/profilesdialog.h"
#include "dialogs/encodingprofilesdialog.h"
#include "mltcontroller/clipcontroller.h"
#include "mltcontroller/bincontroller.h"
#include "project/dialogs/temporarydata.h"
#include "project/dialogs/profilewidget.h"
#include "bin/bin.h"

#include <KMessageBox>
#include "kdenlive_debug.h"
#include <kio/directorysizejob.h>
#include <klocalizedstring.h>
#include <KIO/FileCopyJob>

#include <QTemporaryFile>
#include <QDir>
#include <kmessagebox.h>
#include <QFileDialog>
#include <QInputDialog>

class NoEditDelegate: public QStyledItemDelegate
{
public:
    NoEditDelegate(QObject *parent = 0): QStyledItemDelegate(parent) {}
    QWidget *createEditor(QWidget *parent, const QStyleOptionViewItem &option, const QModelIndex &index) const Q_DECL_OVERRIDE
    {
        Q_UNUSED(parent);
        Q_UNUSED(option);
        Q_UNUSED(index);
        return 0;
    }
};

ProjectSettings::ProjectSettings(KdenliveDoc *doc, QMap<QString, QString> metadata, const QStringList &lumas, int videotracks, int audiotracks, const QString &/*projectPath*/, bool readOnlyTracks, bool savedProject, QWidget *parent) :
    QDialog(parent)
    , m_savedProject(savedProject)
    , m_lumas(lumas)
{
    setupUi(this);
    tabWidget->setTabBarAutoHide(true);
    QVBoxLayout *vbox = new QVBoxLayout;
    m_pw = new ProfileWidget(this);
    vbox->addWidget(m_pw);
    profile_box->setLayout(vbox);

    list_search->setTreeWidget(files_list);
    project_folder->setMode(KFile::Directory);

    m_buttonOk = buttonBox->button(QDialogButtonBox::Ok);
    //buttonOk->setEnabled(false);
    audio_thumbs->setChecked(KdenliveSettings::audiothumbnails());
    video_thumbs->setChecked(KdenliveSettings::videothumbnails());
    audio_tracks->setValue(audiotracks);
    video_tracks->setValue(videotracks);
    connect(generate_proxy, &QAbstractButton::toggled, proxy_minsize, &QWidget::setEnabled);
    connect(generate_imageproxy, &QAbstractButton::toggled, proxy_imageminsize, &QWidget::setEnabled);

    QString currentProf;
    if (doc) {
        currentProf = KdenliveSettings::current_profile();
        enable_proxy->setChecked(doc->getDocumentProperty(QStringLiteral("enableproxy")).toInt());
        generate_proxy->setChecked(doc->getDocumentProperty(QStringLiteral("generateproxy")).toInt());
        proxy_minsize->setValue(doc->getDocumentProperty(QStringLiteral("proxyminsize")).toInt());
        m_proxyparameters = doc->getDocumentProperty(QStringLiteral("proxyparams"));
        generate_imageproxy->setChecked(doc->getDocumentProperty(QStringLiteral("generateimageproxy")).toInt());
        proxy_imageminsize->setValue(doc->getDocumentProperty(QStringLiteral("proxyimageminsize")).toInt());
        m_proxyextension = doc->getDocumentProperty(QStringLiteral("proxyextension"));
        m_previewparams = doc->getDocumentProperty(QStringLiteral("previewparameters"));
        m_previewextension = doc->getDocumentProperty(QStringLiteral("previewextension"));
        QString storageFolder = doc->getDocumentProperty(QStringLiteral("storagefolder"));
        if (!storageFolder.isEmpty()) {
            custom_folder->setChecked(true);
        }
        project_folder->setUrl(QUrl::fromLocalFile(doc->projectTempFolder()));
        TemporaryData *cacheWidget = new TemporaryData(doc, true, this);
        connect(cacheWidget, &TemporaryData::disableProxies, this, &ProjectSettings::disableProxies);
        connect(cacheWidget, &TemporaryData::disablePreview, this, &ProjectSettings::disablePreview);
        tabWidget->addTab(cacheWidget, i18n("Cache Data"));
    } else {
        currentProf = KdenliveSettings::default_profile();
        enable_proxy->setChecked(KdenliveSettings::enableproxy());
        generate_proxy->setChecked(KdenliveSettings::generateproxy());
        proxy_minsize->setValue(KdenliveSettings::proxyminsize());
        m_proxyparameters = KdenliveSettings::proxyparams();
        generate_imageproxy->setChecked(KdenliveSettings::generateimageproxy());
        proxy_imageminsize->setValue(KdenliveSettings::proxyimageminsize());
        m_proxyextension = KdenliveSettings::proxyextension();
        m_previewparams = KdenliveSettings::previewparams();
        m_previewextension = KdenliveSettings::previewextension();
        custom_folder->setChecked(KdenliveSettings::customprojectfolder());
        project_folder->setUrl(QUrl::fromLocalFile(QStandardPaths::writableLocation(QStandardPaths::CacheLocation)));
    }

    // Select profile
    m_pw->loadProfile(currentProf);

    proxy_minsize->setEnabled(generate_proxy->isChecked());
    proxy_imageminsize->setEnabled(generate_imageproxy->isChecked());

    loadProxyProfiles();
    loadPreviewProfiles();

    // Proxy GUI stuff
    proxy_showprofileinfo->setIcon(KoIconUtils::themedIcon(QStringLiteral("help-about")));
    proxy_showprofileinfo->setToolTip(i18n("Show default profile parameters"));
    proxy_manageprofile->setIcon(KoIconUtils::themedIcon(QStringLiteral("configure")));
    proxy_manageprofile->setToolTip(i18n("Manage proxy profiles"));

    connect(proxy_manageprofile, &QAbstractButton::clicked, this, &ProjectSettings::slotManageEncodingProfile);
    proxy_profile->setToolTip(i18n("Select default proxy profile"));

    connect(proxy_profile, SIGNAL(currentIndexChanged(int)), this, SLOT(slotUpdateProxyParams()));
    proxyparams->setVisible(false);
    proxyparams->setMaximumHeight(QFontMetrics(font()).lineSpacing() * 5);
    connect(proxy_showprofileinfo, &QAbstractButton::clicked, proxyparams, &QWidget::setVisible);

    // Preview GUI stuff
    preview_showprofileinfo->setIcon(KoIconUtils::themedIcon(QStringLiteral("help-about")));
    preview_showprofileinfo->setToolTip(i18n("Show default profile parameters"));
    preview_manageprofile->setIcon(KoIconUtils::themedIcon(QStringLiteral("configure")));
    preview_manageprofile->setToolTip(i18n("Manage timeline preview profiles"));

    connect(preview_manageprofile, &QAbstractButton::clicked, this, &ProjectSettings::slotManagePreviewProfile);
    preview_profile->setToolTip(i18n("Select default preview profile"));

    connect(preview_profile, SIGNAL(currentIndexChanged(int)), this, SLOT(slotUpdatePreviewParams()));
    previewparams->setVisible(false);
    previewparams->setMaximumHeight(QFontMetrics(font()).lineSpacing() * 5);
    connect(preview_showprofileinfo, &QAbstractButton::clicked, previewparams, &QWidget::setVisible);

    if (readOnlyTracks) {
        video_tracks->setEnabled(false);
        audio_tracks->setEnabled(false);
    }

    metadata_list->setItemDelegateForColumn(0, new NoEditDelegate(this));
    connect(metadata_list, &QTreeWidget::itemDoubleClicked, this, &ProjectSettings::slotEditMetadata);

    // Metadata list
    QTreeWidgetItem *item = new QTreeWidgetItem(metadata_list, QStringList() << i18n("Title"));
    item->setData(0, Qt::UserRole, QStringLiteral("meta.attr.title.markup"));
    if (metadata.contains(QStringLiteral("meta.attr.title.markup"))) {
        item->setText(1, metadata.value(QStringLiteral("meta.attr.title.markup")));
        metadata.remove(QStringLiteral("meta.attr.title.markup"));
    }
    item->setFlags(Qt::ItemIsEditable | Qt::ItemIsSelectable | Qt::ItemIsEnabled);
    item = new QTreeWidgetItem(metadata_list, QStringList() << i18n("Author"));
    item->setData(0, Qt::UserRole, QStringLiteral("meta.attr.author.markup"));
    if (metadata.contains(QStringLiteral("meta.attr.author.markup"))) {
        item->setText(1, metadata.value(QStringLiteral("meta.attr.author.markup")));
        metadata.remove(QStringLiteral("meta.attr.author.markup"));
    } else if (metadata.contains(QStringLiteral("meta.attr.artist.markup"))) {
        item->setText(0, i18n("Artist"));
        item->setData(0, Qt::UserRole, QStringLiteral("meta.attr.artist.markup"));
        item->setText(1, metadata.value(QStringLiteral("meta.attr.artist.markup")));
        metadata.remove(QStringLiteral("meta.attr.artist.markup"));
    }
    item->setFlags(Qt::ItemIsEditable | Qt::ItemIsSelectable | Qt::ItemIsEnabled);
    item = new QTreeWidgetItem(metadata_list, QStringList() << i18n("Copyright"));
    item->setData(0, Qt::UserRole, QStringLiteral("meta.attr.copyright.markup"));
    if (metadata.contains(QStringLiteral("meta.attr.copyright.markup"))) {
        item->setText(1, metadata.value(QStringLiteral("meta.attr.copyright.markup")));
        metadata.remove(QStringLiteral("meta.attr.copyright.markup"));
    }
    item->setFlags(Qt::ItemIsEditable | Qt::ItemIsSelectable | Qt::ItemIsEnabled);
    item = new QTreeWidgetItem(metadata_list, QStringList() << i18n("Year"));
    item->setData(0, Qt::UserRole, QStringLiteral("meta.attr.year.markup"));
    if (metadata.contains(QStringLiteral("meta.attr.year.markup"))) {
        item->setText(1, metadata.value(QStringLiteral("meta.attr.year.markup")));
        metadata.remove(QStringLiteral("meta.attr.year.markup"));
    } else if (metadata.contains(QStringLiteral("meta.attr.date.markup"))) {
        item->setText(0, i18n("Date"));
        item->setData(0, Qt::UserRole, QStringLiteral("meta.attr.date.markup"));
        item->setText(1, metadata.value(QStringLiteral("meta.attr.date.markup")));
        metadata.remove(QStringLiteral("meta.attr.date.markup"));
    }
    item->setFlags(Qt::ItemIsEditable | Qt::ItemIsSelectable | Qt::ItemIsEnabled);

    QMap<QString, QString>::const_iterator meta = metadata.constBegin();
    while (meta != metadata.constEnd()) {
        item = new QTreeWidgetItem(metadata_list, QStringList() << meta.key().section('.', 2, 2));
        item->setData(0, Qt::UserRole, meta.key());
        item->setText(1, meta.value());
        item->setFlags(Qt::ItemIsEditable | Qt::ItemIsSelectable | Qt::ItemIsEnabled);
        ++meta;
    }

    connect(add_metadata, &QAbstractButton::clicked, this, &ProjectSettings::slotAddMetadataField);
    connect(delete_metadata, &QAbstractButton::clicked, this, &ProjectSettings::slotDeleteMetadataField);
    add_metadata->setIcon(KoIconUtils::themedIcon(QStringLiteral("list-add")));
    delete_metadata->setIcon(KoIconUtils::themedIcon(QStringLiteral("list-remove")));

    if (doc != Q_NULLPTR) {
        slotUpdateFiles();
        connect(delete_unused, &QAbstractButton::clicked, this, &ProjectSettings::slotDeleteUnused);
    } else {
        tabWidget->removeTab(2);
        tabWidget->removeTab(1);
    }
    connect(project_folder, &KUrlRequester::textChanged, this, &ProjectSettings::slotUpdateButton);
    connect(button_export, &QAbstractButton::clicked, this, &ProjectSettings::slotExportToText);
    // Delete unused files is not implemented
    delete_unused->setVisible(false);
}

void ProjectSettings::slotEditMetadata(QTreeWidgetItem *item, int)
{
    metadata_list->editItem(item, 1);
}

void ProjectSettings::slotDeleteUnused()
{
    QStringList toDelete;
    //TODO
    /*
    QList<DocClipBase*> list = m_projectList->documentClipList();
    for (int i = 0; i < list.count(); ++i) {
        DocClipBase *clip = list.at(i);
        if (clip->numReferences() == 0 && clip->clipType() != SlideShow) {
            QUrl url = clip->fileURL();
            if (url.isValid() && !toDelete.contains(url.path())) toDelete << url.path();
        }
    }

    // make sure our urls are not used in another clip
    for (int i = 0; i < list.count(); ++i) {
        DocClipBase *clip = list.at(i);
        if (clip->numReferences() > 0) {
            QUrl url = clip->fileURL();
            if (url.isValid() && toDelete.contains(url.path())) toDelete.removeAll(url.path());
        }
    }

    if (toDelete.count() == 0) {
        // No physical url to delete, we only remove unused clips from project (color clips for example have no physical url)
        if (KMessageBox::warningContinueCancel(this, i18n("This will remove all unused clips from your project."), i18n("Clean up project")) == KMessageBox::Cancel) return;
        m_projectList->cleanup();
        slotUpdateFiles();
        return;
    }
    if (KMessageBox::warningYesNoList(this, i18n("This will remove the following files from your hard drive.\nThis action cannot be undone, only use if you know what you are doing.\nAre you sure you want to continue?"), toDelete, i18n("Delete unused clips")) != KMessageBox::Yes) return;
    m_projectList->trashUnusedClips();
    slotUpdateFiles();
    */
}

void ProjectSettings::slotUpdateFiles(bool cacheOnly)
{
    // Get list of current project hashes
    QStringList hashes = pCore->binController()->getProjectHashes();
    m_projectProxies.clear();
    m_projectThumbs.clear();
    if (cacheOnly) {
        return;
    }
    QList<ClipController *> list = pCore->binController()->getControllerList();
    files_list->clear();

    // List all files that are used in the project. That also means:
    // images included in slideshow and titles, files in playlist clips
    // TODO: images used in luma transitions?

    // Setup categories
    QTreeWidgetItem *videos = new QTreeWidgetItem(files_list, QStringList() << i18n("Video clips"));
    videos->setIcon(0, KoIconUtils::themedIcon(QStringLiteral("video-x-generic")));
    videos->setExpanded(true);
    QTreeWidgetItem *sounds = new QTreeWidgetItem(files_list, QStringList() << i18n("Audio clips"));
    sounds->setIcon(0, KoIconUtils::themedIcon(QStringLiteral("audio-x-generic")));
    sounds->setExpanded(true);
    QTreeWidgetItem *images = new QTreeWidgetItem(files_list, QStringList() << i18n("Image clips"));
    images->setIcon(0, KoIconUtils::themedIcon(QStringLiteral("image-x-generic")));
    images->setExpanded(true);
    QTreeWidgetItem *slideshows = new QTreeWidgetItem(files_list, QStringList() << i18n("Slideshow clips"));
    slideshows->setIcon(0, KoIconUtils::themedIcon(QStringLiteral("image-x-generic")));
    slideshows->setExpanded(true);
    QTreeWidgetItem *texts = new QTreeWidgetItem(files_list, QStringList() << i18n("Text clips"));
    texts->setIcon(0, KoIconUtils::themedIcon(QStringLiteral("text-plain")));
    texts->setExpanded(true);
    QTreeWidgetItem *playlists = new QTreeWidgetItem(files_list, QStringList() << i18n("Playlist clips"));
    playlists->setIcon(0, KoIconUtils::themedIcon(QStringLiteral("video-mlt-playlist")));
    playlists->setExpanded(true);
    QTreeWidgetItem *others = new QTreeWidgetItem(files_list, QStringList() << i18n("Other clips"));
    others->setIcon(0, KoIconUtils::themedIcon(QStringLiteral("unknown")));
    others->setExpanded(true);
    int count = 0;
    QStringList allFonts;
    foreach (const QString &file, m_lumas) {
        count++;
        new QTreeWidgetItem(images, QStringList() << file);
    }

    for (int i = 0; i < list.count(); ++i) {
        ClipController *clip = list.at(i);
        if (clip->clipType() == Color) {
            // ignore color clips in list, there is no real file
            continue;
        }
        if (clip->clipType() == SlideShow) {
            const QStringList subfiles = extractSlideshowUrls(clip->clipUrl());
            for (const QString &file : subfiles) {
                count++;
                new QTreeWidgetItem(slideshows, QStringList() << file);
            }
            continue;
        } else if (!clip->clipUrl().isEmpty()) {
            //allFiles.append(clip->fileURL().path());
            switch (clip->clipType()) {
            case Text:
                new QTreeWidgetItem(texts, QStringList() << clip->clipUrl());
                break;
            case Audio:
                new QTreeWidgetItem(sounds, QStringList() << clip->clipUrl());
                break;
            case Image:
                new QTreeWidgetItem(images, QStringList() << clip->clipUrl());
                break;
            case Playlist:
                new QTreeWidgetItem(playlists, QStringList() << clip->clipUrl());
                break;
            case Unknown:
                new QTreeWidgetItem(others, QStringList() << clip->clipUrl());
                break;
            default:
                new QTreeWidgetItem(videos, QStringList() << clip->clipUrl());
                break;
            }
            count++;
        }
        if (clip->clipType() == Text) {
            QStringList imagefiles = TitleWidget::extractImageList(clip->property(QStringLiteral("xmldata")));
            QStringList fonts = TitleWidget::extractFontList(clip->property(QStringLiteral("xmldata")));
            foreach (const QString &file, imagefiles) {
                count++;
                new QTreeWidgetItem(images, QStringList() << file);
            }
            allFonts << fonts;
        } else if (clip->clipType() == Playlist) {
<<<<<<< HEAD
            QStringList files = extractPlaylistUrls(clip->clipUrl().toLocalFile());
            foreach (const QString &file, files) {
=======
            QStringList files = extractPlaylistUrls(clip->clipUrl());
            foreach(const QString & file, files) {
>>>>>>> 0f367c64
                count++;
                new QTreeWidgetItem(others, QStringList() << file);
            }
        }
    }

    uint used = 0;
    uint unUsed = 0;
    qint64 usedSize = 0;
    qint64 unUsedSize = 0;
    pCore->bin()->getBinStats(&used, &unUsed, &usedSize, &unUsedSize);
    allFonts.removeDuplicates();
    // Hide unused categories
    for (int i = 0; i < files_list->topLevelItemCount(); ++i) {
        if (files_list->topLevelItem(i)->childCount() == 0) {
            files_list->topLevelItem(i)->setHidden(true);
        }
    }
    files_count->setText(QString::number(count));
    fonts_list->addItems(allFonts);
    if (allFonts.isEmpty()) {
        fonts_list->setHidden(true);
        label_fonts->setHidden(true);
    }
    used_count->setText(QString::number(used));
    used_size->setText(KIO::convertSize(usedSize));
    unused_count->setText(QString::number(unUsed));
    unused_size->setText(KIO::convertSize(unUsedSize));
    delete_unused->setEnabled(unUsed > 0);
}

const QString ProjectSettings::selectedPreview() const
{
    return preview_profile->itemData(preview_profile->currentIndex()).toString();
}

void ProjectSettings::accept()
{
    QString params = preview_profile->itemData(preview_profile->currentIndex()).toString();
    if (!params.isEmpty()) {
        if (params.section(QLatin1Char(';'), 0, 0) != m_previewparams || params.section(QLatin1Char(';'), 1, 1) != m_previewextension) {
            // Timeline preview settings changed, warn
            if (KMessageBox::warningContinueCancel(this, i18n("You changed the timeline preview profile. This will remove all existing timeline previews for this project.\n Are you sure you want to proceed?"), i18n("Confirm profile change")) == KMessageBox::Cancel) {
                return;
            }
        }
    }
    if (!m_savedProject && selectedProfile() != KdenliveSettings::current_profile())
        if (KMessageBox::warningContinueCancel(this, i18n("Changing the profile of your project cannot be undone.\nIt is recommended to save your project before attempting this operation that might cause some corruption in transitions.\n Are you sure you want to proceed?"), i18n("Confirm profile change")) == KMessageBox::Cancel) {
            return;
        }
    QDialog::accept();
}

void ProjectSettings::slotUpdateButton(const QString &path)
{
    if (path.isEmpty()) {
        m_buttonOk->setEnabled(false);
    } else {
        m_buttonOk->setEnabled(true);
        slotUpdateFiles(true);
    }
}

QString ProjectSettings::selectedProfile() const
{
    return m_pw->selectedProfile();
}

QUrl ProjectSettings::selectedFolder() const
{
    return project_folder->url();
}

QPoint ProjectSettings::tracks() const
{
    QPoint p;
    p.setX(video_tracks->value());
    p.setY(audio_tracks->value());
    return p;
}

bool ProjectSettings::enableVideoThumbs() const
{
    return video_thumbs->isChecked();
}

bool ProjectSettings::enableAudioThumbs() const
{
    return audio_thumbs->isChecked();
}

bool ProjectSettings::useProxy() const
{
    return enable_proxy->isChecked();
}

bool ProjectSettings::generateProxy() const
{
    return generate_proxy->isChecked();
}

bool ProjectSettings::generateImageProxy() const
{
    return generate_imageproxy->isChecked();
}

int ProjectSettings::proxyMinSize() const
{
    return proxy_minsize->value();
}

int ProjectSettings::proxyImageMinSize() const
{
    return proxy_imageminsize->value();
}

QString ProjectSettings::proxyParams() const
{
    QString params = proxy_profile->itemData(proxy_profile->currentIndex()).toString();
    return params.section(';', 0, 0);
}

QString ProjectSettings::proxyExtension() const
{
    QString params = proxy_profile->itemData(proxy_profile->currentIndex()).toString();
    return params.section(';', 1, 1);
}

//static
QStringList ProjectSettings::extractPlaylistUrls(const QString &path)
{
    QStringList urls;
    QDomDocument doc;
    QFile file(path);
    if (!file.open(QIODevice::ReadOnly)) {
        return urls;
    }
    if (!doc.setContent(&file)) {
        file.close();
        return urls;
    }
    file.close();
    QString root = doc.documentElement().attribute(QStringLiteral("root"));
    if (!root.isEmpty() && !root.endsWith(QLatin1Char('/'))) {
        root.append('/');
    }
    QDomNodeList files = doc.elementsByTagName(QStringLiteral("producer"));
    for (int i = 0; i < files.count(); ++i) {
        QDomElement e = files.at(i).toElement();
        QString type = EffectsList::property(e, QStringLiteral("mlt_service"));
        if (type != QLatin1String("colour")) {
            QString url = EffectsList::property(e, QStringLiteral("resource"));
            if (type == QLatin1String("timewarp")) {
                url = EffectsList::property(e, QStringLiteral("warp_resource"));
            } else if (type == QLatin1String("framebuffer")) {
                url = url.section('?', 0, 0);
            }
            if (!url.isEmpty()) {
                if (QFileInfo(url).isRelative()) {
                    url.prepend(root);
                }
                if (url.section('.', 0, -2).endsWith(QLatin1String("/.all"))) {
                    // slideshow clip, extract image urls
<<<<<<< HEAD
                    urls << extractSlideshowUrls(QUrl(url));
                } else {
                    urls << url;
                }
=======
                    urls << extractSlideshowUrls(url);
                } else urls << url;
>>>>>>> 0f367c64
                if (url.endsWith(QLatin1String(".mlt")) || url.endsWith(QLatin1String(".kdenlive"))) {
                    //TODO: Do something to avoid infinite loops if 2 files reference themselves...
                    urls << extractPlaylistUrls(url);
                }
            }
        }
    }

    // luma files for transitions
    files = doc.elementsByTagName(QStringLiteral("transition"));
    for (int i = 0; i < files.count(); ++i) {
        QDomElement e = files.at(i).toElement();
        QString url = EffectsList::property(e, QStringLiteral("resource"));
        if (!url.isEmpty()) {
            if (QFileInfo(url).isRelative()) {
                url.prepend(root);
            }
            urls << url;
        }
    }

    return urls;
}

//static
QStringList ProjectSettings::extractSlideshowUrls(const QString &url)
{
    QStringList urls;
    QString path = QFileInfo(url).absolutePath();
    QString ext = url.section('.', -1);
    QDir dir(path);
    if (url.contains(QStringLiteral(".all."))) {
        // this is a mime slideshow, like *.jpeg
        QStringList filters;
        filters << "*." + ext;
        dir.setNameFilters(filters);
        QStringList result = dir.entryList(QDir::Files);
        urls.append(path + filters.at(0) + " (" + i18np("1 image found", "%1 images found", result.count()) + ')');
    } else {
        // this is a pattern slideshow, like sequence%4d.jpg
        QString filter = QFileInfo(url).fileName();
        QString ext = filter.section('.', -1);
        filter = filter.section('%', 0, -2);
        QString regexp = '^' + filter + "\\d+\\." + ext + '$';
        QRegExp rx(regexp);
        int count = 0;
        QStringList result = dir.entryList(QDir::Files);
        foreach (const QString &path, result) {
            if (rx.exactMatch(path)) {
                count++;
            }
        }
        urls.append(url + " (" + i18np("1 image found", "%1 images found", count) + ')');
    }
    return urls;
}

void ProjectSettings::slotExportToText()
{
    const QString savePath = QFileDialog::getSaveFileName(this, QString(), project_folder->url().toLocalFile(), QStringLiteral("text/plain"));
    if (savePath.isEmpty()) {
        return;
    }
    QString data;
    data.append(i18n("Project folder: %1",  project_folder->url().toLocalFile()) + '\n');
    data.append(i18n("Project profile: %1",  m_pw->selectedProfile()) + '\n');
    data.append(i18n("Total clips: %1 (%2 used in timeline).", files_count->text(), used_count->text()) + "\n\n");
    for (int i = 0; i < files_list->topLevelItemCount(); ++i) {
        if (files_list->topLevelItem(i)->childCount() > 0) {
            data.append('\n' + files_list->topLevelItem(i)->text(0) + ":\n\n");
            for (int j = 0; j < files_list->topLevelItem(i)->childCount(); ++j) {
                data.append(files_list->topLevelItem(i)->child(j)->text(0) + '\n');
            }
        }
    }
    QTemporaryFile tmpfile;
    if (!tmpfile.open()) {
        qCWarning(KDENLIVE_LOG) << "/////  CANNOT CREATE TMP FILE in: " << tmpfile.fileName();
        return;
    }
    QFile xmlf(tmpfile.fileName());
    if (!xmlf.open(QIODevice::WriteOnly)) {
        return;
    }
    xmlf.write(data.toUtf8());
    if (xmlf.error() != QFile::NoError) {
        xmlf.close();
        return;
    }
    xmlf.close();
    KIO::FileCopyJob *copyjob = KIO::file_copy(QUrl::fromLocalFile(tmpfile.fileName()), QUrl::fromLocalFile(savePath));
    copyjob->exec();
}

void ProjectSettings::slotUpdateProxyParams()
{
    QString params = proxy_profile->itemData(proxy_profile->currentIndex()).toString();
    proxyparams->setPlainText(params.section(';', 0, 0));
}

void ProjectSettings::slotUpdatePreviewParams()
{
    QString params = preview_profile->itemData(preview_profile->currentIndex()).toString();
    previewparams->setPlainText(params.section(';', 0, 0));
}

const QMap<QString, QString> ProjectSettings::metadata() const
{
    QMap<QString, QString> metadata;
    for (int i = 0; i < metadata_list->topLevelItemCount(); ++i) {
        QTreeWidgetItem *item = metadata_list->topLevelItem(i);
        if (!item->text(1).simplified().isEmpty()) {
            // Insert metadata entry
            QString key = item->data(0, Qt::UserRole).toString();
            if (key.isEmpty()) {
                key = "meta.attr." + item->text(0).simplified() + ".markup";
            }
            QString value = item->text(1);
            metadata.insert(key, value);
        }
    }
    return metadata;
}

void ProjectSettings::slotAddMetadataField()
{
    QString metaField = QInputDialog::getText(this, i18n("Metadata"), i18n("Metadata"));
    if (metaField.isEmpty()) {
        return;
    }
    QTreeWidgetItem *item = new QTreeWidgetItem(metadata_list, QStringList() << metaField);
    item->setFlags(Qt::ItemIsEditable | Qt::ItemIsSelectable | Qt::ItemIsEnabled);
}

void ProjectSettings::slotDeleteMetadataField()
{
    QTreeWidgetItem *item = metadata_list->currentItem();
    if (item) {
        delete item;
    }
}

void ProjectSettings::slotManageEncodingProfile()
{
    QPointer<EncodingProfilesDialog> d = new EncodingProfilesDialog(0);
    d->exec();
    delete d;
    loadProxyProfiles();
}

void ProjectSettings::slotManagePreviewProfile()
{
    QPointer<EncodingProfilesDialog> d = new EncodingProfilesDialog(1);
    d->exec();
    delete d;
    loadPreviewProfiles();
}

void ProjectSettings::loadProxyProfiles()
{
    // load proxy profiles
    KConfig conf(QStringLiteral("encodingprofiles.rc"), KConfig::CascadeConfig, QStandardPaths::AppDataLocation);
    KConfigGroup group(&conf, "proxy");
    QMap<QString, QString> values = group.entryMap();
    QMapIterator<QString, QString> k(values);
    int ix = -1;
    proxy_profile->clear();
    while (k.hasNext()) {
        k.next();
        if (!k.key().isEmpty()) {
            QString params = k.value().section(';', 0, 0);
            QString extension = k.value().section(';', 1, 1);
            if (ix == -1 && ((params == m_proxyparameters && extension == m_proxyextension) || (m_proxyparameters.isEmpty() || m_proxyextension.isEmpty()))) {
                // this is the current profile
                ix = proxy_profile->count();
            }
            proxy_profile->addItem(k.key(), k.value());
        }
    }
    if (ix == -1) {
        // Current project proxy settings not found
        ix = proxy_profile->count();
        proxy_profile->addItem(i18n("Current Settings"), QString(m_proxyparameters + ';' + m_proxyextension));
    }
    proxy_profile->setCurrentIndex(ix);
    slotUpdateProxyParams();
}

void ProjectSettings::loadPreviewProfiles()
{
    // load proxy profiles
    KConfig conf(QStringLiteral("encodingprofiles.rc"), KConfig::CascadeConfig, QStandardPaths::AppDataLocation);
    KConfigGroup group(&conf, "timelinepreview");
    QMap<QString, QString> values = group.entryMap();
    QMapIterator<QString, QString> k(values);
    int ix = -1;
    preview_profile->clear();
    while (k.hasNext()) {
        k.next();
        if (!k.key().isEmpty()) {
            QString params = k.value().section(';', 0, 0);
            QString extension = k.value().section(';', 1, 1);
            if (ix == -1 && (params == m_previewparams && extension == m_previewextension)) {
                // this is the current profile
                ix = preview_profile->count();
            }
            preview_profile->addItem(k.key(), k.value());
        }
    }
    if (ix == -1) {
        // Current project proxy settings not found
        ix = preview_profile->count();
        if (m_previewparams.isEmpty() && m_previewextension.isEmpty()) {
            // Leave empty, will be automatically detected
            preview_profile->addItem(i18n("Auto"));
        } else {
            preview_profile->addItem(i18n("Current Settings"), QString(m_previewparams + ';' + m_previewextension));
        }
    }
    preview_profile->setCurrentIndex(ix);
    slotUpdatePreviewParams();
}

const QString ProjectSettings::storageFolder() const
{
    if (custom_folder->isChecked()) {
        return project_folder->url().toLocalFile();
    }
    return QString();
}<|MERGE_RESOLUTION|>--- conflicted
+++ resolved
@@ -362,13 +362,8 @@
             }
             allFonts << fonts;
         } else if (clip->clipType() == Playlist) {
-<<<<<<< HEAD
-            QStringList files = extractPlaylistUrls(clip->clipUrl().toLocalFile());
+            QStringList files = extractPlaylistUrls(clip->clipUrl());
             foreach (const QString &file, files) {
-=======
-            QStringList files = extractPlaylistUrls(clip->clipUrl());
-            foreach(const QString & file, files) {
->>>>>>> 0f367c64
                 count++;
                 new QTreeWidgetItem(others, QStringList() << file);
             }
@@ -533,15 +528,10 @@
                 }
                 if (url.section('.', 0, -2).endsWith(QLatin1String("/.all"))) {
                     // slideshow clip, extract image urls
-<<<<<<< HEAD
-                    urls << extractSlideshowUrls(QUrl(url));
+                    urls << extractSlideshowUrls(url);
                 } else {
                     urls << url;
                 }
-=======
-                    urls << extractSlideshowUrls(url);
-                } else urls << url;
->>>>>>> 0f367c64
                 if (url.endsWith(QLatin1String(".mlt")) || url.endsWith(QLatin1String(".kdenlive"))) {
                     //TODO: Do something to avoid infinite loops if 2 files reference themselves...
                     urls << extractPlaylistUrls(url);
