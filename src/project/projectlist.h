--- conflicted
+++ resolved
@@ -382,11 +382,6 @@
     void clipSelected(DocClipBase *, const QPoint &zone = QPoint(), bool forceUpdate = false);
     void receivedClipDuration(const QString &);
     void firstClip(ProjectItem *);
-<<<<<<< HEAD
-    void showClipProperties(DocClipBase *);
-    void showClipProperties(const QList <DocClipBase *>&, const QMap<QString, QString> &commonproperties);
-=======
->>>>>>> a9104f39
     void projectModified();
     void loadingIsOver();
     void displayMessage(const QString&, int progress, MessageType type = DefaultMessage);
