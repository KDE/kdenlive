/***************************************************************************
 *   Copyright (C) 2008 by Jean-Baptiste Mardelle (jb@kdenlive.org)        *
 *                                                                         *
 *   This program is free software; you can redistribute it and/or modify  *
 *   it under the terms of the GNU General Public License as published by  *
 *   the Free Software Foundation; either version 2 of the License, or     *
 *   (at your option) any later version.                                   *
 *                                                                         *
 *   This program is distributed in the hope that it will be useful,       *
 *   but WITHOUT ANY WARRANTY; without even the implied warranty of        *
 *   MERCHANTABILITY or FITNESS FOR A PARTICULAR PURPOSE.  See the         *
 *   GNU General Public License for more details.                          *
 *                                                                         *
 *   You should have received a copy of the GNU General Public License     *
 *   along with this program; if not, write to the                         *
 *   Free Software Foundation, Inc.,                                       *
 *   51 Franklin Street, Fifth Floor, Boston, MA  02110-1301  USA          *
 ***************************************************************************/

#ifndef CLIPMANAGER_H
#define CLIPMANAGER_H

<<<<<<< HEAD
=======
#include <qdom.h>
#include <QObject>
#include <QMutex>
>>>>>>> 02f86a87
#include <QFuture>
#include <QMutex>
#include <QObject>
#include <QtXml/qdom.h>

#include <KIO/CopyJob>
#include <QUrl>
#include <kimagecache.h>

#include "definitions.h"
#include "gentime.h"

class KdenliveDoc;
class AbstractGroupItem;
class QUndoCommand;

class SolidVolumeInfo
{

public:
    QString path;     // mount path of volume, with trailing slash
    QString uuid;     // UUID as from Solid
    QString label;    // volume label (think of CDs)
    bool isRemovable; // may be removed
    bool isMounted;

    bool isNull() const { return path.isNull(); }
};

namespace Mlt {
}

/**
 * @class ClipManager
 * @brief Takes care of clip operations that might affect timeline and bin
 */

class ClipManager : public QObject
{
    Q_OBJECT public :

        explicit ClipManager(KdenliveDoc *doc);
    virtual ~ClipManager();

    void slotAddTextTemplateClip(const QString &titleName, const QUrl &path, const QString &group, const QString &groupId);
    int lastClipId() const;
    /** @brief Prepare deletion of clips and folders from the Bin. */
    void clear();
    void clearCache();
    AbstractGroupItem *createGroup();
    void removeGroup(AbstractGroupItem *group);
    /** @brief Delete groups list, prepare for a reload. */
    void resetGroups();
    QString groupsXml();
    /** @brief remove a clip id from the queue list. */
    void stopThumbs(const QString &id);
    void projectTreeThumbReady(const QString &id, int frame, const QImage &img, int type);
    KImageCache *pixmapCache;

public slots:
    /** @brief Request creation of a clip thumbnail for specified frames. */
    void slotRequestThumbs(const QString &id, const QList<int> &frames);

private slots:
    void slotGetThumbs();
    /** @brief Clip has been copied, add it now. */
    void slotAddCopiedClip(KIO::Job *, const QUrl &, const QUrl &dst);

private: // Private attributes
    /** @brief the list of groups in the document */
    QList<AbstractGroupItem *> m_groupsList;
    QMap<QString, QString> m_folderList;
    QList<QString> m_audioThumbsQueue;
    /** the document undo stack*/
    KdenliveDoc *m_doc;
    /** List of the clip IDs that need to be reloaded after being externally modified */
    QMap<QString, QTime> m_modifiedClips;
    /** Struct containing the list of clip thumbnails to request (clip id and frames) */
    QMap<QString, int> m_requestedThumbs;
    QMutex m_thumbsMutex;
    QFuture<void> m_thumbsThread;
    /** @brief The id of currently processed clip for thumbs creation. */
    QString m_processingThumbId;
    /** @brief If true, abort processing of clip thumbs before removing a clip. */
    bool m_abortThumb;
    /** @brief We are about to delete the clip producer, stop processing thumbs. */
    bool m_closing;
    QFuture<void> m_audioThumbsThread;
    /** @brief If true, abort processing of audio thumbs. */
    bool m_abortAudioThumb;
    /** @brief The id of currently processed clip for audio thumbs creation. */
    QString m_processingAudioThumbId;
    /** @brief The list of removable drives. */
    QVector<SolidVolumeInfo> m_removableVolumes;
    QMutex m_groupsMutex;

    QPoint m_projectTreeThumbSize;

    /** @brief Check if added file is on a removable drive. */
    bool isOnRemovableDevice(const QUrl &url);

signals:
    void reloadClip(const QString &);
    void modifiedClip(const QString &);
    void missingClip(const QString &);
    void availableClip(const QString &);
    void checkAllClips(bool displayRatioChanged, bool fpsChanged, const QStringList &brokenClips);
    void displayMessage(const QString &, int);
    void thumbReady(const QString &id, int, const QImage &);
    void gotClipPropertyThumbnail(const QString &id, const QImage &);
};

#endif<|MERGE_RESOLUTION|>--- conflicted
+++ resolved
@@ -20,16 +20,10 @@
 #ifndef CLIPMANAGER_H
 #define CLIPMANAGER_H
 
-<<<<<<< HEAD
-=======
 #include <qdom.h>
 #include <QObject>
 #include <QMutex>
->>>>>>> 02f86a87
 #include <QFuture>
-#include <QMutex>
-#include <QObject>
-#include <QtXml/qdom.h>
 
 #include <KIO/CopyJob>
 #include <QUrl>
