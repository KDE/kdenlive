/***************************************************************************
 *   Copyright (C) 2008 by Jean-Baptiste Mardelle (jb@kdenlive.org)        *
 *                                                                         *
 *   This program is free software; you can redistribute it and/or modify  *
 *   it under the terms of the GNU General Public License as published by  *
 *   the Free Software Foundation; either version 2 of the License, or     *
 *   (at your option) any later version.                                   *
 *                                                                         *
 *   This program is distributed in the hope that it will be useful,       *
 *   but WITHOUT ANY WARRANTY; without even the implied warranty of        *
 *   MERCHANTABILITY or FITNESS FOR A PARTICULAR PURPOSE.  See the         *
 *   GNU General Public License for more details.                          *
 *                                                                         *
 *   You should have received a copy of the GNU General Public License     *
 *   along with this program; if not, write to the                         *
 *   Free Software Foundation, Inc.,                                       *
 *   51 Franklin Street, Fifth Floor, Boston, MA  02110-1301  USA          *
 ***************************************************************************/


#include "clipmanager.h"
#include "subprojectitem.h"
#include "mltcontroller/clipcontroller.h"
#include "kdenlivesettings.h"
#include "doc/kthumb.h"
#include "doc/doccommands.h"
#include "doc/kdenlivedoc.h"
#include "project/projectmanager.h"
#include "timeline/abstractclipitem.h"
#include "timeline/abstractgroupitem.h"
#include "titler/titledocument.h"
#include "mltcontroller/bincontroller.h"
#include "renderer.h"
#include "dialogs/slideshowclip.h"
#include "core.h"
#include "bin/bin.h"

#include <mlt++/Mlt.h>


#include <KMessageBox>
#include <KIO/JobUiDelegate>
#include <KIO/MkdirJob>
#include <solid/device.h>
#include <solid/storageaccess.h>
#include <solid/storagedrive.h>
#include <solid/storagevolume.h>
#include <klocalizedstring.h>
#include <KJobWidgets/KJobWidgets>
#include <KRecentDirs>
#include <KFileItem>

#include <QGraphicsItemGroup>
#include <QtConcurrent>
#include <QApplication>
#include <QMimeType>
#include <QCheckBox>
#include <QHBoxLayout>
#include <QFileDialog>

ClipManager::ClipManager(KdenliveDoc *doc) :
    QObject(),
    m_audioThumbsQueue(),
    m_doc(doc),
    m_abortThumb(false),
    m_closing(false),
    m_abortAudioThumb(false)
{
<<<<<<< HEAD
    m_folderIdCounter = 1;
    m_modifiedTimer.setInterval(1500);
    connect(&m_fileWatcher, &KDirWatch::dirty, this, &ClipManager::slotClipModified);
    connect(&m_fileWatcher, &KDirWatch::deleted, this, &ClipManager::slotClipMissing);
    connect(&m_modifiedTimer, &QTimer::timeout, this, &ClipManager::slotProcessModifiedClips);

    KImageCache::deleteCache(QStringLiteral("kdenlive-thumbs"));
    pixmapCache = new KImageCache(QStringLiteral("kdenlive-thumbs"), 10000000);
=======
    KImageCache::deleteCache("kdenlive-thumbs");
    pixmapCache = new KImageCache("kdenlive-thumbs", 10000000);
>>>>>>> 8c44cb59
    pixmapCache->setEvictionPolicy(KSharedDataCache::EvictOldest);
}

ClipManager::~ClipManager()
{
    m_closing = true;
    m_abortThumb = true;
    m_abortAudioThumb = true;
    m_thumbsThread.waitForFinished();
    m_audioThumbsThread.waitForFinished();
    m_thumbsMutex.lock();
    m_requestedThumbs.clear();
    m_audioThumbsQueue.clear();
    m_thumbsMutex.unlock();

    delete pixmapCache;
}

void ClipManager::clear()
{
    m_abortThumb = true;
    m_abortAudioThumb = true;
    m_thumbsThread.waitForFinished();
    m_audioThumbsThread.waitForFinished();
    m_thumbsMutex.lock();
    m_requestedThumbs.clear();
    m_audioThumbsQueue.clear();
    m_thumbsMutex.unlock();
    m_abortThumb = false;
    m_abortAudioThumb = false;
    m_folderList.clear();
    m_modifiedClips.clear();
    pixmapCache->clear();
}

void ClipManager::clearCache()
{
    pixmapCache->clear();
}

void ClipManager::slotRequestThumbs(const QString &id, const QList <int>& frames)
{
    m_thumbsMutex.lock();
    foreach (int frame, frames) {
        m_requestedThumbs.insertMulti(id, frame);
    }
    m_thumbsMutex.unlock();
    if (!m_thumbsThread.isRunning() && !m_abortThumb) {
        m_thumbsThread = QtConcurrent::run(this, &ClipManager::slotGetThumbs);
    }
}

void ClipManager::stopThumbs(const QString &id)
{
    if (m_closing || (m_requestedThumbs.isEmpty() && m_processingThumbId != id && m_audioThumbsQueue.isEmpty() && m_processingAudioThumbId != id)) return;
    // Abort video thumbs for this clip
    m_abortThumb = true;
    m_thumbsThread.waitForFinished();
    m_thumbsMutex.lock();
    m_requestedThumbs.remove(id);
    m_audioThumbsQueue.removeAll(id);
    m_thumbsMutex.unlock();
    m_abortThumb = false;

    // Abort audio thumbs for this clip
    if (m_processingAudioThumbId == id) {
        m_abortAudioThumb = true;
        m_audioThumbsThread.waitForFinished();
        m_abortAudioThumb = false;
    }
    
    if (!m_thumbsThread.isRunning() && !m_requestedThumbs.isEmpty()) {
        m_thumbsThread = QtConcurrent::run(this, &ClipManager::slotGetThumbs);
    }
}

void ClipManager::slotGetThumbs()
{
    QMap<QString, int>::const_iterator i;
    
    while (!m_requestedThumbs.isEmpty() && !m_abortThumb) {
        m_thumbsMutex.lock();
        i = m_requestedThumbs.constBegin();
        m_processingThumbId = i.key();
        QList<int> values = m_requestedThumbs.values(m_processingThumbId);
        m_requestedThumbs.remove(m_processingThumbId);
        //TODO int thumbType = 0; // 0 = timeline thumb, 1 = project clip zone thumb, 2 = clip properties thumb
        if (m_processingThumbId.startsWith(QLatin1String("?"))) {
            // if id starts with ?, it means the request comes from a clip property widget
            //TODO thumbType = 2;
            m_processingThumbId.remove(0, 1);
        }
        if (m_processingThumbId.startsWith(QLatin1String("#"))) {
            // if id starts with #, it means the request comes from project tree
            //TODO thumbType = 1;
            m_processingThumbId.remove(0, 1);
        }
        m_thumbsMutex.unlock();
        qSort(values);
        //TODO
        /*
        DocClipBase *clip = getClipById(m_processingThumbId);
        if (!clip) continue;
        max = m_requestedThumbs.size() + values.count();
        // keep in sync with declaration un projectitem.cpp and subprojectitem.cpp
        int minHeight = qMax(38, QFontMetrics(QApplication::font()).lineSpacing() * 2);
        while (!values.isEmpty() && clip->thumbProducer() && !m_abortThumb) {
            int pos = values.takeFirst();
            switch (thumbType) {
            case 1:
                clip->thumbProducer()->getGenericThumb(pos, minHeight, thumbType);
                break;
            case 2:
                clip->thumbProducer()->getGenericThumb(pos, 180, thumbType);
                break;
            default:
                clip->thumbProducer()->getThumb(pos);
            }
            done++;
            if (max > 3) emit displayMessage(i18n("Loading thumbnails"), 100 * done / max);
        }
        */
    }
    m_processingThumbId.clear();
    emit displayMessage(QString(), -1);
}


void ClipManager::setThumbsProgress(const QString &message, int progress)
{
    m_doc->setThumbsProgress(message, progress);
}


QMap <QString, QString> ClipManager::documentFolderList() const
{
    return m_folderList;
}

void ClipManager::deleteProjectItems(QStringList clipIds, QStringList folderIds, QStringList subClipIds, QUndoCommand *deleteCommand)
{
    // Create meta command
    bool execute = deleteCommand == NULL;
    if (execute) {
        deleteCommand = new QUndoCommand();
    }
    if (clipIds.isEmpty()) {
        // Deleting folder only
        if (!subClipIds.isEmpty()) {
            deleteCommand->setText(i18np("Delete subclip", "Delete subclips", subClipIds.count()));
        }
        else {
            deleteCommand->setText(i18np("Delete folder", "Delete folders", folderIds.count()));
        }
    }
    else deleteCommand->setText(i18np("Delete clip", "Delete clips", clipIds.count()));
    if (pCore->projectManager()->currentTimeline()) {
        // Remove clips from timeline
        if (!clipIds.isEmpty()) {
            for (int i = 0; i < clipIds.size(); ++i) {
                pCore->projectManager()->currentTimeline()->slotDeleteClip(clipIds.at(i), deleteCommand);
            }
        }
        // remove clips and folders from bin
        slotDeleteClips(clipIds, folderIds, subClipIds, deleteCommand, execute);
    }
}

void ClipManager::slotDeleteClips(QStringList clipIds, QStringList folderIds, QStringList subClipIds, QUndoCommand *deleteCommand, bool execute)
{
    for (int i = 0; i < clipIds.size(); ++i) {
        QString xml = pCore->binController()->xmlFromId(clipIds.at(i));
        if (!xml.isEmpty()) {
	    QDomDocument doc;
	    doc.setContent(xml);
            new AddClipCommand(m_doc, doc.documentElement(), clipIds.at(i), false, deleteCommand);	    
        }
    }
    for (int i = 0; i < folderIds.size(); ++i) {
        pCore->bin()->removeFolder(folderIds.at(i), deleteCommand);
    }
    for (int i = 0; i < subClipIds.size(); ++i) {
        pCore->bin()->removeSubClip(subClipIds.at(i), deleteCommand);
    }

    if (execute) {
        m_doc->commandStack()->push(deleteCommand);
    }
}


/*const QList <DocClipBase *> ClipManager::getClipByResource(const QString &resource)
{
    QList <DocClipBase *> list;
    QString clipResource;
    QString proxyResource;
    for (int i = 0; i < m_clipList.count(); ++i) {
        clipResource = m_clipList.at(i)->getProperty("resource");
        proxyResource = m_clipList.at(i)->getProperty("proxy");
        if (clipResource.isEmpty()) clipResource = m_clipList.at(i)->getProperty("colour");
        if (clipResource == resource || proxyResource == resource) {
            list.append(m_clipList.at(i));
        }
    }
    return list;
}*/

void ClipManager::slotAddCopiedClip(KIO::Job*, const QUrl&, const QUrl &dst)
{
    pCore->bin()->droppedUrls(QList<QUrl>() << dst);
}


void ClipManager::slotAddTextTemplateClip(QString titleName, const QUrl &path, const QString &group, const QString &groupId)
{
    QDomDocument doc;
    QDomElement prod = doc.createElement(QStringLiteral("producer"));
    doc.appendChild(prod);
    prod.setAttribute(QStringLiteral("name"), titleName);
    prod.setAttribute(QStringLiteral("resource"), path.path());
    uint id = pCore->bin()->getFreeClipId();
    prod.setAttribute(QStringLiteral("id"), QString::number(id));
    if (!group.isEmpty()) {
        prod.setAttribute(QStringLiteral("groupname"), group);
        prod.setAttribute(QStringLiteral("groupid"), groupId);
    }
    prod.setAttribute(QStringLiteral("type"), (int) Text);
    prod.setAttribute(QStringLiteral("transparency"), QStringLiteral("1"));
    prod.setAttribute(QStringLiteral("in"), QStringLiteral("0"));

    int duration = 0;
    QDomDocument titledoc;
    QFile txtfile(path.path());
    if (txtfile.open(QIODevice::ReadOnly) && titledoc.setContent(&txtfile)) {
        if (titledoc.documentElement().hasAttribute(QStringLiteral("duration"))) {
            duration = titledoc.documentElement().attribute(QStringLiteral("duration")).toInt();
        } else {
            // keep some time for backwards compatibility - 26/12/12
            duration = titledoc.documentElement().attribute(QStringLiteral("out")).toInt();
        }
    }
    txtfile.close();

    if (duration == 0) duration = m_doc->getFramePos(KdenliveSettings::title_duration());
    prod.setAttribute(QStringLiteral("duration"), duration - 1);
    prod.setAttribute(QStringLiteral("out"), duration - 1);

    AddClipCommand *command = new AddClipCommand(m_doc, doc.documentElement(), QString::number(id), true);
    m_doc->commandStack()->push(command);
}


QString ClipManager::projectFolder() const
{
    return m_doc->projectFolder().path();
}


AbstractGroupItem *ClipManager::createGroup()
{
    AbstractGroupItem *group = new AbstractGroupItem(m_doc->fps());
    m_groupsList.append(group);
    return group;
}

int ClipManager::lastClipId() const
{
    return pCore->bin()->lastClipId();
}

void ClipManager::removeGroup(AbstractGroupItem *group)
{
    m_groupsList.removeAll(group);
}

QString ClipManager::groupsXml() const
{
    QDomDocument doc;
    QDomElement groups = doc.createElement(QStringLiteral("groups"));
    doc.appendChild(groups);
    for (int i = 0; i < m_groupsList.count(); ++i) {
        QDomElement group = doc.createElement(QStringLiteral("group"));
        groups.appendChild(group);
        QList <QGraphicsItem *> children = m_groupsList.at(i)->childItems();
        for (int j = 0; j < children.count(); ++j) {
            if (children.at(j)->type() == AVWidget || children.at(j)->type() == TransitionWidget) {
                AbstractClipItem *item = static_cast <AbstractClipItem *>(children.at(j));
                ItemInfo info = item->info();
                if (item->type() == AVWidget) {
                    QDomElement clip = doc.createElement(QStringLiteral("clipitem"));
                    clip.setAttribute(QStringLiteral("track"), info.track);
                    clip.setAttribute(QStringLiteral("position"), info.startPos.frames(m_doc->fps()));
                    group.appendChild(clip);
                } else if (item->type() == TransitionWidget) {
                    QDomElement clip = doc.createElement(QStringLiteral("transitionitem"));
                    clip.setAttribute(QStringLiteral("track"), info.track);
                    clip.setAttribute(QStringLiteral("position"), info.startPos.frames(m_doc->fps()));
                    group.appendChild(clip);
                }
            }
        }
    }
    return doc.toString();
}

/*
void ClipManager::slotClipMissing(const QString &path)
{
    qDebug() << "// CLIP: " << path << " WAS MISSING";
    //TODO
    const QList <DocClipBase *> list = getClipByResource(path);
    for (int i = 0; i < list.count(); ++i) {
        DocClipBase *clip = list.at(i);
        if (clip != NULL) emit missingClip(clip->getId());
    }
}

void ClipManager::slotClipAvailable(const QString &path)
{
    qDebug() << "// CLIP: " << path << " WAS ADDED";
    //TODO
    const QList <DocClipBase *> list = getClipByResource(path);
    for (int i = 0; i < list.count(); ++i) {
        DocClipBase *clip = list.at(i);
        if (clip != NULL) emit availableClip(clip->getId());
    }
}
*/


void ClipManager::listRemovableVolumes()
{
    QList<SolidVolumeInfo> volumes;
    m_removableVolumes.clear();

    QList<Solid::Device> devices = Solid::Device::listFromType(Solid::DeviceInterface::StorageAccess);

    foreach(const Solid::Device &accessDevice, devices)
    {
        // check for StorageAccess
        if (!accessDevice.is<Solid::StorageAccess>())
            continue;

        const Solid::StorageAccess *access = accessDevice.as<Solid::StorageAccess>();

        if (!access->isAccessible())
            continue;

        // check for StorageDrive
        Solid::Device driveDevice;
        for (Solid::Device currentDevice = accessDevice; currentDevice.isValid(); currentDevice = currentDevice.parent())
        {
            if (currentDevice.is<Solid::StorageDrive>())
            {
                driveDevice = currentDevice;
                break;
            }
        }
        if (!driveDevice.isValid())
            continue;

        Solid::StorageDrive *drive = driveDevice.as<Solid::StorageDrive>();
        if (!drive->isRemovable()) continue;

        // check for StorageVolume
        Solid::Device volumeDevice;
        for (Solid::Device currentDevice = accessDevice; currentDevice.isValid(); currentDevice = currentDevice.parent())
        {
            if (currentDevice.is<Solid::StorageVolume>())
            {
                volumeDevice = currentDevice;
                break;
            }
        }
        if (!volumeDevice.isValid())
            continue;

        Solid::StorageVolume *volume = volumeDevice.as<Solid::StorageVolume>();

        SolidVolumeInfo info;
        info.path = access->filePath();
        info.isMounted = access->isAccessible();
        if (!info.path.isEmpty() && !info.path.endsWith('/'))
            info.path += '/';
        info.uuid = volume->uuid();
        info.label = volume->label();
        info.isRemovable = drive->isRemovable();
        m_removableVolumes << info;
    }
}

bool ClipManager::isOnRemovableDevice(const QUrl &url)
{
    //SolidVolumeInfo volume;
    QString path = url.adjusted(QUrl::StripTrailingSlash).path();
    int volumeMatch = 0;

    //FIXME: Network shares! Here we get only the volume of the mount path...
    // This is probably not really clean. But Solid does not help us.
    foreach (const SolidVolumeInfo &v, m_removableVolumes)
    {
        if (v.isMounted && !v.path.isEmpty() && path.startsWith(v.path))
        {
            int length = v.path.length();
            if (length > volumeMatch)
            {
                volumeMatch = v.path.length();
                //volume = v;
            }
        }
    }

    return volumeMatch;
}

void ClipManager::projectTreeThumbReady(const QString &id, int frame, const QImage &img, int type)
{
    switch (type) {
    case 2:
        emit gotClipPropertyThumbnail(id, img);
        break;
    default:
        emit thumbReady(id, frame, img);
    }
}


<|MERGE_RESOLUTION|>--- conflicted
+++ resolved
@@ -66,19 +66,8 @@
     m_closing(false),
     m_abortAudioThumb(false)
 {
-<<<<<<< HEAD
-    m_folderIdCounter = 1;
-    m_modifiedTimer.setInterval(1500);
-    connect(&m_fileWatcher, &KDirWatch::dirty, this, &ClipManager::slotClipModified);
-    connect(&m_fileWatcher, &KDirWatch::deleted, this, &ClipManager::slotClipMissing);
-    connect(&m_modifiedTimer, &QTimer::timeout, this, &ClipManager::slotProcessModifiedClips);
-
     KImageCache::deleteCache(QStringLiteral("kdenlive-thumbs"));
     pixmapCache = new KImageCache(QStringLiteral("kdenlive-thumbs"), 10000000);
-=======
-    KImageCache::deleteCache("kdenlive-thumbs");
-    pixmapCache = new KImageCache("kdenlive-thumbs", 10000000);
->>>>>>> 8c44cb59
     pixmapCache->setEvictionPolicy(KSharedDataCache::EvictOldest);
 }
 
