--- conflicted
+++ resolved
@@ -277,17 +277,11 @@
 
 QHash<ProjectClip *, AbstractClipJob *> CutClipJob::prepareCutClipJob(double fps, double originalFps, ProjectClip *clip)
 {
-<<<<<<< HEAD
     QHash<ProjectClip *, AbstractClipJob *> jobs;
     if (!clip) {
         return jobs;
     }
-    QString source = clip->url().toLocalFile();
-=======
-    QHash <ProjectClip *, AbstractClipJob *> jobs;
-    if (!clip) return jobs;
     QString source = clip->url();
->>>>>>> 0f367c64
     QPoint zone = clip->zone();
     QString ext = source.section('.', -1);
     QString dest = source.section('.', 0, -2) + '_' + QString::number(zone.x()) + '.' + ext;
@@ -423,12 +417,8 @@
         if (clips.count() > 1) {
             dest = destinations.at(i);
         } else {
-            dest = ui.file_url->url().path();
-        }
-<<<<<<< HEAD
-=======
-        else dest = ui.file_url->url().toLocalFile();
->>>>>>> 0f367c64
+            dest = ui.file_url->url().toLocalFile();
+        }
         QStringList jobParams;
         jobParams << QString::number((int) AbstractClipJob::TRANSCODEJOB);
         jobParams << dest << src << QString() << QString();
