--- conflicted
+++ resolved
@@ -4620,11 +4620,7 @@
 //static 
 bool Render::getBlackMagicDeviceList(KComboBox *devicelist, bool force)
 {
-<<<<<<< HEAD
-    if (!KdenliveSettings::decklink_device_found()) return false;
-=======
     if (!force && !KdenliveSettings::decklink_device_found()) return false;
->>>>>>> 7bd1fe25
     Mlt::Profile profile;
     Mlt::Producer bm(profile, "decklink");
     int found_devices = 0;
@@ -4648,11 +4644,7 @@
 
 bool Render::getBlackMagicOutputDeviceList(KComboBox *devicelist, bool force)
 {
-<<<<<<< HEAD
-    if (!KdenliveSettings::decklink_device_found()) return false;
-=======
     if (!force && !KdenliveSettings::decklink_device_found()) return false;
->>>>>>> 7bd1fe25
     Mlt::Profile profile;
     Mlt::Consumer bm(profile, "decklink");
     int found_devices = 0;
