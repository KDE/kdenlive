/***************************************************************************
                        krender.cpp  -  description
                           -------------------
  begin                : Fri Nov 22 2002
  copyright            : (C) 2002 by Jason Wood
  email                : jasonwood@blueyonder.co.uk
  copyright            : (C) 2005 Lucio Flavio Correa
  email                : lucio.correa@gmail.com
  copyright            : (C) Marco Gittler
  email                : g.marco@freenet.de
  copyright            : (C) 2006 Jean-Baptiste Mardelle
  email                : jb@kdenlive.org

***************************************************************************/

/***************************************************************************
 *                                                                         *
 *   This program is free software; you can redistribute it and/or modify  *
 *   it under the terms of the GNU General Public License as published by  *
 *   the Free Software Foundation; either version 2 of the License, or     *
 *   (at your option) any later version.                                   *
 *                                                                         *
 ***************************************************************************/


#include "renderer.h"
#include "kdenlivesettings.h"
#include "doc/kthumb.h"
#include "definitions.h"
#include "project/dialogs/slideshowclip.h"
#include "dialogs/profilesdialog.h"
#include "mltcontroller/bincontroller.h"
#include "bin/projectclip.h"
#include "timeline/clip.h"
#include "monitor/glwidget.h"
#include "mltcontroller/clipcontroller.h"
#include <mlt++/Mlt.h>

#include <QDebug>
#include <KMessageBox>
#include <KLocalizedString>
#include <QDialog>
#include <QPainter>
#include <QString>
#include <QApplication>
#include <QProcess>
#include <QtConcurrent>

#include <cstdlib>
#include <cstdarg>
#include <KConfigGroup>
#include <KRecentDirs>
#include <QDialogButtonBox>
#include <QPushButton>
#include <QVBoxLayout>

#define SEEK_INACTIVE (-1)

Render::Render(Kdenlive::MonitorId rendererName, BinController *binController, GLWidget *qmlView, QWidget *parent) :
    AbstractRender(rendererName, parent),
    requestedSeekPosition(SEEK_INACTIVE),
    showFrameSemaphore(1),
    externalConsumer(false),
    m_name(rendererName),
    m_mltConsumer(NULL),
    m_mltProducer(NULL),
    m_showFrameEvent(NULL),
    m_pauseEvent(NULL),
    m_binController(binController),
    m_qmlView(qmlView),
    m_isZoneMode(false),
    m_isLoopMode(false),
    m_isSplitView(false),
    m_blackClip(NULL),
    m_isActive(false),
    m_isRefreshing(false)
{
    qRegisterMetaType<stringMap> ("stringMap");
    analyseAudio = KdenliveSettings::monitor_audio();
    //buildConsumer();
    if (m_qmlView) {
        m_blackClip = new Mlt::Producer(*m_qmlView->profile(), "colour:black");
        m_blackClip->set("id", "black");
        m_blackClip->set("mlt_type", "producer");
        m_mltProducer = m_blackClip->cut(0, 1);
        m_qmlView->setProducer(m_mltProducer);
        m_mltConsumer = qmlView->consumer();
    }
    /*m_mltConsumer->connect(*m_mltProducer);
    m_mltProducer->set_speed(0.0);*/
    m_refreshTimer.setSingleShot(true);
    m_refreshTimer.setInterval(50);
    connect(&m_refreshTimer, SIGNAL(timeout()), this, SLOT(refresh()));
    connect(this, SIGNAL(multiStreamFound(QString,QList<int>,QList<int>,stringMap)), this, SLOT(slotMultiStreamProducerFound(QString,QList<int>,QList<int>,stringMap)));
    connect(this, SIGNAL(checkSeeking()), this, SLOT(slotCheckSeeking()));
    if (m_name == Kdenlive::ProjectMonitor) {
        connect(m_binController, SIGNAL(prepareTimelineReplacement(QString)), this, SIGNAL(prepareTimelineReplacement(QString)), Qt::DirectConnection);
        connect(m_binController, SIGNAL(replaceTimelineProducer(QString)), this, SIGNAL(replaceTimelineProducer(QString)), Qt::DirectConnection);
	connect(m_binController, SIGNAL(updateTimelineProducer(QString)), this, SIGNAL(updateTimelineProducer(QString)));
        connect(m_binController, SIGNAL(createThumb(QDomElement,QString,int)), this, SLOT(getFileProperties(QDomElement,QString,int)));
        connect(m_binController, SIGNAL(setDocumentNotes(QString)), this, SIGNAL(setDocumentNotes(QString)));
    }
}

Render::~Render()
{
    closeMlt();
}


void Render::closeMlt()
{
    m_requestList.clear();
    m_infoThread.waitForFinished();
    delete m_showFrameEvent;
    delete m_pauseEvent;
    delete m_mltConsumer;
    delete m_mltProducer;
    delete m_blackClip;
}

void Render::slotSwitchFullscreen()
{
    if (m_mltConsumer)
        m_mltConsumer->set("full_screen", 1);
}

Mlt::Producer *Render::invalidProducer(const QString &id)
{
    Mlt::Producer *clip;
    QString txt = '+' + i18n("Missing clip") + ".txt";
    char *tmp = qstrdup(txt.toUtf8().constData());
    clip = new Mlt::Producer(*m_qmlView->profile(), tmp);
    delete[] tmp;
    if (clip == NULL) {
        clip = new Mlt::Producer(*m_qmlView->profile(), "colour", "red");
    } else {
        clip->set("bgcolour", "0xff0000ff");
        clip->set("pad", "10");
    }
    clip->set("id", id.toUtf8().constData());
    clip->set("mlt_type", "producer");
    return clip;
}

void Render::prepareProfileReset()
{
    m_refreshTimer.stop();
    if (m_isSplitView)
            slotSplitView(false);
    m_requestList.clear();
    m_infoThread.waitForFinished();
}


void Render::seek(const GenTime &time)
{
    if (!m_mltProducer || !m_isActive)
        return;
    int pos = time.frames(m_fps);
    seek(pos);
}

void Render::seek(int time)
{
    resetZoneMode();
    if (requestedSeekPosition == SEEK_INACTIVE) {
        requestedSeekPosition = time;
        m_mltConsumer->purge();
        m_mltProducer->seek(time);
        if (!externalConsumer) {
            m_isRefreshing = true;
            m_mltConsumer->set("refresh", 1);
        }
    }
    else {
        requestedSeekPosition = time;
    }
}

int Render::frameRenderWidth() const
{
    return m_qmlView->profile()->width();
}

int Render::renderWidth() const
{
    return (int)(m_qmlView->profile()->height() * m_qmlView->profile()->dar() + 0.5);
}

int Render::renderHeight() const
{
    return m_qmlView->profile()->height();
}

QImage Render::extractFrame(int frame_position, const QString &path, int width, int height)
{
    if (width == -1) {
        width = frameRenderWidth();
        height = renderHeight();
    } else if (width % 2 == 1) width++;
    if (!path.isEmpty()) {
        Mlt::Producer *producer = new Mlt::Producer(*m_qmlView->profile(), path.toUtf8().constData());
        if (producer) {
            if (producer->is_valid()) {
                QImage img = KThumb::getFrame(producer, frame_position, width, height);
                delete producer;
                return img;
            }
            else delete producer;
        }
    }

    if (!m_mltProducer || !path.isEmpty()) {
        QImage pix(width, height, QImage::Format_RGB32);
        pix.fill(Qt::black);
        return pix;
    }
    Mlt::Frame *frame = NULL;
    if (KdenliveSettings::gpu_accel()) {
        QString service = m_mltProducer->get("mlt_service");
        //TODO: create duplicate prod from xml data
        Mlt::Producer *tmpProd = new Mlt::Producer(*m_qmlView->profile(), service.toUtf8().constData(), path.toUtf8().constData());
        Mlt::Filter scaler(*m_qmlView->profile(), "swscale");
        Mlt::Filter converter(*m_qmlView->profile(), "avcolor_space");
        tmpProd->attach(scaler);
        tmpProd->attach(converter);
        tmpProd->seek(m_mltProducer->position());
        frame = tmpProd->get_frame();
        delete tmpProd;
    }
    else {
        frame = m_mltProducer->get_frame();
    }
    QImage img = KThumb::getFrame(frame, width, height);
    delete frame;
    return img;
}

int Render::getLength()
{

    if (m_mltProducer) {
        // //qDebug()<<"//////  LENGTH: "<<mlt_producer_get_playtime(m_mltProducer->get_producer());
        return mlt_producer_get_playtime(m_mltProducer->get_producer());
    }
    return 0;
}

bool Render::isValid(const QUrl &url)
{
    Mlt::Producer producer(*m_qmlView->profile(), url.toLocalFile().toUtf8().constData());
    if (producer.is_blank())
        return false;

    return true;
}

double Render::dar() const
{
    return m_qmlView->profile()->dar();
}

double Render::sar() const
{
    return m_qmlView->profile()->sar();
}

void Render::slotSplitView(bool doit)
{
    m_isSplitView = doit;
    Mlt::Service service(m_mltProducer->parent().get_service());
    Mlt::Tractor tractor(service);
    if (service.type() != tractor_type || tractor.count() < 2) return;
    Mlt::Field *field = tractor.field();
    if (doit) {
        for (int i = 1, screen = 0; i < tractor.count() && screen < 4; ++i) {
            Mlt::Producer trackProducer(tractor.track(i));
            //qDebug() << "// TRACK: " << i << ", HIDE: " << trackProducer.get("hide");
            if (QString(trackProducer.get("hide")).toInt() != 1) {
                //qDebug() << "// ADIDNG TRACK: " << i;
                Mlt::Transition *transition = new Mlt::Transition(*m_qmlView->profile(), "composite");
                transition->set("mlt_service", "composite");
                transition->set("a_track", 0);
                transition->set("b_track", i);
                transition->set("distort", 0);
                transition->set("aligned", 0);
                transition->set("internal_added", "200");
                QString geometry;
                switch (screen) {
                case 0:
                    geometry = QStringLiteral("0/0:50%x50%");
                    break;
                case 1:
                    geometry = QStringLiteral("50%/0:50%x50%");
                    break;
                case 2:
                    geometry = QStringLiteral("0/50%:50%x50%");
                    break;
                case 3:
                default:
                    geometry = QStringLiteral("50%/50%:50%x50%");
                    break;
                }
                transition->set("geometry", geometry.toUtf8().constData());
                transition->set("always_active", "1");
                field->plant_transition(*transition, 0, i);
                screen++;
            }
        }
        m_isRefreshing = true;
        m_mltConsumer->set("refresh", 1);
    } else {
        mlt_service serv = m_mltProducer->parent().get_service();
        mlt_service nextservice = mlt_service_get_producer(serv);
        mlt_properties properties = MLT_SERVICE_PROPERTIES(nextservice);
        QString mlt_type = mlt_properties_get(properties, "mlt_type");
        QString resource = mlt_properties_get(properties, "mlt_service");
        mlt_service nextservicetodisconnect;

        while (mlt_type == QLatin1String("transition")) {
            QString added = mlt_properties_get(MLT_SERVICE_PROPERTIES(nextservice), "internal_added");
            if (added == QLatin1String("200")) {
                nextservicetodisconnect = nextservice;
                nextservice = mlt_service_producer(nextservice);
                mlt_field_disconnect_service(field->get_field(), nextservicetodisconnect);
            }
            else nextservice = mlt_service_producer(nextservice);
            if (nextservice == NULL) break;
            properties = MLT_SERVICE_PROPERTIES(nextservice);
            mlt_type = mlt_properties_get(properties, "mlt_type");
            resource = mlt_properties_get(properties, "mlt_service");
            m_isRefreshing = true;
            m_mltConsumer->set("refresh", 1);
        }
    }
}

void Render::getFileProperties(const QDomElement &xml, const QString &clipId, int imageHeight, bool replaceProducer)
{
    // Make sure we don't request the info for same clip twice
    m_infoMutex.lock();
    if (m_processingClipId.contains(clipId)) {
        m_infoMutex.unlock();
        return;
    }
    for (int i = 0; i < m_requestList.count(); ++i) {
        if (m_requestList.at(i).clipId == clipId) {
            // Clip is already queued
            m_infoMutex.unlock();
            return;
        }
    }
    requestClipInfo info;
    info.xml = xml;
    info.clipId = clipId;
    info.imageHeight = imageHeight;
    info.replaceProducer = replaceProducer;
    m_requestList.append(info);
    m_infoMutex.unlock();
    if (!m_infoThread.isRunning()) {
        m_infoThread = QtConcurrent::run(this, &Render::processFileProperties);
    }
}

void Render::forceProcessing(const QString &id)
{
    // Make sure we load the clip producer now so that we can use it in timeline
    QList <requestClipInfo> requestListCopy;
    if (m_processingClipId.contains(id)) {
        m_infoMutex.lock();
	requestListCopy = m_requestList;
	m_requestList.clear();
	m_infoMutex.unlock();
	m_infoThread.waitForFinished();
	emit infoProcessingFinished();
    } else {
	m_infoMutex.lock();
	for (int i = 0; i < m_requestList.count(); ++i) {
	    requestClipInfo info = m_requestList.at(i);
	    if (info.clipId == id) {
		m_requestList.removeAt(i);
		requestListCopy = m_requestList;
		m_requestList.clear();
		m_requestList.append(info);
		break;
	    }
        }
        m_infoMutex.unlock();
	if (!m_infoThread.isRunning()) {
	    m_infoThread = QtConcurrent::run(this, &Render::processFileProperties);
	}
	m_infoThread.waitForFinished();
	emit infoProcessingFinished();
    }
    
    m_infoMutex.lock();
    m_requestList.append(requestListCopy);
    m_infoMutex.unlock();
    if (!m_infoThread.isRunning()) {
        m_infoThread = QtConcurrent::run(this, &Render::processFileProperties);
    }
}

int Render::processingItems()
{
    QMutexLocker lock(&m_infoMutex);
    const int count = m_requestList.count() + m_processingClipId.count();
    return count;
}

void Render::slotProcessingDone(const QString &id)
{
    QMutexLocker lock(&m_infoMutex);
    m_processingClipId.removeAll(id);
}

bool Render::isProcessing(const QString &id)
{
    if (m_processingClipId.contains(id)) return true;
    QMutexLocker lock(&m_infoMutex);
    for (int i = 0; i < m_requestList.count(); ++i) {
        if (m_requestList.at(i).clipId == id) {
            return true;
        }
    }
    return false;
}

ClipType Render::getTypeForService(const QString &id, const QString &path) const
{
    if (id.isEmpty()) {
        QString ext = path.section(QStringLiteral("."), -1);
        if (ext == QLatin1String("mlt") || ext == QLatin1String("kdenlive")) return Playlist;
        return Unknown;
    }
    if (id == QLatin1String("color") || id == QLatin1String("colour")) return Color;
    if (id == QLatin1String("kdenlivetitle")) return Text;
    if (id == QLatin1String("xml") || id == QLatin1String("consumer")) return Playlist;
    if (id == QLatin1String("webvfx")) return WebVfx;
    return Unknown;
}

void Render::processProducerProperties(Mlt::Producer *prod, QDomElement xml)
{
    //TODO: there is some duplication with clipcontroller > updateproducer that also copies properties 
    QString value;
    QStringList internalProperties;
    internalProperties << QStringLiteral("bypassDuplicate") << QStringLiteral("resource") << QStringLiteral("mlt_service") << QStringLiteral("audio_index") << QStringLiteral("video_index") << QStringLiteral("mlt_type");
    QDomNodeList props;
<<<<<<< HEAD

    if (xml.tagName() == QLatin1String("producer")) {
	props = xml.childNodes();
    }
    else {
	props = xml.firstChildElement(QStringLiteral("producer")).childNodes();
    }
    for (int i = 0; i < props.count(); ++i) {
        if (props.at(i).toElement().tagName() != QStringLiteral("property")) continue;
=======
    if (xml.tagName() == "producer") {
	props = xml.childNodes();
    }
    else {
	props = xml.firstChildElement("producer").childNodes();
    }
    for (int i = 0; i < props.count(); ++i) {
        if (props.at(i).toElement().tagName() != "property") continue;
>>>>>>> fb0a6ffd
        QString propertyName = props.at(i).toElement().attribute("name");
        if (!internalProperties.contains(propertyName) && !propertyName.startsWith("_")) {
            value = props.at(i).firstChild().nodeValue();
            prod->set(propertyName.toUtf8().constData(), value.toUtf8().constData());
        }
    }
}

void Render::processFileProperties()
{
    requestClipInfo info;
    QLocale locale;
    locale.setNumberOptions(QLocale::OmitGroupSeparator);

    while (!m_requestList.isEmpty()) {
        m_infoMutex.lock();
        info = m_requestList.takeFirst();
        if (info.xml.hasAttribute(QStringLiteral("thumbnailOnly"))) {
            m_infoMutex.unlock();
            // Special case, we just want the thumbnail for existing producer
            Mlt::Producer *prod = new Mlt::Producer(*m_binController->getBinProducer(info.clipId));
	    if (!prod) {
		continue;
	    }
            // Check if we are using GPU accel, then we need to use alternate producer
            if (KdenliveSettings::gpu_accel()) {
                QString service = prod->get("mlt_service");
                QString res = prod->get("resource");
                delete prod;
                prod = new Mlt::Producer(*m_qmlView->profile(), service.toUtf8().constData(), res.toUtf8().constData());
                Mlt::Filter scaler(*m_qmlView->profile(), "swscale");
                Mlt::Filter converter(*m_qmlView->profile(), "avcolor_space");
                prod->attach(scaler);
                prod->attach(converter);
            }
            int frameNumber = ProjectClip::getXmlProperty(info.xml, QStringLiteral("kdenlive:thumbnailFrame"), QStringLiteral("-1")).toInt();
            if (frameNumber > 0) prod->seek(frameNumber);
            Mlt::Frame *frame = prod->get_frame();
            if (frame && frame->is_valid()) {
                int fullWidth = (int)((double) info.imageHeight * m_qmlView->profile()->dar() + 0.5);
                QImage img = KThumb::getFrame(frame, fullWidth, info.imageHeight);
                emit replyGetImage(info.clipId, img);
            }
            delete frame;
            delete prod;
            continue;
        }
        m_processingClipId.append(info.clipId);
        m_infoMutex.unlock();
        //TODO: read all xml meta.kdenlive properties into a QMap or an MLT::Properties and pass them to the newly created producer

        QString path;
        bool proxyProducer;
        QString proxy = ProjectClip::getXmlProperty(info.xml, QStringLiteral("kdenlive:proxy"));
        if (!proxy.isEmpty()) {
            if (proxy == QLatin1String("-")) {
                path = ProjectClip::getXmlProperty(info.xml, QStringLiteral("kdenlive:originalurl"));
                proxyProducer = false;
            }
            else {
                path = proxy;
                // Check for missing proxies
                if (QFileInfo(path).size() <= 0) {
                    // proxy is missing, re-create it
                    emit requestProxy(info.clipId);
                    proxyProducer = false;
                    //path = info.xml.attribute("resource");
                    path = ProjectClip::getXmlProperty(info.xml, QStringLiteral("resource"));
                }
                else proxyProducer = true;
            }
        }
        else {
	    path = ProjectClip::getXmlProperty(info.xml, QStringLiteral("resource"));
            //path = info.xml.attribute("resource");
            proxyProducer = false;
        }
        //qDebug()<<" / / /CHECKING PRODUCER PATH: "<<path;
        QUrl url = QUrl::fromLocalFile(path);
        Mlt::Producer *producer = NULL;
        ClipType type = (ClipType)info.xml.attribute(QStringLiteral("type")).toInt();
        if (type == Unknown) {
            type = getTypeForService(ProjectClip::getXmlProperty(info.xml, QStringLiteral("mlt_service")), path);
        }
        if (type == Color) {
            path.prepend("color:");
            producer = new Mlt::Producer(*m_qmlView->profile(), 0, path.toUtf8().constData());
        } else if (type == Text) {
            path.prepend("kdenlivetitle:");
            producer = new Mlt::Producer(*m_qmlView->profile(), 0, path.toUtf8().constData());
        } else if (type == Playlist) {
	    //TODO: "xml" seems to corrupt project fps if different, and "consumer" crashed on audio transition
	    Mlt::Profile *xmlProfile = new Mlt::Profile();
	    xmlProfile->set_explicit(false);
	    MltVideoProfile projectProfile = ProfilesDialog::getVideoProfile(*m_qmlView->profile());
            //path.prepend("consumer:");
            producer = new Mlt::Producer(*xmlProfile, "xml", path.toUtf8().constData());
	    xmlProfile->from_producer(*producer);
	    MltVideoProfile clipProfile = ProfilesDialog::getVideoProfile(*xmlProfile);
	    delete producer;
	    delete xmlProfile;
	    if (clipProfile == projectProfile) {
		// We can use the "xml" producer since profile is the same (using it with different profiles corrupts the project.
		// Beware that "consumer" currently crashes on audio mixes!
		path.prepend("xml:");
	    }
	    else {
		path.prepend("consumer:");
	    }
	    producer = new Mlt::Producer(*m_qmlView->profile(), 0, path.toUtf8().constData());
        } else if (type == SlideShow) {
            producer = new Mlt::Producer(*m_qmlView->profile(), 0, path.toUtf8().constData());
        } else if (!url.isValid()) {
            //WARNING: when is this case used? Not sure it is working.. JBM/
            QDomDocument doc;
            QDomElement mlt = doc.createElement(QStringLiteral("mlt"));
            QDomElement play = doc.createElement(QStringLiteral("playlist"));
            play.setAttribute(QStringLiteral("id"), QStringLiteral("playlist0"));
            doc.appendChild(mlt);
            mlt.appendChild(play);
            play.appendChild(doc.importNode(info.xml, true));
            QDomElement tractor = doc.createElement(QStringLiteral("tractor"));
            tractor.setAttribute(QStringLiteral("id"), QStringLiteral("tractor0"));
            QDomElement track = doc.createElement(QStringLiteral("track"));
            track.setAttribute(QStringLiteral("producer"), QStringLiteral("playlist0"));
            tractor.appendChild(track);
            mlt.appendChild(tractor);
            producer = new Mlt::Producer(*m_qmlView->profile(), "xml-string", doc.toString().toUtf8().constData());
        } else {
            producer = new Mlt::Producer(*m_qmlView->profile(), 0, path.toUtf8().constData());
        }
        if (producer == NULL || producer->is_blank() || !producer->is_valid()) {
            qDebug() << " / / / / / / / / ERROR / / / / // CANNOT LOAD PRODUCER: "<<path;
            m_processingClipId.removeAll(info.clipId);
            if (proxyProducer) {
                // Proxy file is corrupted
                emit removeInvalidProxy(info.clipId, false);
            }
            else emit removeInvalidClip(info.clipId, info.replaceProducer);
            delete producer;
            continue;
        }
        // Pass useful properties
        processProducerProperties(producer, info.xml);
        QString clipName = ProjectClip::getXmlProperty(info.xml, QStringLiteral("kdenlive:clipname"));
        if (!clipName.isEmpty()) {
            producer->set("kdenlive:clipname", clipName.toUtf8().constData());
        }
        QString groupId = ProjectClip::getXmlProperty(info.xml, QStringLiteral("kdenlive:folderid"));
        if (!groupId.isEmpty()) {
            producer->set("kdenlive:folderid", groupId.toUtf8().constData());
        }

        if (proxyProducer && info.xml.hasAttribute(QStringLiteral("proxy_out"))) {
            producer->set("length", info.xml.attribute(QStringLiteral("proxy_out")).toInt() + 1);
            producer->set("out", info.xml.attribute(QStringLiteral("proxy_out")).toInt());
            if (producer->get_out() != info.xml.attribute(QStringLiteral("proxy_out")).toInt()) {
                // Proxy file length is different than original clip length, this will corrupt project so disable this proxy clip
                qDebug()<<"/ // PROXY LENGTH MISMATCH, DELETE PRODUCER";
                m_processingClipId.removeAll(info.clipId);
                emit removeInvalidProxy(info.clipId, true);
                delete producer;
                continue;
            }
        }
        //TODO: handle forced properties
        /*if (info.xml.hasAttribute("force_aspect_ratio")) {
            double aspect = info.xml.attribute("force_aspect_ratio").toDouble();
            if (aspect > 0) producer->set("force_aspect_ratio", aspect);
        }

        if (info.xml.hasAttribute("force_aspect_num") && info.xml.hasAttribute("force_aspect_den")) {
            int width = info.xml.attribute("frame_size").section('x', 0, 0).toInt();
            int height = info.xml.attribute("frame_size").section('x', 1, 1).toInt();
            int aspectNumerator = info.xml.attribute("force_aspect_num").toInt();
            int aspectDenominator = info.xml.attribute("force_aspect_den").toInt();
            if (aspectDenominator != 0 && width != 0)
                producer->set("force_aspect_ratio", double(height) * aspectNumerator / aspectDenominator / width);
        }

        if (info.xml.hasAttribute("force_fps")) {
            double fps = info.xml.attribute("force_fps").toDouble();
            if (fps > 0) producer->set("force_fps", fps);
        }

        if (info.xml.hasAttribute("force_progressive")) {
            bool ok;
            int progressive = info.xml.attribute("force_progressive").toInt(&ok);
            if (ok) producer->set("force_progressive", progressive);
        }
        if (info.xml.hasAttribute("force_tff")) {
            bool ok;
            int fieldOrder = info.xml.attribute("force_tff").toInt(&ok);
            if (ok) producer->set("force_tff", fieldOrder);
        }
        if (info.xml.hasAttribute("threads")) {
            int threads = info.xml.attribute("threads").toInt();
            if (threads != 1) producer->set("threads", threads);
        }
        if (info.xml.hasAttribute("video_index")) {
            int vindex = info.xml.attribute("video_index").toInt();
            if (vindex != 0) producer->set("video_index", vindex);
        }
        if (info.xml.hasAttribute("audio_index")) {
            int aindex = info.xml.attribute("audio_index").toInt();
            if (aindex != 0) producer->set("audio_index", aindex);
        }
        if (info.xml.hasAttribute("force_colorspace")) {
            int colorspace = info.xml.attribute("force_colorspace").toInt();
            if (colorspace != 0) producer->set("force_colorspace", colorspace);
        }
        if (info.xml.hasAttribute("full_luma")) {
            int full_luma = info.xml.attribute("full_luma").toInt();
            if (full_luma != 0) producer->set("set.force_full_luma", full_luma);
        }*/

        int clipOut = 0;
        int duration = 0;
        if (info.xml.hasAttribute(QStringLiteral("out"))) clipOut = info.xml.attribute(QStringLiteral("out")).toInt();

        // setup length here as otherwise default length (currently 15000 frames in MLT) will be taken even if outpoint is larger
        if (type == Color || type == Text || type == Image || type == SlideShow) {
            int length;
            if (info.xml.hasAttribute(QStringLiteral("length"))) {
                length = info.xml.attribute(QStringLiteral("length")).toInt();
                clipOut = length - 1;
            }
            else length = info.xml.attribute(QStringLiteral("out")).toInt() - info.xml.attribute(QStringLiteral("in")).toInt() + 1;
            // Pass duration if it was forced
            if (info.xml.hasAttribute(QStringLiteral("duration"))) {
                duration = info.xml.attribute(QStringLiteral("duration")).toInt();
                if (length < duration) {
                    length = duration;
                    if (clipOut > 0) clipOut = length - 1;
                }
            }
            if (duration == 0) duration = length;
            producer->set("length", length);
        }

        if (clipOut > 0) producer->set_in_and_out(info.xml.attribute(QStringLiteral("in")).toInt(), clipOut);

        if (info.xml.hasAttribute(QStringLiteral("templatetext")))
            producer->set("templatetext", info.xml.attribute(QStringLiteral("templatetext")).toUtf8().constData());

        int fullWidth = (int)((double) info.imageHeight * m_qmlView->profile()->dar() + 0.5);
        int frameNumber = ProjectClip::getXmlProperty(info.xml, QStringLiteral("kdenlive:thumbnailFrame"), QStringLiteral("-1")).toInt();

        if ((!info.replaceProducer && !EffectsList::property(info.xml, QStringLiteral("kdenlive:file_hash")).isEmpty()) || proxyProducer) {
            // Clip  already has all properties
            // We want to replace an existing producer. We MUST NOT set the producer's id property until 
            // the old one has been removed.
            if (proxyProducer) {
                // Recreate clip thumb
                if (frameNumber > 0) producer->seek(frameNumber);
                Mlt::Frame *frame = producer->get_frame();
                if (frame && frame->is_valid()) {
                    QImage img = KThumb::getFrame(frame, fullWidth, info.imageHeight);
                    emit replyGetImage(info.clipId, img);
                }
                if (frame) delete frame;
            }
            // replace clip
            m_processingClipId.removeAll(info.clipId);
            m_binController->replaceProducer(info.clipId, *producer);
            emit gotFileProperties(info, NULL);
            continue;
        }
        // We are not replacing an existing producer, so set the id
        producer->set("id", info.clipId.toUtf8().constData());
        stringMap filePropertyMap;
        stringMap metadataPropertyMap;
        char property[200];

        if (frameNumber > 0) producer->seek(frameNumber);
        duration = duration > 0 ? duration : producer->get_playtime();
        ////qDebug() << "///////  PRODUCER: " << url.path() << " IS: " << producer->get_playtime();

        if (type == SlideShow) {
	    int ttl = EffectsList::property(info.xml,QStringLiteral("ttl")).toInt();
	    QString anim = EffectsList::property(info.xml,QStringLiteral("animation"));
            if (!anim.isEmpty()) {
                Mlt::Filter *filter = new Mlt::Filter(*m_qmlView->profile(), "affine");
                if (filter && filter->is_valid()) {
                    int cycle = ttl;
                    QString geometry = SlideshowClip::animationToGeometry(anim, cycle);
                    if (!geometry.isEmpty()) {
                        if (anim.contains(QStringLiteral("low-pass"))) {
                            Mlt::Filter *blur = new Mlt::Filter(*m_qmlView->profile(), "boxblur");
                            if (blur && blur->is_valid())
                                producer->attach(*blur);
                        }
                        filter->set("transition.geometry", geometry.toUtf8().data());
                        filter->set("transition.cycle", cycle);
                        producer->attach(*filter);
                    }
                }
            }
            QString fade = EffectsList::property(info.xml,QStringLiteral("fade"));
	    if (fade == QLatin1String("1")) {
                // user wants a fade effect to slideshow
                Mlt::Filter *filter = new Mlt::Filter(*m_qmlView->profile(), "luma");
                if (filter && filter->is_valid()) {
                    if (ttl) filter->set("cycle", ttl);
		    QString luma_duration = EffectsList::property(info.xml,QStringLiteral("luma_duration"));
		    QString luma_file = EffectsList::property(info.xml,QStringLiteral("luma_file"));
		    if (!luma_duration.isEmpty()) filter->set("duration", luma_duration.toInt());
                    if (!luma_file.isEmpty()) {
                        filter->set("luma.resource", luma_file.toUtf8().constData());
			QString softness = EffectsList::property(info.xml,QStringLiteral("softness"));
                        if (!softness.isEmpty()) {
                            int soft = softness.toInt();
                            filter->set("luma.softness", (double) soft / 100.0);
                        }
                    }
                    producer->attach(*filter);
                }
            }
            QString crop = EffectsList::property(info.xml,QStringLiteral("crop"));
            if (crop == QLatin1String("1")) {
                // user wants to center crop the slides
                Mlt::Filter *filter = new Mlt::Filter(*m_qmlView->profile(), "crop");
                if (filter && filter->is_valid()) {
                    filter->set("center", 1);
                    producer->attach(*filter);
                }
            }
        }
        int vindex = -1;
        const QString mltService = producer->get("mlt_service");
        if (mltService == QLatin1String("xml") || mltService == QLatin1String("consumer")) {
            // MLT playlist, create producer with blank profile to get real profile info
            if (path.startsWith(QLatin1String("consumer:"))) {
                path = "xml:" + path.section(QStringLiteral(":"), 1);
            }
            Mlt::Profile *original_profile = new Mlt::Profile();
            Mlt::Producer *tmpProd = new Mlt::Producer(*original_profile, 0, path.toUtf8().constData());
            original_profile->from_producer(*tmpProd);
            original_profile->set_explicit(true);
            filePropertyMap[QStringLiteral("progressive")] = QString::number(original_profile->progressive());
            filePropertyMap[QStringLiteral("colorspace")] = QString::number(original_profile->colorspace());
            filePropertyMap[QStringLiteral("fps")] = QString::number(original_profile->fps());
            filePropertyMap[QStringLiteral("aspect_ratio")] = QString::number(original_profile->sar());
            double originalFps = original_profile->fps();
            if (originalFps > 0 && originalFps != m_qmlView->profile()->fps()) {
                // Warning, MLT detects an incorrect length in producer consumer when producer's fps != project's fps
                //TODO: report bug to MLT
                delete tmpProd;
                tmpProd = new Mlt::Producer(*original_profile, 0, path.toUtf8().constData());
                int originalLength = tmpProd->get_length();
                int fixedLength = (int) (originalLength * m_qmlView->profile()->fps() / originalFps);
                producer->set("length", fixedLength);
                producer->set("out", fixedLength - 1);
            }
            delete tmpProd;
            delete original_profile;
        }
        else if (mltService == QLatin1String("avformat")) {
            // Get frame rate
            vindex = producer->get_int("video_index");
            // List streams
            int streams = producer->get_int("meta.media.nb_streams");
            QList <int> audio_list;
            QList <int> video_list;
            for (int i = 0; i < streams; ++i) {
                QByteArray propertyName = QStringLiteral("meta.media.%1.stream.type").arg(i).toLocal8Bit();
                QString type = producer->get(propertyName.data());
                if (type == QLatin1String("audio")) audio_list.append(i);
                else if (type == QLatin1String("video")) video_list.append(i);
            }

            if (!info.xml.hasAttribute(QStringLiteral("video_index")) && video_list.count() > 1) {
                // Clip has more than one video stream, ask which one should be used
                QMap <QString, QString> data;
                if (info.xml.hasAttribute(QStringLiteral("group"))) data.insert(QStringLiteral("group"), info.xml.attribute(QStringLiteral("group")));
                if (info.xml.hasAttribute(QStringLiteral("groupId"))) data.insert(QStringLiteral("groupId"), info.xml.attribute(QStringLiteral("groupId")));
                emit multiStreamFound(path, audio_list, video_list, data);
                // Force video index so that when reloading the clip we don't ask again for other streams
                filePropertyMap[QStringLiteral("video_index")] = QString::number(vindex);
            }

            if (vindex > -1) {
                snprintf(property, sizeof(property), "meta.media.%d.stream.frame_rate", vindex);
		    double fps = producer->get_double(property);
		    if (fps > 0) {
			filePropertyMap[QStringLiteral("fps")] = locale.toString(fps);
		    }
            }

            if (!filePropertyMap.contains(QStringLiteral("fps"))) {
                if (producer->get_double("meta.media.frame_rate_den") > 0) {
                    filePropertyMap[QStringLiteral("fps")] = locale.toString(producer->get_double("meta.media.frame_rate_num") / producer->get_double("meta.media.frame_rate_den"));
                } else {
		    double fps = producer->get_double("source_fps");
		    if (fps > 0) filePropertyMap[QStringLiteral("fps")] = locale.toString(fps);
		}
            }
        }
        if (!filePropertyMap.contains(QStringLiteral("fps")) && type == Unknown) {
	      // something wrong, maybe audio file with embedded image
	      QMimeDatabase db;
	      QString mime = db.mimeTypeForFile(path).name();
	      if (mime.startsWith(QLatin1String("audio"))) {
		  producer->set("video_index", -1);
		  vindex = -1;
	      }
	}
	Mlt::Frame *frame = producer->get_frame();
        if (frame && frame->is_valid()) {
	    if (!mltService.contains(QStringLiteral("avformat"))) {
		// Fetch thumbnail
                QImage img;
                if (KdenliveSettings::gpu_accel()) {
                    delete frame;
                    Clip clp(*producer);
                    Mlt::Producer *glProd = clp.softClone(ClipController::getPassPropertiesList());
                    Mlt::Filter scaler(*m_qmlView->profile(), "swscale");
                    Mlt::Filter converter(*m_qmlView->profile(), "avcolor_space");
                    glProd->attach(scaler);
                    glProd->attach(converter);
                    frame = glProd->get_frame();
                    img = KThumb::getFrame(frame, fullWidth, info.imageHeight);
                    delete glProd;
                } else {
                    img = KThumb::getFrame(frame, fullWidth, info.imageHeight);
                }
                emit replyGetImage(info.clipId, img);
	    }
	    else {
		filePropertyMap[QStringLiteral("frame_size")] = QString::number(frame->get_int("width")) + 'x' + QString::number(frame->get_int("height"));
		int af = frame->get_int("audio_frequency");
		int ac = frame->get_int("audio_channels");
		// keep for compatibility with MLT <= 0.8.6
		if (af == 0) af = frame->get_int("frequency");
		if (ac == 0) ac = frame->get_int("channels");
		if (af > 0) filePropertyMap[QStringLiteral("frequency")] = QString::number(af);
		if (ac > 0) filePropertyMap[QStringLiteral("channels")] = QString::number(ac);
		if (!filePropertyMap.contains(QStringLiteral("aspect_ratio"))) filePropertyMap[QStringLiteral("aspect_ratio")] = frame->get("aspect_ratio");

		if (frame->get_int("test_image") == 0 && vindex != -1) {
		    if (mltService == QLatin1String("xml") || mltService == QLatin1String("consumer")) {
			filePropertyMap[QStringLiteral("type")] = QStringLiteral("playlist");
			metadataPropertyMap[QStringLiteral("comment")] = QString::fromUtf8(producer->get("title"));
		    } else if (!mlt_frame_is_test_audio(frame->get_frame()))
			filePropertyMap[QStringLiteral("type")] = QStringLiteral("av");
		    else
			filePropertyMap[QStringLiteral("type")] = QStringLiteral("video");
		    // Check if we are using GPU accel, then we need to use alternate producer
		    Mlt::Producer *tmpProd = NULL;
		    if (KdenliveSettings::gpu_accel()) {
                        delete frame;
                        Clip clp(*producer);
                        tmpProd = clp.softClone(ClipController::getPassPropertiesList());
                        Mlt::Filter scaler(*m_qmlView->profile(), "swscale");
                        Mlt::Filter converter(*m_qmlView->profile(), "avcolor_space");
                        tmpProd->attach(scaler);
                        tmpProd->attach(converter);
                        frame = tmpProd->get_frame();
		    }
		    else {
			tmpProd = producer;
		    }
		    QImage img = KThumb::getFrame(frame, fullWidth, info.imageHeight);
                    if (frameNumber == -1) {
                        // No user specipied frame, look for best one
                        int variance = KThumb::imageVariance(img);
                        if (variance < 6) {
			    // Thumbnail is not interesting (for example all black, seek to fetch better thumb
                            delete frame;
			    frameNumber =  duration > 100 ? 100 : duration / 2 ;
			    tmpProd->seek(frameNumber);
			    frame = tmpProd->get_frame();
                            img = KThumb::getFrame(frame, fullWidth, info.imageHeight);
			}
		    }
                    if (KdenliveSettings::gpu_accel()) {
                        delete tmpProd;
                    }
		    if (frameNumber > -1) filePropertyMap[QStringLiteral("thumbnailFrame")] = QString::number(frameNumber);
		    emit replyGetImage(info.clipId, img);
		} else if (frame->get_int("test_audio") == 0) {
		    QIcon icon = QIcon::fromTheme(QStringLiteral("audio-x-generic"));
		    QImage img(fullWidth, info.imageHeight, QImage::Format_ARGB32_Premultiplied);
		    img.fill(Qt::transparent);
		    QPainter painter( &img );
		    icon.paint(&painter, 0, 0, img.width(), img.height());
		    emit replyGetImage(info.clipId, img);
		    filePropertyMap[QStringLiteral("type")] = QStringLiteral("audio");
		}
                delete frame;

		if (vindex > -1) {
		    /*if (context->duration == AV_NOPTS_VALUE) {
		    //qDebug() << " / / / / / / / /ERROR / / / CLIP HAS UNKNOWN DURATION";
		    emit removeInvalidClip(clipId);
		    delete producer;
		    return;
		}*/
		    // Get the video_index
		    int video_max = 0;
		    int default_audio = producer->get_int("audio_index");
		    int audio_max = 0;

		    int scan = producer->get_int("meta.media.progressive");
		    filePropertyMap[QStringLiteral("progressive")] = QString::number(scan);

		    // Find maximum stream index values
		    for (int ix = 0; ix < producer->get_int("meta.media.nb_streams"); ++ix) {
			snprintf(property, sizeof(property), "meta.media.%d.stream.type", ix);
			QString type = producer->get(property);
			if (type == QLatin1String("video"))
			    video_max = ix;
			else if (type == QLatin1String("audio"))
			    audio_max = ix;
		    }
		    filePropertyMap[QStringLiteral("default_video")] = QString::number(vindex);
		    filePropertyMap[QStringLiteral("video_max")] = QString::number(video_max);
		    filePropertyMap[QStringLiteral("default_audio")] = QString::number(default_audio);
		    filePropertyMap[QStringLiteral("audio_max")] = QString::number(audio_max);

		    snprintf(property, sizeof(property), "meta.media.%d.codec.long_name", vindex);
		    if (producer->get(property)) {
			filePropertyMap[QStringLiteral("videocodec")] = producer->get(property);
		    }
		    snprintf(property, sizeof(property), "meta.media.%d.codec.name", vindex);
		    if (producer->get(property)) {
			filePropertyMap[QStringLiteral("videocodecid")] = producer->get(property);
		    }
		    QString query;
		    query = QStringLiteral("meta.media.%1.codec.pix_fmt").arg(vindex);
		    filePropertyMap[QStringLiteral("pix_fmt")] = producer->get(query.toUtf8().constData());
		    filePropertyMap[QStringLiteral("colorspace")] = producer->get("meta.media.colorspace");

		} else qDebug() << " / / / / /WARNING, VIDEO CONTEXT IS NULL!!!!!!!!!!!!!!";
		if (producer->get_int("audio_index") > -1) {
		    // Get the audio_index
		    int index = producer->get_int("audio_index");
		    snprintf(property, sizeof(property), "meta.media.%d.codec.long_name", index);
		    if (producer->get(property)) {
			filePropertyMap[QStringLiteral("audiocodec")] = producer->get(property);
		    } else {
			snprintf(property, sizeof(property), "meta.media.%d.codec.name", index);
			if (producer->get(property))
			    filePropertyMap[QStringLiteral("audiocodec")] = producer->get(property);
		    }
		}
		producer->set("mlt_service", "avformat-novalidate");
	    }
        }
        // metadata
        Mlt::Properties metadata;
        metadata.pass_values(*producer, "meta.attr.");
        int count = metadata.count();
        for (int i = 0; i < count; i ++) {
            QString name = metadata.get_name(i);
            QString value = QString::fromUtf8(metadata.get(i));
            if (name.endsWith(QLatin1String(".markup")) && !value.isEmpty())
                metadataPropertyMap[ name.section('.', 0, -2)] = value;
        }
        producer->seek(0);
        if (m_binController->hasClip(info.clipId)) {
            // If controller already exists, we just want to update the producer
            m_binController->replaceProducer(info.clipId, *producer);
            emit gotFileProperties(info, NULL);
        }
        else {
            // Create the controller
            ClipController *controller = new ClipController(m_binController, *producer);
            m_binController->addClipToBin(info.clipId, controller);
            emit gotFileProperties(info, controller);
        }
        m_processingClipId.removeAll(info.clipId);
    }
}


#if 0
/** Create the producer from the MLT XML QDomDocument */
void Render::initSceneList()
{
    //qDebug() << "--------  INIT SCENE LIST ------_";
    QDomDocument doc;
    QDomElement mlt = doc.createElement("mlt");
    doc.appendChild(mlt);
    QDomElement prod = doc.createElement("producer");
    prod.setAttribute("resource", "colour");
    prod.setAttribute("colour", "red");
    prod.setAttribute("id", "black");
    prod.setAttribute("in", "0");
    prod.setAttribute("out", "0");

    QDomElement tractor = doc.createElement("tractor");
    QDomElement multitrack = doc.createElement("multitrack");

    QDomElement playlist1 = doc.createElement("playlist");
    playlist1.appendChild(prod);
    multitrack.appendChild(playlist1);
    QDomElement playlist2 = doc.createElement("playlist");
    multitrack.appendChild(playlist2);
    QDomElement playlist3 = doc.createElement("playlist");
    multitrack.appendChild(playlist3);
    QDomElement playlist4 = doc.createElement("playlist");
    multitrack.appendChild(playlist4);
    QDomElement playlist5 = doc.createElement("playlist");
    multitrack.appendChild(playlist5);
    tractor.appendChild(multitrack);
    mlt.appendChild(tractor);
    // //qDebug()<<doc.toString();
    /*
       QString tmp = QString("<mlt><producer resource=\"colour\" colour=\"red\" id=\"red\" /><tractor><multitrack><playlist></playlist><playlist></playlist><playlist /><playlist /><playlist></playlist></multitrack></tractor></mlt>");*/
    setSceneList(doc, 0);
}
#endif

void Render::loadUrl(const QString &url)
{
    Mlt::Producer *producer = new Mlt::Producer(*m_qmlView->profile(), url.toUtf8().constData());
    setProducer(producer, 0, true);
}

bool Render::updateProducer(Mlt::Producer *producer)
{
    if (m_mltProducer) {
        if (strcmp(m_mltProducer->get("resource"), "<tractor>") == 0) {
            // We need to make some cleanup
            Mlt::Tractor trac(*m_mltProducer);
            for (int i = 0; i < trac.count(); i++) {
                trac.set_track(*m_blackClip, i);
            }
        }
        delete m_mltProducer;
        m_mltProducer = NULL;
    }
    if (m_mltConsumer) {
        if (!m_mltConsumer->is_stopped()) {
            m_mltConsumer->stop();
        }
    }
    if (!producer || !producer->is_valid()) {
        return false;
    }
    m_fps = producer->get_fps();
    m_mltProducer = producer;
    if (m_qmlView) {
        m_qmlView->setProducer(producer, false);
        m_mltConsumer = m_qmlView->consumer();
    }
    return true;
}

bool Render::setProducer(Mlt::Producer *producer, int position, bool isActive)
{
    m_refreshTimer.stop();
    requestedSeekPosition = SEEK_INACTIVE;
    QMutexLocker locker(&m_mutex);
    QString currentId;
    int consumerPosition = 0;
    if (m_mltProducer) {
        currentId = m_mltProducer->get("id");
        m_mltProducer->set_speed(0);
        if (QString(m_mltProducer->get("resource")) == QLatin1String("<tractor>")) {
            // We need to make some cleanup
            Mlt::Tractor trac(*m_mltProducer);
            for (int i = 0; i < trac.count(); i++) {
                trac.set_track(*m_blackClip, i);
            }
        }
        delete m_mltProducer;
        m_mltProducer = NULL;
    }
    if (m_mltConsumer) {
        if (!m_mltConsumer->is_stopped()) {
            isActive = true;
            m_mltConsumer->stop();
        }
        //m_mltConsumer->purge();
        consumerPosition = m_mltConsumer->position();
    }
    blockSignals(true);
    if (!producer || !producer->is_valid()) {
        producer = m_blackClip->cut(0,1);
    }

    emit stopped();
    if (position == -1 && producer->get("id") == currentId) position = consumerPosition;
    if (position != -1) producer->seek(position);
    m_fps = producer->get_fps();

    blockSignals(false);
    m_mltProducer = producer;
    m_mltProducer->set_speed(0);
    if (m_qmlView) {
        m_qmlView->setProducer(producer);
        m_mltConsumer = m_qmlView->consumer();
        //m_mltConsumer->set("refresh", 1);
    }
    //m_mltConsumer->connect(*producer);
    if (isActive) {
        startConsumer();
    }
    emit durationChanged(m_mltProducer->get_playtime(), m_mltProducer->get_in());
    position = m_mltProducer->position();
    emit rendererPosition(position);
    return true;
}

void Render::startConsumer() {
    if (m_mltConsumer->is_stopped() && m_mltConsumer->start() == -1) {
        // ARGH CONSUMER BROKEN!!!!
        KMessageBox::error(qApp->activeWindow(), i18n("Could not create the video preview window.\nThere is something wrong with your Kdenlive install or your driver settings, please fix it."));
        if (m_showFrameEvent) delete m_showFrameEvent;
        m_showFrameEvent = NULL;
        if (m_pauseEvent) delete m_pauseEvent;
        m_pauseEvent = NULL;
        delete m_mltConsumer;
        m_mltConsumer = NULL;
        return;
    }
    m_isRefreshing = true;
    m_mltConsumer->set("refresh", 1);
    m_isActive = true;
}

int Render::setSceneList(const QDomDocument &list, int position)
{
    return setSceneList(list.toString(), position);
}

int Render::setSceneList(QString playlist, int position)
{
    requestedSeekPosition = SEEK_INACTIVE;
    m_refreshTimer.stop();
    QMutexLocker locker(&m_mutex);
    //if (m_winid == -1) return -1;
    int error = 0;

    //qDebug() << "//////  RENDER, SET SCENE LIST:\n" << playlist <<"\n..........:::.";

    // Remove previous profile info
    QDomDocument doc;
    doc.setContent(playlist);
    QDomElement profile = doc.documentElement().firstChildElement(QStringLiteral("profile"));
    doc.documentElement().removeChild(profile);
    playlist = doc.toString();

    if (m_mltConsumer) {
        if (!m_mltConsumer->is_stopped()) {
            m_mltConsumer->stop();
        }
    } else {
        qWarning() << "///////  ERROR, TRYING TO USE NULL MLT CONSUMER";
        error = -1;
    }
    m_requestList.clear();
    m_infoThread.waitForFinished();

    if (m_mltProducer) {
        m_mltProducer->set_speed(0);
        qDeleteAll(m_slowmotionProducers.values());
        m_slowmotionProducers.clear();

        delete m_mltProducer;
        m_mltProducer = NULL;
        emit stopped();
    }
    m_binController->destroyBin();
    blockSignals(true);
    m_locale = QLocale();
    m_locale.setNumberOptions(QLocale::OmitGroupSeparator);
    m_mltProducer = new Mlt::Producer(*m_qmlView->profile(), "xml-string", playlist.toUtf8().constData());
    //qDebug()<<" + + +PLAYLIST: "<<playlist;
    //m_mltProducer = new Mlt::Producer(*m_qmlView->profile(), "xml-nogl-string", playlist.toUtf8().constData());
    if (!m_mltProducer || !m_mltProducer->is_valid()) {
        qDebug() << " WARNING - - - - -INVALID PLAYLIST: " << playlist.toUtf8().constData();
        m_mltProducer = m_blackClip->cut(0, 1);
        error = -1;
    }
    m_mltProducer->set("eof", "pause");
    checkMaxThreads();
    m_mltProducer->optimise();

    m_fps = m_mltProducer->get_fps();
    if (position != 0) {
        // Seek to correct place after opening project.
        m_mltProducer->seek(position);
    }

    // Fill Bin's playlist
    Mlt::Service service(m_mltProducer->parent().get_service());
    if (service.type() != tractor_type) {
        qWarning() << "// TRACTOR PROBLEM";
    }
    blockSignals(false);
    Mlt::Tractor tractor(service);
    Mlt::Properties retainList((mlt_properties) tractor.get_data("xml_retain"));
    if (retainList.is_valid() && retainList.get_data(m_binController->binPlaylistId().toUtf8().constData())) {
        Mlt::Playlist playlist((mlt_playlist) retainList.get_data(m_binController->binPlaylistId().toUtf8().constData()));
        if (playlist.is_valid() && playlist.type() == playlist_type) {
            // Load bin clips
	    m_binController->initializeBin(playlist);
        }
    }
    // No Playlist found, create new one
    if (m_qmlView) {
        m_binController->createIfNeeded(m_qmlView->profile());
        QString retain = QStringLiteral("xml_retain %1").arg(m_binController->binPlaylistId());
        tractor.set(retain.toUtf8().constData(), m_binController->service(), 0);
        //if (!m_binController->hasClip("black")) m_binController->addClipToBin("black", *m_blackClip);
        m_qmlView->setProducer(m_mltProducer);
        m_mltConsumer = m_qmlView->consumer();
    }

    //qDebug() << "// NEW SCENE LIST DURATION SET TO: " << m_mltProducer->get_playtime();
    //m_mltConsumer->connect(*m_mltProducer);
    m_mltProducer->set_speed(0);
    fillSlowMotionProducers();
    emit durationChanged(m_mltProducer->get_playtime());

    // Fill bin
    QStringList ids = m_binController->getClipIds();
    foreach(const QString &id, ids) {
        if (id == QLatin1String("black")) {
            //TODO: delegate handling of black clip to bincontroller
            //delete m_blackClip;
            //m_blackClip = &original->parent();
        }
        else {
            // pass basic info, the others (folder, etc) will be taken from the producer itself
            requestClipInfo info;
            info.imageHeight = 0;
            info.clipId = id;
            info.replaceProducer = true;
            emit gotFileProperties(info, m_binController->getController(id));
        }
        //delete original;
    }

    ////qDebug()<<"// SETSCN LST, POS: "<<position;
    if (position != 0) emit rendererPosition(position);
    return error;
}

void Render::checkMaxThreads()
{
    // Make sure we don't use too much threads, MLT avformat does not cope with too much threads
    // Currently, Kdenlive uses the following avformat threads:
    // One thread to get info when adding a clip
    // One thread to create the timeline video thumbnails
    // One thread to create the audio thumbnails
    Mlt::Service service(m_mltProducer->parent().get_service());
    if (service.type() != tractor_type) {
        qWarning() << "// TRACTOR PROBLEM"<<m_mltProducer->parent().get("mlt_service");
        return;
    }
    Mlt::Tractor tractor(service);
    int mltMaxThreads = mlt_service_cache_get_size(service.get_service(), "producer_avformat");
    int requestedThreads = tractor.count() + m_qmlView->realTime() + 2;
    if (requestedThreads > mltMaxThreads) {
        mlt_service_cache_set_size(service.get_service(), "producer_avformat", requestedThreads);
        //qDebug()<<"// MLT threads updated to: "<<mlt_service_cache_get_size(service.get_service(), "producer_avformat");
    }
}


const QString Render::sceneList()
{
    QString playlist;
    Mlt::Consumer xmlConsumer(*m_qmlView->profile(), "xml:kdenlive_playlist");
    //qDebug()<<" ++ + READY TO SAVE: "<<m_qmlView->profile()->width()<<" / "<<m_qmlView->profile()->description();
    if (!xmlConsumer.is_valid()) return QString();
    m_mltProducer->optimise();
    xmlConsumer.set("terminate_on_pause", 1);
    xmlConsumer.set("store", "kdenlive");
    Mlt::Producer prod(m_mltProducer->get_producer());
    if (!prod.is_valid()) return QString();
    bool split = m_isSplitView;
    if (split) slotSplitView(false);
    xmlConsumer.connect(prod);
    xmlConsumer.run();
    playlist = QString::fromUtf8(xmlConsumer.get("kdenlive_playlist"));
    if (split) slotSplitView(true);
    return playlist;
}

bool Render::saveSceneList(QString path, QDomElement kdenliveData)
{
    QFile file(path);
    QDomDocument doc;
    doc.setContent(sceneList(), false);
    if (doc.isNull()) return false;
    QDomElement root = doc.documentElement();
    if (!kdenliveData.isNull() && !root.isNull()) {
        // add Kdenlive specific tags
        root.appendChild(doc.importNode(kdenliveData, true));
    }
    if (!file.open(QIODevice::WriteOnly | QIODevice::Text)) {
        qWarning() << "//////  ERROR writing to file: " << path;
        return false;
    }
    file.write(doc.toString().toUtf8());
    if (file.error() != QFile::NoError) {
        file.close();
        return false;
    }
    file.close();
    return true;
}

void Render::saveZone(QPoint zone)
{
    QString clipFolder = KRecentDirs::dir(QStringLiteral(":KdenliveClipFolder"));
    if (clipFolder.isEmpty()) {
        clipFolder = QDir::homePath();
    }
    QString url = QFileDialog::getSaveFileName(qApp->activeWindow(), i18n("Save Zone"), clipFolder, i18n("MLT playlist (*.mlt)"));
    Mlt::Consumer xmlConsumer(*m_qmlView->profile(), ("xml:" + url).toUtf8().constData());
    xmlConsumer.set("terminate_on_pause", 1);
    m_mltProducer->optimise();
    qDebug()<<" - - -- - SAVE ZONE SEVICE: "<<m_mltProducer->get("mlt_type");
    if (QString(m_mltProducer->get("mlt_type")) != QLatin1String("producer")) {
	// TODO: broken
	QString scene = sceneList();
	Mlt::Producer duplicate(*m_mltProducer->profile(), "xml-string", scene.toUtf8().constData());
	duplicate.set_in_and_out(zone.x(), zone.y());
	qDebug()<<"/// CUT: "<<zone.x()<<"x"<< zone.y()<<" / "<<duplicate.get_length();
	xmlConsumer.connect(duplicate);
	xmlConsumer.run();
    }
    else {
	Mlt::Producer prod(m_mltProducer->get_producer());
	Mlt::Producer *prod2 = prod.cut(zone.x(), zone.y());
	Mlt::Playlist list;
	list.insert_at(0, *prod2, 0);
	//list.set("title", desc.toUtf8().constData());
	xmlConsumer.connect(list);
	xmlConsumer.run();
	delete prod2;
    }
}


bool Render::saveClip(int track, const GenTime &position, const QUrl &url, const QString &desc)
{
    // find clip
    Mlt::Service service(m_mltProducer->parent().get_service());
    Mlt::Tractor tractor(service);
    //TODO: memleak
    Mlt::Producer trackProducer(tractor.track(track));
    Mlt::Playlist trackPlaylist((mlt_playlist) trackProducer.get_service());

    int clipIndex = trackPlaylist.get_clip_index_at((int) position.frames(m_fps));
    QScopedPointer<Mlt::Producer> clip(trackPlaylist.get_clip(clipIndex));
    if (!clip) {
        //qDebug() << "WARINIG, CANNOT FIND CLIP ON track: " << track << ", AT POS: " << position.frames(m_fps);
        return false;
    }
    
    Mlt::Consumer xmlConsumer(*m_qmlView->profile(), ("xml:" + url.toLocalFile()).toUtf8().constData());
    xmlConsumer.set("terminate_on_pause", 1);
    Mlt::Playlist list;
    list.insert_at(0, clip.data(), 0);
    //delete clip;
    list.set("title", desc.toUtf8().constData());
    xmlConsumer.connect(list);
    xmlConsumer.run();
    //qDebug()<<"// SAVED: "<<url;
    return true;
}

double Render::fps() const
{
    return m_fps;
}

int Render::volume() const
{
    if (!m_mltConsumer || !m_mltProducer) return -1;
    if (m_mltConsumer->get("mlt_service") == QStringLiteral("multi")) {
        return ((int) 100 * m_mltConsumer->get_double("0.volume"));
    }
    return ((int) 100 * m_mltConsumer->get_double("volume"));
}

void Render::start()
{
    m_refreshTimer.stop();
    QMutexLocker locker(&m_mutex);
    /*if (m_winid == -1) {
        //qDebug() << "-----  BROKEN MONITOR: " << m_name << ", RESTART";
        return;
    }*/
    if (!m_mltConsumer) {
        //qDebug()<<" / - - - STARTED BEFORE CONSUMER!!!";
        return;
    }
    if (m_mltConsumer->is_stopped()) {
        if (m_mltConsumer->start() == -1) {
            //KMessageBox::error(qApp->activeWindow(), i18n("Could not create the video preview window.\nThere is something wrong with your Kdenlive install or your driver settings, please fix it."));
            qWarning() << "/ / / / CANNOT START MONITOR";
        } else {
            m_mltConsumer->purge();
            m_isRefreshing = true;
            m_mltConsumer->set("refresh", 1);
        }
    }
}

void Render::stop()
{
    requestedSeekPosition = SEEK_INACTIVE;
    m_refreshTimer.stop();
    QMutexLocker locker(&m_mutex);
    m_isActive = false;
    if (m_mltProducer) {
        if (m_isZoneMode) resetZoneMode();
        m_mltProducer->set_speed(0.0);
    }
    if (m_mltConsumer) {
        m_mltConsumer->purge();
        if (!m_mltConsumer->is_stopped()) m_mltConsumer->stop();
    }
    m_isRefreshing = false;
}

void Render::stop(const GenTime & startTime)
{
    requestedSeekPosition = SEEK_INACTIVE;
    m_refreshTimer.stop();
    QMutexLocker locker(&m_mutex);
    m_isActive = false;
    if (m_mltProducer) {
        if (m_isZoneMode) resetZoneMode();
        m_mltProducer->set_speed(0.0);
        m_mltProducer->seek((int) startTime.frames(m_fps));
    }
    if (m_mltConsumer) {
        m_mltConsumer->purge();
    }
    m_isRefreshing = false;
}

void Render::pause()
{
    requestedSeekPosition = SEEK_INACTIVE;
    if (!m_mltProducer || !m_mltConsumer || !m_isActive)
        return;
    m_mltProducer->set_speed(0.0);
    //if (!m_mltConsumer->is_stopped()) m_mltConsumer->stop();
    //m_mltProducer->seek(m_mltConsumer->position());
}

void Render::setActiveMonitor()
{
    if (!m_isActive) emit activateMonitor(m_name);
}

void Render::switchPlay(bool play)
{
    QMutexLocker locker(&m_mutex);
    requestedSeekPosition = SEEK_INACTIVE;
    if (!m_mltProducer || !m_mltConsumer || !m_isActive)
        return;
    if (m_isZoneMode) resetZoneMode();
    m_mltProducer->set_speed(play ? 1.0 : 0.0);
    if (play) {
        if (m_name == Kdenlive::ClipMonitor && m_mltConsumer->position() == m_mltProducer->get_out()) m_mltProducer->seek(0);
        if (m_mltConsumer->get_int("real_time") != m_qmlView->realTime()) {
            m_mltConsumer->set("real_time", m_qmlView->realTime());
            m_mltConsumer->set("buffer", 25);
            m_mltConsumer->set("prefill", 1);
            // Changes to real_time require a consumer restart if running.
            if (!m_mltConsumer->is_stopped())
                m_mltConsumer->stop();
        }
        m_mltConsumer->start();
        m_isRefreshing = true;
        m_mltConsumer->set("refresh", 1);
    } else {
        m_mltConsumer->set("buffer", 0);
        m_mltConsumer->set("prefill", 0);
        m_mltConsumer->set("real_time", -1);
        m_mltProducer->seek(m_mltConsumer->position() + 1);
        m_mltConsumer->purge();
        m_mltConsumer->start();
    }
}

void Render::play(double speed)
{
    requestedSeekPosition = SEEK_INACTIVE;
    if (!m_mltProducer || !m_isActive) return;
    double current_speed = m_mltProducer->get_speed();
    if (current_speed == speed) return;
    if (m_isZoneMode) resetZoneMode();
    // if (speed == 0.0) m_mltProducer->set("out", m_mltProducer->get_length() - 1);
    m_mltProducer->set_speed(speed);
    if (m_mltConsumer->is_stopped() && speed != 0) {
        m_mltConsumer->start();
    }
    if (current_speed == 0 && speed != 0) {
        m_isRefreshing = true;
        m_mltConsumer->set("refresh", 1);
    }
}

void Render::play(const GenTime & startTime)
{
    requestedSeekPosition = SEEK_INACTIVE;
    if (!m_mltProducer || !m_mltConsumer || !m_isActive)
        return;
    m_mltProducer->seek((int)(startTime.frames(m_fps)));
    m_mltProducer->set_speed(1.0);
    m_isRefreshing = true;
    m_mltConsumer->set("refresh", 1);
}

void Render::loopZone(const GenTime & startTime, const GenTime & stopTime)
{
    requestedSeekPosition = SEEK_INACTIVE;
    if (!m_mltProducer || !m_mltConsumer || !m_isActive)
        return;
    //m_mltProducer->set("eof", "loop");
    m_isLoopMode = true;
    m_loopStart = startTime;
    playZone(startTime, stopTime);
}

bool Render::playZone(const GenTime & startTime, const GenTime & stopTime)
{
    requestedSeekPosition = SEEK_INACTIVE;
    if (!m_mltProducer || !m_mltConsumer || !m_isActive)
        return false;
    m_mltProducer->set("out", (int)(stopTime.frames(m_fps)));
    m_mltProducer->seek((int)(startTime.frames(m_fps)));
    m_mltProducer->set_speed(1.0);
    if (m_mltConsumer->is_stopped()) m_mltConsumer->start();
    m_isRefreshing = true;
    m_mltConsumer->set("refresh", 1);
    m_isZoneMode = true;
    return true;
}

void Render::resetZoneMode()
{
    if (!m_isZoneMode && !m_isLoopMode) return;
    m_mltProducer->set("out", m_mltProducer->get_length());
    m_isZoneMode = false;
    m_isLoopMode = false;
}

void Render::seekToFrame(int pos)
{
    if (!m_mltProducer || !m_isActive)
        return;
    pos = qMax(0, pos - m_mltProducer->get_in());
    pos = qMin(m_mltProducer->get_playtime(), pos);
    resetZoneMode();
    seek(pos);
}

void Render::seekToFrameDiff(int diff)
{
    if (!m_mltProducer || !m_isActive)
        return;
    if (requestedSeekPosition == SEEK_INACTIVE) {
        seek(m_mltConsumer->position() + diff);
    }
    else {
        seek(requestedSeekPosition + diff);
    }
}

void Render::refreshIfActive()
{
    if (!m_mltConsumer->is_stopped() && m_mltProducer && (playSpeed() == 0) && m_isActive) m_refreshTimer.start();
}

void Render::doRefresh()
{
    if (m_mltProducer && (playSpeed() == 0) && m_isActive) {
        if (m_isRefreshing) m_refreshTimer.start();
        else refresh();
    }
}

void Render::refresh()
{
    m_refreshTimer.stop();
    QMutexLocker locker(&m_mutex);
    if (!m_mltProducer || !m_isActive)
        return;
    if (m_mltConsumer) {
        m_isRefreshing = true;
        if (m_mltConsumer->is_stopped()) m_mltConsumer->start();
        m_mltConsumer->purge();
        m_isRefreshing = true;
        m_mltConsumer->set("refresh", 1);
        //m_mltConsumer->purge();
    }
}

void Render::setDropFrames(bool drop)
{
    QMutexLocker locker(&m_mutex);
    if (m_mltConsumer) {
        int dropFrames = m_qmlView->realTime();
        if (drop == false) dropFrames = -dropFrames;
        //m_mltConsumer->stop();
        m_mltConsumer->set("real_time", dropFrames);
        if (m_mltConsumer->start() == -1) {
            qWarning() << "ERROR, Cannot start monitor";
        }

    }
}

void Render::setConsumerProperty(const QString &name, const QString &value)
{
    QMutexLocker locker(&m_mutex);
    if (m_mltConsumer) {
        //m_mltConsumer->stop();
        m_mltConsumer->set(name.toUtf8().constData(), value.toUtf8().constData());
        if (m_isActive && m_mltConsumer->start() == -1) {
            qWarning() << "ERROR, Cannot start monitor";
        }

    }
}

bool Render::isPlaying() const
{
    if (!m_mltConsumer || m_mltConsumer->is_stopped()) return false;
    return playSpeed() != 0;
}

double Render::playSpeed() const
{
    if (m_mltProducer) return m_mltProducer->get_speed();
    return 0.0;
}

GenTime Render::seekPosition() const
{
    if (m_mltConsumer) return GenTime((int) m_mltConsumer->position(), m_fps);
    //if (m_mltProducer) return GenTime((int) m_mltProducer->position(), m_fps);
    else return GenTime();
}

int Render::seekFramePosition() const
{
    //if (m_mltProducer) return (int) m_mltProducer->position();
    if (m_mltConsumer) return (int) m_mltConsumer->position();
    return 0;
}

void Render::emitFrameUpdated(Mlt::Frame& frame)
{
    Q_UNUSED(frame)
    return;
    /*TODO: fix movit crash
    mlt_image_format format = mlt_image_rgb24;
    int width = 0;
    int height = 0;
    //frame.set("rescale.interp", "bilinear");
    //frame.set("deinterlace_method", "onefield");
    //frame.set("top_field_first", -1);
    const uchar* image = frame.get_image(format, width, height);
    QImage qimage(width, height, QImage::Format_RGB888);  //Format_ARGB32_Premultiplied);
    memcpy(qimage.scanLine(0), image, width * height * 3);
    emit frameUpdated(qimage);
    */
}

int Render::getCurrentSeekPosition() const
{
    if (requestedSeekPosition != SEEK_INACTIVE) return requestedSeekPosition;
    return (int) m_mltProducer->position();
}

void Render::checkFrameNumber(int pos)
{
    if (pos == requestedSeekPosition) {
        requestedSeekPosition = SEEK_INACTIVE;
    }
    if (requestedSeekPosition != SEEK_INACTIVE) {
	double speed = m_mltProducer->get_speed();
        m_mltProducer->set_speed(0);
        m_mltProducer->seek(requestedSeekPosition);
        if (speed == 0) {
            m_mltConsumer->set("refresh", 1);
        }
        else m_mltProducer->set_speed(speed);
    } else {
        m_isRefreshing = false;
    }
}

void Render::emitFrameUpdated(QImage img)
{
    emit frameUpdated(img);
}

void Render::slotCheckSeeking()
{
    if (requestedSeekPosition != SEEK_INACTIVE) {
        m_mltProducer->seek(requestedSeekPosition);
        requestedSeekPosition = SEEK_INACTIVE;
    }
}

void Render::showAudio(Mlt::Frame& frame)
{
    if (!frame.is_valid() || frame.get_int("test_audio") != 0) {
        return;
    }

    mlt_audio_format audio_format = mlt_audio_s16;
    //FIXME: should not be hardcoded..
    int freq = 48000;
    int num_channels = 2;
    int samples = 0;
    qint16* data = (qint16*)frame.get_audio(audio_format, freq, num_channels, samples);

    if (!data) {
        return;
    }

    // Data format: [ c00 c10 c01 c11 c02 c12 c03 c13 ... c0{samples-1} c1{samples-1} for 2 channels.
    // So the vector is of size samples*channels.
    audioShortVector sampleVector(samples*num_channels);
    memcpy(sampleVector.data(), data, samples*num_channels*sizeof(qint16));

    if (samples > 0) {
        emit audioSamplesSignal(sampleVector, freq, num_channels, samples);
    }
}

/*
 * MLT playlist direct manipulation.
 */

void Render::mltCheckLength(Mlt::Tractor *tractor)
{
    int trackNb = tractor->count();
    int duration = 0;
    if (m_isZoneMode) resetZoneMode();
    if (trackNb == 1) {
        QScopedPointer<Mlt::Producer> trackProducer(tractor->track(0));
        duration = trackProducer->get_playtime() - 1;
        m_mltProducer->set("out", duration);
        emit durationChanged(duration);
        return;
    }
    while (trackNb > 1) {
        QScopedPointer<Mlt::Producer> trackProducer(tractor->track(trackNb - 1));
        int trackDuration = trackProducer->get_playtime() - 1;
        if (trackDuration > duration) duration = trackDuration;
        trackNb--;
    }
    QScopedPointer<Mlt::Producer> blackTrackProducer(tractor->track(0));

    if (blackTrackProducer->get_playtime() - 1 != duration) {
        Mlt::Playlist blackTrackPlaylist((mlt_playlist) blackTrackProducer->get_service());
        QScopedPointer<Mlt::Producer> blackclip(blackTrackPlaylist.get_clip(0));
        if (!blackclip || blackclip->is_blank() || blackTrackPlaylist.count() != 1) {
            blackTrackPlaylist.clear();
            m_blackClip->set("length", duration + 1);
            m_blackClip->set("out", duration);
            Mlt::Producer *black2 = m_blackClip->cut(0, duration);
            blackTrackPlaylist.insert_at(0, black2, 1);
            delete black2;
        } else {
            if (duration > blackclip->parent().get_length()) {
                blackclip->parent().set("length", duration + 1);
                blackclip->parent().set("out", duration);
                blackclip->set("length", duration + 1);
            }
            blackTrackPlaylist.resize_clip(0, 0, duration);
        }
        if (m_mltConsumer->position() > duration) {
            m_mltConsumer->purge();
            m_mltProducer->seek(duration);
        }
        m_mltProducer->set("out", duration);
        emit durationChanged(duration);
    }
}

Mlt::Producer *Render::getTrackProducer(const QString &id, int track, bool, bool)
{
    Mlt::Service service(m_mltProducer->parent().get_service());
    if (service.type() != tractor_type) {
        qWarning() << "// TRACTOR PROBLEM";
        return NULL;
    }
    Mlt::Tractor tractor(service);
    // WARNING: Kdenlive's track numbering is 0 for top track, while in MLT 0 is black track and 1 is the bottom track so we MUST reverse track number
    // TODO: memleak
    Mlt::Producer destTrackProducer(tractor.track(tractor.count() - track - 1));
    Mlt::Playlist destTrackPlaylist((mlt_playlist) destTrackProducer.get_service());
    return getProducerForTrack(destTrackPlaylist, id);
}


Mlt::Producer *Render::getProducerForTrack(Mlt::Playlist &trackPlaylist, const QString &clipId)
{
    //TODO: find a better way to check if a producer is already inserted in a track ?
    QString trackName = trackPlaylist.get("id");
    QString clipIdWithTrack = clipId + "_" + trackName;
    Mlt::Producer *prod = NULL;
    for (int i = 0; i < trackPlaylist.count(); i++) {
	if (trackPlaylist.is_blank(i)) continue;
	QScopedPointer<Mlt::Producer> p(trackPlaylist.get_clip(i));
	QString id = p->parent().get("id");
	if (id == clipIdWithTrack) {
	    // This producer already exists in the track, reuse it
	    prod = &p->parent();
	    break;
	}
    }
    if (prod == NULL) prod = m_binController->getBinProducer(clipId);
    return prod;
}

Mlt::Tractor *Render::lockService()
{
    // we are going to replace some clips, purge consumer
    if (!m_mltProducer) return NULL;
    QMutexLocker locker(&m_mutex);
    if (m_mltConsumer) {
        m_mltConsumer->purge();
    }
    Mlt::Service service(m_mltProducer->parent().get_service());
    if (service.type() != tractor_type) {
        return NULL;
    }
    service.lock();
    return new Mlt::Tractor(service);

}

void Render::unlockService(Mlt::Tractor *tractor)
{
    if (tractor) {
        delete tractor;
    }
    if (!m_mltProducer) return;
    Mlt::Service service(m_mltProducer->parent().get_service());
    if (service.type() != tractor_type) {
        qWarning() << "// TRACTOR PROBLEM";
        return;
    }
    service.unlock();
}




int Render::mltTrackDuration(int track)
{
    if (!m_mltProducer) {
        //qDebug() << "PLAYLIST NOT INITIALISED //////";
        return -1;
    }
    Mlt::Producer parentProd(m_mltProducer->parent());
    if (parentProd.get_producer() == NULL) {
        //qDebug() << "PLAYLIST BROKEN, CANNOT INSERT CLIP //////";
        return -1;
    }

    Mlt::Service service(parentProd.get_service());
    Mlt::Tractor tractor(service);
    //TODO: memleak
    Mlt::Producer trackProducer(tractor.track(track));
    return trackProducer.get_playtime() - 1;
}

void Render::mltInsertSpace(QMap <int, int> trackClipStartList, QMap <int, int> trackTransitionStartList, int track, const GenTime &duration, const GenTime &timeOffset)
{
    if (!m_mltProducer) {
        //qDebug() << "PLAYLIST NOT INITIALISED //////";
        return;
    }
    Mlt::Producer parentProd(m_mltProducer->parent());
    if (parentProd.get_producer() == NULL) {
        //qDebug() << "PLAYLIST BROKEN, CANNOT INSERT CLIP //////";
        return;
    }
    ////qDebug()<<"// CLP STRT LST: "<<trackClipStartList;
    ////qDebug()<<"// TRA STRT LST: "<<trackTransitionStartList;

    Mlt::Service service(parentProd.get_service());
    Mlt::Tractor tractor(service);
    service.lock();
    int diff = duration.frames(m_fps);
    int offset = timeOffset.frames(m_fps);
    int insertPos;

    if (track != -1) {
        // insert space in one track only
	//TODO: memleak
        Mlt::Producer trackProducer(tractor.track(track));
        Mlt::Playlist trackPlaylist((mlt_playlist) trackProducer.get_service());
        insertPos = trackClipStartList.value(track);
        if (insertPos != -1) {
            insertPos += offset;
            int clipIndex = trackPlaylist.get_clip_index_at(insertPos);
            if (diff > 0) {
                trackPlaylist.insert_blank(clipIndex, diff - 1);
            } else {
                if (!trackPlaylist.is_blank(clipIndex)) clipIndex --;
                if (!trackPlaylist.is_blank(clipIndex)) {
                    //qDebug() << "//// ERROR TRYING TO DELETE SPACE FROM " << insertPos;
                }
                int position = trackPlaylist.clip_start(clipIndex);
                int blankDuration = trackPlaylist.clip_length(clipIndex);
                if (blankDuration + diff == 0) {
                    trackPlaylist.remove(clipIndex);
                } else trackPlaylist.remove_region(position, -diff);
            }
            trackPlaylist.consolidate_blanks(0);
        }
        // now move transitions
        mlt_service serv = m_mltProducer->parent().get_service();
        mlt_service nextservice = mlt_service_get_producer(serv);
        mlt_properties properties = MLT_SERVICE_PROPERTIES(nextservice);
        QString mlt_type = mlt_properties_get(properties, "mlt_type");
        QString resource = mlt_properties_get(properties, "mlt_service");

        while (mlt_type == QLatin1String("transition")) {
            mlt_transition tr = (mlt_transition) nextservice;
            int currentTrack = mlt_transition_get_b_track(tr);
            int currentIn = (int) mlt_transition_get_in(tr);
            int currentOut = (int) mlt_transition_get_out(tr);
            insertPos = trackTransitionStartList.value(track);
            if (insertPos != -1) {
                insertPos += offset;
                if (track == currentTrack && currentOut > insertPos && resource != QLatin1String("mix")) {
                    mlt_transition_set_in_and_out(tr, currentIn + diff, currentOut + diff);
                }
            }
            nextservice = mlt_service_producer(nextservice);
            if (nextservice == NULL) break;
            properties = MLT_SERVICE_PROPERTIES(nextservice);
            mlt_type = mlt_properties_get(properties, "mlt_type");
            resource = mlt_properties_get(properties, "mlt_service");
        }
    } else {
        for (int trackNb = tractor.count() - 1; trackNb >= 1; --trackNb) {
            Mlt::Producer trackProducer(tractor.track(trackNb));
            Mlt::Playlist trackPlaylist((mlt_playlist) trackProducer.get_service());

            //int clipNb = trackPlaylist.count();
            insertPos = trackClipStartList.value(trackNb);
            if (insertPos != -1) {
                insertPos += offset;

                /* //qDebug()<<"-------------\nTRACK "<<trackNb<<" HAS "<<clipNb<<" CLPIS";
                 //qDebug() << "INSERT SPACE AT: "<<insertPos<<", DIFF: "<<diff<<", TK: "<<trackNb;
                        for (int i = 0; i < clipNb; ++i) {
                            //qDebug()<<"CLIP "<<i<<", START: "<<trackPlaylist.clip_start(i)<<", END: "<<trackPlaylist.clip_start(i) + trackPlaylist.clip_length(i);
                     if (trackPlaylist.is_blank(i)) //qDebug()<<"++ BLANK ++ ";
                     //qDebug()<<"-------------";
                 }
                 //qDebug()<<"END-------------";*/


                int clipIndex = trackPlaylist.get_clip_index_at(insertPos);
                if (diff > 0) {
                    trackPlaylist.insert_blank(clipIndex, diff - 1);
                } else {
                    if (!trackPlaylist.is_blank(clipIndex)) {
                        clipIndex --;
                    }
                    if (!trackPlaylist.is_blank(clipIndex)) {
                        //qDebug() << "//// ERROR TRYING TO DELETE SPACE FROM " << insertPos;
                    }
                    int position = trackPlaylist.clip_start(clipIndex);
                    int blankDuration = trackPlaylist.clip_length(clipIndex);
                    if (diff + blankDuration == 0) {
                        trackPlaylist.remove(clipIndex);
                    } else trackPlaylist.remove_region(position, - diff);
                }
                trackPlaylist.consolidate_blanks(0);
            }
        }
        // now move transitions
        mlt_service serv = m_mltProducer->parent().get_service();
        mlt_service nextservice = mlt_service_get_producer(serv);
        mlt_properties properties = MLT_SERVICE_PROPERTIES(nextservice);
        QString mlt_type = mlt_properties_get(properties, "mlt_type");
        QString resource = mlt_properties_get(properties, "mlt_service");

        while (mlt_type == QLatin1String("transition")) {
            mlt_transition tr = (mlt_transition) nextservice;
            int currentIn = (int) mlt_transition_get_in(tr);
            int currentOut = (int) mlt_transition_get_out(tr);
            int currentTrack = mlt_transition_get_b_track(tr);
            insertPos = trackTransitionStartList.value(currentTrack);
            if (insertPos != -1) {
                insertPos += offset;
                if (currentOut > insertPos && resource != QLatin1String("mix")) {
                    mlt_transition_set_in_and_out(tr, currentIn + diff, currentOut + diff);
                }
            }
            nextservice = mlt_service_producer(nextservice);
            if (nextservice == NULL) break;
            properties = MLT_SERVICE_PROPERTIES(nextservice);
            mlt_type = mlt_properties_get(properties, "mlt_type");
            resource = mlt_properties_get(properties, "mlt_service");
        }
    }
    service.unlock();
    mltCheckLength(&tractor);
    m_isRefreshing = true;
    m_mltConsumer->set("refresh", 1);
}


void Render::mltPasteEffects(Mlt::Producer *source, Mlt::Producer *dest)
{
    if (source == dest) return;
    Mlt::Service sourceService(source->get_service());
    Mlt::Service destService(dest->get_service());

    // move all effects to the correct producer
    int ct = 0;
    Mlt::Filter *filter = sourceService.filter(ct);
    while (filter) {
        if (filter->get_int("kdenlive_ix") != 0) {
            sourceService.detach(*filter);
            destService.attach(*filter);
        } else ct++;
        filter = sourceService.filter(ct);
    }
}


bool Render::mltRemoveTrackEffect(int track, int index, bool updateIndex)
{
    Mlt::Service service(m_mltProducer->parent().get_service());
    bool success = false;
    Mlt::Tractor tractor(service);
    //TODO: memleak
    Mlt::Producer trackProducer(tractor.track(track));
    Mlt::Playlist trackPlaylist((mlt_playlist) trackProducer.get_service());
    Mlt::Service clipService(trackPlaylist.get_service());

    service.lock();
    int ct = 0;
    Mlt::Filter *filter = clipService.filter(ct);
    while (filter) {
        if ((index == -1 && strcmp(filter->get("kdenlive_id"), ""))  || filter->get_int("kdenlive_ix") == index) {
            if (clipService.detach(*filter) == 0) {
                delete filter;
                success = true;
            }
        } else if (updateIndex) {
            // Adjust the other effects index
            if (filter->get_int("kdenlive_ix") > index) filter->set("kdenlive_ix", filter->get_int("kdenlive_ix") - 1);
            ct++;
        } else ct++;
        filter = clipService.filter(ct);
    }
    service.unlock();
    refresh();
    return success;
}

bool Render::mltRemoveEffect(int track, GenTime position, int index, bool updateIndex, bool doRefresh)
{
    if (position < GenTime()) {
        // Remove track effect
        return mltRemoveTrackEffect(track, index, updateIndex);
    }
    Mlt::Service service(m_mltProducer->parent().get_service());
    bool success = false;
    Mlt::Tractor tractor(service);
    //TODO: memleak
    Mlt::Producer trackProducer(tractor.track(track));
    Mlt::Playlist trackPlaylist((mlt_playlist) trackProducer.get_service());

    int clipIndex = trackPlaylist.get_clip_index_at((int) position.frames(m_fps));
    QScopedPointer<Mlt::Producer> clip(trackPlaylist.get_clip(clipIndex));
    if (!clip) {
        qDebug() << " / / / CANNOT FIND CLIP TO REMOVE EFFECT";
        return false;
    }

    Mlt::Service clipService(clip->get_service());
    
    success = removeFilterFromService(clipService, index, updateIndex);
    
    int duration = clip->get_playtime();
    if (doRefresh) {
        // Check if clip is visible in monitor
        int diff = trackPlaylist.clip_start(clipIndex) + duration - m_mltProducer->position();
        if (diff < 0 || diff > duration) doRefresh = false;
    }
    if (doRefresh) refresh();
    return success;
}

//static
bool Render::removeFilterFromService(Mlt::Service service, int effectIndex, bool updateIndex)
{
    service.lock();
    bool success = false;
    int ct = 0;
    Mlt::Filter *filter = service.filter(ct);
    while (filter) {
        if ((effectIndex == -1 && strcmp(filter->get("kdenlive_id"), ""))  || filter->get_int("kdenlive_ix") == effectIndex) {
            if (service.detach(*filter) == 0) {
                delete filter;
                success = true;
            }
        } else if (updateIndex) {
            // Adjust the other effects index
            if (filter->get_int("kdenlive_ix") > effectIndex) filter->set("kdenlive_ix", filter->get_int("kdenlive_ix") - 1);
            ct++;
        } else ct++;
        filter = service.filter(ct);
    }
    service.unlock();
    return success;
}

bool Render::mltAddTrackEffect(int track, EffectsParameterList params)
{
    Mlt::Service service(m_mltProducer->parent().get_service());
    Mlt::Tractor tractor(service);
    //TODO: memleak
    Mlt::Producer trackProducer(tractor.track(track));
    Mlt::Playlist trackPlaylist((mlt_playlist) trackProducer.get_service());
    Mlt::Service trackService(trackProducer.get_service()); //trackPlaylist
    return mltAddEffect(trackService, params, trackProducer.get_playtime() - 1, true);
}


bool Render::mltAddEffect(int track, GenTime position, EffectsParameterList params, bool doRefresh)
{

    Mlt::Service service(m_mltProducer->parent().get_service());

    Mlt::Tractor tractor(service);
    //TODO: memleak
    Mlt::Producer trackProducer(tractor.track(track));
    Mlt::Playlist trackPlaylist((mlt_playlist) trackProducer.get_service());

    int clipIndex = trackPlaylist.get_clip_index_at((int) position.frames(m_fps));
    QScopedPointer<Mlt::Producer> clip(trackPlaylist.get_clip(clipIndex));
    if (!clip) {
        return false;
    }

    Mlt::Service clipService(clip->get_service());
    int duration = clip->get_playtime();
    if (doRefresh) {
        // Check if clip is visible in monitor
        int diff = trackPlaylist.clip_start(clipIndex) + duration - m_mltProducer->position();
        if (diff < 0 || diff > duration) doRefresh = false;
    }
    return mltAddEffect(clipService, params, duration, doRefresh);
}

bool Render::mltAddEffect(Mlt::Service service, EffectsParameterList params, int duration, bool doRefresh)
{
    bool updateIndex = false;
    const int filter_ix = params.paramValue(QStringLiteral("kdenlive_ix")).toInt();
    int ct = 0;
    service.lock();

    Mlt::Filter *filter = service.filter(ct);
    while (filter) {
        if (filter->get_int("kdenlive_ix") == filter_ix) {
            // A filter at that position already existed, so we will increase all indexes later
            updateIndex = true;
            break;
        }
        ct++;
        filter = service.filter(ct);
    }

    if (params.paramValue(QStringLiteral("id")) == QLatin1String("speed")) {
        // special case, speed effect is not really inserted, we just update the other effects index (kdenlive_ix)
        ct = 0;
        filter = service.filter(ct);
        while (filter) {
            if (filter->get_int("kdenlive_ix") >= filter_ix) {
                if (updateIndex) filter->set("kdenlive_ix", filter->get_int("kdenlive_ix") + 1);
            }
            ct++;
            filter = service.filter(ct);
        }
        service.unlock();
        if (doRefresh) refresh();
        return true;
    }


    // temporarily remove all effects after insert point
    QList <Mlt::Filter *> filtersList;
    ct = 0;
    filter = service.filter(ct);
    while (filter) {
        if (filter->get_int("kdenlive_ix") >= filter_ix) {
            filtersList.append(filter);
            service.detach(*filter);
        } else ct++;
        filter = service.filter(ct);
    }

    bool success = addFilterToService(service, params, duration);

    // re-add following filters
    for (int i = 0; i < filtersList.count(); ++i) {
        Mlt::Filter *filter = filtersList.at(i);
        if (updateIndex)
            filter->set("kdenlive_ix", filter->get_int("kdenlive_ix") + 1);
        service.attach(*filter);
    }
    qDeleteAll(filtersList);
    service.unlock();
    if (doRefresh) refresh();
    return success;
}

// static
bool Render::addFilterToService(Mlt::Service service, EffectsParameterList params, int duration)
{
    // create filter
    QString tag =  params.paramValue(QStringLiteral("tag"));
    QLocale locale;
    ////qDebug() << " / / INSERTING EFFECT: " << tag << ", REGI: " << region;
    QString kfr = params.paramValue(QStringLiteral("keyframes"));
    if (!kfr.isEmpty()) {
        QStringList keyFrames = kfr.split(';', QString::SkipEmptyParts);
        ////qDebug() << "// ADDING KEYFRAME EFFECT: " << params.paramValue("keyframes");
        char *starttag = qstrdup(params.paramValue(QStringLiteral("starttag"), QStringLiteral("start")).toUtf8().constData());
        char *endtag = qstrdup(params.paramValue(QStringLiteral("endtag"), QStringLiteral("end")).toUtf8().constData());
        ////qDebug() << "// ADDING KEYFRAME TAGS: " << starttag << ", " << endtag;
        //double max = params.paramValue("max").toDouble();
        double min = params.paramValue(QStringLiteral("min")).toDouble();
        double factor = params.paramValue(QStringLiteral("factor"), QStringLiteral("1")).toDouble();
        double paramOffset = params.paramValue(QStringLiteral("offset"), QStringLiteral("0")).toDouble();
        params.removeParam(QStringLiteral("starttag"));
        params.removeParam(QStringLiteral("endtag"));
        params.removeParam(QStringLiteral("keyframes"));
        params.removeParam(QStringLiteral("min"));
        params.removeParam(QStringLiteral("max"));
        params.removeParam(QStringLiteral("factor"));
        params.removeParam(QStringLiteral("offset"));
        // Special case, only one keyframe, means we want a constant value
        if (keyFrames.count() == 1) {
            Mlt::Filter *filter = new Mlt::Filter(*service.profile(), qstrdup(tag.toUtf8().constData()));
            if (filter && filter->is_valid()) {
                filter->set("kdenlive_id", qstrdup(params.paramValue(QStringLiteral("id")).toUtf8().constData()));
                int x1 = keyFrames.at(0).section('=', 0, 0).toInt();
                double y1 = keyFrames.at(0).section('=', 1, 1).toDouble();
                for (int j = 0; j < params.count(); ++j) {
                    filter->set(params.at(j).name().toUtf8().constData(), params.at(j).value().toUtf8().constData());
                }
                filter->set("in", x1);
                ////qDebug() << "// ADDING KEYFRAME vals: " << min<<" / "<<max<<", "<<y1<<", factor: "<<factor;
                filter->set(starttag, locale.toString(((min + y1) - paramOffset) / factor).toUtf8().data());
                service.attach(*filter);
                delete filter;
            } else {
                delete[] starttag;
                delete[] endtag;
                //qDebug() << "filter is NULL";
                service.unlock();
                return false;
            }
        } else for (int i = 0; i < keyFrames.size() - 1; ++i) {
            Mlt::Filter *filter = new Mlt::Filter(*service.profile(), qstrdup(tag.toUtf8().constData()));
            if (filter && filter->is_valid()) {
                filter->set("kdenlive_id", qstrdup(params.paramValue(QStringLiteral("id")).toUtf8().constData()));
                int x1 = keyFrames.at(i).section('=', 0, 0).toInt();
                double y1 = keyFrames.at(i).section('=', 1, 1).toDouble();
                int x2 = keyFrames.at(i + 1).section('=', 0, 0).toInt();
                double y2 = keyFrames.at(i + 1).section('=', 1, 1).toDouble();
                if (x2 == -1) x2 = duration;

                for (int j = 0; j < params.count(); ++j) {
                    filter->set(params.at(j).name().toUtf8().constData(), params.at(j).value().toUtf8().constData());
                }

                filter->set("in", x1);
                filter->set("out", x2);
                ////qDebug() << "// ADDING KEYFRAME vals: " << min<<" / "<<max<<", "<<y1<<", factor: "<<factor;
                filter->set(starttag, locale.toString(((min + y1) - paramOffset) / factor).toUtf8().data());
                filter->set(endtag, locale.toString(((min + y2) - paramOffset) / factor).toUtf8().data());
                service.attach(*filter);
                delete filter;
            } else {
                delete[] starttag;
                delete[] endtag;
                //qDebug() << "filter is NULL";
                service.unlock();
                return false;
            }
        }
        delete[] starttag;
        delete[] endtag;
    } else {
        Mlt::Filter *filter;
        QString prefix;
        filter = new Mlt::Filter(*service.profile(), qstrdup(tag.toUtf8().constData()));
        if (filter && filter->is_valid()) {
            filter->set("kdenlive_id", qstrdup(params.paramValue(QStringLiteral("id")).toUtf8().constData()));
        } else {
            //qDebug() << "filter is NULL";
            service.unlock();
            return false;
        }
        params.removeParam(QStringLiteral("kdenlive_id"));
        if (params.hasParam(QStringLiteral("_sync_in_out"))) {
            // This effect must sync in / out with parent clip
            params.removeParam(QStringLiteral("_sync_in_out"));
            filter->set_in_and_out(service.get_int("in"), service.get_int("out"));
        }

        for (int j = 0; j < params.count(); ++j) {
            filter->set((prefix + params.at(j).name()).toUtf8().constData(), params.at(j).value().toUtf8().constData());
            //qDebug()<<" / / SET PARAM: "<<params.at(j).name()<<" = "<<params.at(j).value();
        }

        if (tag == QLatin1String("sox")) {
            QString effectArgs = params.paramValue(QStringLiteral("id")).section('_', 1);

            params.removeParam(QStringLiteral("id"));
            params.removeParam(QStringLiteral("kdenlive_ix"));
            params.removeParam(QStringLiteral("tag"));
            params.removeParam(QStringLiteral("disable"));
            params.removeParam(QStringLiteral("region"));

            for (int j = 0; j < params.count(); ++j) {
                effectArgs.append(' ' + params.at(j).value());
            }
            ////qDebug() << "SOX EFFECTS: " << effectArgs.simplified();
            filter->set("effect", effectArgs.simplified().toUtf8().constData());
        }
        // attach filter to the clip
        service.attach(*filter);
        delete filter;
    }
    return true;
}

bool Render::mltEditTrackEffect(int track, EffectsParameterList params)
{
    Mlt::Service service(m_mltProducer->parent().get_service());
    Mlt::Tractor tractor(service);
    //TODO: memleak
    Mlt::Producer trackProducer(tractor.track(track));
    Mlt::Playlist trackPlaylist((mlt_playlist) trackProducer.get_service());
    Mlt::Service clipService(trackPlaylist.get_service());
    int ct = 0;
    QString index = params.paramValue(QStringLiteral("kdenlive_ix"));
    QString tag =  params.paramValue(QStringLiteral("tag"));

    Mlt::Filter *filter = clipService.filter(ct);
    while (filter) {
        if (filter->get_int("kdenlive_ix") == index.toInt()) {
            break;
        }
        delete filter;
        ct++;
        filter = clipService.filter(ct);
    }

    if (!filter) {
        //qDebug() << "WARINIG, FILTER FOR EDITING NOT FOUND, ADDING IT! " << index << ", " << tag;
        // filter was not found, it was probably a disabled filter, so add it to the correct place...

        bool success = false;//mltAddTrackEffect(track, params);
        return success;
    }
    QString prefix;
    QString ser = filter->get("mlt_service");
    if (ser == QLatin1String("region")) prefix = QStringLiteral("filter0.");
    service.lock();
    for (int j = 0; j < params.count(); ++j) {
        filter->set((prefix + params.at(j).name()).toUtf8().constData(), params.at(j).value().toUtf8().constData());
    }
    service.unlock();

    refresh();
    return true;
}

bool Render::mltEditEffect(int track, const GenTime &position, EffectsParameterList params, bool replaceEffect)
{
    int index = params.paramValue(QStringLiteral("kdenlive_ix")).toInt();
    QString tag =  params.paramValue(QStringLiteral("tag"));

    if (!params.paramValue(QStringLiteral("keyframes")).isEmpty() || replaceEffect || tag.startsWith(QLatin1String("ladspa")) || tag == QLatin1String("sox") || tag == QLatin1String("autotrack_rectangle")) {
        // This is a keyframe effect, to edit it, we remove it and re-add it.
        if (mltRemoveEffect(track, position, index, false)) {
            if (position < GenTime())
                return mltAddTrackEffect(track, params);
            else
                return mltAddEffect(track, position, params);
        }
    }
    if (position < GenTime()) {
        return mltEditTrackEffect(track, params);
    }

    // find filter
    Mlt::Service service(m_mltProducer->parent().get_service());
    Mlt::Tractor tractor(service);
    //TODO: memleak
    Mlt::Producer trackProducer(tractor.track(track));
    Mlt::Playlist trackPlaylist((mlt_playlist) trackProducer.get_service());

    int clipIndex = trackPlaylist.get_clip_index_at((int) position.frames(m_fps));
    QScopedPointer<Mlt::Producer> clip(trackPlaylist.get_clip(clipIndex));
    if (!clip) {
        //qDebug() << "WARINIG, CANNOT FIND CLIP ON track: " << track << ", AT POS: " << position.frames(m_fps);
        return false;
    }

    int duration = clip->get_playtime();
    bool doRefresh = true;
    // Check if clip is visible in monitor
    int diff = trackPlaylist.clip_start(clipIndex) + duration - m_mltProducer->position();
    if (diff < 0 || diff > duration)
        doRefresh = false;
    int ct = 0;

    Mlt::Filter *filter = clip->filter(ct);
    while (filter) {
        if (filter->get_int("kdenlive_ix") == index) {
            break;
        }
        delete filter;
        ct++;
        filter = clip->filter(ct);
    }

    if (!filter) {
        qDebug() << "WARINIG, FILTER FOR EDITING NOT FOUND, ADDING IT! " << index << ", " << tag;
        // filter was not found, it was probably a disabled filter, so add it to the correct place...

        bool success = mltAddEffect(track, position, params);
        return success;
    }
    ct = 0;
    QString ser = filter->get("mlt_service");
    QList <Mlt::Filter *> filtersList;
    service.lock();
    if (ser != tag) {
        // Effect service changes, delete effect and re-add it
        clip->detach(*filter);
        delete filter;
        // Delete all effects after deleted one
        filter = clip->filter(ct);
        while (filter) {
            if (filter->get_int("kdenlive_ix") > index) {
                filtersList.append(filter);
                clip->detach(*filter);
            }
            else ct++;
            filter = clip->filter(ct);
        }

        // re-add filter
        addFilterToService(*clip, params, clip->get_playtime());
        service.unlock();

        if (doRefresh)
            refresh();
        return true;
    }
    if (params.hasParam(QStringLiteral("_sync_in_out"))) {
        // This effect must sync in / out with parent clip
        params.removeParam(QStringLiteral("_sync_in_out"));
        filter->set_in_and_out(clip->get_in(), clip->get_out());
    }

    for (int j = 0; j < params.count(); ++j) {
        filter->set(params.at(j).name().toUtf8().constData(), params.at(j).value().toUtf8().constData());
    }

    for (int j = 0; j < filtersList.count(); ++j) {
        clip->attach(*(filtersList.at(j)));
    }
    qDeleteAll(filtersList);
    service.unlock();

    if (doRefresh)
        refreshIfActive();
    return true;
}

bool Render::mltEnableEffects(int track, const GenTime &position, const QList <int> &effectIndexes, bool disable)
{
    if (position < GenTime()) {
        return mltEnableTrackEffects(track, effectIndexes, disable);
    }
    // find filter
    Mlt::Service service(m_mltProducer->parent().get_service());
    Mlt::Tractor tractor(service);
    //TODO: memleak
    Mlt::Producer trackProducer(tractor.track(track));
    Mlt::Playlist trackPlaylist((mlt_playlist) trackProducer.get_service());

    int clipIndex = trackPlaylist.get_clip_index_at((int) position.frames(m_fps));
    QScopedPointer<Mlt::Producer> clip(trackPlaylist.get_clip(clipIndex));
    if (!clip) {
        //qDebug() << "WARINIG, CANNOT FIND CLIP ON track: " << track << ", AT POS: " << position.frames(m_fps);
        return false;
    }

    int duration = clip->get_playtime();
    bool doRefresh = true;
    // Check if clip is visible in monitor
    int diff = trackPlaylist.clip_start(clipIndex) + duration - m_mltProducer->position();
    if (diff < 0 || diff > duration)
        doRefresh = false;
    int ct = 0;

    Mlt::Filter *filter = clip->filter(ct);
    service.lock();
    while (filter) {
        if (effectIndexes.contains(filter->get_int("kdenlive_ix"))) {
            filter->set("disable", (int) disable);
        }
        ct++;
        filter = clip->filter(ct);
    }
    service.unlock();

    if (doRefresh) refresh();
    return true;
}

bool Render::mltEnableTrackEffects(int track, const QList <int> &effectIndexes, bool disable)
{
    Mlt::Service service(m_mltProducer->parent().get_service());
    Mlt::Tractor tractor(service);
    //TODO: memleak
    Mlt::Producer trackProducer(tractor.track(track));
    Mlt::Playlist trackPlaylist((mlt_playlist) trackProducer.get_service());
    Mlt::Service clipService(trackPlaylist.get_service());
    int ct = 0;

    Mlt::Filter *filter = clipService.filter(ct);
    service.lock();
    while (filter) {
        if (effectIndexes.contains(filter->get_int("kdenlive_ix"))) {
            filter->set("disable", (int) disable);
        }
        ct++;
        filter = clipService.filter(ct);
    }
    service.unlock();

    refresh();
    return true;
}

void Render::mltUpdateEffectPosition(int track, const GenTime &position, int oldPos, int newPos)
{
    Mlt::Service service(m_mltProducer->parent().get_service());
    Mlt::Tractor tractor(service);
    //TODO: memleak
    Mlt::Producer trackProducer(tractor.track(track));
    Mlt::Playlist trackPlaylist((mlt_playlist) trackProducer.get_service());

    int clipIndex = trackPlaylist.get_clip_index_at((int) position.frames(m_fps));
    QScopedPointer<Mlt::Producer> clip(trackPlaylist.get_clip(clipIndex));
    if (!clip) {
        //qDebug() << "WARINIG, CANNOT FIND CLIP ON track: " << track << ", AT POS: " << position.frames(m_fps);
        return;
    }

    Mlt::Service clipService(clip->get_service());
    int duration = clip->get_playtime();
    bool doRefresh = true;
    // Check if clip is visible in monitor
    int diff = trackPlaylist.clip_start(clipIndex) + duration - m_mltProducer->position();
    if (diff < 0 || diff > duration) doRefresh = false;

    int ct = 0;
    Mlt::Filter *filter = clipService.filter(ct);
    while (filter) {
        int pos = filter->get_int("kdenlive_ix");
        if (pos == oldPos) {
            filter->set("kdenlive_ix", newPos);
        } else ct++;
        filter = clipService.filter(ct);
    }
    if (doRefresh) refresh();
}

void Render::mltMoveEffect(int track, const GenTime &position, int oldPos, int newPos)
{
    if (position < GenTime()) {
        mltMoveTrackEffect(track, oldPos, newPos);
        return;
    }
    Mlt::Service service(m_mltProducer->parent().get_service());
    Mlt::Tractor tractor(service);
    //TODO: memleak
    Mlt::Producer trackProducer(tractor.track(track));
    Mlt::Playlist trackPlaylist((mlt_playlist) trackProducer.get_service());

    int clipIndex = trackPlaylist.get_clip_index_at((int) position.frames(m_fps));
    QScopedPointer<Mlt::Producer> clip(trackPlaylist.get_clip(clipIndex));
    if (!clip) {
        //qDebug() << "WARINIG, CANNOT FIND CLIP ON track: " << track << ", AT POS: " << position.frames(m_fps);
        return;
    }

    Mlt::Service clipService(clip->get_service());
    int duration = clip->get_playtime();
    bool doRefresh = true;
    // Check if clip is visible in monitor
    int diff = trackPlaylist.clip_start(clipIndex) + duration - m_mltProducer->position();
    if (diff < 0 || diff > duration) doRefresh = false;

    int ct = 0;
    QList <Mlt::Filter *> filtersList;
    Mlt::Filter *filter = clipService.filter(ct);
    if (newPos > oldPos) {
        bool found = false;
        while (filter) {
            if (!found && filter->get_int("kdenlive_ix") == oldPos) {
                filter->set("kdenlive_ix", newPos);
                filtersList.append(filter);
                clipService.detach(*filter);
                filter = clipService.filter(ct);
                while (filter && filter->get_int("kdenlive_ix") <= newPos) {
                    filter->set("kdenlive_ix", filter->get_int("kdenlive_ix") - 1);
                    ct++;
                    filter = clipService.filter(ct);
                }
                found = true;
            }
            if (filter && filter->get_int("kdenlive_ix") > newPos) {
                filtersList.append(filter);
                clipService.detach(*filter);
            } else ct++;
            filter = clipService.filter(ct);
        }
    } else {
        while (filter) {
            if (filter->get_int("kdenlive_ix") == oldPos) {
                filter->set("kdenlive_ix", newPos);
                filtersList.append(filter);
                clipService.detach(*filter);
            } else ct++;
            filter = clipService.filter(ct);
        }

        ct = 0;
        filter = clipService.filter(ct);
        while (filter) {
            int pos = filter->get_int("kdenlive_ix");
            if (pos >= newPos) {
                if (pos < oldPos) filter->set("kdenlive_ix", pos + 1);
                filtersList.append(filter);
                clipService.detach(*filter);
            } else ct++;
            filter = clipService.filter(ct);
        }
    }

    for (int i = 0; i < filtersList.count(); ++i) {
        clipService.attach(*(filtersList.at(i)));
    }
    qDeleteAll(filtersList);
    if (doRefresh) refresh();
}

void Render::mltMoveTrackEffect(int track, int oldPos, int newPos)
{
    Mlt::Service service(m_mltProducer->parent().get_service());
    Mlt::Tractor tractor(service);
    //TODO: memleak
    Mlt::Producer trackProducer(tractor.track(track));
    Mlt::Playlist trackPlaylist((mlt_playlist) trackProducer.get_service());
    Mlt::Service clipService(trackPlaylist.get_service());
    int ct = 0;
    QList <Mlt::Filter *> filtersList;
    Mlt::Filter *filter = clipService.filter(ct);
    if (newPos > oldPos) {
        bool found = false;
        while (filter) {
            if (!found && filter->get_int("kdenlive_ix") == oldPos) {
                filter->set("kdenlive_ix", newPos);
                filtersList.append(filter);
                clipService.detach(*filter);
                filter = clipService.filter(ct);
                while (filter && filter->get_int("kdenlive_ix") <= newPos) {
                    filter->set("kdenlive_ix", filter->get_int("kdenlive_ix") - 1);
                    ct++;
                    filter = clipService.filter(ct);
                }
                found = true;
            }
            if (filter && filter->get_int("kdenlive_ix") > newPos) {
                filtersList.append(filter);
                clipService.detach(*filter);
            } else ct++;
            filter = clipService.filter(ct);
        }
    } else {
        while (filter) {
            if (filter->get_int("kdenlive_ix") == oldPos) {
                filter->set("kdenlive_ix", newPos);
                filtersList.append(filter);
                clipService.detach(*filter);
            } else ct++;
            filter = clipService.filter(ct);
        }

        ct = 0;
        filter = clipService.filter(ct);
        while (filter) {
            int pos = filter->get_int("kdenlive_ix");
            if (pos >= newPos) {
                if (pos < oldPos) filter->set("kdenlive_ix", pos + 1);
                filtersList.append(filter);
                clipService.detach(*filter);
            } else ct++;
            filter = clipService.filter(ct);
        }
    }

    for (int i = 0; i < filtersList.count(); ++i) {
        clipService.attach(*(filtersList.at(i)));
    }
    qDeleteAll(filtersList);
    refresh();
}

bool Render::mltResizeClipCrop(ItemInfo info, GenTime newCropStart)
{
    Mlt::Service service(m_mltProducer->parent().get_service());
    int newCropFrame = (int) newCropStart.frames(m_fps);
    Mlt::Tractor tractor(service);
    Mlt::Producer trackProducer(tractor.track(info.track));
    Mlt::Playlist trackPlaylist((mlt_playlist) trackProducer.get_service());
    if (trackPlaylist.is_blank_at(info.startPos.frames(m_fps))) {
        //qDebug() << "////////  ERROR RSIZING BLANK CLIP!!!!!!!!!!!";
        return false;
    }
    service.lock();
    int clipIndex = trackPlaylist.get_clip_index_at(info.startPos.frames(m_fps));
    QScopedPointer<Mlt::Producer> clip(trackPlaylist.get_clip(clipIndex));
    if (clip == NULL) {
        //qDebug() << "////////  ERROR RSIZING NULL CLIP!!!!!!!!!!!";
        service.unlock();
        return false;
    }
    int previousStart = clip->get_in();
    int previousOut = clip->get_out();
    if (previousStart == newCropFrame) {
        //qDebug() << "////////  No ReSIZING Required";
        service.unlock();
        return true;
    }
    int frameOffset = newCropFrame - previousStart;
    trackPlaylist.resize_clip(clipIndex, newCropFrame, previousOut + frameOffset);
    service.unlock();
    m_isRefreshing = true;
    m_mltConsumer->set("refresh", 1);
    return true;
}

QList <int> Render::checkTrackSequence(int track)
{
    QList <int> list;
    Mlt::Service service(m_mltProducer->parent().get_service());
    if (service.type() != tractor_type) {
        qWarning() << "// TRACTOR PROBLEM";
        return list;
    }
    Mlt::Tractor tractor(service);
    service.lock();
    Mlt::Producer trackProducer(tractor.track(track));
    Mlt::Playlist trackPlaylist((mlt_playlist) trackProducer.get_service());
    int clipNb = trackPlaylist.count();
    ////qDebug() << "// PARSING SCENE TRACK: " << t << ", CLIPS: " << clipNb;
    for (int i = 0; i < clipNb; ++i) {
        QScopedPointer<Mlt::Producer> c(trackPlaylist.get_clip(i));
        int pos = trackPlaylist.clip_start(i);
        if (!list.contains(pos)) list.append(pos);
        pos += c->get_playtime();
        if (!list.contains(pos)) list.append(pos);
    }
    return list;
}



void Render::cloneProperties(Mlt::Properties &dest, Mlt::Properties &source)
{
    int count = source.count();
    int i = 0;
    for ( i = 0; i < count; i ++ )
    {
        char *value = source.get(i);
        if ( value != NULL )
        {
            char *name = source.get_name( i );
            if (name != NULL && name[0] != '_') dest.set(name, value);
        }
    }
}

// adds the transition by keeping the instance order from topmost track down to background
void Render::mltPlantTransition(Mlt::Field *field, Mlt::Transition &tr, int a_track, int b_track)
{
    mlt_service nextservice = mlt_service_get_producer(field->get_service());
    mlt_properties properties = MLT_SERVICE_PROPERTIES(nextservice);
    QString mlt_type = mlt_properties_get(properties, "mlt_type");
    QString resource = mlt_properties_get(properties, "mlt_service");
    QList <Mlt::Transition *> trList;
    mlt_properties insertproperties = tr.get_properties();
    QString insertresource = mlt_properties_get(insertproperties, "mlt_service");
    bool isMixTransition = insertresource == QLatin1String("mix");

    while (mlt_type == QLatin1String("transition")) {
        Mlt::Transition transition((mlt_transition) nextservice);
        nextservice = mlt_service_producer(nextservice);
        int aTrack = transition.get_a_track();
        int bTrack = transition.get_b_track();
        if ((isMixTransition || resource != QLatin1String("mix")) && (aTrack < a_track || (aTrack == a_track && bTrack > b_track))) {
            Mlt::Properties trans_props(transition.get_properties());
            Mlt::Transition *cp = new Mlt::Transition(*m_qmlView->profile(), transition.get("mlt_service"));
            Mlt::Properties new_trans_props(cp->get_properties());
            //new_trans_props.inherit(trans_props);
            cloneProperties(new_trans_props, trans_props);
            trList.append(cp);
            field->disconnect_service(transition);
        }
        //else qDebug() << "// FOUND TRANS OK, "<<resource<< ", A_: " << aTrack << ", B_ "<<bTrack;

        if (nextservice == NULL) break;
        properties = MLT_SERVICE_PROPERTIES(nextservice);
        mlt_type = mlt_properties_get(properties, "mlt_type");
        resource = mlt_properties_get(properties, "mlt_service");
    }
    field->plant_transition(tr, a_track, b_track);

    // re-add upper transitions
    for (int i = trList.count() - 1; i >= 0; --i) {
        ////qDebug()<< "REPLANT ON TK: "<<trList.at(i)->get_a_track()<<", "<<trList.at(i)->get_b_track();
        field->plant_transition(*trList.at(i), trList.at(i)->get_a_track(), trList.at(i)->get_b_track());
    }
    qDeleteAll(trList);
}



QMap<QString, QString> Render::mltGetTransitionParamsFromXml(const QDomElement &xml)
{
    QDomNodeList attribs = xml.elementsByTagName(QStringLiteral("parameter"));
    QMap<QString, QString> map;
    for (int i = 0; i < attribs.count(); ++i) {
        QDomElement e = attribs.item(i).toElement();
        QString name = e.attribute(QStringLiteral("name"));
        ////qDebug()<<"-- TRANSITION PARAM: "<<name<<" = "<< e.attribute("name")<<" / " << e.attribute("value");
        map[name] = e.attribute(QStringLiteral("default"));
        if (!e.attribute(QStringLiteral("value")).isEmpty()) {
            map[name] = e.attribute(QStringLiteral("value"));
        }
        if (e.attribute(QStringLiteral("type")) != QLatin1String("addedgeometry") && (e.attribute(QStringLiteral("factor"), QStringLiteral("1")) != QLatin1String("1") || e.attribute(QStringLiteral("offset"), QStringLiteral("0")) != QLatin1String("0"))) {
            map[name] = QLocale().toString((map.value(name).toDouble() - e.attribute(QStringLiteral("offset"), QStringLiteral("0")).toDouble()) / e.attribute(QStringLiteral("factor"), QStringLiteral("1")).toDouble());
            //map[name]=map[name].replace(".",","); //FIXME how to solve locale conversion of . ,
        }

        if (e.attribute(QStringLiteral("namedesc")).contains(';')) {
            QString format = e.attribute(QStringLiteral("format"));
            QStringList separators = format.split(QStringLiteral("%d"), QString::SkipEmptyParts);
            QStringList values = e.attribute(QStringLiteral("value")).split(QRegExp("[,:;x]"));
            QString neu;
            QTextStream txtNeu(&neu);
            if (values.size() > 0)
                txtNeu << (int)values[0].toDouble();
            int i = 0;
            for (i = 0; i < separators.size() && i + 1 < values.size(); ++i) {
                txtNeu << separators[i];
                txtNeu << (int)(values[i+1].toDouble());
            }
            if (i < separators.size())
                txtNeu << separators[i];
            map[e.attribute(QStringLiteral("name"))] = neu;
        }

    }
    return map;
}


/*const QList <Mlt::Producer *> Render::producersList()
{
    QList <Mlt::Producer *> prods;
    if (m_mltProducer == NULL) return prods;
    Mlt::Service service(m_mltProducer->parent().get_service());
    if (service.type() != tractor_type) return prods;
    Mlt::Tractor tractor(service);
    QStringList ids;

    int trackNb = tractor.count();
    for (int t = 1; t < trackNb; ++t) {
        Mlt::Producer *tt = tractor.track(t);
        Mlt::Producer trackProducer(tt);
        delete tt;
        Mlt::Playlist trackPlaylist((mlt_playlist) trackProducer.get_service());
        if (!trackPlaylist.is_valid()) continue;
        int clipNb = trackPlaylist.count();
        for (int i = 0; i < clipNb; ++i) {
            Mlt::Producer *c = trackPlaylist.get_clip(i);
            if (c == NULL) continue;
            QString prodId = c->parent().get("id");
            if (!c->is_blank() && !ids.contains(prodId) && !prodId.startsWith(QLatin1String("slowmotion")) && !prodId.isEmpty()) {
                Mlt::Producer *nprod = new Mlt::Producer(c->get_parent());
                if (nprod) {
                    ids.append(prodId);
                    prods.append(nprod);
                }
            }
            delete c;
        }
    }
    return prods;
}*/

void Render::fillSlowMotionProducers()
{
    if (m_mltProducer == NULL) return;
    Mlt::Service service(m_mltProducer->parent().get_service());
    if (service.type() != tractor_type) return;

    Mlt::Tractor tractor(service);

    int trackNb = tractor.count();
    for (int t = 1; t < trackNb; ++t) {
        Mlt::Producer *tt = tractor.track(t);
        Mlt::Producer trackProducer(tt);
        delete tt;
        Mlt::Playlist trackPlaylist((mlt_playlist) trackProducer.get_service());
        if (!trackPlaylist.is_valid()) continue;
        int clipNb = trackPlaylist.count();
        for (int i = 0; i < clipNb; ++i) {
            QScopedPointer<Mlt::Producer> c(trackPlaylist.get_clip(i));
            Mlt::Producer *nprod = new Mlt::Producer(c->get_parent());
            if (nprod) {
                QString id = nprod->parent().get("id");
                if (id.startsWith(QLatin1String("slowmotion:")) && !nprod->is_blank()) {
                    // this is a slowmotion producer, add it to the list
                    QString url = QString::fromUtf8(nprod->get("resource"));
                    int strobe = nprod->get_int("strobe");
                    if (strobe > 1) url.append("&strobe=" + QString::number(strobe));
                    if (!m_slowmotionProducers.contains(url)) {
                        m_slowmotionProducers.insert(url, nprod);
                    }
                } else delete nprod;
            }
        }
    }
}

//Updates all transitions
QList <TransitionInfo> Render::mltInsertTrack(int ix, const QString &name, bool videoTrack)
{
    QList <TransitionInfo> transitionInfos;
    // Track add / delete was only added recently in MLT (pre 0.9.8 release).
#if (LIBMLT_VERSION_INT < 0x0908)
    Q_UNUSED(ix)
    Q_UNUSED(name)
    Q_UNUSED(videoTrack)
    qDebug()<<"Track insertion requires a more recent MLT version";
    return transitionInfos;
#else
    Mlt::Service service(m_mltProducer->parent().get_service());
    if (service.type() != tractor_type) {
        qWarning() << "// TRACTOR PROBLEM";
        return QList <TransitionInfo> ();
    }
    blockSignals(true);
    service.lock();
    Mlt::Tractor tractor(service);
    Mlt::Playlist playlist;
    playlist.set("kdenlive:track_name", name.toUtf8().constData());
    int ct = tractor.count();
    if (ix > ct) {
        //qDebug() << "// ERROR, TRYING TO insert TRACK " << ix << ", max: " << ct;
        ix = ct;
    }

    tractor.insert_track(playlist, ix);
    Mlt::Producer newProd(tractor.track(ix));
    if (!videoTrack) {
        newProd.set("kdenlive:audio_track", 1);
        newProd.set("hide", 1);
    }
    checkMaxThreads();
    tractor.refresh();

    Mlt::Field *field = tractor.field();
    // Move transitions
    /*mlt_service serv = m_mltProducer->parent().get_service();
    mlt_service nextservice = mlt_service_get_producer(serv);
    mlt_properties properties = MLT_SERVICE_PROPERTIES(nextservice);
    QString mlt_type = mlt_properties_get(properties, "mlt_type");
    QString resource = mlt_properties_get(properties, "mlt_service");
    QList <Mlt::Transition *> trList;

    while (mlt_type == "transition") {
        if (resource != "mix") {
            Mlt::Transition transition((mlt_transition) nextservice);
            nextservice = mlt_service_producer(nextservice);
            int currentbTrack = transition.get_b_track();
            int currentaTrack = transition.get_a_track();
            bool trackChanged = false;
            bool forceTransitionTrack = false;
            if (currentbTrack >= ix) {
                if (currentbTrack == ix && currentaTrack < ix) forceTransitionTrack = true;
                currentbTrack++;
                trackChanged = true;
            }
            if (currentaTrack >= ix) {
                currentaTrack++;
                trackChanged = true;
            }
            //qDebug()<<"// Newtrans: "<<currentaTrack<<"/"<<currentbTrack;

            // disconnect all transitions
            Mlt::Properties trans_props(transition.get_properties());
            Mlt::Transition *cp = new Mlt::Transition(*m_qmlView->profile(), transition.get("mlt_service"));
            Mlt::Properties new_trans_props(cp->get_properties());
            cloneProperties(new_trans_props, trans_props);
            //new_trans_props.inherit(trans_props);

            if (trackChanged) {
                // Transition track needs to be adjusted
                cp->set("a_track", currentaTrack);
                cp->set("b_track", currentbTrack);
                // Check if transition track was changed and needs to be forced
                if (forceTransitionTrack) cp->set("force_track", 1);
                TransitionInfo trInfo;
                trInfo.startPos = GenTime(transition.get_in(), m_fps);
                trInfo.a_track = currentaTrack;
                trInfo.b_track = currentbTrack;
                trInfo.forceTrack = cp->get_int("force_track");
                transitionInfos.append(trInfo);
            }
            trList.append(cp);
            field->disconnect_service(transition);
        }
        else nextservice = mlt_service_producer(nextservice);
        if (nextservice == NULL) break;
        properties = MLT_SERVICE_PROPERTIES(nextservice);
        mlt_type = mlt_properties_get(properties, "mlt_type");
        resource = mlt_properties_get(properties, "mlt_service");
    }*/

    // Add audio mix transition to last track
    Mlt::Transition mix(*m_qmlView->profile(), "mix");
    mix.set("a_track", 1);
    mix.set("b_track", ix);
    mix.set("always_active", 1);
    mix.set("internal_added", 237);
    mix.set("combine", 1);
    field->plant_transition(mix, 1, ix);

    if (videoTrack) {
        Mlt::Transition composite(*m_qmlView->profile(), KdenliveSettings::gpu_accel() ? "movit.overlay" : "frei0r.cairoblend");
        composite.set("a_track", ix - 1);
        composite.set("b_track", ix);
        composite.set("internal_added", 237);
        field->plant_transition(composite, ix - 1, ix);
        //mltPlantTransition(field, composite, ct-1, ct);
    }

    /*
    // re-add transitions
    for (int i = trList.count() - 1; i >= 0; --i) {
        field->plant_transition(*trList.at(i), trList.at(i)->get_a_track(), trList.at(i)->get_b_track());
    }
    qDeleteAll(trList);
    */
    
    service.unlock();
    blockSignals(false);
    return transitionInfos;
#endif
}

void Render::sendFrameUpdate()
{
    if (m_mltProducer) {
        Mlt::Frame * frame = m_mltProducer->get_frame();
        emitFrameUpdated(*frame);
        delete frame;
    }
}

Mlt::Producer* Render::getProducer()
{
    return m_mltProducer;
}

const QString Render::activeClipId()
{
    if (m_mltProducer) return m_mltProducer->get("id");
    return QString();
}

//static 
bool Render::getBlackMagicDeviceList(KComboBox *devicelist, bool force)
{
    if (!force && !KdenliveSettings::decklink_device_found()) return false;
    Mlt::Profile profile;
    Mlt::Producer bm(profile, "decklink");
    int found_devices = 0;
    if (bm.is_valid()) {
        bm.set("list_devices", 1);
        found_devices = bm.get_int("devices");
    }
    else KdenliveSettings::setDecklink_device_found(false);
    if (found_devices <= 0) {
        devicelist->setEnabled(false);
        return false;
    }
    KdenliveSettings::setDecklink_device_found(true);
    for (int i = 0; i < found_devices; ++i) {
        char *tmp = qstrdup(QStringLiteral("device.%1").arg(i).toUtf8().constData());
        devicelist->addItem(bm.get(tmp));
        delete[] tmp;
    }
    return true;
}

bool Render::getBlackMagicOutputDeviceList(KComboBox *devicelist, bool force)
{
    if (!force && !KdenliveSettings::decklink_device_found()) return false;
    Mlt::Profile profile;
    Mlt::Consumer bm(profile, "decklink");
    int found_devices = 0;
    if (bm.is_valid()) {
        bm.set("list_devices", 1);;
        found_devices = bm.get_int("devices");
    }
    else KdenliveSettings::setDecklink_device_found(false);
    if (found_devices <= 0) {
        devicelist->setEnabled(false);
        return false;
    }
    KdenliveSettings::setDecklink_device_found(true);
    for (int i = 0; i < found_devices; ++i) {
        char *tmp = qstrdup(QStringLiteral("device.%1").arg(i).toUtf8().constData());
        devicelist->addItem(bm.get(tmp));
        delete[] tmp;
    }
    return true;
}

void Render::slotMultiStreamProducerFound(const QString &path, QList<int> audio_list, QList<int> video_list, stringMap data)
{ 
    if (KdenliveSettings::automultistreams()) {
        for (int i = 1; i < video_list.count(); ++i) {
            int vindex = video_list.at(i);
            int aindex = 0;
            if (i <= audio_list.count() -1) {
                aindex = audio_list.at(i);
            }
            data.insert(QStringLiteral("video_index"), QString::number(vindex));
            data.insert(QStringLiteral("audio_index"), QString::number(aindex));
            data.insert(QStringLiteral("bypassDuplicate"), QStringLiteral("1"));
            emit addClip(path, data);
        }
        return;
    }

    int width = 60.0 * m_qmlView->profile()->dar();
    if (width % 2 == 1) width++;

    QPointer<QDialog> dialog = new QDialog(qApp->activeWindow());
    dialog->setWindowTitle(QStringLiteral("Multi Stream Clip"));
    QDialogButtonBox *buttonBox = new QDialogButtonBox(QDialogButtonBox::Ok|QDialogButtonBox::Cancel);
    QWidget *mainWidget = new QWidget(dialog);
    QVBoxLayout *mainLayout = new QVBoxLayout;
    dialog->setLayout(mainLayout);
    mainLayout->addWidget(mainWidget);
    QPushButton *okButton = buttonBox->button(QDialogButtonBox::Ok);
    okButton->setDefault(true);
    okButton->setShortcut(Qt::CTRL | Qt::Key_Return);
    dialog->connect(buttonBox, SIGNAL(accepted()), dialog, SLOT(accept()));
    dialog->connect(buttonBox, SIGNAL(rejected()), dialog, SLOT(reject()));
    okButton->setText(i18n("Import selected clips"));
    
    QLabel *lab1 = new QLabel(i18n("Additional streams for clip\n %1", path), mainWidget);
    mainLayout->addWidget(lab1);
    QList <QGroupBox*> groupList;
    QList <KComboBox*> comboList;
    // We start loading the list at 1, video index 0 should already be loaded
    for (int j = 1; j < video_list.count(); ++j) {
        Mlt::Producer multiprod(* m_qmlView->profile(), path.toUtf8().constData());
        multiprod.set("video_index", video_list.at(j));
        QImage thumb = KThumb::getFrame(&multiprod, 0, width, 60);
        QGroupBox *streamFrame = new QGroupBox(i18n("Video stream %1", video_list.at(j)), mainWidget);
        mainLayout->addWidget(streamFrame);
        streamFrame->setProperty("vindex", video_list.at(j));
        groupList << streamFrame;
        streamFrame->setCheckable(true);
        streamFrame->setChecked(true);
        QVBoxLayout *vh = new QVBoxLayout( streamFrame );
        QLabel *iconLabel = new QLabel(mainWidget);
        mainLayout->addWidget(iconLabel);
        iconLabel->setPixmap(QPixmap::fromImage(thumb));
        vh->addWidget(iconLabel);
        if (audio_list.count() > 1) {
            KComboBox *cb = new KComboBox(mainWidget);
            mainLayout->addWidget(cb);
            for (int k = 0; k < audio_list.count(); ++k) {
                cb->addItem(i18n("Audio stream %1", audio_list.at(k)), audio_list.at(k));
            }
            comboList << cb;
            cb->setCurrentIndex(qMin(j, audio_list.count() - 1));
            vh->addWidget(cb);
        }
        mainLayout->addWidget(streamFrame);
    }
    mainLayout->addWidget(buttonBox);
    if (dialog->exec() == QDialog::Accepted) {
        // import selected streams
        for (int i = 0; i < groupList.count(); ++i) {
            if (groupList.at(i)->isChecked()) {
                int vindex = groupList.at(i)->property("vindex").toInt();
                int aindex = comboList.at(i)->itemData(comboList.at(i)->currentIndex()).toInt();
                data.insert(QStringLiteral("video_index"), QString::number(vindex));
                data.insert(QStringLiteral("audio_index"), QString::number(aindex));
                data.insert(QStringLiteral("bypassDuplicate"), QStringLiteral("1"));
                emit addClip(path, data);
            }
        }
    }
    delete dialog;
}

//static 
bool Render::checkX11Grab()
{
    if (KdenliveSettings::rendererpath().isEmpty() || KdenliveSettings::ffmpegpath().isEmpty()) return false;
    QProcess p;
    QStringList args;
    args << QStringLiteral("avformat:f-list");
    p.start(KdenliveSettings::rendererpath(), args);
    if (!p.waitForStarted()) return false;
    if (!p.waitForFinished()) return false;
    QByteArray result = p.readAllStandardError();
    return result.contains("x11grab");
}

double Render::getMltVersionInfo(const QString &tag)
{
    double version = 0;
    Mlt::Properties *metadata = m_binController->mltRepository()->metadata(producer_type, tag.toUtf8().data());
    if (metadata && metadata->is_valid()) {
	version = metadata->get_double("version");
    }
    if (metadata) delete metadata;
    return version;
}

Mlt::Producer *Render::getBinProducer(const QString &id)
{
    return m_binController->getBinProducer(id);
}

Mlt::Producer *Render::getBinVideoProducer(const QString &id)
{
    return m_binController->getBinVideoProducer(id);
}

void Render::loadExtraProducer(const QString &id, Mlt::Producer *prod)
{
    m_binController->loadExtraProducer(id, prod);
}

const QString Render::getBinProperty(const QString &name)
{
    return m_binController->getProperty(name);
}


void Render::setVolume(double volume)
{
    if (m_mltConsumer) {
        if (m_mltConsumer->get("mlt_service") == QStringLiteral("multi")) {
            m_mltConsumer->set("0.volume", volume);
        } else {
            m_mltConsumer->set("volume", volume);
        }
    }
}

void Render::storeSlowmotionProducer(const QString &url, Mlt::Producer *prod, bool replace)
{
      if (!m_slowmotionProducers.contains(url)) {
	    m_slowmotionProducers.insert(url, prod);
      }
      else if (replace) {
	    Mlt::Producer *old = m_slowmotionProducers.take(url);
	    delete old;
	    m_slowmotionProducers.insert(url, prod);
      }
}

Mlt::Producer *Render::getSlowmotionProducer(const QString &url)
{
      if (m_slowmotionProducers.contains(url)) {
	    return m_slowmotionProducers.value(url);
      }
      return NULL;
}

void Render::updateSlowMotionProducers(const QString &id, QMap <QString, QString> passProperties)
{
    QMapIterator<QString, Mlt::Producer *> i(m_slowmotionProducers);
    Mlt::Producer *prod;
    while (i.hasNext()) {
        i.next();
	prod = i.value();
	QString currentId = prod->get("id");
	if (currentId.startsWith("slowmotion:" + id + ":")) {
	  QMapIterator<QString, QString> j(passProperties);
            while (j.hasNext()) {
                j.next();
                prod->set(j.key().toUtf8().constData(), j.value().toUtf8().constData());
            }
	}
    }
}<|MERGE_RESOLUTION|>--- conflicted
+++ resolved
@@ -448,7 +448,6 @@
     QStringList internalProperties;
     internalProperties << QStringLiteral("bypassDuplicate") << QStringLiteral("resource") << QStringLiteral("mlt_service") << QStringLiteral("audio_index") << QStringLiteral("video_index") << QStringLiteral("mlt_type");
     QDomNodeList props;
-<<<<<<< HEAD
 
     if (xml.tagName() == QLatin1String("producer")) {
 	props = xml.childNodes();
@@ -458,16 +457,6 @@
     }
     for (int i = 0; i < props.count(); ++i) {
         if (props.at(i).toElement().tagName() != QStringLiteral("property")) continue;
-=======
-    if (xml.tagName() == "producer") {
-	props = xml.childNodes();
-    }
-    else {
-	props = xml.firstChildElement("producer").childNodes();
-    }
-    for (int i = 0; i < props.count(); ++i) {
-        if (props.at(i).toElement().tagName() != "property") continue;
->>>>>>> fb0a6ffd
         QString propertyName = props.at(i).toElement().attribute("name");
         if (!internalProperties.contains(propertyName) && !propertyName.startsWith("_")) {
             value = props.at(i).firstChild().nodeValue();
