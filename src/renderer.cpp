/***************************************************************************
                        krender.cpp  -  description
                           -------------------
  begin                : Fri Nov 22 2002
  copyright            : (C) 2002 by Jason Wood
  email                : jasonwood@blueyonder.co.uk
  copyright            : (C) 2005 Lucio Flavio Correa
  email                : lucio.correa@gmail.com
  copyright            : (C) Marco Gittler
  email                : g.marco@freenet.de
  copyright            : (C) 2006 Jean-Baptiste Mardelle
  email                : jb@kdenlive.org

***************************************************************************/

/***************************************************************************
 *                                                                         *
 *   This program is free software; you can redistribute it and/or modify  *
 *   it under the terms of the GNU General Public License as published by  *
 *   the Free Software Foundation; either version 2 of the License, or     *
 *   (at your option) any later version.                                   *
 *                                                                         *
 ***************************************************************************/


#include "renderer.h"
#include "kdenlivesettings.h"
#include "doc/kthumb.h"
#include "definitions.h"
#include "project/dialogs/slideshowclip.h"
#include "dialogs/profilesdialog.h"
#include "mltcontroller/bincontroller.h"
#include "bin/projectclip.h"
#include "timeline/clip.h"
#include "monitor/glwidget.h"
#include "mltcontroller/clipcontroller.h"
#include <mlt++/Mlt.h>

#include <QDebug>
#include <KMessageBox>
#include <KLocalizedString>
#include <QDialog>
#include <QPainter>
#include <QString>
#include <QApplication>
#include <QProcess>
#include <QtConcurrent>

#include <cstdlib>
#include <cstdarg>
#include <KConfigGroup>
#include <KRecentDirs>
#include <QDialogButtonBox>
#include <QPushButton>
#include <QVBoxLayout>

#define SEEK_INACTIVE (-1)

Render::Render(Kdenlive::MonitorId rendererName, BinController *binController, GLWidget *qmlView, QWidget *parent) :
    AbstractRender(rendererName, parent),
    requestedSeekPosition(SEEK_INACTIVE),
    showFrameSemaphore(1),
    externalConsumer(false),
    m_name(rendererName),
    m_mltConsumer(NULL),
    m_mltProducer(NULL),
    m_showFrameEvent(NULL),
    m_pauseEvent(NULL),
    m_binController(binController),
    m_qmlView(qmlView),
    m_isZoneMode(false),
    m_isLoopMode(false),
    m_isSplitView(false),
    m_blackClip(NULL),
    m_isActive(false),
    m_isRefreshing(false)
{
    qRegisterMetaType<stringMap> ("stringMap");
    analyseAudio = KdenliveSettings::monitor_audio();
    //buildConsumer();
    if (m_qmlView) {
        m_blackClip = new Mlt::Producer(*m_qmlView->profile(), "colour:black");
        m_blackClip->set("id", "black");
        m_blackClip->set("mlt_type", "producer");
        m_mltProducer = m_blackClip->cut(0, 1);
        m_qmlView->setProducer(m_mltProducer);
        m_mltConsumer = qmlView->consumer();
    }
    /*m_mltConsumer->connect(*m_mltProducer);
    m_mltProducer->set_speed(0.0);*/
    m_refreshTimer.setSingleShot(true);
    m_refreshTimer.setInterval(50);
    connect(&m_refreshTimer, SIGNAL(timeout()), this, SLOT(refresh()));
    connect(this, SIGNAL(multiStreamFound(QString,QList<int>,QList<int>,stringMap)), this, SLOT(slotMultiStreamProducerFound(QString,QList<int>,QList<int>,stringMap)));
    connect(this, SIGNAL(checkSeeking()), this, SLOT(slotCheckSeeking()));
    if (m_name == Kdenlive::ProjectMonitor) {
        connect(m_binController, SIGNAL(prepareTimelineReplacement(QString)), this, SIGNAL(prepareTimelineReplacement(QString)), Qt::DirectConnection);
        connect(m_binController, SIGNAL(replaceTimelineProducer(QString)), this, SIGNAL(replaceTimelineProducer(QString)), Qt::DirectConnection);
	connect(m_binController, SIGNAL(updateTimelineProducer(QString)), this, SIGNAL(updateTimelineProducer(QString)));
        connect(m_binController, SIGNAL(createThumb(QDomElement,QString,int)), this, SLOT(getFileProperties(QDomElement,QString,int)));
        connect(m_binController, SIGNAL(setDocumentNotes(QString)), this, SIGNAL(setDocumentNotes(QString)));
    }
}

Render::~Render()
{
    closeMlt();
}

void Render::abortOperations()
{
    m_infoMutex.lock();
    m_requestList.clear();
    m_infoMutex.unlock();
    m_infoThread.waitForFinished();
}


void Render::closeMlt()
{
    m_infoMutex.lock();
    m_requestList.clear();
    m_infoMutex.unlock();
    m_infoThread.waitForFinished();
    delete m_showFrameEvent;
    delete m_pauseEvent;
    delete m_mltConsumer;
    delete m_mltProducer;
    delete m_blackClip;
}

void Render::slotSwitchFullscreen()
{
    if (m_mltConsumer)
        m_mltConsumer->set("full_screen", 1);
}

Mlt::Producer *Render::invalidProducer(const QString &id)
{
    Mlt::Producer *clip;
    QString txt = '+' + i18n("Missing clip") + ".txt";
    char *tmp = qstrdup(txt.toUtf8().constData());
    clip = new Mlt::Producer(*m_qmlView->profile(), tmp);
    delete[] tmp;
    if (clip == NULL) {
        clip = new Mlt::Producer(*m_qmlView->profile(), "colour", "red");
    } else {
        clip->set("bgcolour", "0xff0000ff");
        clip->set("pad", "10");
    }
    clip->set("id", id.toUtf8().constData());
    clip->set("mlt_type", "producer");
    return clip;
}

void Render::prepareProfileReset()
{
    m_refreshTimer.stop();
    if (m_isSplitView)
            slotSplitView(false);
    m_infoMutex.lock();
    m_requestList.clear();
    m_infoMutex.unlock();
    m_infoThread.waitForFinished();
}


void Render::seek(const GenTime &time)
{
    if (!m_mltProducer || !m_isActive)
        return;
    int pos = time.frames(m_fps);
    seek(pos);
}

void Render::seek(int time)
{
    resetZoneMode();
    if (requestedSeekPosition == SEEK_INACTIVE) {
        requestedSeekPosition = time;
        m_mltConsumer->purge();
        m_mltProducer->seek(time);
        if (!externalConsumer) {
            m_isRefreshing = true;
            m_mltConsumer->set("refresh", 1);
        }
    }
    else {
        requestedSeekPosition = time;
    }
}

int Render::frameRenderWidth() const
{
    return m_qmlView->profile()->width();
}

int Render::renderWidth() const
{
    return (int)(m_qmlView->profile()->height() * m_qmlView->profile()->dar() + 0.5);
}

int Render::renderHeight() const
{
    return m_qmlView->profile()->height();
}

QImage Render::extractFrame(int frame_position, const QString &path, int width, int height)
{
    if (width == -1) {
        width = frameRenderWidth();
        height = renderHeight();
    } else if (width % 2 == 1) width++;
    if (!path.isEmpty()) {
        Mlt::Producer *producer = new Mlt::Producer(*m_qmlView->profile(), path.toUtf8().constData());
        if (producer) {
            if (producer->is_valid()) {
                QImage img = KThumb::getFrame(producer, frame_position, width, height);
                delete producer;
                return img;
            }
            else delete producer;
        }
    }

    if (!m_mltProducer || !path.isEmpty()) {
        QImage pix(width, height, QImage::Format_RGB32);
        pix.fill(Qt::black);
        return pix;
    }
    Mlt::Frame *frame = NULL;
    if (KdenliveSettings::gpu_accel()) {
        QString service = m_mltProducer->get("mlt_service");
        //TODO: create duplicate prod from xml data
        Mlt::Producer *tmpProd = new Mlt::Producer(*m_qmlView->profile(), service.toUtf8().constData(), path.toUtf8().constData());
        Mlt::Filter scaler(*m_qmlView->profile(), "swscale");
        Mlt::Filter converter(*m_qmlView->profile(), "avcolor_space");
        tmpProd->attach(scaler);
        tmpProd->attach(converter);
        tmpProd->seek(m_mltProducer->position());
        frame = tmpProd->get_frame();
        delete tmpProd;
    }
    else {
        frame = m_mltProducer->get_frame();
    }
    QImage img = KThumb::getFrame(frame, width, height);
    delete frame;
    return img;
}

int Render::getLength()
{

    if (m_mltProducer) {
        // //qDebug()<<"//////  LENGTH: "<<mlt_producer_get_playtime(m_mltProducer->get_producer());
        return mlt_producer_get_playtime(m_mltProducer->get_producer());
    }
    return 0;
}

bool Render::isValid(const QUrl &url)
{
    Mlt::Producer producer(*m_qmlView->profile(), url.toLocalFile().toUtf8().constData());
    if (producer.is_blank())
        return false;

    return true;
}

double Render::dar() const
{
    return m_qmlView->profile()->dar();
}

double Render::sar() const
{
    return m_qmlView->profile()->sar();
}

void Render::slotSplitView(bool doit)
{
    m_isSplitView = doit;
    Mlt::Service service(m_mltProducer->parent().get_service());
    Mlt::Tractor tractor(service);
    if (service.type() != tractor_type || tractor.count() < 2) return;
    Mlt::Field *field = tractor.field();
    if (doit) {
        for (int i = 1, screen = 0; i < tractor.count() && screen < 4; ++i) {
            Mlt::Producer trackProducer(tractor.track(i));
            //qDebug() << "// TRACK: " << i << ", HIDE: " << trackProducer.get("hide");
            if (QString(trackProducer.get("hide")).toInt() != 1) {
                //qDebug() << "// ADIDNG TRACK: " << i;
                Mlt::Transition *transition = new Mlt::Transition(*m_qmlView->profile(), "composite");
                transition->set("mlt_service", "composite");
                transition->set("a_track", 0);
                transition->set("b_track", i);
                transition->set("distort", 0);
                transition->set("aligned", 0);
                transition->set("internal_added", "200");
                QString geometry;
                switch (screen) {
                case 0:
                    geometry = QStringLiteral("0/0:50%x50%");
                    break;
                case 1:
                    geometry = QStringLiteral("50%/0:50%x50%");
                    break;
                case 2:
                    geometry = QStringLiteral("0/50%:50%x50%");
                    break;
                case 3:
                default:
                    geometry = QStringLiteral("50%/50%:50%x50%");
                    break;
                }
                transition->set("geometry", geometry.toUtf8().constData());
                transition->set("always_active", "1");
                field->plant_transition(*transition, 0, i);
                screen++;
            }
        }
        m_isRefreshing = true;
        m_mltConsumer->set("refresh", 1);
    } else {
        mlt_service serv = m_mltProducer->parent().get_service();
        mlt_service nextservice = mlt_service_get_producer(serv);
        mlt_properties properties = MLT_SERVICE_PROPERTIES(nextservice);
        QString mlt_type = mlt_properties_get(properties, "mlt_type");
        QString resource = mlt_properties_get(properties, "mlt_service");
        mlt_service nextservicetodisconnect;

        while (mlt_type == QLatin1String("transition")) {
            QString added = mlt_properties_get(MLT_SERVICE_PROPERTIES(nextservice), "internal_added");
            if (added == QLatin1String("200")) {
                nextservicetodisconnect = nextservice;
                nextservice = mlt_service_producer(nextservice);
                mlt_field_disconnect_service(field->get_field(), nextservicetodisconnect);
            }
            else nextservice = mlt_service_producer(nextservice);
            if (nextservice == NULL) break;
            properties = MLT_SERVICE_PROPERTIES(nextservice);
            mlt_type = mlt_properties_get(properties, "mlt_type");
            resource = mlt_properties_get(properties, "mlt_service");
            m_isRefreshing = true;
            m_mltConsumer->set("refresh", 1);
        }
    }
}

void Render::getFileProperties(const QDomElement &xml, const QString &clipId, int imageHeight, bool replaceProducer)
{
    // Make sure we don't request the info for same clip twice
    m_infoMutex.lock();
    if (m_processingClipId.contains(clipId)) {
        m_infoMutex.unlock();
        return;
    }
    for (int i = 0; i < m_requestList.count(); ++i) {
        if (m_requestList.at(i).clipId == clipId) {
            // Clip is already queued
            m_infoMutex.unlock();
            return;
        }
    }
    requestClipInfo info;
    info.xml = xml;
    info.clipId = clipId;
    info.imageHeight = imageHeight;
    info.replaceProducer = replaceProducer;
    m_requestList.append(info);
    m_infoMutex.unlock();
    if (!m_infoThread.isRunning()) {
        m_infoThread = QtConcurrent::run(this, &Render::processFileProperties);
    }
}

void Render::forceProcessing(const QString &id)
{
    // Make sure we load the clip producer now so that we can use it in timeline
    QList <requestClipInfo> requestListCopy;
    if (m_processingClipId.contains(id)) {
        m_infoMutex.lock();
	requestListCopy = m_requestList;
	m_requestList.clear();
	m_infoMutex.unlock();
	m_infoThread.waitForFinished();
	emit infoProcessingFinished();
    } else {
	m_infoMutex.lock();
	for (int i = 0; i < m_requestList.count(); ++i) {
	    requestClipInfo info = m_requestList.at(i);
	    if (info.clipId == id) {
		m_requestList.removeAt(i);
		requestListCopy = m_requestList;
		m_requestList.clear();
		m_requestList.append(info);
		break;
	    }
        }
        m_infoMutex.unlock();
	if (!m_infoThread.isRunning()) {
	    m_infoThread = QtConcurrent::run(this, &Render::processFileProperties);
	}
	m_infoThread.waitForFinished();
	emit infoProcessingFinished();
    }
    
    m_infoMutex.lock();
    m_requestList.append(requestListCopy);
    m_infoMutex.unlock();
    if (!m_infoThread.isRunning()) {
        m_infoThread = QtConcurrent::run(this, &Render::processFileProperties);
    }
}

int Render::processingItems()
{
    QMutexLocker lock(&m_infoMutex);
    const int count = m_requestList.count() + m_processingClipId.count();
    return count;
}

void Render::slotProcessingDone(const QString &id)
{
    QMutexLocker lock(&m_infoMutex);
    m_processingClipId.removeAll(id);
}

bool Render::isProcessing(const QString &id)
{
    if (m_processingClipId.contains(id)) return true;
    QMutexLocker lock(&m_infoMutex);
    for (int i = 0; i < m_requestList.count(); ++i) {
        if (m_requestList.at(i).clipId == id) {
            return true;
        }
    }
    return false;
}

ClipType Render::getTypeForService(const QString &id, const QString &path) const
{
    if (id.isEmpty()) {
        QString ext = path.section(QStringLiteral("."), -1);
        if (ext == QLatin1String("mlt") || ext == QLatin1String("kdenlive")) return Playlist;
        return Unknown;
    }
    if (id == QLatin1String("color") || id == QLatin1String("colour")) return Color;
    if (id == QLatin1String("kdenlivetitle")) return Text;
    if (id == QLatin1String("xml") || id == QLatin1String("consumer")) return Playlist;
    if (id == QLatin1String("webvfx")) return WebVfx;
    return Unknown;
}

void Render::processProducerProperties(Mlt::Producer *prod, QDomElement xml)
{
    //TODO: there is some duplication with clipcontroller > updateproducer that also copies properties 
    QString value;
    QStringList internalProperties;
    internalProperties << QStringLiteral("bypassDuplicate") << QStringLiteral("resource") << QStringLiteral("mlt_service") << QStringLiteral("audio_index") << QStringLiteral("video_index") << QStringLiteral("mlt_type");
    QDomNodeList props;

    if (xml.tagName() == QLatin1String("producer")) {
	props = xml.childNodes();
    }
    else {
	props = xml.firstChildElement(QStringLiteral("producer")).childNodes();
    }
    for (int i = 0; i < props.count(); ++i) {
        if (props.at(i).toElement().tagName() != QStringLiteral("property")) continue;
        QString propertyName = props.at(i).toElement().attribute("name");
        if (!internalProperties.contains(propertyName) && !propertyName.startsWith("_")) {
            value = props.at(i).firstChild().nodeValue();
            prod->set(propertyName.toUtf8().constData(), value.toUtf8().constData());
        }
    }
}

void Render::processFileProperties()
{
    requestClipInfo info;
    QLocale locale;
    locale.setNumberOptions(QLocale::OmitGroupSeparator);

    while (!m_requestList.isEmpty()) {
        m_infoMutex.lock();
        info = m_requestList.takeFirst();
        if (info.xml.hasAttribute(QStringLiteral("thumbnailOnly"))) {
            m_infoMutex.unlock();
            // Special case, we just want the thumbnail for existing producer
            Mlt::Producer *prod = new Mlt::Producer(*m_binController->getBinProducer(info.clipId));
	    if (!prod) {
		continue;
	    }
            // Check if we are using GPU accel, then we need to use alternate producer
            if (KdenliveSettings::gpu_accel()) {
                QString service = prod->get("mlt_service");
                QString res = prod->get("resource");
                delete prod;
                prod = new Mlt::Producer(*m_qmlView->profile(), service.toUtf8().constData(), res.toUtf8().constData());
                Mlt::Filter scaler(*m_qmlView->profile(), "swscale");
                Mlt::Filter converter(*m_qmlView->profile(), "avcolor_space");
                prod->attach(scaler);
                prod->attach(converter);
            }
            int frameNumber = ProjectClip::getXmlProperty(info.xml, QStringLiteral("kdenlive:thumbnailFrame"), QStringLiteral("-1")).toInt();
            if (frameNumber > 0) prod->seek(frameNumber);
            Mlt::Frame *frame = prod->get_frame();
            if (frame && frame->is_valid()) {
                int fullWidth = (int)((double) info.imageHeight * m_qmlView->profile()->dar() + 0.5);
                QImage img = KThumb::getFrame(frame, fullWidth, info.imageHeight);
                emit replyGetImage(info.clipId, img);
            }
            delete frame;
            delete prod;
            continue;
        }
        m_processingClipId.append(info.clipId);
        m_infoMutex.unlock();
        //TODO: read all xml meta.kdenlive properties into a QMap or an MLT::Properties and pass them to the newly created producer

        QString path;
        bool proxyProducer;
        QString proxy = ProjectClip::getXmlProperty(info.xml, QStringLiteral("kdenlive:proxy"));
        if (!proxy.isEmpty()) {
            if (proxy == QLatin1String("-")) {
                path = ProjectClip::getXmlProperty(info.xml, QStringLiteral("kdenlive:originalurl"));
                proxyProducer = false;
            }
            else {
                path = proxy;
                // Check for missing proxies
                if (QFileInfo(path).size() <= 0) {
                    // proxy is missing, re-create it
                    emit requestProxy(info.clipId);
                    proxyProducer = false;
                    //path = info.xml.attribute("resource");
                    path = ProjectClip::getXmlProperty(info.xml, QStringLiteral("resource"));
                }
                else proxyProducer = true;
            }
        }
        else {
	    path = ProjectClip::getXmlProperty(info.xml, QStringLiteral("resource"));
            //path = info.xml.attribute("resource");
            proxyProducer = false;
        }
        //qDebug()<<" / / /CHECKING PRODUCER PATH: "<<path;
        QUrl url = QUrl::fromLocalFile(path);
        Mlt::Producer *producer = NULL;
        ClipType type = (ClipType)info.xml.attribute(QStringLiteral("type")).toInt();
        if (type == Unknown) {
            type = getTypeForService(ProjectClip::getXmlProperty(info.xml, QStringLiteral("mlt_service")), path);
        }
        if (type == Color) {
            path.prepend("color:");
            producer = new Mlt::Producer(*m_qmlView->profile(), 0, path.toUtf8().constData());
        } else if (type == Text) {
            path.prepend("kdenlivetitle:");
            producer = new Mlt::Producer(*m_qmlView->profile(), 0, path.toUtf8().constData());
        } else if (type == Playlist) {
	    //TODO: "xml" seems to corrupt project fps if different, and "consumer" crashed on audio transition
	    Mlt::Profile *xmlProfile = new Mlt::Profile();
	    xmlProfile->set_explicit(false);
	    MltVideoProfile projectProfile = ProfilesDialog::getVideoProfile(*m_qmlView->profile());
            //path.prepend("consumer:");
            producer = new Mlt::Producer(*xmlProfile, "xml", path.toUtf8().constData());
	    xmlProfile->from_producer(*producer);
	    MltVideoProfile clipProfile = ProfilesDialog::getVideoProfile(*xmlProfile);
	    delete producer;
	    delete xmlProfile;
	    if (clipProfile == projectProfile) {
		// We can use the "xml" producer since profile is the same (using it with different profiles corrupts the project.
		// Beware that "consumer" currently crashes on audio mixes!
		path.prepend("xml:");
	    }
	    else {
		path.prepend("consumer:");
	    }
	    producer = new Mlt::Producer(*m_qmlView->profile(), 0, path.toUtf8().constData());
        } else if (type == SlideShow) {
            producer = new Mlt::Producer(*m_qmlView->profile(), 0, path.toUtf8().constData());
        } else if (!url.isValid()) {
            //WARNING: when is this case used? Not sure it is working.. JBM/
            QDomDocument doc;
            QDomElement mlt = doc.createElement(QStringLiteral("mlt"));
            QDomElement play = doc.createElement(QStringLiteral("playlist"));
            play.setAttribute(QStringLiteral("id"), QStringLiteral("playlist0"));
            doc.appendChild(mlt);
            mlt.appendChild(play);
            play.appendChild(doc.importNode(info.xml, true));
            QDomElement tractor = doc.createElement(QStringLiteral("tractor"));
            tractor.setAttribute(QStringLiteral("id"), QStringLiteral("tractor0"));
            QDomElement track = doc.createElement(QStringLiteral("track"));
            track.setAttribute(QStringLiteral("producer"), QStringLiteral("playlist0"));
            tractor.appendChild(track);
            mlt.appendChild(tractor);
            producer = new Mlt::Producer(*m_qmlView->profile(), "xml-string", doc.toString().toUtf8().constData());
        } else {
            producer = new Mlt::Producer(*m_qmlView->profile(), 0, path.toUtf8().constData());
        }
        if (producer == NULL || producer->is_blank() || !producer->is_valid()) {
            qDebug() << " / / / / / / / / ERROR / / / / // CANNOT LOAD PRODUCER: "<<path;
            m_processingClipId.removeAll(info.clipId);
            if (proxyProducer) {
                // Proxy file is corrupted
                emit removeInvalidProxy(info.clipId, false);
            }
            else emit removeInvalidClip(info.clipId, info.replaceProducer);
            delete producer;
            continue;
        }
        // Pass useful properties
        processProducerProperties(producer, info.xml);
        QString clipName = ProjectClip::getXmlProperty(info.xml, QStringLiteral("kdenlive:clipname"));
        if (!clipName.isEmpty()) {
            producer->set("kdenlive:clipname", clipName.toUtf8().constData());
        }
        QString groupId = ProjectClip::getXmlProperty(info.xml, QStringLiteral("kdenlive:folderid"));
        if (!groupId.isEmpty()) {
            producer->set("kdenlive:folderid", groupId.toUtf8().constData());
        }

        if (proxyProducer && info.xml.hasAttribute(QStringLiteral("proxy_out"))) {
            producer->set("length", info.xml.attribute(QStringLiteral("proxy_out")).toInt() + 1);
            producer->set("out", info.xml.attribute(QStringLiteral("proxy_out")).toInt());
            if (producer->get_out() != info.xml.attribute(QStringLiteral("proxy_out")).toInt()) {
                // Proxy file length is different than original clip length, this will corrupt project so disable this proxy clip
                qDebug()<<"/ // PROXY LENGTH MISMATCH, DELETE PRODUCER";
                m_processingClipId.removeAll(info.clipId);
                emit removeInvalidProxy(info.clipId, true);
                delete producer;
                continue;
            }
        }
        //TODO: handle forced properties
        /*if (info.xml.hasAttribute("force_aspect_ratio")) {
            double aspect = info.xml.attribute("force_aspect_ratio").toDouble();
            if (aspect > 0) producer->set("force_aspect_ratio", aspect);
        }

        if (info.xml.hasAttribute("force_aspect_num") && info.xml.hasAttribute("force_aspect_den")) {
            int width = info.xml.attribute("frame_size").section('x', 0, 0).toInt();
            int height = info.xml.attribute("frame_size").section('x', 1, 1).toInt();
            int aspectNumerator = info.xml.attribute("force_aspect_num").toInt();
            int aspectDenominator = info.xml.attribute("force_aspect_den").toInt();
            if (aspectDenominator != 0 && width != 0)
                producer->set("force_aspect_ratio", double(height) * aspectNumerator / aspectDenominator / width);
        }

        if (info.xml.hasAttribute("force_fps")) {
            double fps = info.xml.attribute("force_fps").toDouble();
            if (fps > 0) producer->set("force_fps", fps);
        }

        if (info.xml.hasAttribute("force_progressive")) {
            bool ok;
            int progressive = info.xml.attribute("force_progressive").toInt(&ok);
            if (ok) producer->set("force_progressive", progressive);
        }
        if (info.xml.hasAttribute("force_tff")) {
            bool ok;
            int fieldOrder = info.xml.attribute("force_tff").toInt(&ok);
            if (ok) producer->set("force_tff", fieldOrder);
        }
        if (info.xml.hasAttribute("threads")) {
            int threads = info.xml.attribute("threads").toInt();
            if (threads != 1) producer->set("threads", threads);
        }
        if (info.xml.hasAttribute("video_index")) {
            int vindex = info.xml.attribute("video_index").toInt();
            if (vindex != 0) producer->set("video_index", vindex);
        }
        if (info.xml.hasAttribute("audio_index")) {
            int aindex = info.xml.attribute("audio_index").toInt();
            if (aindex != 0) producer->set("audio_index", aindex);
        }
        if (info.xml.hasAttribute("force_colorspace")) {
            int colorspace = info.xml.attribute("force_colorspace").toInt();
            if (colorspace != 0) producer->set("force_colorspace", colorspace);
        }
        if (info.xml.hasAttribute("full_luma")) {
            int full_luma = info.xml.attribute("full_luma").toInt();
            if (full_luma != 0) producer->set("set.force_full_luma", full_luma);
        }*/

        int clipOut = 0;
        int duration = 0;
        if (info.xml.hasAttribute(QStringLiteral("out"))) clipOut = info.xml.attribute(QStringLiteral("out")).toInt();

        // setup length here as otherwise default length (currently 15000 frames in MLT) will be taken even if outpoint is larger
        if (type == Color || type == Text || type == Image || type == SlideShow) {
            int length;
            if (info.xml.hasAttribute(QStringLiteral("length"))) {
                length = info.xml.attribute(QStringLiteral("length")).toInt();
                clipOut = length - 1;
            }
            else length = info.xml.attribute(QStringLiteral("out")).toInt() - info.xml.attribute(QStringLiteral("in")).toInt() + 1;
            // Pass duration if it was forced
            if (info.xml.hasAttribute(QStringLiteral("duration"))) {
                duration = info.xml.attribute(QStringLiteral("duration")).toInt();
                if (length < duration) {
                    length = duration;
                    if (clipOut > 0) clipOut = length - 1;
                }
            }
            if (duration == 0) duration = length;
            producer->set("length", length);
        }

        if (clipOut > 0) producer->set_in_and_out(info.xml.attribute(QStringLiteral("in")).toInt(), clipOut);

        if (info.xml.hasAttribute(QStringLiteral("templatetext")))
            producer->set("templatetext", info.xml.attribute(QStringLiteral("templatetext")).toUtf8().constData());

        int fullWidth = (int)((double) info.imageHeight * m_qmlView->profile()->dar() + 0.5);
        int frameNumber = ProjectClip::getXmlProperty(info.xml, QStringLiteral("kdenlive:thumbnailFrame"), QStringLiteral("-1")).toInt();

        if ((!info.replaceProducer && !EffectsList::property(info.xml, QStringLiteral("kdenlive:file_hash")).isEmpty()) || proxyProducer) {
            // Clip  already has all properties
            // We want to replace an existing producer. We MUST NOT set the producer's id property until 
            // the old one has been removed.
            if (proxyProducer) {
                // Recreate clip thumb
                if (frameNumber > 0) producer->seek(frameNumber);
                Mlt::Frame *frame = producer->get_frame();
                if (frame && frame->is_valid()) {
                    QImage img = KThumb::getFrame(frame, fullWidth, info.imageHeight);
                    emit replyGetImage(info.clipId, img);
                }
                if (frame) delete frame;
            }
            // replace clip
            m_processingClipId.removeAll(info.clipId);
            m_binController->replaceProducer(info.clipId, *producer);
            emit gotFileProperties(info, NULL);
            continue;
        }
        // We are not replacing an existing producer, so set the id
        producer->set("id", info.clipId.toUtf8().constData());
        stringMap filePropertyMap;
        stringMap metadataPropertyMap;
        char property[200];

        if (frameNumber > 0) producer->seek(frameNumber);
        duration = duration > 0 ? duration : producer->get_playtime();
        ////qDebug() << "///////  PRODUCER: " << url.path() << " IS: " << producer->get_playtime();

        if (type == SlideShow) {
	    int ttl = EffectsList::property(info.xml,QStringLiteral("ttl")).toInt();
	    QString anim = EffectsList::property(info.xml,QStringLiteral("animation"));
            if (!anim.isEmpty()) {
                Mlt::Filter *filter = new Mlt::Filter(*m_qmlView->profile(), "affine");
                if (filter && filter->is_valid()) {
                    int cycle = ttl;
                    QString geometry = SlideshowClip::animationToGeometry(anim, cycle);
                    if (!geometry.isEmpty()) {
                        if (anim.contains(QStringLiteral("low-pass"))) {
                            Mlt::Filter *blur = new Mlt::Filter(*m_qmlView->profile(), "boxblur");
                            if (blur && blur->is_valid())
                                producer->attach(*blur);
                        }
                        filter->set("transition.geometry", geometry.toUtf8().data());
                        filter->set("transition.cycle", cycle);
                        producer->attach(*filter);
                    }
                }
            }
            QString fade = EffectsList::property(info.xml,QStringLiteral("fade"));
	    if (fade == QLatin1String("1")) {
                // user wants a fade effect to slideshow
                Mlt::Filter *filter = new Mlt::Filter(*m_qmlView->profile(), "luma");
                if (filter && filter->is_valid()) {
                    if (ttl) filter->set("cycle", ttl);
		    QString luma_duration = EffectsList::property(info.xml,QStringLiteral("luma_duration"));
		    QString luma_file = EffectsList::property(info.xml,QStringLiteral("luma_file"));
		    if (!luma_duration.isEmpty()) filter->set("duration", luma_duration.toInt());
                    if (!luma_file.isEmpty()) {
                        filter->set("luma.resource", luma_file.toUtf8().constData());
			QString softness = EffectsList::property(info.xml,QStringLiteral("softness"));
                        if (!softness.isEmpty()) {
                            int soft = softness.toInt();
                            filter->set("luma.softness", (double) soft / 100.0);
                        }
                    }
                    producer->attach(*filter);
                }
            }
            QString crop = EffectsList::property(info.xml,QStringLiteral("crop"));
            if (crop == QLatin1String("1")) {
                // user wants to center crop the slides
                Mlt::Filter *filter = new Mlt::Filter(*m_qmlView->profile(), "crop");
                if (filter && filter->is_valid()) {
                    filter->set("center", 1);
                    producer->attach(*filter);
                }
            }
        }
        int vindex = -1;
        const QString mltService = producer->get("mlt_service");
        if (mltService == QLatin1String("xml") || mltService == QLatin1String("consumer")) {
            // MLT playlist, create producer with blank profile to get real profile info
            if (path.startsWith(QLatin1String("consumer:"))) {
                path = "xml:" + path.section(QStringLiteral(":"), 1);
            }
            Mlt::Profile *original_profile = new Mlt::Profile();
            Mlt::Producer *tmpProd = new Mlt::Producer(*original_profile, 0, path.toUtf8().constData());
            original_profile->from_producer(*tmpProd);
            original_profile->set_explicit(true);
            filePropertyMap[QStringLiteral("progressive")] = QString::number(original_profile->progressive());
            filePropertyMap[QStringLiteral("colorspace")] = QString::number(original_profile->colorspace());
            filePropertyMap[QStringLiteral("fps")] = QString::number(original_profile->fps());
            filePropertyMap[QStringLiteral("aspect_ratio")] = QString::number(original_profile->sar());
            double originalFps = original_profile->fps();
            if (originalFps > 0 && originalFps != m_qmlView->profile()->fps()) {
                // Warning, MLT detects an incorrect length in producer consumer when producer's fps != project's fps
                //TODO: report bug to MLT
                delete tmpProd;
                tmpProd = new Mlt::Producer(*original_profile, 0, path.toUtf8().constData());
                int originalLength = tmpProd->get_length();
                int fixedLength = (int) (originalLength * m_qmlView->profile()->fps() / originalFps);
                producer->set("length", fixedLength);
                producer->set("out", fixedLength - 1);
            }
            delete tmpProd;
            delete original_profile;
        }
        else if (mltService == QLatin1String("avformat")) {
            // Get frame rate
            vindex = producer->get_int("video_index");
            // List streams
            int streams = producer->get_int("meta.media.nb_streams");
            QList <int> audio_list;
            QList <int> video_list;
            for (int i = 0; i < streams; ++i) {
                QByteArray propertyName = QStringLiteral("meta.media.%1.stream.type").arg(i).toLocal8Bit();
                QString type = producer->get(propertyName.data());
                if (type == QLatin1String("audio")) audio_list.append(i);
                else if (type == QLatin1String("video")) video_list.append(i);
            }

            if (!info.xml.hasAttribute(QStringLiteral("video_index")) && video_list.count() > 1) {
                // Clip has more than one video stream, ask which one should be used
                QMap <QString, QString> data;
                if (info.xml.hasAttribute(QStringLiteral("group"))) data.insert(QStringLiteral("group"), info.xml.attribute(QStringLiteral("group")));
                if (info.xml.hasAttribute(QStringLiteral("groupId"))) data.insert(QStringLiteral("groupId"), info.xml.attribute(QStringLiteral("groupId")));
                emit multiStreamFound(path, audio_list, video_list, data);
                // Force video index so that when reloading the clip we don't ask again for other streams
                filePropertyMap[QStringLiteral("video_index")] = QString::number(vindex);
            }

            if (vindex > -1) {
                snprintf(property, sizeof(property), "meta.media.%d.stream.frame_rate", vindex);
		    double fps = producer->get_double(property);
		    if (fps > 0) {
			filePropertyMap[QStringLiteral("fps")] = locale.toString(fps);
		    }
            }

            if (!filePropertyMap.contains(QStringLiteral("fps"))) {
                if (producer->get_double("meta.media.frame_rate_den") > 0) {
                    filePropertyMap[QStringLiteral("fps")] = locale.toString(producer->get_double("meta.media.frame_rate_num") / producer->get_double("meta.media.frame_rate_den"));
                } else {
		    double fps = producer->get_double("source_fps");
		    if (fps > 0) filePropertyMap[QStringLiteral("fps")] = locale.toString(fps);
		}
            }
        }
        if (!filePropertyMap.contains(QStringLiteral("fps")) && type == Unknown) {
	      // something wrong, maybe audio file with embedded image
	      QMimeDatabase db;
	      QString mime = db.mimeTypeForFile(path).name();
	      if (mime.startsWith(QLatin1String("audio"))) {
		  producer->set("video_index", -1);
		  vindex = -1;
	      }
	}
	Mlt::Frame *frame = producer->get_frame();
        if (frame && frame->is_valid()) {
	    if (!mltService.contains(QStringLiteral("avformat"))) {
		// Fetch thumbnail
                QImage img;
                if (KdenliveSettings::gpu_accel()) {
                    delete frame;
                    Clip clp(*producer);
                    Mlt::Producer *glProd = clp.softClone(ClipController::getPassPropertiesList());
                    Mlt::Filter scaler(*m_qmlView->profile(), "swscale");
                    Mlt::Filter converter(*m_qmlView->profile(), "avcolor_space");
                    glProd->attach(scaler);
                    glProd->attach(converter);
                    frame = glProd->get_frame();
                    img = KThumb::getFrame(frame, fullWidth, info.imageHeight);
                    delete glProd;
                } else {
                    img = KThumb::getFrame(frame, fullWidth, info.imageHeight);
                }
                emit replyGetImage(info.clipId, img);
	    }
	    else {
		filePropertyMap[QStringLiteral("frame_size")] = QString::number(frame->get_int("width")) + 'x' + QString::number(frame->get_int("height"));
		int af = frame->get_int("audio_frequency");
		int ac = frame->get_int("audio_channels");
		// keep for compatibility with MLT <= 0.8.6
		if (af == 0) af = frame->get_int("frequency");
		if (ac == 0) ac = frame->get_int("channels");
		if (af > 0) filePropertyMap[QStringLiteral("frequency")] = QString::number(af);
		if (ac > 0) filePropertyMap[QStringLiteral("channels")] = QString::number(ac);
		if (!filePropertyMap.contains(QStringLiteral("aspect_ratio"))) filePropertyMap[QStringLiteral("aspect_ratio")] = frame->get("aspect_ratio");

		if (frame->get_int("test_image") == 0 && vindex != -1) {
		    if (mltService == QLatin1String("xml") || mltService == QLatin1String("consumer")) {
			filePropertyMap[QStringLiteral("type")] = QStringLiteral("playlist");
			metadataPropertyMap[QStringLiteral("comment")] = QString::fromUtf8(producer->get("title"));
		    } else if (!mlt_frame_is_test_audio(frame->get_frame()))
			filePropertyMap[QStringLiteral("type")] = QStringLiteral("av");
		    else
			filePropertyMap[QStringLiteral("type")] = QStringLiteral("video");
		    // Check if we are using GPU accel, then we need to use alternate producer
		    Mlt::Producer *tmpProd = NULL;
		    if (KdenliveSettings::gpu_accel()) {
                        delete frame;
                        Clip clp(*producer);
                        tmpProd = clp.softClone(ClipController::getPassPropertiesList());
                        Mlt::Filter scaler(*m_qmlView->profile(), "swscale");
                        Mlt::Filter converter(*m_qmlView->profile(), "avcolor_space");
                        tmpProd->attach(scaler);
                        tmpProd->attach(converter);
                        frame = tmpProd->get_frame();
		    }
		    else {
			tmpProd = producer;
		    }
		    QImage img = KThumb::getFrame(frame, fullWidth, info.imageHeight);
                    if (frameNumber == -1) {
                        // No user specipied frame, look for best one
                        int variance = KThumb::imageVariance(img);
                        if (variance < 6) {
			    // Thumbnail is not interesting (for example all black, seek to fetch better thumb
                            delete frame;
			    frameNumber =  duration > 100 ? 100 : duration / 2 ;
			    tmpProd->seek(frameNumber);
			    frame = tmpProd->get_frame();
                            img = KThumb::getFrame(frame, fullWidth, info.imageHeight);
			}
		    }
                    if (KdenliveSettings::gpu_accel()) {
                        delete tmpProd;
                    }
		    if (frameNumber > -1) filePropertyMap[QStringLiteral("thumbnailFrame")] = QString::number(frameNumber);
		    emit replyGetImage(info.clipId, img);
		} else if (frame->get_int("test_audio") == 0) {
		    QIcon icon = QIcon::fromTheme(QStringLiteral("audio-x-generic"));
		    QImage img(fullWidth, info.imageHeight, QImage::Format_ARGB32_Premultiplied);
		    img.fill(Qt::transparent);
		    QPainter painter( &img );
		    icon.paint(&painter, 0, 0, img.width(), img.height());
		    emit replyGetImage(info.clipId, img);
		    filePropertyMap[QStringLiteral("type")] = QStringLiteral("audio");
		}
                delete frame;

		if (vindex > -1) {
		    /*if (context->duration == AV_NOPTS_VALUE) {
		    //qDebug() << " / / / / / / / /ERROR / / / CLIP HAS UNKNOWN DURATION";
		    emit removeInvalidClip(clipId);
		    delete producer;
		    return;
		}*/
		    // Get the video_index
		    int video_max = 0;
		    int default_audio = producer->get_int("audio_index");
		    int audio_max = 0;

		    int scan = producer->get_int("meta.media.progressive");
		    filePropertyMap[QStringLiteral("progressive")] = QString::number(scan);

		    // Find maximum stream index values
		    for (int ix = 0; ix < producer->get_int("meta.media.nb_streams"); ++ix) {
			snprintf(property, sizeof(property), "meta.media.%d.stream.type", ix);
			QString type = producer->get(property);
			if (type == QLatin1String("video"))
			    video_max = ix;
			else if (type == QLatin1String("audio"))
			    audio_max = ix;
		    }
		    filePropertyMap[QStringLiteral("default_video")] = QString::number(vindex);
		    filePropertyMap[QStringLiteral("video_max")] = QString::number(video_max);
		    filePropertyMap[QStringLiteral("default_audio")] = QString::number(default_audio);
		    filePropertyMap[QStringLiteral("audio_max")] = QString::number(audio_max);

		    snprintf(property, sizeof(property), "meta.media.%d.codec.long_name", vindex);
		    if (producer->get(property)) {
			filePropertyMap[QStringLiteral("videocodec")] = producer->get(property);
		    }
		    snprintf(property, sizeof(property), "meta.media.%d.codec.name", vindex);
		    if (producer->get(property)) {
			filePropertyMap[QStringLiteral("videocodecid")] = producer->get(property);
		    }
		    QString query;
		    query = QStringLiteral("meta.media.%1.codec.pix_fmt").arg(vindex);
		    filePropertyMap[QStringLiteral("pix_fmt")] = producer->get(query.toUtf8().constData());
		    filePropertyMap[QStringLiteral("colorspace")] = producer->get("meta.media.colorspace");

		} else qDebug() << " / / / / /WARNING, VIDEO CONTEXT IS NULL!!!!!!!!!!!!!!";
		if (producer->get_int("audio_index") > -1) {
		    // Get the audio_index
		    int index = producer->get_int("audio_index");
		    snprintf(property, sizeof(property), "meta.media.%d.codec.long_name", index);
		    if (producer->get(property)) {
			filePropertyMap[QStringLiteral("audiocodec")] = producer->get(property);
		    } else {
			snprintf(property, sizeof(property), "meta.media.%d.codec.name", index);
			if (producer->get(property))
			    filePropertyMap[QStringLiteral("audiocodec")] = producer->get(property);
		    }
		}
		producer->set("mlt_service", "avformat-novalidate");
	    }
        }
        // metadata
        Mlt::Properties metadata;
        metadata.pass_values(*producer, "meta.attr.");
        int count = metadata.count();
        for (int i = 0; i < count; i ++) {
            QString name = metadata.get_name(i);
            QString value = QString::fromUtf8(metadata.get(i));
            if (name.endsWith(QLatin1String(".markup")) && !value.isEmpty())
                metadataPropertyMap[ name.section('.', 0, -2)] = value;
        }
        producer->seek(0);
        if (m_binController->hasClip(info.clipId)) {
            // If controller already exists, we just want to update the producer
            m_binController->replaceProducer(info.clipId, *producer);
            emit gotFileProperties(info, NULL);
        }
        else {
            // Create the controller
            ClipController *controller = new ClipController(m_binController, *producer);
            m_binController->addClipToBin(info.clipId, controller);
            emit gotFileProperties(info, controller);
        }
        m_processingClipId.removeAll(info.clipId);
    }
}


#if 0
/** Create the producer from the MLT XML QDomDocument */
void Render::initSceneList()
{
    //qDebug() << "--------  INIT SCENE LIST ------_";
    QDomDocument doc;
    QDomElement mlt = doc.createElement("mlt");
    doc.appendChild(mlt);
    QDomElement prod = doc.createElement("producer");
    prod.setAttribute("resource", "colour");
    prod.setAttribute("colour", "red");
    prod.setAttribute("id", "black");
    prod.setAttribute("in", "0");
    prod.setAttribute("out", "0");

    QDomElement tractor = doc.createElement("tractor");
    QDomElement multitrack = doc.createElement("multitrack");

    QDomElement playlist1 = doc.createElement("playlist");
    playlist1.appendChild(prod);
    multitrack.appendChild(playlist1);
    QDomElement playlist2 = doc.createElement("playlist");
    multitrack.appendChild(playlist2);
    QDomElement playlist3 = doc.createElement("playlist");
    multitrack.appendChild(playlist3);
    QDomElement playlist4 = doc.createElement("playlist");
    multitrack.appendChild(playlist4);
    QDomElement playlist5 = doc.createElement("playlist");
    multitrack.appendChild(playlist5);
    tractor.appendChild(multitrack);
    mlt.appendChild(tractor);
    // //qDebug()<<doc.toString();
    /*
       QString tmp = QString("<mlt><producer resource=\"colour\" colour=\"red\" id=\"red\" /><tractor><multitrack><playlist></playlist><playlist></playlist><playlist /><playlist /><playlist></playlist></multitrack></tractor></mlt>");*/
    setSceneList(doc, 0);
}
#endif

void Render::loadUrl(const QString &url)
{
    Mlt::Producer *producer = new Mlt::Producer(*m_qmlView->profile(), url.toUtf8().constData());
    setProducer(producer, 0, true);
}

bool Render::updateProducer(Mlt::Producer *producer)
{
    if (m_mltProducer) {
        if (strcmp(m_mltProducer->get("resource"), "<tractor>") == 0) {
            // We need to make some cleanup
            Mlt::Tractor trac(*m_mltProducer);
            for (int i = 0; i < trac.count(); i++) {
                trac.set_track(*m_blackClip, i);
            }
        }
        delete m_mltProducer;
        m_mltProducer = NULL;
    }
    if (m_mltConsumer) {
        if (!m_mltConsumer->is_stopped()) {
            m_mltConsumer->stop();
        }
    }
    if (!producer || !producer->is_valid()) {
        return false;
    }
    m_fps = producer->get_fps();
    m_mltProducer = producer;
    if (m_qmlView) {
        m_qmlView->setProducer(producer, false);
        m_mltConsumer = m_qmlView->consumer();
    }
    return true;
}

bool Render::setProducer(Mlt::Producer *producer, int position, bool isActive)
{
    m_refreshTimer.stop();
    requestedSeekPosition = SEEK_INACTIVE;
    QMutexLocker locker(&m_mutex);
    QString currentId;
    int consumerPosition = 0;
    if (m_mltProducer) {
        currentId = m_mltProducer->get("id");
        m_mltProducer->set_speed(0);
<<<<<<< HEAD
        if (QString(m_mltProducer->get("resource")) == QLatin1String("<tractor>")) {
=======
        if (m_mltProducer->type() == tractor_type) {
>>>>>>> c870fc5f
            // We need to make some cleanup
            Mlt::Tractor trac(*m_mltProducer);
            for (int i = 0; i < trac.count(); i++) {
                trac.set_track(*m_blackClip, i);
            }
        }
        delete m_mltProducer;
        m_mltProducer = NULL;
    }
    if (m_mltConsumer) {
        if (!m_mltConsumer->is_stopped()) {
            isActive = true;
            m_mltConsumer->stop();
        }
        consumerPosition = m_mltConsumer->position();
    }
    blockSignals(true);
    if (!producer || !producer->is_valid()) {
        producer = m_blackClip->cut(0,1);
    }

    emit stopped();
    if (position == -1 && producer->get("id") == currentId) position = consumerPosition;
    if (position != -1) producer->seek(position);
    m_fps = producer->get_fps();

    blockSignals(false);
    m_mltProducer = producer;
    m_mltProducer->set_speed(0);
    if (m_qmlView) {
        m_qmlView->setProducer(producer);
        m_mltConsumer = m_qmlView->consumer();
        //m_mltConsumer->set("refresh", 1);
    }
    //m_mltConsumer->connect(*producer);
    if (isActive) {
        startConsumer();
    }
    emit durationChanged(m_mltProducer->get_playtime() - 1, m_mltProducer->get_in());
    position = m_mltProducer->position();
    emit rendererPosition(position);
    return true;
}

void Render::startConsumer() {
    if (m_mltConsumer->is_stopped() && m_mltConsumer->start() == -1) {
        // ARGH CONSUMER BROKEN!!!!
        KMessageBox::error(qApp->activeWindow(), i18n("Could not create the video preview window.\nThere is something wrong with your Kdenlive install or your driver settings, please fix it."));
        if (m_showFrameEvent) delete m_showFrameEvent;
        m_showFrameEvent = NULL;
        if (m_pauseEvent) delete m_pauseEvent;
        m_pauseEvent = NULL;
        delete m_mltConsumer;
        m_mltConsumer = NULL;
        return;
    }
    m_isRefreshing = true;
    m_mltConsumer->set("refresh", 1);
    m_isActive = true;
}

int Render::setSceneList(const QDomDocument &list, int position)
{
    return setSceneList(list.toString(), position);
}

int Render::setSceneList(QString playlist, int position)
{
    requestedSeekPosition = SEEK_INACTIVE;
    m_refreshTimer.stop();
    QMutexLocker locker(&m_mutex);
    //if (m_winid == -1) return -1;
    int error = 0;

    //qDebug() << "//////  RENDER, SET SCENE LIST:\n" << playlist <<"\n..........:::.";

    // Remove previous profile info
    QDomDocument doc;
    doc.setContent(playlist);
    QDomElement profile = doc.documentElement().firstChildElement(QStringLiteral("profile"));
    doc.documentElement().removeChild(profile);
    playlist = doc.toString();

    if (m_mltConsumer) {
        if (!m_mltConsumer->is_stopped()) {
            m_mltConsumer->stop();
        }
    } else {
        qWarning() << "///////  ERROR, TRYING TO USE NULL MLT CONSUMER";
        error = -1;
    }
    m_requestList.clear();
    m_infoThread.waitForFinished();

    if (m_mltProducer) {
        m_mltProducer->set_speed(0);
        qDeleteAll(m_slowmotionProducers.values());
        m_slowmotionProducers.clear();

        delete m_mltProducer;
        m_mltProducer = NULL;
        emit stopped();
    }
    m_binController->destroyBin();
    blockSignals(true);
    m_locale = QLocale();
    m_locale.setNumberOptions(QLocale::OmitGroupSeparator);
    m_mltProducer = new Mlt::Producer(*m_qmlView->profile(), "xml-string", playlist.toUtf8().constData());
    //qDebug()<<" + + +PLAYLIST: "<<playlist;
    //m_mltProducer = new Mlt::Producer(*m_qmlView->profile(), "xml-nogl-string", playlist.toUtf8().constData());
    if (!m_mltProducer || !m_mltProducer->is_valid()) {
        qDebug() << " WARNING - - - - -INVALID PLAYLIST: " << playlist.toUtf8().constData();
        m_mltProducer = m_blackClip->cut(0, 1);
        error = -1;
    }
    m_mltProducer->set("eof", "pause");
    checkMaxThreads();
    m_mltProducer->optimise();

    m_fps = m_mltProducer->get_fps();
    if (position != 0) {
        // Seek to correct place after opening project.
        m_mltProducer->seek(position);
    }

    // Fill Bin's playlist
    Mlt::Service service(m_mltProducer->parent().get_service());
    if (service.type() != tractor_type) {
        qWarning() << "// TRACTOR PROBLEM";
    }
    blockSignals(false);
    Mlt::Tractor tractor(service);
    Mlt::Properties retainList((mlt_properties) tractor.get_data("xml_retain"));
    if (retainList.is_valid() && retainList.get_data(m_binController->binPlaylistId().toUtf8().constData())) {
        Mlt::Playlist playlist((mlt_playlist) retainList.get_data(m_binController->binPlaylistId().toUtf8().constData()));
        if (playlist.is_valid() && playlist.type() == playlist_type) {
            // Load bin clips
	    m_binController->initializeBin(playlist);
        }
    }
    // No Playlist found, create new one
    if (m_qmlView) {
        m_binController->createIfNeeded(m_qmlView->profile());
        QString retain = QStringLiteral("xml_retain %1").arg(m_binController->binPlaylistId());
        tractor.set(retain.toUtf8().constData(), m_binController->service(), 0);
        //if (!m_binController->hasClip("black")) m_binController->addClipToBin("black", *m_blackClip);
        m_qmlView->setProducer(m_mltProducer);
        m_mltConsumer = m_qmlView->consumer();
    }

    //qDebug() << "// NEW SCENE LIST DURATION SET TO: " << m_mltProducer->get_playtime();
    //m_mltConsumer->connect(*m_mltProducer);
    m_mltProducer->set_speed(0);
    fillSlowMotionProducers();
    emit durationChanged(m_mltProducer->get_playtime() - 1);

    // Fill bin
    QStringList ids = m_binController->getClipIds();
    foreach(const QString &id, ids) {
        if (id == QLatin1String("black")) {
            //TODO: delegate handling of black clip to bincontroller
            //delete m_blackClip;
            //m_blackClip = &original->parent();
        }
        else {
            // pass basic info, the others (folder, etc) will be taken from the producer itself
            requestClipInfo info;
            info.imageHeight = 0;
            info.clipId = id;
            info.replaceProducer = true;
            emit gotFileProperties(info, m_binController->getController(id));
        }
        //delete original;
    }

    ////qDebug()<<"// SETSCN LST, POS: "<<position;
    if (position != 0) emit rendererPosition(position);
    return error;
}

void Render::checkMaxThreads()
{
    // Make sure we don't use too much threads, MLT avformat does not cope with too much threads
    // Currently, Kdenlive uses the following avformat threads:
    // One thread to get info when adding a clip
    // One thread to create the timeline video thumbnails
    // One thread to create the audio thumbnails
    Mlt::Service service(m_mltProducer->parent().get_service());
    if (service.type() != tractor_type) {
        qWarning() << "// TRACTOR PROBLEM"<<m_mltProducer->parent().get("mlt_service");
        return;
    }
    Mlt::Tractor tractor(service);
    int mltMaxThreads = mlt_service_cache_get_size(service.get_service(), "producer_avformat");
    int requestedThreads = tractor.count() + m_qmlView->realTime() + 2;
    if (requestedThreads > mltMaxThreads) {
        mlt_service_cache_set_size(service.get_service(), "producer_avformat", requestedThreads);
        //qDebug()<<"// MLT threads updated to: "<<mlt_service_cache_get_size(service.get_service(), "producer_avformat");
    }
}


const QString Render::sceneList()
{
    QString playlist;
    Mlt::Consumer xmlConsumer(*m_qmlView->profile(), "xml:kdenlive_playlist");
    //qDebug()<<" ++ + READY TO SAVE: "<<m_qmlView->profile()->width()<<" / "<<m_qmlView->profile()->description();
    if (!xmlConsumer.is_valid()) return QString();
    m_mltProducer->optimise();
    xmlConsumer.set("terminate_on_pause", 1);
    xmlConsumer.set("store", "kdenlive");
    Mlt::Producer prod(m_mltProducer->get_producer());
    if (!prod.is_valid()) return QString();
    bool split = m_isSplitView;
    if (split) slotSplitView(false);
    xmlConsumer.connect(prod);
    xmlConsumer.run();
    playlist = QString::fromUtf8(xmlConsumer.get("kdenlive_playlist"));
    if (split) slotSplitView(true);
    return playlist;
}

bool Render::saveSceneList(QString path, QDomElement kdenliveData)
{
    QFile file(path);
    QDomDocument doc;
    doc.setContent(sceneList(), false);
    if (doc.isNull()) return false;
    QDomElement root = doc.documentElement();
    if (!kdenliveData.isNull() && !root.isNull()) {
        // add Kdenlive specific tags
        root.appendChild(doc.importNode(kdenliveData, true));
    }
    if (!file.open(QIODevice::WriteOnly | QIODevice::Text)) {
        qWarning() << "//////  ERROR writing to file: " << path;
        return false;
    }
    file.write(doc.toString().toUtf8());
    if (file.error() != QFile::NoError) {
        file.close();
        return false;
    }
    file.close();
    return true;
}

void Render::saveZone(QPoint zone)
{
    QString clipFolder = KRecentDirs::dir(QStringLiteral(":KdenliveClipFolder"));
    if (clipFolder.isEmpty()) {
        clipFolder = QDir::homePath();
    }
    QString url = QFileDialog::getSaveFileName(qApp->activeWindow(), i18n("Save Zone"), clipFolder, i18n("MLT playlist (*.mlt)"));
    Mlt::Consumer xmlConsumer(*m_qmlView->profile(), ("xml:" + url).toUtf8().constData());
    xmlConsumer.set("terminate_on_pause", 1);
    m_mltProducer->optimise();
    qDebug()<<" - - -- - SAVE ZONE SEVICE: "<<m_mltProducer->get("mlt_type");
    if (QString(m_mltProducer->get("mlt_type")) != QLatin1String("producer")) {
	// TODO: broken
	QString scene = sceneList();
	Mlt::Producer duplicate(*m_mltProducer->profile(), "xml-string", scene.toUtf8().constData());
	duplicate.set_in_and_out(zone.x(), zone.y());
	qDebug()<<"/// CUT: "<<zone.x()<<"x"<< zone.y()<<" / "<<duplicate.get_length();
	xmlConsumer.connect(duplicate);
	xmlConsumer.run();
    }
    else {
	Mlt::Producer prod(m_mltProducer->get_producer());
	Mlt::Producer *prod2 = prod.cut(zone.x(), zone.y());
	Mlt::Playlist list;
	list.insert_at(0, *prod2, 0);
	//list.set("title", desc.toUtf8().constData());
	xmlConsumer.connect(list);
	xmlConsumer.run();
	delete prod2;
    }
}


bool Render::saveClip(int track, const GenTime &position, const QUrl &url, const QString &desc)
{
    // find clip
    Mlt::Service service(m_mltProducer->parent().get_service());
    Mlt::Tractor tractor(service);
    //TODO: memleak
    Mlt::Producer trackProducer(tractor.track(track));
    Mlt::Playlist trackPlaylist((mlt_playlist) trackProducer.get_service());

    int clipIndex = trackPlaylist.get_clip_index_at((int) position.frames(m_fps));
    QScopedPointer<Mlt::Producer> clip(trackPlaylist.get_clip(clipIndex));
    if (!clip) {
        //qDebug() << "WARINIG, CANNOT FIND CLIP ON track: " << track << ", AT POS: " << position.frames(m_fps);
        return false;
    }
    
    Mlt::Consumer xmlConsumer(*m_qmlView->profile(), ("xml:" + url.toLocalFile()).toUtf8().constData());
    xmlConsumer.set("terminate_on_pause", 1);
    Mlt::Playlist list;
    list.insert_at(0, clip.data(), 0);
    //delete clip;
    list.set("title", desc.toUtf8().constData());
    xmlConsumer.connect(list);
    xmlConsumer.run();
    //qDebug()<<"// SAVED: "<<url;
    return true;
}

double Render::fps() const
{
    return m_fps;
}

int Render::volume() const
{
    if (!m_mltConsumer || !m_mltProducer) return -1;
    if (m_mltConsumer->get("mlt_service") == QStringLiteral("multi")) {
        return ((int) 100 * m_mltConsumer->get_double("0.volume"));
    }
    return ((int) 100 * m_mltConsumer->get_double("volume"));
}

void Render::start()
{
    m_refreshTimer.stop();
    QMutexLocker locker(&m_mutex);
    /*if (m_winid == -1) {
        //qDebug() << "-----  BROKEN MONITOR: " << m_name << ", RESTART";
        return;
    }*/
    if (!m_mltConsumer) {
        //qDebug()<<" / - - - STARTED BEFORE CONSUMER!!!";
        return;
    }
    if (m_mltConsumer->is_stopped()) {
        if (m_mltConsumer->start() == -1) {
            //KMessageBox::error(qApp->activeWindow(), i18n("Could not create the video preview window.\nThere is something wrong with your Kdenlive install or your driver settings, please fix it."));
            qWarning() << "/ / / / CANNOT START MONITOR";
        } else {
            m_mltConsumer->purge();
            m_isRefreshing = true;
            m_mltConsumer->set("refresh", 1);
        }
    }
}

void Render::stop()
{
    requestedSeekPosition = SEEK_INACTIVE;
    m_refreshTimer.stop();
    QMutexLocker locker(&m_mutex);
    m_isActive = false;
    if (m_mltProducer) {
        if (m_isZoneMode) resetZoneMode();
        m_mltProducer->set_speed(0.0);
    }
    if (m_mltConsumer) {
        m_mltConsumer->purge();
        if (!m_mltConsumer->is_stopped()) {
            m_mltConsumer->stop();
        }
    }
    m_isRefreshing = false;
}

void Render::stop(const GenTime & startTime)
{
    requestedSeekPosition = SEEK_INACTIVE;
    m_refreshTimer.stop();
    QMutexLocker locker(&m_mutex);
    m_isActive = false;
    if (m_mltProducer) {
        if (m_isZoneMode) resetZoneMode();
        m_mltProducer->set_speed(0.0);
        m_mltProducer->seek((int) startTime.frames(m_fps));
    }
    if (m_mltConsumer) {
        m_mltConsumer->purge();
    }
    m_isRefreshing = false;
}

void Render::pause()
{
    requestedSeekPosition = SEEK_INACTIVE;
    if (!m_mltProducer || !m_mltConsumer || !m_isActive)
        return;
    m_mltProducer->set_speed(0.0);
    //if (!m_mltConsumer->is_stopped()) m_mltConsumer->stop();
    //m_mltProducer->seek(m_mltConsumer->position());
}

void Render::setActiveMonitor()
{
    if (!m_isActive) emit activateMonitor(m_name);
}

void Render::switchPlay(bool play)
{
    QMutexLocker locker(&m_mutex);
    requestedSeekPosition = SEEK_INACTIVE;
    if (!m_mltProducer || !m_mltConsumer || !m_isActive)
        return;
    if (m_isZoneMode) resetZoneMode();
    if (play) {
        if (m_name == Kdenlive::ClipMonitor && m_mltConsumer->position() == m_mltProducer->get_out()) m_mltProducer->seek(0);
        if (m_mltConsumer->get_int("real_time") != m_qmlView->realTime()) {
            m_mltConsumer->set("real_time", m_qmlView->realTime());
            m_mltConsumer->set("buffer", 25);
            m_mltConsumer->set("prefill", 1);
            // Changes to real_time require a consumer restart if running.
            if (!m_mltConsumer->is_stopped()) {
                m_mltConsumer->stop();
            }
        }
        m_mltConsumer->start();
        m_isRefreshing = true;
        m_mltConsumer->set("refresh", 1);
        m_mltProducer->set_speed(1.0);
    } else {
        m_mltProducer->set_speed(0.0);
        m_mltConsumer->set("buffer", 0);
        m_mltConsumer->set("prefill", 0);
        m_mltConsumer->set("real_time", -1);
        m_mltProducer->seek(m_mltConsumer->position() + 1);
        m_mltConsumer->purge();
        m_mltConsumer->start();
    }
}

void Render::play(double speed)
{
    requestedSeekPosition = SEEK_INACTIVE;
    if (!m_mltProducer || !m_isActive) return;
    double current_speed = m_mltProducer->get_speed();
    if (current_speed == speed) return;
    if (m_isZoneMode) resetZoneMode();
    // if (speed == 0.0) m_mltProducer->set("out", m_mltProducer->get_length() - 1);
    m_mltProducer->set_speed(speed);
    if (m_mltConsumer->is_stopped() && speed != 0) {
        m_mltConsumer->start();
    }
    if (current_speed == 0 && speed != 0) {
        m_isRefreshing = true;
        m_mltConsumer->set("refresh", 1);
    }
}

void Render::play(const GenTime & startTime)
{
    requestedSeekPosition = SEEK_INACTIVE;
    if (!m_mltProducer || !m_mltConsumer || !m_isActive)
        return;
    m_mltProducer->seek((int)(startTime.frames(m_fps)));
    m_mltProducer->set_speed(1.0);
    m_isRefreshing = true;
    m_mltConsumer->set("refresh", 1);
}

void Render::loopZone(const GenTime & startTime, const GenTime & stopTime)
{
    requestedSeekPosition = SEEK_INACTIVE;
    if (!m_mltProducer || !m_mltConsumer || !m_isActive)
        return;
    //m_mltProducer->set("eof", "loop");
    m_isLoopMode = true;
    m_loopStart = startTime;
    playZone(startTime, stopTime);
}

bool Render::playZone(const GenTime & startTime, const GenTime & stopTime)
{
    requestedSeekPosition = SEEK_INACTIVE;
    if (!m_mltProducer || !m_mltConsumer || !m_isActive)
        return false;
    m_mltProducer->seek((int)(startTime.frames(m_fps)));
    m_mltProducer->set_speed(0);
    m_mltConsumer->purge();
    m_mltProducer->set("out", (int)(stopTime.frames(m_fps)));
    m_mltProducer->set_speed(1.0);
    if (m_mltConsumer->is_stopped()) m_mltConsumer->start();
    m_isRefreshing = true;
    m_mltConsumer->set("refresh", 1);
    m_isZoneMode = true;
    return true;
}

void Render::resetZoneMode()
{
    if (!m_isZoneMode && !m_isLoopMode) return;
    m_mltProducer->set("out", m_mltProducer->get_length());
    m_isZoneMode = false;
    m_isLoopMode = false;
}

void Render::seekToFrame(int pos)
{
    if (!m_mltProducer || !m_isActive)
        return;
    pos = qMax(0, pos - m_mltProducer->get_in());
    pos = qMin(m_mltProducer->get_length(), pos);
    seek(pos);
}

void Render::seekToFrameDiff(int diff)
{
    if (!m_mltProducer || !m_isActive)
        return;
    if (requestedSeekPosition == SEEK_INACTIVE) {
        seek(m_mltConsumer->position() + diff);
    }
    else {
        seek(requestedSeekPosition + diff);
    }
}

void Render::doRefresh()
{
    if (m_mltProducer && (playSpeed() == 0) && m_isActive) {
        if (m_isRefreshing) m_refreshTimer.start();
        else refresh();
    }
}

void Render::refresh()
{
    m_refreshTimer.stop();
    if (!m_mltProducer || !m_isActive)
        return;
    QMutexLocker locker(&m_mutex);
    if (m_mltConsumer) {
        m_isRefreshing = true;
        if (m_mltConsumer->is_stopped()) m_mltConsumer->start();
        m_mltConsumer->purge();
        m_isRefreshing = true;
        m_mltConsumer->set("refresh", 1);
    }
}

void Render::setDropFrames(bool drop)
{
    QMutexLocker locker(&m_mutex);
    if (m_mltConsumer) {
        int dropFrames = m_qmlView->realTime();
        if (drop == false) dropFrames = -dropFrames;
        //m_mltConsumer->stop();
        m_mltConsumer->set("real_time", dropFrames);
        if (m_mltConsumer->start() == -1) {
            qWarning() << "ERROR, Cannot start monitor";
        }

    }
}

void Render::setConsumerProperty(const QString &name, const QString &value)
{
    QMutexLocker locker(&m_mutex);
    if (m_mltConsumer) {
        //m_mltConsumer->stop();
        m_mltConsumer->set(name.toUtf8().constData(), value.toUtf8().constData());
        if (m_isActive && m_mltConsumer->start() == -1) {
            qWarning() << "ERROR, Cannot start monitor";
        }

    }
}

bool Render::isPlaying() const
{
    if (!m_mltConsumer || m_mltConsumer->is_stopped()) return false;
    return playSpeed() != 0;
}

double Render::playSpeed() const
{
    if (m_mltProducer) return m_mltProducer->get_speed();
    return 0.0;
}

GenTime Render::seekPosition() const
{
    if (m_mltConsumer) return GenTime((int) m_mltConsumer->position(), m_fps);
    //if (m_mltProducer) return GenTime((int) m_mltProducer->position(), m_fps);
    else return GenTime();
}

int Render::seekFramePosition() const
{
    //if (m_mltProducer) return (int) m_mltProducer->position();
    if (m_mltConsumer) return (int) m_mltConsumer->position();
    return 0;
}

void Render::emitFrameUpdated(Mlt::Frame& frame)
{
    Q_UNUSED(frame)
    return;
    /*TODO: fix movit crash
    mlt_image_format format = mlt_image_rgb24;
    int width = 0;
    int height = 0;
    //frame.set("rescale.interp", "bilinear");
    //frame.set("deinterlace_method", "onefield");
    //frame.set("top_field_first", -1);
    const uchar* image = frame.get_image(format, width, height);
    QImage qimage(width, height, QImage::Format_RGB888);  //Format_ARGB32_Premultiplied);
    memcpy(qimage.scanLine(0), image, width * height * 3);
    emit frameUpdated(qimage);
    */
}

int Render::getCurrentSeekPosition() const
{
    if (requestedSeekPosition != SEEK_INACTIVE) return requestedSeekPosition;
    return (int) m_mltProducer->position();
}

bool Render::checkFrameNumber(int pos)
{
    if (pos == requestedSeekPosition) {
        requestedSeekPosition = SEEK_INACTIVE;
    }
    if (requestedSeekPosition != SEEK_INACTIVE) {
        double speed = m_mltProducer->get_speed();
        m_mltProducer->set_speed(0);
        m_mltProducer->seek(requestedSeekPosition);
        if (speed == 0) {
            m_mltConsumer->set("refresh", 1);
        }
        else m_mltProducer->set_speed(speed);
    } else {
        m_isRefreshing = false;
        if (m_isZoneMode) {
            if (pos >= m_mltProducer->get_int("out") - 1) {
                if (m_isLoopMode) {
                    m_mltConsumer->purge();
                    m_mltProducer->seek((int)(m_loopStart.frames(m_fps)));
                    m_mltProducer->set_speed(1.0);
                    m_mltConsumer->set("refresh", 1);
                } else {
                    if (m_mltProducer->get_speed() == 0) return false;
                }
            }
        }
    }
    return true;
}

void Render::emitFrameUpdated(QImage img)
{
    emit frameUpdated(img);
}

void Render::slotCheckSeeking()
{
    if (requestedSeekPosition != SEEK_INACTIVE) {
        m_mltProducer->seek(requestedSeekPosition);
        requestedSeekPosition = SEEK_INACTIVE;
    }
}

void Render::showAudio(Mlt::Frame& frame)
{
    if (!frame.is_valid() || frame.get_int("test_audio") != 0) {
        return;
    }

    mlt_audio_format audio_format = mlt_audio_s16;
    //FIXME: should not be hardcoded..
    int freq = 48000;
    int num_channels = 2;
    int samples = 0;
    qint16* data = (qint16*)frame.get_audio(audio_format, freq, num_channels, samples);

    if (!data) {
        return;
    }

    // Data format: [ c00 c10 c01 c11 c02 c12 c03 c13 ... c0{samples-1} c1{samples-1} for 2 channels.
    // So the vector is of size samples*channels.
    audioShortVector sampleVector(samples*num_channels);
    memcpy(sampleVector.data(), data, samples*num_channels*sizeof(qint16));

    if (samples > 0) {
        emit audioSamplesSignal(sampleVector, freq, num_channels, samples);
    }
}

/*
 * MLT playlist direct manipulation.
 */

void Render::mltCheckLength(Mlt::Tractor *tractor)
{
    int trackNb = tractor->count();
    int duration = 0;
    if (m_isZoneMode) resetZoneMode();
    if (trackNb == 1) {
        QScopedPointer<Mlt::Producer> trackProducer(tractor->track(0));
        duration = trackProducer->get_playtime() - 1;
        m_mltProducer->set("out", duration);
        emit durationChanged(duration);
        return;
    }
    while (trackNb > 1) {
        QScopedPointer<Mlt::Producer> trackProducer(tractor->track(trackNb - 1));
        int trackDuration = trackProducer->get_playtime() - 1;
        if (trackDuration > duration) duration = trackDuration;
        trackNb--;
    }
    QScopedPointer<Mlt::Producer> blackTrackProducer(tractor->track(0));

    if (blackTrackProducer->get_playtime() - 1 != duration) {
        Mlt::Playlist blackTrackPlaylist((mlt_playlist) blackTrackProducer->get_service());
        QScopedPointer<Mlt::Producer> blackclip(blackTrackPlaylist.get_clip(0));
        if (!blackclip || blackclip->is_blank() || blackTrackPlaylist.count() != 1) {
            blackTrackPlaylist.clear();
            m_blackClip->set("length", duration + 1);
            m_blackClip->set("out", duration);
            Mlt::Producer *black2 = m_blackClip->cut(0, duration);
            blackTrackPlaylist.insert_at(0, black2, 1);
            delete black2;
        } else {
            if (duration > blackclip->parent().get_length()) {
                blackclip->parent().set("length", duration + 1);
                blackclip->parent().set("out", duration);
                blackclip->set("length", duration + 1);
            }
            blackTrackPlaylist.resize_clip(0, 0, duration);
        }
        if (m_mltConsumer->position() > duration) {
            m_mltConsumer->purge();
            m_mltProducer->seek(duration);
        }
        m_mltProducer->set("out", duration);
        emit durationChanged(duration);
    }
}

Mlt::Producer *Render::getTrackProducer(const QString &id, int track, bool, bool)
{
    Mlt::Service service(m_mltProducer->parent().get_service());
    if (service.type() != tractor_type) {
        qWarning() << "// TRACTOR PROBLEM";
        return NULL;
    }
    Mlt::Tractor tractor(service);
    // WARNING: Kdenlive's track numbering is 0 for top track, while in MLT 0 is black track and 1 is the bottom track so we MUST reverse track number
    // TODO: memleak
    Mlt::Producer destTrackProducer(tractor.track(tractor.count() - track - 1));
    Mlt::Playlist destTrackPlaylist((mlt_playlist) destTrackProducer.get_service());
    return getProducerForTrack(destTrackPlaylist, id);
}


Mlt::Producer *Render::getProducerForTrack(Mlt::Playlist &trackPlaylist, const QString &clipId)
{
    //TODO: find a better way to check if a producer is already inserted in a track ?
    QString trackName = trackPlaylist.get("id");
    QString clipIdWithTrack = clipId + "_" + trackName;
    Mlt::Producer *prod = NULL;
    for (int i = 0; i < trackPlaylist.count(); i++) {
	if (trackPlaylist.is_blank(i)) continue;
	QScopedPointer<Mlt::Producer> p(trackPlaylist.get_clip(i));
	QString id = p->parent().get("id");
	if (id == clipIdWithTrack) {
	    // This producer already exists in the track, reuse it
	    prod = &p->parent();
	    break;
	}
    }
    if (prod == NULL) prod = m_binController->getBinProducer(clipId);
    return prod;
}

Mlt::Tractor *Render::lockService()
{
    // we are going to replace some clips, purge consumer
    if (!m_mltProducer) return NULL;
    QMutexLocker locker(&m_mutex);
    if (m_mltConsumer) {
        m_mltConsumer->purge();
    }
    Mlt::Service service(m_mltProducer->parent().get_service());
    if (service.type() != tractor_type) {
        return NULL;
    }
    service.lock();
    return new Mlt::Tractor(service);

}

void Render::unlockService(Mlt::Tractor *tractor)
{
    if (tractor) {
        delete tractor;
    }
    if (!m_mltProducer) return;
    Mlt::Service service(m_mltProducer->parent().get_service());
    if (service.type() != tractor_type) {
        qWarning() << "// TRACTOR PROBLEM";
        return;
    }
    service.unlock();
}




int Render::mltTrackDuration(int track)
{
    if (!m_mltProducer) {
        //qDebug() << "PLAYLIST NOT INITIALISED //////";
        return -1;
    }
    Mlt::Producer parentProd(m_mltProducer->parent());
    if (parentProd.get_producer() == NULL) {
        //qDebug() << "PLAYLIST BROKEN, CANNOT INSERT CLIP //////";
        return -1;
    }

    Mlt::Service service(parentProd.get_service());
    Mlt::Tractor tractor(service);
    //TODO: memleak
    Mlt::Producer trackProducer(tractor.track(track));
    return trackProducer.get_playtime() - 1;
}

void Render::mltInsertSpace(QMap <int, int> trackClipStartList, QMap <int, int> trackTransitionStartList, int track, const GenTime &duration, const GenTime &timeOffset)
{
    if (!m_mltProducer) {
        //qDebug() << "PLAYLIST NOT INITIALISED //////";
        return;
    }
    Mlt::Producer parentProd(m_mltProducer->parent());
    if (parentProd.get_producer() == NULL) {
        //qDebug() << "PLAYLIST BROKEN, CANNOT INSERT CLIP //////";
        return;
    }
    ////qDebug()<<"// CLP STRT LST: "<<trackClipStartList;
    ////qDebug()<<"// TRA STRT LST: "<<trackTransitionStartList;

    Mlt::Service service(parentProd.get_service());
    Mlt::Tractor tractor(service);
    service.lock();
    int diff = duration.frames(m_fps);
    int offset = timeOffset.frames(m_fps);
    int insertPos;

    if (track != -1) {
        // insert space in one track only
	//TODO: memleak
        Mlt::Producer trackProducer(tractor.track(track));
        Mlt::Playlist trackPlaylist((mlt_playlist) trackProducer.get_service());
        insertPos = trackClipStartList.value(track);
        if (insertPos != -1) {
            insertPos += offset;
            int clipIndex = trackPlaylist.get_clip_index_at(insertPos);
            if (diff > 0) {
                trackPlaylist.insert_blank(clipIndex, diff - 1);
            } else {
                if (!trackPlaylist.is_blank(clipIndex)) clipIndex --;
                if (!trackPlaylist.is_blank(clipIndex)) {
                    //qDebug() << "//// ERROR TRYING TO DELETE SPACE FROM " << insertPos;
                }
                int position = trackPlaylist.clip_start(clipIndex);
                int blankDuration = trackPlaylist.clip_length(clipIndex);
                if (blankDuration + diff == 0) {
                    trackPlaylist.remove(clipIndex);
                } else trackPlaylist.remove_region(position, -diff);
            }
            trackPlaylist.consolidate_blanks(0);
        }
        // now move transitions
        mlt_service serv = m_mltProducer->parent().get_service();
        mlt_service nextservice = mlt_service_get_producer(serv);
        mlt_properties properties = MLT_SERVICE_PROPERTIES(nextservice);
        QString mlt_type = mlt_properties_get(properties, "mlt_type");
        QString resource = mlt_properties_get(properties, "mlt_service");

        while (mlt_type == QLatin1String("transition")) {
            mlt_transition tr = (mlt_transition) nextservice;
            int currentTrack = mlt_transition_get_b_track(tr);
            int currentIn = (int) mlt_transition_get_in(tr);
            int currentOut = (int) mlt_transition_get_out(tr);
            insertPos = trackTransitionStartList.value(track);
            if (insertPos != -1) {
                insertPos += offset;
                if (track == currentTrack && currentOut > insertPos && resource != QLatin1String("mix")) {
                    mlt_transition_set_in_and_out(tr, currentIn + diff, currentOut + diff);
                }
            }
            nextservice = mlt_service_producer(nextservice);
            if (nextservice == NULL) break;
            properties = MLT_SERVICE_PROPERTIES(nextservice);
            mlt_type = mlt_properties_get(properties, "mlt_type");
            resource = mlt_properties_get(properties, "mlt_service");
        }
    } else {
        for (int trackNb = tractor.count() - 1; trackNb >= 1; --trackNb) {
            Mlt::Producer trackProducer(tractor.track(trackNb));
            Mlt::Playlist trackPlaylist((mlt_playlist) trackProducer.get_service());

            //int clipNb = trackPlaylist.count();
            insertPos = trackClipStartList.value(trackNb);
            if (insertPos != -1) {
                insertPos += offset;

                /* //qDebug()<<"-------------\nTRACK "<<trackNb<<" HAS "<<clipNb<<" CLPIS";
                 //qDebug() << "INSERT SPACE AT: "<<insertPos<<", DIFF: "<<diff<<", TK: "<<trackNb;
                        for (int i = 0; i < clipNb; ++i) {
                            //qDebug()<<"CLIP "<<i<<", START: "<<trackPlaylist.clip_start(i)<<", END: "<<trackPlaylist.clip_start(i) + trackPlaylist.clip_length(i);
                     if (trackPlaylist.is_blank(i)) //qDebug()<<"++ BLANK ++ ";
                     //qDebug()<<"-------------";
                 }
                 //qDebug()<<"END-------------";*/


                int clipIndex = trackPlaylist.get_clip_index_at(insertPos);
                if (diff > 0) {
                    trackPlaylist.insert_blank(clipIndex, diff - 1);
                } else {
                    if (!trackPlaylist.is_blank(clipIndex)) {
                        clipIndex --;
                    }
                    if (!trackPlaylist.is_blank(clipIndex)) {
                        //qDebug() << "//// ERROR TRYING TO DELETE SPACE FROM " << insertPos;
                    }
                    int position = trackPlaylist.clip_start(clipIndex);
                    int blankDuration = trackPlaylist.clip_length(clipIndex);
                    if (diff + blankDuration == 0) {
                        trackPlaylist.remove(clipIndex);
                    } else trackPlaylist.remove_region(position, - diff);
                }
                trackPlaylist.consolidate_blanks(0);
            }
        }
        // now move transitions
        mlt_service serv = m_mltProducer->parent().get_service();
        mlt_service nextservice = mlt_service_get_producer(serv);
        mlt_properties properties = MLT_SERVICE_PROPERTIES(nextservice);
        QString mlt_type = mlt_properties_get(properties, "mlt_type");
        QString resource = mlt_properties_get(properties, "mlt_service");

        while (mlt_type == QLatin1String("transition")) {
            mlt_transition tr = (mlt_transition) nextservice;
            int currentIn = (int) mlt_transition_get_in(tr);
            int currentOut = (int) mlt_transition_get_out(tr);
            int currentTrack = mlt_transition_get_b_track(tr);
            insertPos = trackTransitionStartList.value(currentTrack);
            if (insertPos != -1) {
                insertPos += offset;
                if (currentOut > insertPos && resource != QLatin1String("mix")) {
                    mlt_transition_set_in_and_out(tr, currentIn + diff, currentOut + diff);
                }
            }
            nextservice = mlt_service_producer(nextservice);
            if (nextservice == NULL) break;
            properties = MLT_SERVICE_PROPERTIES(nextservice);
            mlt_type = mlt_properties_get(properties, "mlt_type");
            resource = mlt_properties_get(properties, "mlt_service");
        }
    }
    service.unlock();
    mltCheckLength(&tractor);
    m_isRefreshing = true;
    m_mltConsumer->set("refresh", 1);
}


void Render::mltPasteEffects(Mlt::Producer *source, Mlt::Producer *dest)
{
    if (source == dest) return;
    Mlt::Service sourceService(source->get_service());
    Mlt::Service destService(dest->get_service());

    // move all effects to the correct producer
    int ct = 0;
    Mlt::Filter *filter = sourceService.filter(ct);
    while (filter) {
        if (filter->get_int("kdenlive_ix") != 0) {
            sourceService.detach(*filter);
            destService.attach(*filter);
        } else ct++;
        filter = sourceService.filter(ct);
    }
}


bool Render::mltRemoveTrackEffect(int track, int index, bool updateIndex)
{
    Mlt::Service service(m_mltProducer->parent().get_service());
    bool success = false;
    Mlt::Tractor tractor(service);
    //TODO: memleak
    Mlt::Producer trackProducer(tractor.track(track));
    Mlt::Playlist trackPlaylist((mlt_playlist) trackProducer.get_service());
    Mlt::Service clipService(trackPlaylist.get_service());

    service.lock();
    int ct = 0;
    Mlt::Filter *filter = clipService.filter(ct);
    while (filter) {
        if ((index == -1 && strcmp(filter->get("kdenlive_id"), ""))  || filter->get_int("kdenlive_ix") == index) {
            if (clipService.detach(*filter) == 0) {
                delete filter;
                success = true;
            }
        } else if (updateIndex) {
            // Adjust the other effects index
            if (filter->get_int("kdenlive_ix") > index) filter->set("kdenlive_ix", filter->get_int("kdenlive_ix") - 1);
            ct++;
        } else ct++;
        filter = clipService.filter(ct);
    }
    service.unlock();
    refresh();
    return success;
}

bool Render::mltRemoveEffect(int track, GenTime position, int index, bool updateIndex, bool doRefresh)
{
    if (position < GenTime()) {
        // Remove track effect
        return mltRemoveTrackEffect(track, index, updateIndex);
    }
    Mlt::Service service(m_mltProducer->parent().get_service());
    bool success = false;
    Mlt::Tractor tractor(service);
    //TODO: memleak
    Mlt::Producer trackProducer(tractor.track(track));
    Mlt::Playlist trackPlaylist((mlt_playlist) trackProducer.get_service());

    int clipIndex = trackPlaylist.get_clip_index_at((int) position.frames(m_fps));
    QScopedPointer<Mlt::Producer> clip(trackPlaylist.get_clip(clipIndex));
    if (!clip) {
        qDebug() << " / / / CANNOT FIND CLIP TO REMOVE EFFECT";
        return false;
    }

    Mlt::Service clipService(clip->get_service());
    
    success = removeFilterFromService(clipService, index, updateIndex);
    
    int duration = clip->get_playtime();
    if (doRefresh) {
        // Check if clip is visible in monitor
        int diff = trackPlaylist.clip_start(clipIndex) + duration - m_mltProducer->position();
        if (diff < 0 || diff > duration) doRefresh = false;
    }
    if (doRefresh) refresh();
    return success;
}

//static
bool Render::removeFilterFromService(Mlt::Service service, int effectIndex, bool updateIndex)
{
    service.lock();
    bool success = false;
    int ct = 0;
    Mlt::Filter *filter = service.filter(ct);
    while (filter) {
        if ((effectIndex == -1 && strcmp(filter->get("kdenlive_id"), "")) || filter->get_int("kdenlive_ix") == effectIndex) {
            if (service.detach(*filter) == 0) {
                delete filter;
                success = true;
            }
        } else if (updateIndex) {
            // Adjust the other effects index
            if (filter->get_int("kdenlive_ix") > effectIndex) filter->set("kdenlive_ix", filter->get_int("kdenlive_ix") - 1);
            ct++;
        } else ct++;
        filter = service.filter(ct);
    }
    service.unlock();
    return success;
}

bool Render::mltAddTrackEffect(int track, EffectsParameterList params)
{
    Mlt::Service service(m_mltProducer->parent().get_service());
    Mlt::Tractor tractor(service);
    //TODO: memleak
    Mlt::Producer trackProducer(tractor.track(track));
    Mlt::Playlist trackPlaylist((mlt_playlist) trackProducer.get_service());
    Mlt::Service trackService(trackProducer.get_service()); //trackPlaylist
    return mltAddEffect(trackService, params, trackProducer.get_playtime() - 1, true);
}


bool Render::mltAddEffect(int track, GenTime position, EffectsParameterList params, bool doRefresh)
{

    Mlt::Service service(m_mltProducer->parent().get_service());

    Mlt::Tractor tractor(service);
    //TODO: memleak
    Mlt::Producer trackProducer(tractor.track(track));
    Mlt::Playlist trackPlaylist((mlt_playlist) trackProducer.get_service());

    int clipIndex = trackPlaylist.get_clip_index_at((int) position.frames(m_fps));
    QScopedPointer<Mlt::Producer> clip(trackPlaylist.get_clip(clipIndex));
    if (!clip) {
        return false;
    }

    Mlt::Service clipService(clip->get_service());
    int duration = clip->get_playtime();
    if (doRefresh) {
        // Check if clip is visible in monitor
        int diff = trackPlaylist.clip_start(clipIndex) + duration - m_mltProducer->position();
        if (diff < 0 || diff > duration) doRefresh = false;
    }
    return mltAddEffect(clipService, params, duration, doRefresh);
}

bool Render::mltAddEffect(Mlt::Service service, EffectsParameterList params, int duration, bool doRefresh)
{
    bool updateIndex = false;
    const int filter_ix = params.paramValue(QStringLiteral("kdenlive_ix")).toInt();
    int ct = 0;
    service.lock();

    Mlt::Filter *filter = service.filter(ct);
    while (filter) {
        if (filter->get_int("kdenlive_ix") == filter_ix) {
            // A filter at that position already existed, so we will increase all indexes later
            updateIndex = true;
            break;
        }
        ct++;
        filter = service.filter(ct);
    }

    if (params.paramValue(QStringLiteral("id")) == QLatin1String("speed")) {
        // special case, speed effect is not really inserted, we just update the other effects index (kdenlive_ix)
        ct = 0;
        filter = service.filter(ct);
        while (filter) {
            if (filter->get_int("kdenlive_ix") >= filter_ix) {
                if (updateIndex) filter->set("kdenlive_ix", filter->get_int("kdenlive_ix") + 1);
            }
            ct++;
            filter = service.filter(ct);
        }
        service.unlock();
        if (doRefresh) refresh();
        return true;
    }


    // temporarily remove all effects after insert point
    QList <Mlt::Filter *> filtersList;
    ct = 0;
    filter = service.filter(ct);
    while (filter) {
        if (filter->get_int("kdenlive_ix") >= filter_ix) {
            filtersList.append(filter);
            service.detach(*filter);
        } else ct++;
        filter = service.filter(ct);
    }

    bool success = addFilterToService(service, params, duration);

    // re-add following filters
    for (int i = 0; i < filtersList.count(); ++i) {
        Mlt::Filter *filter = filtersList.at(i);
        if (updateIndex)
            filter->set("kdenlive_ix", filter->get_int("kdenlive_ix") + 1);
        service.attach(*filter);
    }
    qDeleteAll(filtersList);
    service.unlock();
    if (doRefresh) refresh();
    return success;
}

// static
bool Render::addFilterToService(Mlt::Service service, EffectsParameterList params, int duration)
{
    // create filter
    QString tag =  params.paramValue(QStringLiteral("tag"));
    QLocale locale;
    ////qDebug() << " / / INSERTING EFFECT: " << tag << ", REGI: " << region;
    QString kfr = params.paramValue(QStringLiteral("keyframes"));
    if (!kfr.isEmpty()) {
        QStringList keyFrames = kfr.split(';', QString::SkipEmptyParts);
        ////qDebug() << "// ADDING KEYFRAME EFFECT: " << params.paramValue("keyframes");
        char *starttag = qstrdup(params.paramValue(QStringLiteral("starttag"), QStringLiteral("start")).toUtf8().constData());
        char *endtag = qstrdup(params.paramValue(QStringLiteral("endtag"), QStringLiteral("end")).toUtf8().constData());
        ////qDebug() << "// ADDING KEYFRAME TAGS: " << starttag << ", " << endtag;
        //double max = params.paramValue("max").toDouble();
        double min = params.paramValue(QStringLiteral("min")).toDouble();
        double factor = params.paramValue(QStringLiteral("factor"), QStringLiteral("1")).toDouble();
        double paramOffset = params.paramValue(QStringLiteral("offset"), QStringLiteral("0")).toDouble();
        params.removeParam(QStringLiteral("starttag"));
        params.removeParam(QStringLiteral("endtag"));
        params.removeParam(QStringLiteral("keyframes"));
        params.removeParam(QStringLiteral("min"));
        params.removeParam(QStringLiteral("max"));
        params.removeParam(QStringLiteral("factor"));
        params.removeParam(QStringLiteral("offset"));
        // Special case, only one keyframe, means we want a constant value
        if (keyFrames.count() == 1) {
            Mlt::Filter *filter = new Mlt::Filter(*service.profile(), qstrdup(tag.toUtf8().constData()));
            if (filter && filter->is_valid()) {
                filter->set("kdenlive_id", qstrdup(params.paramValue(QStringLiteral("id")).toUtf8().constData()));
                int x1 = keyFrames.at(0).section('=', 0, 0).toInt();
                double y1 = keyFrames.at(0).section('=', 1, 1).toDouble();
                for (int j = 0; j < params.count(); ++j) {
                    filter->set(params.at(j).name().toUtf8().constData(), params.at(j).value().toUtf8().constData());
                }
                filter->set("in", x1);
                ////qDebug() << "// ADDING KEYFRAME vals: " << min<<" / "<<max<<", "<<y1<<", factor: "<<factor;
                filter->set(starttag, locale.toString(((min + y1) - paramOffset) / factor).toUtf8().data());
                service.attach(*filter);
                delete filter;
            } else {
                delete[] starttag;
                delete[] endtag;
                //qDebug() << "filter is NULL";
                service.unlock();
                return false;
            }
        } else for (int i = 0; i < keyFrames.size() - 1; ++i) {
            Mlt::Filter *filter = new Mlt::Filter(*service.profile(), qstrdup(tag.toUtf8().constData()));
            if (filter && filter->is_valid()) {
                filter->set("kdenlive_id", qstrdup(params.paramValue(QStringLiteral("id")).toUtf8().constData()));
                int x1 = keyFrames.at(i).section('=', 0, 0).toInt();
                double y1 = keyFrames.at(i).section('=', 1, 1).toDouble();
                int x2 = keyFrames.at(i + 1).section('=', 0, 0).toInt();
                double y2 = keyFrames.at(i + 1).section('=', 1, 1).toDouble();
                if (x2 == -1) x2 = duration;

                for (int j = 0; j < params.count(); ++j) {
                    filter->set(params.at(j).name().toUtf8().constData(), params.at(j).value().toUtf8().constData());
                }

                filter->set("in", x1);
                filter->set("out", x2);
                ////qDebug() << "// ADDING KEYFRAME vals: " << min<<" / "<<max<<", "<<y1<<", factor: "<<factor;
                filter->set(starttag, locale.toString(((min + y1) - paramOffset) / factor).toUtf8().data());
                filter->set(endtag, locale.toString(((min + y2) - paramOffset) / factor).toUtf8().data());
                service.attach(*filter);
                delete filter;
            } else {
                delete[] starttag;
                delete[] endtag;
                //qDebug() << "filter is NULL";
                service.unlock();
                return false;
            }
        }
        delete[] starttag;
        delete[] endtag;
    } else {
        Mlt::Filter *filter;
        QString prefix;
        filter = new Mlt::Filter(*service.profile(), qstrdup(tag.toUtf8().constData()));
        if (filter && filter->is_valid()) {
            filter->set("kdenlive_id", qstrdup(params.paramValue(QStringLiteral("id")).toUtf8().constData()));
        } else {
            //qDebug() << "filter is NULL";
            service.unlock();
            return false;
        }
        params.removeParam(QStringLiteral("kdenlive_id"));
        if (params.hasParam(QStringLiteral("_sync_in_out"))) {
            // This effect must sync in / out with parent clip
            params.removeParam(QStringLiteral("_sync_in_out"));
            filter->set_in_and_out(service.get_int("in"), service.get_int("out"));
        }

        for (int j = 0; j < params.count(); ++j) {
            filter->set((prefix + params.at(j).name()).toUtf8().constData(), params.at(j).value().toUtf8().constData());
            //qDebug()<<" / / SET PARAM: "<<params.at(j).name()<<" = "<<params.at(j).value();
        }

        if (tag == QLatin1String("sox")) {
            QString effectArgs = params.paramValue(QStringLiteral("id")).section('_', 1);

            params.removeParam(QStringLiteral("id"));
            params.removeParam(QStringLiteral("kdenlive_ix"));
            params.removeParam(QStringLiteral("tag"));
            params.removeParam(QStringLiteral("disable"));
            params.removeParam(QStringLiteral("region"));

            for (int j = 0; j < params.count(); ++j) {
                effectArgs.append(' ' + params.at(j).value());
            }
            ////qDebug() << "SOX EFFECTS: " << effectArgs.simplified();
            filter->set("effect", effectArgs.simplified().toUtf8().constData());
        }
        // attach filter to the clip
        service.attach(*filter);
        delete filter;
    }
    return true;
}

bool Render::mltEditTrackEffect(int track, EffectsParameterList params)
{
    Mlt::Service service(m_mltProducer->parent().get_service());
    Mlt::Tractor tractor(service);
    //TODO: memleak
    Mlt::Producer trackProducer(tractor.track(track));
    Mlt::Playlist trackPlaylist((mlt_playlist) trackProducer.get_service());
    Mlt::Service clipService(trackPlaylist.get_service());
    int ct = 0;
    QString index = params.paramValue(QStringLiteral("kdenlive_ix"));
    QString tag =  params.paramValue(QStringLiteral("tag"));

    Mlt::Filter *filter = clipService.filter(ct);
    while (filter) {
        if (filter->get_int("kdenlive_ix") == index.toInt()) {
            break;
        }
        delete filter;
        ct++;
        filter = clipService.filter(ct);
    }

    if (!filter) {
        //qDebug() << "WARINIG, FILTER FOR EDITING NOT FOUND, ADDING IT! " << index << ", " << tag;
        // filter was not found, it was probably a disabled filter, so add it to the correct place...

        bool success = false;//mltAddTrackEffect(track, params);
        return success;
    }
    QString prefix;
    QString ser = filter->get("mlt_service");
    if (ser == QLatin1String("region")) prefix = QStringLiteral("filter0.");
    service.lock();
    for (int j = 0; j < params.count(); ++j) {
        filter->set((prefix + params.at(j).name()).toUtf8().constData(), params.at(j).value().toUtf8().constData());
    }
    service.unlock();

    refresh();
    return true;
}

bool Render::mltEditEffect(int track, const GenTime &position, EffectsParameterList params, bool replaceEffect)
{
    int index = params.paramValue(QStringLiteral("kdenlive_ix")).toInt();
    QString tag =  params.paramValue(QStringLiteral("tag"));

    if (!params.paramValue(QStringLiteral("keyframes")).isEmpty() || replaceEffect || tag.startsWith(QLatin1String("ladspa")) || tag == QLatin1String("sox") || tag == QLatin1String("autotrack_rectangle")) {
        // This is a keyframe effect, to edit it, we remove it and re-add it.
        if (mltRemoveEffect(track, position, index, false)) {
            if (position < GenTime())
                return mltAddTrackEffect(track, params);
            else
                return mltAddEffect(track, position, params);
        }
    }
    if (position < GenTime()) {
        return mltEditTrackEffect(track, params);
    }

    // find filter
    Mlt::Service service(m_mltProducer->parent().get_service());
    Mlt::Tractor tractor(service);
    //TODO: memleak
    Mlt::Producer trackProducer(tractor.track(track));
    Mlt::Playlist trackPlaylist((mlt_playlist) trackProducer.get_service());

    int clipIndex = trackPlaylist.get_clip_index_at((int) position.frames(m_fps));
    QScopedPointer<Mlt::Producer> clip(trackPlaylist.get_clip(clipIndex));
    if (!clip) {
        //qDebug() << "WARINIG, CANNOT FIND CLIP ON track: " << track << ", AT POS: " << position.frames(m_fps);
        return false;
    }

    int duration = clip->get_playtime();
    bool needRefresh = true;
    // Check if clip is visible in monitor
    int diff = trackPlaylist.clip_start(clipIndex) + duration - m_mltProducer->position();
    if (diff < 0 || diff > duration)
        needRefresh = false;
    int ct = 0;

    Mlt::Filter *filter = clip->filter(ct);
    while (filter) {
        if (filter->get_int("kdenlive_ix") == index) {
            break;
        }
        delete filter;
        ct++;
        filter = clip->filter(ct);
    }

    if (!filter) {
        qDebug() << "WARINIG, FILTER FOR EDITING NOT FOUND, ADDING IT! " << index << ", " << tag;
        // filter was not found, it was probably a disabled filter, so add it to the correct place...

        bool success = mltAddEffect(track, position, params);
        return success;
    }
    ct = 0;
    QString ser = filter->get("mlt_service");
    QList <Mlt::Filter *> filtersList;
    service.lock();
    if (ser != tag) {
        // Effect service changes, delete effect and re-add it
        clip->detach(*filter);
        delete filter;
        // Delete all effects after deleted one
        filter = clip->filter(ct);
        while (filter) {
            if (filter->get_int("kdenlive_ix") > index) {
                filtersList.append(filter);
                clip->detach(*filter);
            }
            else ct++;
            filter = clip->filter(ct);
        }

        // re-add filter
        addFilterToService(*clip, params, clip->get_playtime());
        service.unlock();

        if (needRefresh)
            refresh();
        return true;
    }
    if (params.hasParam(QStringLiteral("_sync_in_out"))) {
        // This effect must sync in / out with parent clip
        params.removeParam(QStringLiteral("_sync_in_out"));
        filter->set_in_and_out(clip->get_in(), clip->get_out());
    }

    for (int j = 0; j < params.count(); ++j) {
        filter->set(params.at(j).name().toUtf8().constData(), params.at(j).value().toUtf8().constData());
    }

    for (int j = 0; j < filtersList.count(); ++j) {
        clip->attach(*(filtersList.at(j)));
    }
    qDeleteAll(filtersList);
    service.unlock();

    if (needRefresh)
        doRefresh();

    return true;
}

bool Render::mltEnableEffects(int track, const GenTime &position, const QList <int> &effectIndexes, bool disable)
{
    if (position < GenTime()) {
        return mltEnableTrackEffects(track, effectIndexes, disable);
    }
    // find filter
    Mlt::Service service(m_mltProducer->parent().get_service());
    Mlt::Tractor tractor(service);
    //TODO: memleak
    Mlt::Producer trackProducer(tractor.track(track));
    Mlt::Playlist trackPlaylist((mlt_playlist) trackProducer.get_service());

    int clipIndex = trackPlaylist.get_clip_index_at((int) position.frames(m_fps));
    QScopedPointer<Mlt::Producer> clip(trackPlaylist.get_clip(clipIndex));
    if (!clip) {
        //qDebug() << "WARINIG, CANNOT FIND CLIP ON track: " << track << ", AT POS: " << position.frames(m_fps);
        return false;
    }

    int duration = clip->get_playtime();
    bool doRefresh = true;
    // Check if clip is visible in monitor
    int diff = trackPlaylist.clip_start(clipIndex) + duration - m_mltProducer->position();
    if (diff < 0 || diff > duration)
        doRefresh = false;
    int ct = 0;

    Mlt::Filter *filter = clip->filter(ct);
    service.lock();
    while (filter) {
        if (effectIndexes.contains(filter->get_int("kdenlive_ix"))) {
            filter->set("disable", (int) disable);
        }
        ct++;
        filter = clip->filter(ct);
    }
    service.unlock();

    if (doRefresh) refresh();
    return true;
}

bool Render::mltEnableTrackEffects(int track, const QList <int> &effectIndexes, bool disable)
{
    Mlt::Service service(m_mltProducer->parent().get_service());
    Mlt::Tractor tractor(service);
    //TODO: memleak
    Mlt::Producer trackProducer(tractor.track(track));
    Mlt::Playlist trackPlaylist((mlt_playlist) trackProducer.get_service());
    Mlt::Service clipService(trackPlaylist.get_service());
    int ct = 0;

    Mlt::Filter *filter = clipService.filter(ct);
    service.lock();
    while (filter) {
        if (effectIndexes.contains(filter->get_int("kdenlive_ix"))) {
            filter->set("disable", (int) disable);
        }
        ct++;
        filter = clipService.filter(ct);
    }
    service.unlock();

    refresh();
    return true;
}

void Render::mltUpdateEffectPosition(int track, const GenTime &position, int oldPos, int newPos)
{
    Mlt::Service service(m_mltProducer->parent().get_service());
    Mlt::Tractor tractor(service);
    //TODO: memleak
    Mlt::Producer trackProducer(tractor.track(track));
    Mlt::Playlist trackPlaylist((mlt_playlist) trackProducer.get_service());

    int clipIndex = trackPlaylist.get_clip_index_at((int) position.frames(m_fps));
    QScopedPointer<Mlt::Producer> clip(trackPlaylist.get_clip(clipIndex));
    if (!clip) {
        //qDebug() << "WARINIG, CANNOT FIND CLIP ON track: " << track << ", AT POS: " << position.frames(m_fps);
        return;
    }

    Mlt::Service clipService(clip->get_service());
    int duration = clip->get_playtime();
    bool doRefresh = true;
    // Check if clip is visible in monitor
    int diff = trackPlaylist.clip_start(clipIndex) + duration - m_mltProducer->position();
    if (diff < 0 || diff > duration) doRefresh = false;

    int ct = 0;
    Mlt::Filter *filter = clipService.filter(ct);
    while (filter) {
        int pos = filter->get_int("kdenlive_ix");
        if (pos == oldPos) {
            filter->set("kdenlive_ix", newPos);
        } else ct++;
        filter = clipService.filter(ct);
    }
    if (doRefresh) refresh();
}

void Render::mltMoveEffect(int track, const GenTime &position, int oldPos, int newPos)
{
    if (position < GenTime()) {
        mltMoveTrackEffect(track, oldPos, newPos);
        return;
    }
    Mlt::Service service(m_mltProducer->parent().get_service());
    Mlt::Tractor tractor(service);
    //TODO: memleak
    Mlt::Producer trackProducer(tractor.track(track));
    Mlt::Playlist trackPlaylist((mlt_playlist) trackProducer.get_service());

    int clipIndex = trackPlaylist.get_clip_index_at((int) position.frames(m_fps));
    QScopedPointer<Mlt::Producer> clip(trackPlaylist.get_clip(clipIndex));
    if (!clip) {
        //qDebug() << "WARINIG, CANNOT FIND CLIP ON track: " << track << ", AT POS: " << position.frames(m_fps);
        return;
    }

    Mlt::Service clipService(clip->get_service());
    int duration = clip->get_playtime();
    bool doRefresh = true;
    // Check if clip is visible in monitor
    int diff = trackPlaylist.clip_start(clipIndex) + duration - m_mltProducer->position();
    if (diff < 0 || diff > duration) doRefresh = false;

    int ct = 0;
    QList <Mlt::Filter *> filtersList;
    Mlt::Filter *filter = clipService.filter(ct);
    if (newPos > oldPos) {
        bool found = false;
        while (filter) {
            if (!found && filter->get_int("kdenlive_ix") == oldPos) {
                filter->set("kdenlive_ix", newPos);
                filtersList.append(filter);
                clipService.detach(*filter);
                filter = clipService.filter(ct);
                while (filter && filter->get_int("kdenlive_ix") <= newPos) {
                    filter->set("kdenlive_ix", filter->get_int("kdenlive_ix") - 1);
                    ct++;
                    filter = clipService.filter(ct);
                }
                found = true;
            }
            if (filter && filter->get_int("kdenlive_ix") > newPos) {
                filtersList.append(filter);
                clipService.detach(*filter);
            } else ct++;
            filter = clipService.filter(ct);
        }
    } else {
        while (filter) {
            if (filter->get_int("kdenlive_ix") == oldPos) {
                filter->set("kdenlive_ix", newPos);
                filtersList.append(filter);
                clipService.detach(*filter);
            } else ct++;
            filter = clipService.filter(ct);
        }

        ct = 0;
        filter = clipService.filter(ct);
        while (filter) {
            int pos = filter->get_int("kdenlive_ix");
            if (pos >= newPos) {
                if (pos < oldPos) filter->set("kdenlive_ix", pos + 1);
                filtersList.append(filter);
                clipService.detach(*filter);
            } else ct++;
            filter = clipService.filter(ct);
        }
    }

    for (int i = 0; i < filtersList.count(); ++i) {
        clipService.attach(*(filtersList.at(i)));
    }
    qDeleteAll(filtersList);
    if (doRefresh) refresh();
}

void Render::mltMoveTrackEffect(int track, int oldPos, int newPos)
{
    Mlt::Service service(m_mltProducer->parent().get_service());
    Mlt::Tractor tractor(service);
    //TODO: memleak
    Mlt::Producer trackProducer(tractor.track(track));
    Mlt::Playlist trackPlaylist((mlt_playlist) trackProducer.get_service());
    Mlt::Service clipService(trackPlaylist.get_service());
    int ct = 0;
    QList <Mlt::Filter *> filtersList;
    Mlt::Filter *filter = clipService.filter(ct);
    if (newPos > oldPos) {
        bool found = false;
        while (filter) {
            if (!found && filter->get_int("kdenlive_ix") == oldPos) {
                filter->set("kdenlive_ix", newPos);
                filtersList.append(filter);
                clipService.detach(*filter);
                filter = clipService.filter(ct);
                while (filter && filter->get_int("kdenlive_ix") <= newPos) {
                    filter->set("kdenlive_ix", filter->get_int("kdenlive_ix") - 1);
                    ct++;
                    filter = clipService.filter(ct);
                }
                found = true;
            }
            if (filter && filter->get_int("kdenlive_ix") > newPos) {
                filtersList.append(filter);
                clipService.detach(*filter);
            } else ct++;
            filter = clipService.filter(ct);
        }
    } else {
        while (filter) {
            if (filter->get_int("kdenlive_ix") == oldPos) {
                filter->set("kdenlive_ix", newPos);
                filtersList.append(filter);
                clipService.detach(*filter);
            } else ct++;
            filter = clipService.filter(ct);
        }

        ct = 0;
        filter = clipService.filter(ct);
        while (filter) {
            int pos = filter->get_int("kdenlive_ix");
            if (pos >= newPos) {
                if (pos < oldPos) filter->set("kdenlive_ix", pos + 1);
                filtersList.append(filter);
                clipService.detach(*filter);
            } else ct++;
            filter = clipService.filter(ct);
        }
    }

    for (int i = 0; i < filtersList.count(); ++i) {
        clipService.attach(*(filtersList.at(i)));
    }
    qDeleteAll(filtersList);
    refresh();
}

bool Render::mltResizeClipCrop(ItemInfo info, GenTime newCropStart)
{
    Mlt::Service service(m_mltProducer->parent().get_service());
    int newCropFrame = (int) newCropStart.frames(m_fps);
    Mlt::Tractor tractor(service);
    Mlt::Producer trackProducer(tractor.track(info.track));
    Mlt::Playlist trackPlaylist((mlt_playlist) trackProducer.get_service());
    if (trackPlaylist.is_blank_at(info.startPos.frames(m_fps))) {
        //qDebug() << "////////  ERROR RSIZING BLANK CLIP!!!!!!!!!!!";
        return false;
    }
    service.lock();
    int clipIndex = trackPlaylist.get_clip_index_at(info.startPos.frames(m_fps));
    QScopedPointer<Mlt::Producer> clip(trackPlaylist.get_clip(clipIndex));
    if (clip == NULL) {
        //qDebug() << "////////  ERROR RSIZING NULL CLIP!!!!!!!!!!!";
        service.unlock();
        return false;
    }
    int previousStart = clip->get_in();
    int previousOut = clip->get_out();
    if (previousStart == newCropFrame) {
        //qDebug() << "////////  No ReSIZING Required";
        service.unlock();
        return true;
    }
    int frameOffset = newCropFrame - previousStart;
    trackPlaylist.resize_clip(clipIndex, newCropFrame, previousOut + frameOffset);
    service.unlock();
    m_isRefreshing = true;
    m_mltConsumer->set("refresh", 1);
    return true;
}

QList <int> Render::checkTrackSequence(int track)
{
    QList <int> list;
    Mlt::Service service(m_mltProducer->parent().get_service());
    if (service.type() != tractor_type) {
        qWarning() << "// TRACTOR PROBLEM";
        return list;
    }
    Mlt::Tractor tractor(service);
    service.lock();
    Mlt::Producer trackProducer(tractor.track(track));
    Mlt::Playlist trackPlaylist((mlt_playlist) trackProducer.get_service());
    int clipNb = trackPlaylist.count();
    ////qDebug() << "// PARSING SCENE TRACK: " << t << ", CLIPS: " << clipNb;
    for (int i = 0; i < clipNb; ++i) {
        QScopedPointer<Mlt::Producer> c(trackPlaylist.get_clip(i));
        int pos = trackPlaylist.clip_start(i);
        if (!list.contains(pos)) list.append(pos);
        pos += c->get_playtime();
        if (!list.contains(pos)) list.append(pos);
    }
    return list;
}



void Render::cloneProperties(Mlt::Properties &dest, Mlt::Properties &source)
{
    int count = source.count();
    int i = 0;
    for ( i = 0; i < count; i ++ )
    {
        char *value = source.get(i);
        if ( value != NULL )
        {
            char *name = source.get_name( i );
            if (name != NULL && name[0] != '_') dest.set(name, value);
        }
    }
}

// adds the transition by keeping the instance order from topmost track down to background
void Render::mltPlantTransition(Mlt::Field *field, Mlt::Transition &tr, int a_track, int b_track)
{
    mlt_service nextservice = mlt_service_get_producer(field->get_service());
    mlt_properties properties = MLT_SERVICE_PROPERTIES(nextservice);
    QString mlt_type = mlt_properties_get(properties, "mlt_type");
    QString resource = mlt_properties_get(properties, "mlt_service");
    QList <Mlt::Transition *> trList;
    mlt_properties insertproperties = tr.get_properties();
    QString insertresource = mlt_properties_get(insertproperties, "mlt_service");
    bool isMixTransition = insertresource == QLatin1String("mix");

    while (mlt_type == QLatin1String("transition")) {
        Mlt::Transition transition((mlt_transition) nextservice);
        nextservice = mlt_service_producer(nextservice);
        int aTrack = transition.get_a_track();
        int bTrack = transition.get_b_track();
        if ((isMixTransition || resource != QLatin1String("mix")) && (aTrack < a_track || (aTrack == a_track && bTrack > b_track))) {
            Mlt::Properties trans_props(transition.get_properties());
            Mlt::Transition *cp = new Mlt::Transition(*m_qmlView->profile(), transition.get("mlt_service"));
            Mlt::Properties new_trans_props(cp->get_properties());
            //new_trans_props.inherit(trans_props);
            cloneProperties(new_trans_props, trans_props);
            trList.append(cp);
            field->disconnect_service(transition);
        }
        //else qDebug() << "// FOUND TRANS OK, "<<resource<< ", A_: " << aTrack << ", B_ "<<bTrack;

        if (nextservice == NULL) break;
        properties = MLT_SERVICE_PROPERTIES(nextservice);
        mlt_type = mlt_properties_get(properties, "mlt_type");
        resource = mlt_properties_get(properties, "mlt_service");
    }
    field->plant_transition(tr, a_track, b_track);

    // re-add upper transitions
    for (int i = trList.count() - 1; i >= 0; --i) {
        ////qDebug()<< "REPLANT ON TK: "<<trList.at(i)->get_a_track()<<", "<<trList.at(i)->get_b_track();
        field->plant_transition(*trList.at(i), trList.at(i)->get_a_track(), trList.at(i)->get_b_track());
    }
    qDeleteAll(trList);
}



QMap<QString, QString> Render::mltGetTransitionParamsFromXml(const QDomElement &xml)
{
    QDomNodeList attribs = xml.elementsByTagName(QStringLiteral("parameter"));
    QMap<QString, QString> map;
    for (int i = 0; i < attribs.count(); ++i) {
        QDomElement e = attribs.item(i).toElement();
        QString name = e.attribute(QStringLiteral("name"));
        ////qDebug()<<"-- TRANSITION PARAM: "<<name<<" = "<< e.attribute("name")<<" / " << e.attribute("value");
        map[name] = e.attribute(QStringLiteral("default"));
        if (!e.attribute(QStringLiteral("value")).isEmpty()) {
            map[name] = e.attribute(QStringLiteral("value"));
        }
        if (e.attribute(QStringLiteral("type")) != QLatin1String("addedgeometry") && (e.attribute(QStringLiteral("factor"), QStringLiteral("1")) != QLatin1String("1") || e.attribute(QStringLiteral("offset"), QStringLiteral("0")) != QLatin1String("0"))) {
            map[name] = QLocale().toString((map.value(name).toDouble() - e.attribute(QStringLiteral("offset"), QStringLiteral("0")).toDouble()) / e.attribute(QStringLiteral("factor"), QStringLiteral("1")).toDouble());
            //map[name]=map[name].replace(".",","); //FIXME how to solve locale conversion of . ,
        }

        if (e.attribute(QStringLiteral("namedesc")).contains(';')) {
            QString format = e.attribute(QStringLiteral("format"));
            QStringList separators = format.split(QStringLiteral("%d"), QString::SkipEmptyParts);
            QStringList values = e.attribute(QStringLiteral("value")).split(QRegExp("[,:;x]"));
            QString neu;
            QTextStream txtNeu(&neu);
            if (values.size() > 0)
                txtNeu << (int)values[0].toDouble();
            int i = 0;
            for (i = 0; i < separators.size() && i + 1 < values.size(); ++i) {
                txtNeu << separators[i];
                txtNeu << (int)(values[i+1].toDouble());
            }
            if (i < separators.size())
                txtNeu << separators[i];
            map[e.attribute(QStringLiteral("name"))] = neu;
        }

    }
    return map;
}


/*const QList <Mlt::Producer *> Render::producersList()
{
    QList <Mlt::Producer *> prods;
    if (m_mltProducer == NULL) return prods;
    Mlt::Service service(m_mltProducer->parent().get_service());
    if (service.type() != tractor_type) return prods;
    Mlt::Tractor tractor(service);
    QStringList ids;

    int trackNb = tractor.count();
    for (int t = 1; t < trackNb; ++t) {
        Mlt::Producer *tt = tractor.track(t);
        Mlt::Producer trackProducer(tt);
        delete tt;
        Mlt::Playlist trackPlaylist((mlt_playlist) trackProducer.get_service());
        if (!trackPlaylist.is_valid()) continue;
        int clipNb = trackPlaylist.count();
        for (int i = 0; i < clipNb; ++i) {
            Mlt::Producer *c = trackPlaylist.get_clip(i);
            if (c == NULL) continue;
            QString prodId = c->parent().get("id");
            if (!c->is_blank() && !ids.contains(prodId) && !prodId.startsWith(QLatin1String("slowmotion")) && !prodId.isEmpty()) {
                Mlt::Producer *nprod = new Mlt::Producer(c->get_parent());
                if (nprod) {
                    ids.append(prodId);
                    prods.append(nprod);
                }
            }
            delete c;
        }
    }
    return prods;
}*/

void Render::fillSlowMotionProducers()
{
    if (m_mltProducer == NULL) return;
    Mlt::Service service(m_mltProducer->parent().get_service());
    if (service.type() != tractor_type) return;

    Mlt::Tractor tractor(service);

    int trackNb = tractor.count();
    for (int t = 1; t < trackNb; ++t) {
        Mlt::Producer *tt = tractor.track(t);
        Mlt::Producer trackProducer(tt);
        delete tt;
        Mlt::Playlist trackPlaylist((mlt_playlist) trackProducer.get_service());
        if (!trackPlaylist.is_valid()) continue;
        int clipNb = trackPlaylist.count();
        for (int i = 0; i < clipNb; ++i) {
            QScopedPointer<Mlt::Producer> c(trackPlaylist.get_clip(i));
            Mlt::Producer *nprod = new Mlt::Producer(c->get_parent());
            if (nprod) {
                QString id = nprod->parent().get("id");
                if (id.startsWith(QLatin1String("slowmotion:")) && !nprod->is_blank()) {
                    // this is a slowmotion producer, add it to the list
                    QString url = QString::fromUtf8(nprod->get("resource"));
                    int strobe = nprod->get_int("strobe");
                    if (strobe > 1) url.append("&strobe=" + QString::number(strobe));
                    if (!m_slowmotionProducers.contains(url)) {
                        m_slowmotionProducers.insert(url, nprod);
                    }
                } else delete nprod;
            }
        }
    }
}

//Updates all transitions
QList <TransitionInfo> Render::mltInsertTrack(int ix, const QString &name, bool videoTrack)
{
    QList <TransitionInfo> transitionInfos;
    // Track add / delete was only added recently in MLT (pre 0.9.8 release).
#if (LIBMLT_VERSION_INT < 0x0908)
    Q_UNUSED(ix)
    Q_UNUSED(name)
    Q_UNUSED(videoTrack)
    qDebug()<<"Track insertion requires a more recent MLT version";
    return transitionInfos;
#else
    Mlt::Service service(m_mltProducer->parent().get_service());
    if (service.type() != tractor_type) {
        qWarning() << "// TRACTOR PROBLEM";
        return QList <TransitionInfo> ();
    }
    blockSignals(true);
    service.lock();
    Mlt::Tractor tractor(service);
    Mlt::Playlist playlist;
    playlist.set("kdenlive:track_name", name.toUtf8().constData());
    int ct = tractor.count();
    if (ix > ct) {
        //qDebug() << "// ERROR, TRYING TO insert TRACK " << ix << ", max: " << ct;
        ix = ct;
    }

    tractor.insert_track(playlist, ix);
    Mlt::Producer newProd(tractor.track(ix));
    if (!videoTrack) {
        newProd.set("kdenlive:audio_track", 1);
        newProd.set("hide", 1);
    }
    checkMaxThreads();
    tractor.refresh();

    Mlt::Field *field = tractor.field();
    // Move transitions
    /*mlt_service serv = m_mltProducer->parent().get_service();
    mlt_service nextservice = mlt_service_get_producer(serv);
    mlt_properties properties = MLT_SERVICE_PROPERTIES(nextservice);
    QString mlt_type = mlt_properties_get(properties, "mlt_type");
    QString resource = mlt_properties_get(properties, "mlt_service");
    QList <Mlt::Transition *> trList;

    while (mlt_type == "transition") {
        if (resource != "mix") {
            Mlt::Transition transition((mlt_transition) nextservice);
            nextservice = mlt_service_producer(nextservice);
            int currentbTrack = transition.get_b_track();
            int currentaTrack = transition.get_a_track();
            bool trackChanged = false;
            bool forceTransitionTrack = false;
            if (currentbTrack >= ix) {
                if (currentbTrack == ix && currentaTrack < ix) forceTransitionTrack = true;
                currentbTrack++;
                trackChanged = true;
            }
            if (currentaTrack >= ix) {
                currentaTrack++;
                trackChanged = true;
            }
            //qDebug()<<"// Newtrans: "<<currentaTrack<<"/"<<currentbTrack;

            // disconnect all transitions
            Mlt::Properties trans_props(transition.get_properties());
            Mlt::Transition *cp = new Mlt::Transition(*m_qmlView->profile(), transition.get("mlt_service"));
            Mlt::Properties new_trans_props(cp->get_properties());
            cloneProperties(new_trans_props, trans_props);
            //new_trans_props.inherit(trans_props);

            if (trackChanged) {
                // Transition track needs to be adjusted
                cp->set("a_track", currentaTrack);
                cp->set("b_track", currentbTrack);
                // Check if transition track was changed and needs to be forced
                if (forceTransitionTrack) cp->set("force_track", 1);
                TransitionInfo trInfo;
                trInfo.startPos = GenTime(transition.get_in(), m_fps);
                trInfo.a_track = currentaTrack;
                trInfo.b_track = currentbTrack;
                trInfo.forceTrack = cp->get_int("force_track");
                transitionInfos.append(trInfo);
            }
            trList.append(cp);
            field->disconnect_service(transition);
        }
        else nextservice = mlt_service_producer(nextservice);
        if (nextservice == NULL) break;
        properties = MLT_SERVICE_PROPERTIES(nextservice);
        mlt_type = mlt_properties_get(properties, "mlt_type");
        resource = mlt_properties_get(properties, "mlt_service");
    }*/

    // Add audio mix transition to last track
    Mlt::Transition mix(*m_qmlView->profile(), "mix");
    mix.set("a_track", 0);
    mix.set("b_track", ix);
    mix.set("always_active", 1);
    mix.set("internal_added", 237);
    mix.set("combine", 1);
    field->plant_transition(mix, 0, ix);

    if (videoTrack) {
        Mlt::Transition composite(*m_qmlView->profile(), KdenliveSettings::gpu_accel() ? "movit.overlay" : "frei0r.cairoblend");
        if (composite.is_valid()) {
            composite.set("a_track", ix - 1);
            composite.set("b_track", ix);
            composite.set("internal_added", 237);
            field->plant_transition(composite, ix - 1, ix);
        }
        //mltPlantTransition(field, composite, ct-1, ct);
    }

    /*
    // re-add transitions
    for (int i = trList.count() - 1; i >= 0; --i) {
        field->plant_transition(*trList.at(i), trList.at(i)->get_a_track(), trList.at(i)->get_b_track());
    }
    qDeleteAll(trList);
    */
    
    service.unlock();
    blockSignals(false);
    return transitionInfos;
#endif
}

void Render::sendFrameUpdate()
{
    if (m_mltProducer) {
        Mlt::Frame * frame = m_mltProducer->get_frame();
        emitFrameUpdated(*frame);
        delete frame;
    }
}

Mlt::Producer* Render::getProducer()
{
    return m_mltProducer;
}

const QString Render::activeClipId()
{
    if (m_mltProducer) return m_mltProducer->get("id");
    return QString();
}

//static 
bool Render::getBlackMagicDeviceList(KComboBox *devicelist, bool force)
{
    if (!force && !KdenliveSettings::decklink_device_found()) return false;
    Mlt::Profile profile;
    Mlt::Producer bm(profile, "decklink");
    int found_devices = 0;
    if (bm.is_valid()) {
        bm.set("list_devices", 1);
        found_devices = bm.get_int("devices");
    }
    else KdenliveSettings::setDecklink_device_found(false);
    if (found_devices <= 0) {
        devicelist->setEnabled(false);
        return false;
    }
    KdenliveSettings::setDecklink_device_found(true);
    for (int i = 0; i < found_devices; ++i) {
        char *tmp = qstrdup(QStringLiteral("device.%1").arg(i).toUtf8().constData());
        devicelist->addItem(bm.get(tmp));
        delete[] tmp;
    }
    return true;
}

bool Render::getBlackMagicOutputDeviceList(KComboBox *devicelist, bool force)
{
    if (!force && !KdenliveSettings::decklink_device_found()) return false;
    Mlt::Profile profile;
    Mlt::Consumer bm(profile, "decklink");
    int found_devices = 0;
    if (bm.is_valid()) {
        bm.set("list_devices", 1);;
        found_devices = bm.get_int("devices");
    }
    else KdenliveSettings::setDecklink_device_found(false);
    if (found_devices <= 0) {
        devicelist->setEnabled(false);
        return false;
    }
    KdenliveSettings::setDecklink_device_found(true);
    for (int i = 0; i < found_devices; ++i) {
        char *tmp = qstrdup(QStringLiteral("device.%1").arg(i).toUtf8().constData());
        devicelist->addItem(bm.get(tmp));
        delete[] tmp;
    }
    return true;
}

void Render::slotMultiStreamProducerFound(const QString &path, QList<int> audio_list, QList<int> video_list, stringMap data)
{ 
    if (KdenliveSettings::automultistreams()) {
        for (int i = 1; i < video_list.count(); ++i) {
            int vindex = video_list.at(i);
            int aindex = 0;
            if (i <= audio_list.count() -1) {
                aindex = audio_list.at(i);
            }
            data.insert(QStringLiteral("video_index"), QString::number(vindex));
            data.insert(QStringLiteral("audio_index"), QString::number(aindex));
            data.insert(QStringLiteral("bypassDuplicate"), QStringLiteral("1"));
            emit addClip(path, data);
        }
        return;
    }

    int width = 60.0 * m_qmlView->profile()->dar();
    if (width % 2 == 1) width++;

    QPointer<QDialog> dialog = new QDialog(qApp->activeWindow());
    dialog->setWindowTitle(QStringLiteral("Multi Stream Clip"));
    QDialogButtonBox *buttonBox = new QDialogButtonBox(QDialogButtonBox::Ok|QDialogButtonBox::Cancel);
    QWidget *mainWidget = new QWidget(dialog);
    QVBoxLayout *mainLayout = new QVBoxLayout;
    dialog->setLayout(mainLayout);
    mainLayout->addWidget(mainWidget);
    QPushButton *okButton = buttonBox->button(QDialogButtonBox::Ok);
    okButton->setDefault(true);
    okButton->setShortcut(Qt::CTRL | Qt::Key_Return);
    dialog->connect(buttonBox, SIGNAL(accepted()), dialog, SLOT(accept()));
    dialog->connect(buttonBox, SIGNAL(rejected()), dialog, SLOT(reject()));
    okButton->setText(i18n("Import selected clips"));
    
    QLabel *lab1 = new QLabel(i18n("Additional streams for clip\n %1", path), mainWidget);
    mainLayout->addWidget(lab1);
    QList <QGroupBox*> groupList;
    QList <KComboBox*> comboList;
    // We start loading the list at 1, video index 0 should already be loaded
    for (int j = 1; j < video_list.count(); ++j) {
        Mlt::Producer multiprod(* m_qmlView->profile(), path.toUtf8().constData());
        multiprod.set("video_index", video_list.at(j));
        QImage thumb = KThumb::getFrame(&multiprod, 0, width, 60);
        QGroupBox *streamFrame = new QGroupBox(i18n("Video stream %1", video_list.at(j)), mainWidget);
        mainLayout->addWidget(streamFrame);
        streamFrame->setProperty("vindex", video_list.at(j));
        groupList << streamFrame;
        streamFrame->setCheckable(true);
        streamFrame->setChecked(true);
        QVBoxLayout *vh = new QVBoxLayout( streamFrame );
        QLabel *iconLabel = new QLabel(mainWidget);
        mainLayout->addWidget(iconLabel);
        iconLabel->setPixmap(QPixmap::fromImage(thumb));
        vh->addWidget(iconLabel);
        if (audio_list.count() > 1) {
            KComboBox *cb = new KComboBox(mainWidget);
            mainLayout->addWidget(cb);
            for (int k = 0; k < audio_list.count(); ++k) {
                cb->addItem(i18n("Audio stream %1", audio_list.at(k)), audio_list.at(k));
            }
            comboList << cb;
            cb->setCurrentIndex(qMin(j, audio_list.count() - 1));
            vh->addWidget(cb);
        }
        mainLayout->addWidget(streamFrame);
    }
    mainLayout->addWidget(buttonBox);
    if (dialog->exec() == QDialog::Accepted) {
        // import selected streams
        for (int i = 0; i < groupList.count(); ++i) {
            if (groupList.at(i)->isChecked()) {
                int vindex = groupList.at(i)->property("vindex").toInt();
                int aindex = comboList.at(i)->itemData(comboList.at(i)->currentIndex()).toInt();
                data.insert(QStringLiteral("video_index"), QString::number(vindex));
                data.insert(QStringLiteral("audio_index"), QString::number(aindex));
                data.insert(QStringLiteral("bypassDuplicate"), QStringLiteral("1"));
                emit addClip(path, data);
            }
        }
    }
    delete dialog;
}

//static 
bool Render::checkX11Grab()
{
    if (KdenliveSettings::rendererpath().isEmpty() || KdenliveSettings::ffmpegpath().isEmpty()) return false;
    QProcess p;
    QStringList args;
    args << QStringLiteral("avformat:f-list");
    p.start(KdenliveSettings::rendererpath(), args);
    if (!p.waitForStarted()) return false;
    if (!p.waitForFinished()) return false;
    QByteArray result = p.readAllStandardError();
    return result.contains("x11grab");
}

double Render::getMltVersionInfo(const QString &tag)
{
    double version = 0;
    Mlt::Properties *metadata = m_binController->mltRepository()->metadata(producer_type, tag.toUtf8().data());
    if (metadata && metadata->is_valid()) {
	version = metadata->get_double("version");
    }
    if (metadata) delete metadata;
    return version;
}

Mlt::Producer *Render::getBinProducer(const QString &id)
{
    return m_binController->getBinProducer(id);
}

Mlt::Producer *Render::getBinVideoProducer(const QString &id)
{
    return m_binController->getBinVideoProducer(id);
}

void Render::loadExtraProducer(const QString &id, Mlt::Producer *prod)
{
    m_binController->loadExtraProducer(id, prod);
}

const QString Render::getBinProperty(const QString &name)
{
    return m_binController->getProperty(name);
}


void Render::setVolume(double volume)
{
    if (m_mltConsumer) {
        if (m_mltConsumer->get("mlt_service") == QStringLiteral("multi")) {
            m_mltConsumer->set("0.volume", volume);
        } else {
            m_mltConsumer->set("volume", volume);
        }
    }
}

void Render::storeSlowmotionProducer(const QString &url, Mlt::Producer *prod, bool replace)
{
      if (!m_slowmotionProducers.contains(url)) {
	    m_slowmotionProducers.insert(url, prod);
      }
      else if (replace) {
	    Mlt::Producer *old = m_slowmotionProducers.take(url);
	    delete old;
	    m_slowmotionProducers.insert(url, prod);
      }
}

Mlt::Producer *Render::getSlowmotionProducer(const QString &url)
{
      if (m_slowmotionProducers.contains(url)) {
	    return m_slowmotionProducers.value(url);
      }
      return NULL;
}

void Render::updateSlowMotionProducers(const QString &id, QMap <QString, QString> passProperties)
{
    QMapIterator<QString, Mlt::Producer *> i(m_slowmotionProducers);
    Mlt::Producer *prod;
    while (i.hasNext()) {
        i.next();
	prod = i.value();
	QString currentId = prod->get("id");
	if (currentId.startsWith("slowmotion:" + id + ":")) {
	  QMapIterator<QString, QString> j(passProperties);
            while (j.hasNext()) {
                j.next();
                prod->set(j.key().toUtf8().constData(), j.value().toUtf8().constData());
            }
	}
    }
}<|MERGE_RESOLUTION|>--- conflicted
+++ resolved
@@ -1129,11 +1129,7 @@
     if (m_mltProducer) {
         currentId = m_mltProducer->get("id");
         m_mltProducer->set_speed(0);
-<<<<<<< HEAD
         if (QString(m_mltProducer->get("resource")) == QLatin1String("<tractor>")) {
-=======
-        if (m_mltProducer->type() == tractor_type) {
->>>>>>> c870fc5f
             // We need to make some cleanup
             Mlt::Tractor trac(*m_mltProducer);
             for (int i = 0; i < trac.count(); i++) {
