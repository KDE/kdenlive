--- conflicted
+++ resolved
@@ -25,11 +25,7 @@
                       const QString &renderer = QStringLiteral("avformat"));
     RenderPresetModel(const QString &groupName, const QString &path, QString presetName, const QString &params, bool codecInName);
     RenderPresetModel(const QString &name, const QString &groupName, const QString &params, const QString &defaultVBitrate, const QString &defaultVQuality,
-<<<<<<< HEAD
-                      const QString &defaultABitrate, const QString &defaultAQuality, const QString &speeds);
-=======
                       const QString &defaultABitrate, const QString &defaultAQuality, const QString &speedsString);
->>>>>>> db6f8174
 
     enum InstallType { BuildIn, Custom, Download };
 
