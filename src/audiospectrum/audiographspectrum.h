/***************************************************************************
 *   Copyright (C) 2016 by Jean-Baptiste Mardelle (jb@kdenlive.org)        *
 *   This file is part of Kdenlive. See www.kdenlive.org.                  *
 *                                                                         *
 *   This program is free software; you can redistribute it and/or         *
 *   modify it under the terms of the GNU General Public License as        *
 *   published by the Free Software Foundation; either version 2 of        *
 *   the License or (at your option) version 3 or any later version        *
 *   accepted by the membership of KDE e.V. (or its successor approved     *
 *   by the membership of KDE e.V.), which shall act as a proxy            *
 *   defined in Section 14 of version 3 of the license.                    *
 *                                                                         *
 *   This program is distributed in the hope that it will be useful,       *
 *   but WITHOUT ANY WARRANTY; without even the implied warranty of        *
 *   MERCHANTABILITY or FITNESS FOR A PARTICULAR PURPOSE.  See the         *
 *   GNU General Public License for more details.                          *
 *                                                                         *
 *   You should have received a copy of the GNU General Public License     *
 *   along with this program.  If not, see <http://www.gnu.org/licenses/>. *
 ***************************************************************************/

/*!
* @class AudioGraphSpectrum
* @brief An audio spectrum allowing to edit audio level / equalize clips or tracks
* @author Jean-Baptiste Mardelle
*/

#ifndef AUDIOGRAPHSPECTRUM_H
#define AUDIOGRAPHSPECTRUM_H

#include "../monitor/scopes/sharedframe.h"

#include <QPixmap>
#include <QVector>
#include <QWidget>

namespace Mlt {
class Filter;
}

class MonitorManager;

class EqualizerWidget : public QWidget
{
    Q_OBJECT
public:
<<<<<<< HEAD
    explicit EqualizerWidget(QWidget *parent = 0);
=======
    explicit EqualizerWidget(QWidget *parent = nullptr);

>>>>>>> 9dc38dd7
};

class AudioGraphWidget : public QWidget
{
    Q_OBJECT
public:
    explicit AudioGraphWidget(QWidget *parent = nullptr);
    void drawBackground();

public slots:
    void showAudio(const QVector<double> &bands);

protected:
    void paintEvent(QPaintEvent *pe);
    void resizeEvent(QResizeEvent *event);

private:
    QVector<double> m_levels;
    QVector<int> m_dbLabels;
    QStringList m_freqLabels;
    QPixmap m_pixmap;
    QRect m_rect;
    int m_maxDb;
    void drawDbLabels(QPainter &p, const QRect &rect);
    void drawChanLabels(QPainter &p, const QRect &rect, int barWidth);
};

class AudioGraphSpectrum : public QWidget
{
    Q_OBJECT
public:
    AudioGraphSpectrum(MonitorManager *manager, QWidget *parent = nullptr);
    virtual ~AudioGraphSpectrum();

private:
    MonitorManager *m_manager;
    Mlt::Filter *m_filter;
    AudioGraphWidget *m_graphWidget;
    EqualizerWidget *m_equalizer;

public slots:
    void processSpectrum(const SharedFrame &frame);
    void refreshPixmap();
};

#endif<|MERGE_RESOLUTION|>--- conflicted
+++ resolved
@@ -44,12 +44,7 @@
 {
     Q_OBJECT
 public:
-<<<<<<< HEAD
-    explicit EqualizerWidget(QWidget *parent = 0);
-=======
     explicit EqualizerWidget(QWidget *parent = nullptr);
-
->>>>>>> 9dc38dd7
 };
 
 class AudioGraphWidget : public QWidget
