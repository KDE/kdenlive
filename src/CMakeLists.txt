set(QT_USE_QTDBUS 1)
set(QT_USE_QTOPENGL 1)
set(QT_USE_QTSCRIPT 1)
set(QT_USE_QTSVG 1)
set(QT_USE_QTXML 1)

find_package(OpenGL REQUIRED)
if(APPLE)
  find_package(SDL REQUIRED)
endif(APPLE)
macro_optional_find_package(Nepomuk)
macro_optional_find_package(QJSON)

option(WITH_V4L "Build capture support with Video4Linux" ON)
option(WITH_JogShuttle "Build Jog/Shuttle support" ON)

if(WITH_V4L)
  # This can be changed to support FreeBSD as soon as we move to a newer V4L2
  # header.
  check_include_files(linux/ioctl.h HAVE_LINUX_IOCTL_H)
  if(HAVE_LINUX_IOCTL_H)
    set(BUILD_V4L TRUE)
  endif(HAVE_LINUX_IOCTL_H)
endif(WITH_V4L)

if(WITH_JogShuttle)
  check_include_files(linux/input.h HAVE_LINUX_INPUT_H)
  if(HAVE_LINUX_INPUT_H)
    set(BUILD_JogShuttle TRUE)
  endif(HAVE_LINUX_INPUT_H)
endif(WITH_JogShuttle)

macro_log_feature(QT_QTOPENGL_FOUND
  "QtOpenGL"
  "Qt bindings for the OpenGL library"
  "http://qt.nokia.com/products/qt"
  TRUE
  ${QT_MIN_VERSION}
  "QtOpenGL library and headers (most likely called libqt4-opengl and libqt4-opengl-dev)"
)

macro_log_feature(QT_QTSCRIPT_FOUND
  "QtScript"
  "Qt module providing core scripting facilities"
  "http://qt.nokia.com/products/qt"
  TRUE
  ${QT_MIN_VERSION}
  "QtScript library (most likely called libqt4-script)"
)

if(APPLE)
  macro_log_feature(SDL_FOUND
    "SDL"
    "Cross-platform multimedia library"
    "http://www.libsdl.org"
    TRUE
  )
endif(APPLE)

macro_log_feature(Nepomuk_FOUND
  "Nepomuk"
  "Support for the Nepomuk semantic desktop system"
  "http://nepomuk.semanticdesktop.org"
)

macro_log_feature(QJSON_FOUND
  "QJson"
  "Qt-based library that maps JSON data to QVariant objects"
  "http://qjson.sourceforge.net"
  FALSE
  ""
  "Required to build the rotoscoping filter and for Freesound.org queries"
)


add_subdirectory(beziercurve)
add_subdirectory(colorcorrection)
add_subdirectory(commands)
add_subdirectory(projecttree)
add_subdirectory(utils)
add_subdirectory(databackup)
add_subdirectory(effectstack)
add_subdirectory(kiss_fft)
add_subdirectory(mimetypes)
add_subdirectory(onmonitoritems)
add_subdirectory(scopes)
add_subdirectory(simplekeyframes)
add_subdirectory(stopmotion)

if(QJSON_FOUND)
  add_subdirectory(onmonitoritems/rotoscoping)
  add_subdirectory(rotoscoping)
endif(QJSON_FOUND)

if(BUILD_V4L)
  add_subdirectory(v4l)
endif(BUILD_V4L)

list(APPEND kdenlive_SRCS
  main.cpp
  mainwindow.cpp

  KoSliderCombo.cpp
  abstractclipitem.cpp
  abstractgroupitem.cpp
  abstractmonitor.cpp
  archivewidget.cpp
  choosecolorwidget.cpp
  clipdurationdialog.cpp
  clipitem.cpp
  clipmanager.cpp
  clipproperties.cpp
  cliptranscode.cpp
  clipstabilize.cpp
  colorpickerwidget.cpp
  colorplaneexport.cpp
  colortools.cpp
  complexparameter.cpp
  cornerswidget.cpp
  customruler.cpp
  customtrackscene.cpp
  customtrackview.cpp
  docclipbase.cpp
  documentchecker.cpp
  documentvalidator.cpp
  doubleparameterwidget.cpp
  dragvalue.cpp
  dvdwizard.cpp
  dvdwizardchapters.cpp
  dvdwizardmenu.cpp
  dvdwizardvob.cpp
  effectslist.cpp
  effectslistview.cpp
  effectslistwidget.cpp
  effectstackedit.cpp
  effectstackview.cpp
  encodingprofilesdialog.cpp
  folderprojectitem.cpp
  gentime.cpp
  geometryval.cpp
  geometrywidget.cpp
  graphicsscenerectmove.cpp
  guide.cpp
  headertrack.cpp
  initeffects.cpp
  kdenlivedoc.cpp
  kdenlivesettingsdialog.cpp
  keyframeedit.cpp
  keyframehelper.cpp
  kis_cubic_curve.cpp
  kis_curve_widget.cpp
  kthumb.cpp
  managecapturesdialog.cpp
  markerdialog.cpp
  mltdevicecapture.cpp
  monitor.cpp
  monitoreditwidget.cpp
  monitormanager.cpp
  monitorscene.cpp
  noteswidget.cpp
  parameterplotter.cpp
  positionedit.cpp
  profilesdialog.cpp
  projectitem.cpp
  projectlist.cpp
  projectlistview.cpp
  projectsettings.cpp
  recmonitor.cpp
  renderer.cpp
  renderwidget.cpp
  slideshowclip.cpp
  smallruler.cpp
  spacerdialog.cpp
  statusbarmessagelabel.cpp
  subprojectitem.cpp
  timecode.cpp
  timecodedisplay.cpp
  titledocument.cpp
  titlewidget.cpp
  trackdialog.cpp
  tracksconfigdialog.cpp
  trackview.cpp
  transition.cpp
  transitionsettings.cpp
  unicodedialog.cpp
  wizard.cpp
)

kde4_add_ui_files(kdenlive_UIS
  widgets/addtrack_ui.ui
  widgets/archivewidget_ui.ui
  widgets/audiospectrum_ui.ui
  widgets/backupdialog_ui.ui
  widgets/bezierspline_ui.ui
  widgets/boolval_ui.ui
  widgets/clipdurationdialog_ui.ui
  widgets/clipproperties_ui.ui
  widgets/cliptranscode_ui.ui
<<<<<<< HEAD
  widgets/collapsiblewidget_ui.ui
=======
  widgets/clipstabilize_ui.ui
>>>>>>> 7cd7234f
  widgets/colorclip_ui.ui
  widgets/colorplaneexport_ui.ui
  widgets/configcapture_ui.ui
  widgets/configenv_ui.ui
  widgets/configjogshuttle_ui.ui
  widgets/configmisc_ui.ui
  widgets/configproject_ui.ui
  widgets/configsdl_ui.ui
  widgets/configtimeline_ui.ui
  widgets/configtranscode_ui.ui
  widgets/dvdwizardchapters_ui.ui
  widgets/dvdwizardmenu_ui.ui
  widgets/dvdwizardstatus_ui.ui
  widgets/dvdwizardvob_ui.ui
  widgets/effectlist_ui.ui
  widgets/effectstack_ui.ui
<<<<<<< HEAD
  widgets/effectstack2_ui.ui
=======
  widgets/freesound_ui.ui
>>>>>>> 7cd7234f
  widgets/geometryval_ui.ui
  widgets/geometrywidget_ui.ui
  widgets/histogram_ui.ui
  widgets/keyframedialog_ui.ui
  widgets/keyframeeditor_ui.ui
  widgets/keyframewidget_ui.ui
  widgets/listval_ui.ui
  widgets/managecaptures_ui.ui
  widgets/manageencodingprofile_ui.ui
  widgets/markerdialog_ui.ui
  widgets/missingclips_ui.ui
  widgets/monitoreditwidget_ui.ui
  widgets/profiledialog_ui.ui
  widgets/projectsettings_ui.ui
  widgets/recmonitor_ui.ui
  widgets/renderwidget_ui.ui
  widgets/rgbparade_ui.ui
  widgets/saveprofile_ui.ui
  widgets/slideshowclip_ui.ui
  widgets/smconfig_ui.ui
  widgets/spacerdialog_ui.ui
  widgets/spectrogram_ui.ui
  widgets/stopmotion_ui.ui
  widgets/templateclip_ui.ui
  widgets/timeline_ui.ui
  widgets/timelinebuttons_ui.ui
  widgets/titlewidget_ui.ui
  widgets/trackheader_ui.ui
  widgets/tracksconfigdialog_ui.ui
  widgets/transitionsettings_ui.ui
  widgets/unicodedialog_ui.ui
  widgets/urlval_ui.ui
  widgets/vectorscope_ui.ui
  widgets/waveform_ui.ui
  widgets/wipeval_ui.ui
  widgets/wizardcapture_ui.ui
  widgets/wizardcheck_ui.ui
  widgets/wizardextra_ui.ui
  widgets/wizardmltcheck_ui.ui
  widgets/wizardstandard_ui.ui
  widgets/keywordval_ui.ui
  widgets/fontval_ui.ui
  widgets/cutjobdialog_ui.ui
)

if(OPENGL_FOUND)
  list(APPEND kdenlive_SRCS videoglwidget.cpp)
endif(OPENGL_FOUND)

if(BUILD_JogShuttle)
  list(APPEND kdenlive_SRCS
    jogaction.cpp
    jogshuttle.cpp
    jogshuttleconfig.cpp
  )
endif(BUILD_JogShuttle)

kde4_add_kcfg_files(kdenlive_SRCS kdenlivesettings.kcfgc)
qt4_add_dbus_adaptor(kdenlive_SRCS
  org.kdenlive.MainWindow.xml
  mainwindow.h
  MainWindow
)
qt4_add_resources(kdenlive_SRCS widgets/resources.qrc)
kde4_add_executable(kdenlive
  ${kdenlive_SRCS}
  ${kdenlive_UIS}
)

# To compile kiss_fft.
set(CMAKE_C_FLAGS "${CMAKE_C_FLAGS} --std=c99")

# KDE definitions and include directories *must* always come first, Qt follows
# (to avoid breaking builds when KDE and/or Qt are installed to different
# prefixes).
add_definitions(${KDE4_DEFINITIONS})

include_directories(
  ${CMAKE_BINARY_DIR}
  ${KDE4_INCLUDES} # Adds Qt include directories too.
  ${LIBMLT_INCLUDE_DIR}
  ${LIBMLTPLUS_INCLUDE_DIR}
)

# Adds Qt definitions and include directories, and sets QT_LIBRARIES according
# to the components requested in find_package().
include(${QT_USE_FILE})

if(${KDE_VERSION} VERSION_LESS 4.3.80)
  set(KDE4_KNEWSTUFF_LIBS ${KDE4_KNEWSTUFF2_LIBS})
else(${KDE_VERSION} VERSION_LESS 4.3.80)
  set(KDE4_KNEWSTUFF_LIBS ${KDE4_KNEWSTUFF3_LIBS})
endif(${KDE_VERSION} VERSION_LESS 4.3.80)

target_link_libraries(kdenlive
  ${KDE4_KDEUI_LIBS}
  ${KDE4_KIO_LIBS}
  ${KDE4_KNEWSTUFF_LIBS}
  ${KDE4_KNOTIFYCONFIG_LIBRARY}
  ${KDE4_KROSSUI_LIBS}
  ${KDE4_SOLID_LIBS}
  ${QT_LIBRARIES}
  ${LIBMLT_LIBRARY}
  ${LIBMLTPLUS_LIBRARY}
  ${CMAKE_DL_LIBS}
  ${CMAKE_THREAD_LIBS_INIT}
)

if(Q_WS_X11)
  include_directories(${X11_Xlib_INCLUDE_PATH})
  target_link_libraries(kdenlive ${X11_LIBRARIES})
endif(Q_WS_X11)

if(OPENGL_FOUND AND QT_QTOPENGL_FOUND)
  add_definitions(-DUSE_OPENGL)
  target_link_libraries(kdenlive ${OPENGL_LIBRARIES})
endif(OPENGL_FOUND AND QT_QTOPENGL_FOUND)

if(SDL_FOUND)
  target_link_libraries(kdenlive ${SDL_LIBRARY})
endif(SDL_FOUND)

if(Nepomuk_FOUND)
  add_definitions(-DUSE_NEPOMUK)
  include_directories(${NEPOMUK_INCLUDES})
  target_link_libraries(kdenlive ${NEPOMUK_LIBRARIES})
endif(Nepomuk_FOUND)

if(QJSON_FOUND)
  add_definitions(-DUSE_QJSON)
  include_directories(${QJSON_INCLUDE_DIR})
  target_link_libraries(kdenlive ${QJSON_LIBRARIES})
endif(QJSON_FOUND)

if(BUILD_V4L)
  add_definitions(-DUSE_V4L)
endif(BUILD_V4L)

if(BUILD_JogShuttle)
  add_definitions(-DUSE_JOGSHUTTLE)
endif(BUILD_JogShuttle)

install(TARGETS kdenlive DESTINATION ${BIN_INSTALL_DIR})
install(FILES
  kdenliveui.rc
  kdenlive.notifyrc
  DESTINATION ${DATA_INSTALL_DIR}/kdenlive
)
install(FILES kdenlivesettings.kcfg DESTINATION ${KCFG_INSTALL_DIR})
install(FILES
  kdenlive_projectprofiles.knsrc
  kdenlive_renderprofiles.knsrc
  kdenlive_titles.knsrc
  kdenlive_wipes.knsrc
  kdenlivetranscodingrc
  DESTINATION ${CONFIG_INSTALL_DIR}
)
kde4_install_icons(${ICON_INSTALL_DIR})
install(FILES kdenlive.desktop DESTINATION ${XDG_APPS_INSTALL_DIR})<|MERGE_RESOLUTION|>--- conflicted
+++ resolved
@@ -196,11 +196,8 @@
   widgets/clipdurationdialog_ui.ui
   widgets/clipproperties_ui.ui
   widgets/cliptranscode_ui.ui
-<<<<<<< HEAD
   widgets/collapsiblewidget_ui.ui
-=======
   widgets/clipstabilize_ui.ui
->>>>>>> 7cd7234f
   widgets/colorclip_ui.ui
   widgets/colorplaneexport_ui.ui
   widgets/configcapture_ui.ui
@@ -217,11 +214,8 @@
   widgets/dvdwizardvob_ui.ui
   widgets/effectlist_ui.ui
   widgets/effectstack_ui.ui
-<<<<<<< HEAD
   widgets/effectstack2_ui.ui
-=======
   widgets/freesound_ui.ui
->>>>>>> 7cd7234f
   widgets/geometryval_ui.ui
   widgets/geometrywidget_ui.ui
   widgets/histogram_ui.ui
