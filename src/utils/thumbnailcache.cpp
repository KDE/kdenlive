/*
    SPDX-FileCopyrightText: 2017 Nicolas Carion
    SPDX-License-Identifier: GPL-3.0-only OR LicenseRef-KDE-Accepted-GPL
*/

#include "thumbnailcache.hpp"
#include "bin/projectclip.h"
#include "bin/projectitemmodel.h"
#include "core.h"
#include "doc/kdenlivedoc.h"
#include "project/projectmanager.h"
#include <QDir>
#include <QMutexLocker>
#include <list>

std::unique_ptr<ThumbnailCache> ThumbnailCache::instance;
std::once_flag ThumbnailCache::m_onceFlag;

class ThumbnailCache::Cache_t
{
public:
    Cache_t(int maxCost)
        : m_maxCost(maxCost)
    {
    }

    bool contains(const QString &key) const { return m_cache.count(key) > 0; }

    void remove(const QString &key)
    {
        if (!contains(key)) {
            return;
        }
        auto it = m_cache.at(key);
        m_currentCost -= (*it).second.second;
        m_data.erase(it);
        m_cache.erase(key);
    }

    void insert(const QString &key, const QImage &img, int cost)
    {
        if (cost > m_maxCost) {
            return;
        }
        m_data.push_front({key, {img, cost}});
        auto it = m_data.begin();
        m_cache[key] = it;
        m_currentCost += cost;
        while (m_currentCost > m_maxCost) {
            remove(m_data.back().first);
        }
    }

    QImage get(const QString &key)
    {
        if (!contains(key)) {
            return QImage();
        }
        // when a get operation occurs, we put the corresponding list item in front to remember last access
        std::pair<QString, std::pair<QImage, int>> data;
        auto it = m_cache.at(key);
        std::swap(data, (*it));                                         // take data out without copy
        QImage result = data.second.first;                              // a copy occurs here
        m_data.erase(it);                                               // delete old iterator
        m_cache[key] = m_data.emplace(m_data.begin(), std::move(data)); // reinsert without copy and store iterator
        return result;
    }
    void clear()
    {
        m_data.clear();
        m_cache.clear();
        m_currentCost = 0;
    }

protected:
    int m_maxCost;
    int m_currentCost{0};

    std::list<std::pair<QString, std::pair<QImage, int>>> m_data; // the data is stored as (key,(image, cost))
    std::unordered_map<QString, decltype(m_data.begin())> m_cache;
};

ThumbnailCache::ThumbnailCache()
    : m_volatileCache(new Cache_t(10000000))
{
}

std::unique_ptr<ThumbnailCache> &ThumbnailCache::get()
{
    std::call_once(m_onceFlag, [] { instance.reset(new ThumbnailCache()); });
    return instance;
}

bool ThumbnailCache::hasThumbnail(const QString &binId, int pos, bool volatileOnly) const
{
    QReadLocker locker(&m_mutex);
    bool ok = false;
    auto key = pos < 0 ? getAudioKey(binId, &ok).constFirst() : getKey(binId, pos, &ok);
    if (ok && m_volatileCache->contains(key)) {
        return true;
    }
    if (!ok || volatileOnly) {
        return false;
    }
    QDir thumbFolder = getDir(pos < 0, &ok);
    return ok && thumbFolder.exists(key);
}

QImage ThumbnailCache::getAudioThumbnail(const QString &binId, bool volatileOnly) const
{
    QReadLocker locker(&m_mutex);
    bool ok = false;
    auto key = getAudioKey(binId, &ok).constFirst();
    if (ok && m_volatileCache->contains(key)) {
        return m_volatileCache->get(key);
    }
    if (!ok || volatileOnly) {
        return QImage();
    }
    QDir thumbFolder = getDir(true, &ok);
    if (ok && thumbFolder.exists(key)) {
        m_storedOnDisk[binId].push_back(-1);
        return QImage(thumbFolder.absoluteFilePath(key));
    }
    return QImage();
}

const QList <QUrl> ThumbnailCache::getAudioThumbPath(const QString &binId) const
{
    QReadLocker locker(&m_mutex);
    bool ok = false;
    auto key = getAudioKey(binId, &ok);
    QDir thumbFolder = getDir(true, &ok);
    QList <QUrl> pathList;
    if (ok) {
        for (const QString &p : qAsConst(key)) {
            if (thumbFolder.exists(p)) {
                pathList <<QUrl::fromLocalFile(thumbFolder.absoluteFilePath(p));
            }
        }
    }
    return pathList;
}

QImage ThumbnailCache::getThumbnail(QString hash, const QString &binId, int pos, bool volatileOnly) const
{
    if (hash.isEmpty()) {
        return QImage();
    }
    hash.append(QString("#%1.jpg").arg(pos));
<<<<<<< HEAD
    QMutexLocker locker(&m_mutex);
=======
    QReadLocker locker(&m_mutex);
>>>>>>> 077f2f29
    if (m_volatileCache->contains(hash)) {
        return m_volatileCache->get(hash);
    }
    if (volatileOnly) {
        return QImage();
    }
    bool ok = false;
    QDir thumbFolder = getDir(false, &ok);
    if (ok && thumbFolder.exists(hash)) {
        if(m_storedOnDisk.find(binId) == m_storedOnDisk.end() || std::find(m_storedOnDisk[binId].begin(), m_storedOnDisk[binId].end(), pos) == m_storedOnDisk[binId].end()) {
            m_storedOnDisk[binId].push_back(pos);
        }
        return QImage(thumbFolder.absoluteFilePath(hash));
    }
    return QImage();
}

QImage ThumbnailCache::getThumbnail(const QString &binId, int pos, bool volatileOnly) const
{
    QReadLocker locker(&m_mutex);
    bool ok = false;
    auto key = getKey(binId, pos, &ok);
    if (ok && m_volatileCache->contains(key)) {
        return m_volatileCache->get(key);
    }
    if (!ok || volatileOnly) {
        return QImage();
    }
    QDir thumbFolder = getDir(false, &ok);
    if (ok && thumbFolder.exists(key)) {
        if(m_storedOnDisk.find(binId) == m_storedOnDisk.end() || std::find(m_storedOnDisk[binId].begin(), m_storedOnDisk[binId].end(), pos) == m_storedOnDisk[binId].end()) {
            m_storedOnDisk[binId].push_back(pos);
        }
        return QImage(thumbFolder.absoluteFilePath(key));
    }
    return QImage();
}

void ThumbnailCache::storeThumbnail(const QString &binId, int pos, const QImage &img, bool persistent)
{
    QWriteLocker locker(&m_mutex);
    bool ok = false;
    const QString key = getKey(binId, pos, &ok);
    if (!ok) {
        return;
    }
    if (persistent) {
        QDir thumbFolder = getDir(false, &ok);
        if (ok) {
            if (!img.save(thumbFolder.absoluteFilePath(key))) {
                qDebug() << ".............\n!!!!!!!! ERROR SAVING THUMB in: "<<thumbFolder.absoluteFilePath(key);
            }
            if (m_storedOnDisk.find(binId) == m_storedOnDisk.end() || std::find(m_storedOnDisk[binId].begin(), m_storedOnDisk[binId].end(), pos) == m_storedOnDisk[binId].end()) {
                m_storedOnDisk[binId].push_back(pos);
            }
        }
    }
    // if volatile cache also contains this entry, update it
    if (m_volatileCache->contains(key)) {
        m_volatileCache->remove(key);
    } else {
        m_storedVolatile[binId].push_back(pos);
    }
    m_volatileCache->insert(key, img, (int)img.sizeInBytes());
}

void ThumbnailCache::saveCachedThumbs(const std::unordered_map<QString, std::vector<int>> &keys)
{
    bool ok;
    QDir thumbFolder = getDir(false, &ok);
    if (!ok) {
        return;
    }
    QReadLocker locker(&m_mutex);
    for (auto &key : keys) {
        bool ok;
        for(const auto& pos: key.second) {
            if (m_storedOnDisk.find(key.first) == m_storedOnDisk.end() || std::find(m_storedOnDisk[key.first].begin(), m_storedOnDisk[key.first].end(), pos) == m_storedOnDisk[key.first].end()) {
                const QString thumbKey = getKey(key.first, pos, &ok);
                if (!ok) {
                    continue;
                }
                if (!thumbFolder.exists(thumbKey) && m_volatileCache->contains(thumbKey)) {
                    QImage img = m_volatileCache->get(thumbKey);
                    if (!img.save(thumbFolder.absoluteFilePath(thumbKey))) {
                        qDebug() << "// Error writing thumbnails to " << thumbFolder.absolutePath();
                        break;
                    } else {
                        m_storedOnDisk[key.first].push_back(pos);
                    }
                }
            }
        }
    }
}

void ThumbnailCache::invalidateThumbsForClip(const QString &binId)
{
    QWriteLocker locker(&m_mutex);
    if (m_storedVolatile.find(binId) != m_storedVolatile.end()) {
        bool ok = false;
        for (int pos : m_storedVolatile.at(binId)) {
            auto key = getKey(binId, pos, &ok);
            if (ok) {
                m_volatileCache->remove(key);
            }
        }
        m_storedVolatile.erase(binId);
    }
    bool ok = false;
    // Video thumbs
    QDir thumbFolder = getDir(false, &ok);
    if (ok && m_storedOnDisk.find(binId) != m_storedOnDisk.end()) {
        // Remove persistent cache
        for (const auto &pos : m_storedOnDisk.at(binId)) {
            if (pos >= 0) {
                auto key = getKey(binId, pos, &ok);
                if (ok) {
                    QFile::remove(thumbFolder.absoluteFilePath(key));
                }
            }
        }
        m_storedOnDisk.erase(binId);
    }
}

void ThumbnailCache::clearCache()
{
    QWriteLocker locker(&m_mutex);
    m_volatileCache->clear();
    m_storedVolatile.clear();
    m_storedOnDisk.clear();
}

// static
QString ThumbnailCache::getKey(const QString &binId, int pos, bool *ok)
{
    if (binId.isEmpty()) {
        *ok = false;
        return QString();
    }
    auto binClip = pCore->projectItemModel()->getClipByBinID(binId);
    *ok = binClip != nullptr && binClip->statusReady();
    return *ok ? binClip->hash() + QLatin1Char('#') + QString::number(pos) + QStringLiteral(".jpg") : QString();
}

// static
QStringList ThumbnailCache::getAudioKey(const QString &binId, bool *ok)
{
    auto binClip = pCore->projectItemModel()->getClipByBinID(binId);
    *ok = binClip != nullptr;
    if (ok) {
        QString streams = binClip->getProducerProperty(QStringLiteral("kdenlive:active_streams"));
        if (streams == QString::number(INT_MAX)) {
            // activate all audio streams
            QList <int> streamIxes = binClip->audioStreams().keys();
            if (streamIxes.size() > 1) {
                QStringList streamsList;
                for (const int st : qAsConst(streamIxes)) {
                    streamsList << QString("%1_%2.png").arg(binClip->hash()).arg(st);
                }
                return streamsList;
            }
        }
        if (streams.size() < 2) {
            int audio = binClip->getProducerIntProperty(QStringLiteral("audio_index"));
            if (audio > -1) {
                return {QString("%1_%2.png").arg(binClip->hash()).arg(audio)};
            }
            return {binClip->hash() + QStringLiteral(".png")};
        }
        QStringList streamsList;
        QStringList streamIndexes = streams.split(QLatin1Char(';'));
        for (const QString &st : qAsConst(streamIndexes)) {
            streamsList << QString("%1_%2.png").arg(binClip->hash(), st);
        }
        return streamsList;
    }
    return {};
}

// static
QDir ThumbnailCache::getDir(bool audio, bool *ok)
{
    return pCore->projectManager()->cacheDir(audio, ok);
}<|MERGE_RESOLUTION|>--- conflicted
+++ resolved
@@ -148,11 +148,7 @@
         return QImage();
     }
     hash.append(QString("#%1.jpg").arg(pos));
-<<<<<<< HEAD
-    QMutexLocker locker(&m_mutex);
-=======
-    QReadLocker locker(&m_mutex);
->>>>>>> 077f2f29
+    QReadLocker locker(&m_mutex);
     if (m_volatileCache->contains(hash)) {
         return m_volatileCache->get(hash);
     }
