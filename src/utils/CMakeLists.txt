--- conflicted
+++ resolved
@@ -5,10 +5,7 @@
   utils/openclipart.cpp
   utils/archiveorg.cpp
   utils/resourcewidget.cpp
-<<<<<<< HEAD
-=======
   utils/flowlayout.cpp
->>>>>>> 1e11e1ab
   utils/thememanager.cpp
   PARENT_SCOPE
 )
