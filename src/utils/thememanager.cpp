/* ============================================================
 *
 * Code borrowed from digiKam project
 * http://www.digikam.org
 *
 * Date        : 2004-08-02
 * Description : theme manager
 *
 * Copyright (C) 2006-2013 by Gilles Caulier <caulier dot gilles at gmail dot com>
 *
 * This program is free software; you can redistribute it
 * and/or modify it under the terms of the GNU General
 * Public License as published by the Free Software Foundation;
 * either version 2, or (at your option)
 * any later version.
 *
 * This program is distributed in the hope that it will be useful,
 * but WITHOUT ANY WARRANTY; without even the implied warranty of
 * MERCHANTABILITY or FITNESS FOR A PARTICULAR PURPOSE.  See the
 * GNU General Public License for more details.
 *
 * ============================================================ */

// Qt includes

#include "kdenlive_debug.h"
#include <QAction>
#include <QActionGroup>
#include <QBitmap>
#include <QColor>
#include <QDir>
#include <QFileInfo>
#include <QIcon>
#include <QMenu>
#include <QPainter>
#include <QPalette>
#include <QPixmap>
#include <QStandardPaths>
#include <QStringList>
// KDE includes

#include "kdenlivesettings.h"
#include "thememanager.h"
#include <KActionMenu>
#include <KColorScheme>
#include <kconfig.h>
#include <kconfiggroup.h>
#include <klocalizedstring.h>
#include <kmessagebox.h>
#include <ktoolinvocation.h>

class ThemeManagerCreator
{
public:
    ThemeManager object;
};

Q_GLOBAL_STATIC(ThemeManagerCreator, creator)

// ---------------------------------------------------------------

class ThemeManager::Private
{
public:
    Private()
        : defaultThemeName(i18nc("default theme name", "Default"))
        , themeMenuActionGroup(nullptr)
        , themeMenuAction(nullptr)
    {
    }

    const QString defaultThemeName;
    QMap<QString, QString> themeMap; // map<theme name, theme config path>

    QActionGroup *themeMenuActionGroup;
    KActionMenu *themeMenuAction;
};

ThemeManager::ThemeManager()
    : d(new Private)
{
}

ThemeManager::~ThemeManager()
{
    delete d;
}

ThemeManager *ThemeManager::instance()
{
    return &creator->object;
}

QString ThemeManager::defaultThemeName() const
{
    return d->defaultThemeName;
}

QString ThemeManager::currentThemeName() const
{
    if ((d->themeMenuAction == nullptr) || (d->themeMenuActionGroup == nullptr)) {
        return defaultThemeName();
    }

    QAction *const action = d->themeMenuActionGroup->checkedAction();

    return (!action ? defaultThemeName() : action->text().remove('&'));
}

void ThemeManager::setCurrentTheme(const QString &filename)
{
    if ((d->themeMenuAction == nullptr) || (d->themeMenuActionGroup == nullptr)) {
        return;
    }
    QString name = d->themeMap.key(filename, d->defaultThemeName);
    const QList<QAction *> list = d->themeMenuActionGroup->actions();
    for (QAction *const action : list) {
        if (action->text().remove('&') == name) {
            action->setChecked(true);
            // slotChangePalette();
        }
    }
}

void ThemeManager::slotChangePalette()
{
    updateCurrentKDEdefaultThemePreview();

    QString theme(currentThemeName());

    if (theme == defaultThemeName() || theme.isEmpty()) {
        theme = currentKDEdefaultTheme();
    }

    QString filename = d->themeMap.value(theme);

    // qCDebug(KDENLIVE_LOG) << theme << " :: " << filename;

    emit signalThemeChanged(filename);
}

void ThemeManager::setThemeMenuAction(KActionMenu *const action)
{
    d->themeMenuAction = action;
    populateThemeMenu();
}

void ThemeManager::populateThemeMenu()
{
    if (!d->themeMenuAction) {
        return;
    }

    QString theme(currentThemeName());
    d->themeMenuAction->menu()->clear();
    delete d->themeMenuActionGroup;

    d->themeMenuActionGroup = new QActionGroup(d->themeMenuAction);

    connect(d->themeMenuActionGroup, &QActionGroup::triggered, this, &ThemeManager::slotChangePalette);

    QAction *action = new QAction(defaultThemeName(), d->themeMenuActionGroup);
    action->setCheckable(true);
    d->themeMenuAction->addAction(action);

    QStringList filters;
    filters << QStringLiteral("*.colors");
    QStringList schemeFiles;
    // const QStringList schemeFiles = KGlobal::dirs()->findAllResources("data", "color-schemes/*.colors", KStandardDirs::NoDuplicates);
    const QStringList colors = QStandardPaths::locateAll(QStandardPaths::GenericDataLocation, QStringLiteral("color-schemes"), QStandardPaths::LocateDirectory);
    for (const QString &folder : colors) {
        QDir directory(folder);
        QStringList filesnames = directory.entryList(filters, QDir::Files);
        for (const QString &fname : filesnames) {
            schemeFiles << directory.absoluteFilePath(fname);
        }
    }
    QMap<QString, QAction *> actionMap;

    for (int i = 0; i < schemeFiles.size(); ++i) {
        const QString &filename = schemeFiles.at(i);
        const QFileInfo info(filename);
        KSharedConfigPtr config = KSharedConfig::openConfig(filename);
        QIcon icon = createSchemePreviewIcon(config);
        KConfigGroup group(config, "General");
        const QString name = group.readEntry("Name", info.baseName());
        auto *ac = new QAction(name, d->themeMenuActionGroup);
        d->themeMap.insert(name, filename);
        ac->setIcon(icon);
        ac->setCheckable(true);
        actionMap.insert(name, ac);
    }

    // sort the list
    QStringList actionMapKeys = actionMap.keys();
    actionMapKeys.sort();

    for (const QString &name : actionMapKeys) {
        d->themeMenuAction->addAction(actionMap.value(name));
    }

    updateCurrentKDEdefaultThemePreview();
    setCurrentTheme(theme);
    if (!QStandardPaths::findExecutable(QStringLiteral("kcmshell5")).isEmpty()) {
        d->themeMenuAction->addSeparator();
        QAction *config = new QAction(i18n("Configuration..."), d->themeMenuAction);
        config->setIcon(QIcon::fromTheme(QStringLiteral("preferences-desktop-theme")));
        d->themeMenuAction->addAction(config);

        connect(config, &QAction::triggered, this, &ThemeManager::slotConfigColors);
    }
}

void ThemeManager::slotConfigColors()
{
    int ret = KToolInvocation::kdeinitExec(QStringLiteral("kcmshell5"), QStringList() << QStringLiteral("colors"));

    if (ret > 0) {
<<<<<<< HEAD
        KMessageBox::error(nullptr, i18n("Cannot start Colors Settings panel from KDE Control Center. "
                                         "Please check your system..."));
=======
        KMessageBox::error(nullptr, i18n("Cannot start Colors panel from System Settings. "
                                   "Please check your system..."));
>>>>>>> 42cc3b0e
    }
}

void ThemeManager::updateCurrentKDEdefaultThemePreview()
{
    const QList<QAction *> list = d->themeMenuActionGroup->actions();

    for (QAction *const action : list) {
        if (action->text().remove('&') == defaultThemeName()) {
            KSharedConfigPtr config = KSharedConfig::openConfig(d->themeMap.value(currentKDEdefaultTheme()));
            QIcon icon = createSchemePreviewIcon(config);
            action->setIcon(icon);
        }
    }
}

QPixmap ThemeManager::createSchemePreviewIcon(const KSharedConfigPtr &config) const
{
    // code taken from kdebase/workspace/kcontrol/colors/colorscm.cpp
    const uchar bits1[] = {0xff, 0xff, 0xff, 0x2c, 0x16, 0x0b};
    const uchar bits2[] = {0x68, 0x34, 0x1a, 0xff, 0xff, 0xff};
    const QSize bitsSize(24, 2);
    const QBitmap b1 = QBitmap::fromData(bitsSize, bits1);
    const QBitmap b2 = QBitmap::fromData(bitsSize, bits2);

    QPixmap pixmap(23, 16);
    pixmap.fill(Qt::black); // FIXME use some color other than black for borders?

    KConfigGroup group(config, "WM");
    QPainter p(&pixmap);
    KColorScheme windowScheme(QPalette::Active, KColorScheme::Window, config);
    p.fillRect(1, 1, 7, 7, windowScheme.background());
    p.fillRect(2, 2, 5, 2, QBrush(windowScheme.foreground().color(), b1));

    KColorScheme buttonScheme(QPalette::Active, KColorScheme::Button, config);
    p.fillRect(8, 1, 7, 7, buttonScheme.background());
    p.fillRect(9, 2, 5, 2, QBrush(buttonScheme.foreground().color(), b1));

    p.fillRect(15, 1, 7, 7, group.readEntry("activeBackground", QColor(96, 148, 207)));
    p.fillRect(16, 2, 5, 2, QBrush(group.readEntry("activeForeground", QColor(255, 255, 255)), b1));

    KColorScheme viewScheme(QPalette::Active, KColorScheme::View, config);
    p.fillRect(1, 8, 7, 7, viewScheme.background());
    p.fillRect(2, 12, 5, 2, QBrush(viewScheme.foreground().color(), b2));

    KColorScheme selectionScheme(QPalette::Active, KColorScheme::Selection, config);
    p.fillRect(8, 8, 7, 7, selectionScheme.background());
    p.fillRect(9, 12, 5, 2, QBrush(selectionScheme.foreground().color(), b2));

    p.fillRect(15, 8, 7, 7, group.readEntry("inactiveBackground", QColor(224, 223, 222)));
    p.fillRect(16, 12, 5, 2, QBrush(group.readEntry("inactiveForeground", QColor(20, 19, 18)), b2));

    p.end();
    return pixmap;
}

QString ThemeManager::currentKDEdefaultTheme() const
{
    KSharedConfigPtr config = KSharedConfig::openConfig(QStringLiteral("kdeglobals"));
    KConfigGroup group(config, "General");
    return group.readEntry("ColorScheme");
}

void ThemeManager::slotSettingsChanged()
{
    populateThemeMenu();
    slotChangePalette();
}

void ThemeManager::initDarkTheme()
{
    QString defaultTheme = currentKDEdefaultTheme();
    if (defaultTheme.isEmpty() || defaultTheme == QLatin1String("Breeze")) {
        // Switch to breeze dark if available
        if (d->themeMap.contains(QStringLiteral("Breeze Dark"))) {
            KdenliveSettings::setColortheme(d->themeMap.value(QStringLiteral("Breeze Dark")));
            setCurrentTheme(KdenliveSettings::colortheme());
            slotChangePalette();
        }
    }
}<|MERGE_RESOLUTION|>--- conflicted
+++ resolved
@@ -216,13 +216,8 @@
     int ret = KToolInvocation::kdeinitExec(QStringLiteral("kcmshell5"), QStringList() << QStringLiteral("colors"));
 
     if (ret > 0) {
-<<<<<<< HEAD
-        KMessageBox::error(nullptr, i18n("Cannot start Colors Settings panel from KDE Control Center. "
-                                         "Please check your system..."));
-=======
         KMessageBox::error(nullptr, i18n("Cannot start Colors panel from System Settings. "
                                    "Please check your system..."));
->>>>>>> 42cc3b0e
     }
 }
 
