/*
 * Copyright (c) 2013-2016 Meltytech, LLC
 * Author: Dan Dennedy <dan@dennedy.org>
 *
 * This program is free software: you can redistribute it and/or modify
 * it under the terms of the GNU General Public License as published by
 * the Free Software Foundation, either version 3 of the License, or
 * (at your option) any later version.
 *
 * This program is distributed in the hope that it will be useful,
 * but WITHOUT ANY WARRANTY; without even the implied warranty of
 * MERCHANTABILITY or FITNESS FOR A PARTICULAR PURPOSE.  See the
 * GNU General Public License for more details.
 *
 * You should have received a copy of the GNU General Public License
 * along with this program.  If not, see <http://www.gnu.org/licenses/>.
 */

import QtQuick 2.11
import QtQml.Models 2.11
import com.enums 1.0

Item{
    id: trackRoot
    property alias trackModel: trackModel.model
    property alias rootIndex : trackModel.rootIndex
    property bool isAudio
    property real timeScale: 1.0
    property bool isCurrentTrack: false
    property bool isLocked: false
    property int trackInternalId : -42
    property int trackThumbsFormat
    property int itemType: 0
    opacity: model.disabled ? 0.4 : 1

    function clipAt(index) {
        return repeater.itemAt(index)
    }

    function isClip(type) {
        return type != ProducerType.Composition && type != ProducerType.Track;
    }

    width: clipRow.width

    DelegateModel {
        id: trackModel
        delegate: Item {
            property var itemModel : model
            property bool clipItem: isClip(model.clipType)
            z: model.clipType == ProducerType.Composition ? 5 : model.mixDuration > 0 ? model.start / 25 : 0
            Loader {
                id: loader
                Binding {
                    target: loader.item
                    property: "timeScale"
                    value: trackRoot.timeScale
                    when: loader.status == Loader.Ready && loader.item
                }
                Binding {
                    target: loader.item
                    property: "fakeTid"
                    value: model.fakeTrackId
                    when: loader.status == Loader.Ready && loader.item && clipItem
                }
                Binding {
                    target: loader.item
                    property: "fakePosition"
                    value: model.fakePosition
                    when: loader.status == Loader.Ready && loader.item && clipItem
                }
                Binding {
                    target: loader.item
                    property: "mixDuration"
                    value: model.mixDuration
                    when: loader.status == Loader.Ready && loader.item && clipItem
                }
                Binding {
                    target: loader.item
                    property: "mixCut"
                    value: model.mixCut
                    when: loader.status == Loader.Ready && loader.item && clipItem
                }
                Binding {
                    target: loader.item
                    property: "selected"
                    value: model.selected
                    when: loader.status == Loader.Ready && model.clipType != ProducerType.Track
                }
                Binding {
                    target: loader.item
                    property: "mltService"
                    value: model.mlt_service
                    when: loader.status == Loader.Ready && loader.item
                }
                Binding {
                    target: loader.item
                    property: "modelStart"
                    value: model.start
                    when: loader.status == Loader.Ready && loader.item
                }
                Binding {
                    target: loader.item
                    property: "scrollX"
                    value: scrollView.contentX
                    when: loader.status == Loader.Ready && loader.item
                }
                Binding {
                    target: loader.item
                    property: "fadeIn"
                    value: model.fadeIn
                    when: loader.status == Loader.Ready && clipItem
                }
                Binding {
                    target: loader.item
                    property: "positionOffset"
                    value: model.positionOffset
                    when: loader.status == Loader.Ready && clipItem
                }
                Binding {
                    target: loader.item
                    property: "effectNames"
                    value: model.effectNames
                    when: loader.status == Loader.Ready && clipItem
                }
                Binding {
                    target: loader.item
<<<<<<< HEAD
                    property: "clipStatus"
                    value: model.clipStatus
                    when: loader.status == Loader.Ready && clipItem
=======
                    property: "clipState"
                    value: model.clipState
                    when: loader.status == Loader.Ready && isClip(model.clipType)
>>>>>>> 7df43a54
                }
                Binding {
                    target: loader.item
                    property: "fadeOut"
                    value: model.fadeOut
                    when: loader.status == Loader.Ready && clipItem
                }
                Binding {
                    target: loader.item
                    property: "showKeyframes"
                    value: model.showKeyframes
                    when: loader.status == Loader.Ready && loader.item
                }
                Binding {
                    target: loader.item
                    property: "isGrabbed"
                    value: model.isGrabbed
                    when: loader.status == Loader.Ready && loader.item
                }
                Binding {
                    target: loader.item
                    property: "keyframeModel"
                    value: model.keyframeModel
                    when: loader.status == Loader.Ready && loader.item
                }
                Binding {
                    target: loader.item
                    property: "aTrack"
                    value: model.a_track
                    when: loader.status == Loader.Ready && model.clipType == ProducerType.Composition
                }
                Binding {
                    target: loader.item
                    property: "trackHeight"
                    value: root.trackHeight
                    when: loader.status == Loader.Ready && model.clipType == ProducerType.Composition
                }
                Binding {
                    target: loader.item
                    property: "clipDuration"
                    value: model.duration
                    when: loader.status == Loader.Ready && loader.item
                }
                Binding {
                    target: loader.item
                    property: "inPoint"
                    value: model.in
                    when: loader.status == Loader.Ready && loader.item
                }
                Binding {
                    target: loader.item
                    property: "outPoint"
                    value: model.out
                    when: loader.status == Loader.Ready && loader.item
                }
                Binding {
                    target: loader.item
                    property: "grouped"
                    value: model.grouped
                    when: loader.status == Loader.Ready && loader.item
                }
                Binding {
                    target: loader.item
                    property: "clipName"
                    value: model.name
                    when: loader.status == Loader.Ready && loader.item
                }
                Binding {
                    target: loader.item
                    property: "clipResource"
                    value: model.resource
                    when: loader.status == Loader.Ready && clipItem
                }
                Binding {
                    target: loader.item
<<<<<<< HEAD
                    property: "isProxy"
                    value: model.isProxy
                    when: loader.status == Loader.Ready && clipItem
=======
                    property: "clipStatus"
                    value: model.clipStatus
                    when: loader.status == Loader.Ready && isClip(model.clipType)
>>>>>>> 7df43a54
                }
                Binding {
                    target: loader.item
                    property: "maxDuration"
                    value: model.maxDuration
                    when: loader.status == Loader.Ready && clipItem
                }
                Binding {
                    target: loader.item
                    property: "forceReloadThumb"
                    value: model.reloadThumb
                    when: loader.status == Loader.Ready && clipItem
                }
                Binding {
                    target: loader.item
                    property: "binId"
                    value: model.binId
                    when: loader.status == Loader.Ready && clipItem
                }
                sourceComponent: {
                    if (clipItem) {
                        return clipDelegate
                    } else if (model.clipType == ProducerType.Composition) {
                        return compositionDelegate
                    } else {
                        // Track
                        return undefined
                    }
                }
                onLoaded: {
                    item.clipId= model.item
                    item.parentTrack = trackRoot
                    if (clipItem) {
                        console.log('loaded clip: ', model.start, ', ID: ', model.item, ', index: ', trackRoot.DelegateModel.itemsIndex,', TYPE:', model.clipType)
                        item.isAudio= model.audio
                        item.markers= model.markers
                        item.hasAudio = model.hasAudio
                        item.canBeAudio = model.canBeAudio
                        item.canBeVideo = model.canBeVideo
                        item.itemType = model.clipType
                        item.audioChannels = model.audioChannels
                        item.audioStream = model.audioStream
                        item.multiStream = model.multiStream
                        item.aStreamIndex = model.audioStreamIndex
                        console.log('loaded clip with Astream: ', model.audioStream)
                        // Speed change triggers a new clip insert so no binding necessary
                        item.speed = model.speed
                    } else if (model.clipType == ProducerType.Composition) {
                        console.log('loaded composition: ', model.start, ', ID: ', model.item, ', index: ', trackRoot.DelegateModel.itemsIndex)
                        //item.aTrack = model.a_track
                    } else {
                        console.log('loaded unwanted element: ', model.item, ', index: ', trackRoot.DelegateModel.itemsIndex)
                    }
                    item.trackId = model.trackId
                    //item.selected= trackRoot.selection.indexOf(item.clipId) !== -1
                    //console.log(width, height);
                }
            }
        }
    }

    Item {
        id: clipRow
        height: trackRoot.height
        Repeater { id: repeater; model: trackModel }
    }

    Component {
        id: clipDelegate
        Clip {
            height: trackRoot.height
            onInitGroupTrim: {
                // We are resizing a group, remember coordinates of all elements
                clip.groupTrimData = controller.getGroupData(clip.clipId)
            }
            onTrimmingIn: {
                if (controlTrim) {
                    newDuration = controller.requestItemSpeedChange(clip.clipId, newDuration, false, root.snapping)
                    if (!speedController.visible) {
                        // Store original speed
                        speedController.originalSpeed = clip.speed
                    }
                    clip.x += clip.width - (newDuration * trackRoot.timeScale)
                    clip.width = newDuration * root.timeScale
                    speedController.x = clip.x + clip.border.width
                    speedController.width = clip.width - 2 * clip.border.width
                    speedController.lastValidDuration = newDuration
                    clip.speed = clip.originalDuration * speedController.originalSpeed / newDuration
                    speedController.visible = true
                    return
                }
                var new_duration = controller.requestItemResize(clip.clipId, newDuration, false, false, root.snapping, shiftTrim)
                if (new_duration > 0) {
                    clip.lastValidDuration = new_duration
                    clip.originalX = clip.draggedX
                    // Show amount trimmed as a time in a "bubble" help.
                    var delta = new_duration - clip.originalDuration
                    var s = timeline.simplifiedTC(Math.abs(delta))
                    s = '%1%2\n%3:%4'.arg((delta <= 0)? '+' : '-')
                        .arg(s)
                        .arg(i18n("In"))
                        .arg(timeline.simplifiedTC(clip.inPoint))
                    bubbleHelp.show(clip.x - 20, trackRoot.y + trackRoot.height, s)
                }
            }
            onTrimmedIn: {
                bubbleHelp.hide()
                if (shiftTrim || clip.groupTrimData == undefined || controlTrim) {
                    // We only resize one element
                    controller.requestItemResize(clip.clipId, clip.originalDuration, false, false, 0, shiftTrim)
                    if (controlTrim) {
                        // Update speed
                        speedController.visible = false
                        controller.requestClipResizeAndTimeWarp(clip.clipId, speedController.lastValidDuration, false, root.snapping, shiftTrim, clip.originalDuration * speedController.originalSpeed / speedController.lastValidDuration)
                        speedController.originalSpeed = 1
                    } else {
                        controller.requestItemResize(clip.clipId, clip.lastValidDuration, false, true, 0, shiftTrim)
                    }
                } else {
                    var updatedGroupData = controller.getGroupData(clip.clipId)
                    controller.processGroupResize(clip.groupTrimData, updatedGroupData, false)
                }
                clip.groupTrimData = undefined
            }
            onTrimmingOut: {
                if (controlTrim) {
                    if (!speedController.visible) {
                        // Store original speed
                        speedController.originalSpeed = clip.speed
                    }
                    speedController.x = clip.x + clip.border.width
                    newDuration = controller.requestItemSpeedChange(clip.clipId, newDuration, true, root.snapping)
                    clip.width = newDuration * trackRoot.timeScale
                    speedController.width = clip.width - 2 * clip.border.width
                    speedController.lastValidDuration = newDuration
                    clip.speed = clip.originalDuration * speedController.originalSpeed / newDuration
                    speedController.visible = true
                    return
                }
                var new_duration = controller.requestItemResize(clip.clipId, newDuration, true, false, root.snapping, shiftTrim)
                if (new_duration > 0) {
                    clip.lastValidDuration = new_duration
                    // Show amount trimmed as a time in a "bubble" help.
                    var delta = clip.originalDuration - new_duration
                    var s = timeline.simplifiedTC(Math.abs(delta))
                    s = '%1%2\n%3:%4'.arg((delta <= 0)? '+' : '-')
                        .arg(s)
                        .arg(i18n("Duration"))
                        .arg(timeline.simplifiedTC(new_duration))
                    bubbleHelp.show(clip.x + clip.width - 20, trackRoot.y + trackRoot.height, s)
                }
            }
            onTrimmedOut: {
                bubbleHelp.hide()
                if (shiftTrim || clip.groupTrimData == undefined || controlTrim) {
                    controller.requestItemResize(clip.clipId, clip.originalDuration, true, false, 0, shiftTrim)
                    if (controlTrim) {
                        speedController.visible = false
                        // Update speed
                        controller.requestClipResizeAndTimeWarp(clip.clipId, speedController.lastValidDuration, true, root.snapping, shiftTrim, clip.originalDuration * speedController.originalSpeed / speedController.lastValidDuration)
                        speedController.originalSpeed = 1
                    } else {
                        controller.requestItemResize(clip.clipId, clip.lastValidDuration, true, true, 0, shiftTrim)
                    }
                } else {
                    var updatedGroupData = controller.getGroupData(clip.clipId)
                    controller.processGroupResize(clip.groupTrimData, updatedGroupData, true)
                }
                clip.groupTrimData = undefined
            }
        }
    }
    Component {
        id: compositionDelegate
        Composition {
            displayHeight: Math.max(trackRoot.height / 2, trackRoot.height - (root.baseUnit * 2))
            opacity: 0.8
            selected: root.timelineSelection.indexOf(clipId) !== -1
            onTrimmingIn: {
                var new_duration = controller.requestItemResize(clip.clipId, newDuration, false, false, root.snapping)
                if (new_duration > 0) {
                    clip.lastValidDuration = newDuration
                    clip.originalX = clip.draggedX
                    // Show amount trimmed as a time in a "bubble" help.
                    var delta = clip.originalDuration - new_duration
                    var s = timeline.simplifiedTC(Math.abs(delta))
                    s = '%1%2 = %3'.arg((delta <= 0)? '+' : '-')
                        .arg(s)
                        .arg(timeline.simplifiedTC(new_duration))
                    bubbleHelp.show(clip.x + clip.width, trackRoot.y + trackRoot.height, s)
                }
            }
            onTrimmedIn: {
                bubbleHelp.hide()
                controller.requestItemResize(clip.clipId, clip.originalDuration, false, false, root.snapping)
                controller.requestItemResize(clip.clipId, clip.lastValidDuration, false, true, root.snapping)
            }
            onTrimmingOut: {
                var new_duration = controller.requestItemResize(clip.clipId, newDuration, true, false, root.snapping)
                if (new_duration > 0) {
                    clip.lastValidDuration = newDuration
                    // Show amount trimmed as a time in a "bubble" help.
                    var delta = clip.originalDuration - new_duration
                    var s = timeline.simplifiedTC(Math.abs(delta))
                    s = '%1%2 = %3'.arg((delta <= 0)? '+' : '-')
                        .arg(s)
                        .arg(timeline.simplifiedTC(new_duration))
                    bubbleHelp.show(clip.x + clip.width, trackRoot.y + trackRoot.height, s)
                }
            }
            onTrimmedOut: {
                bubbleHelp.hide()
                controller.requestItemResize(clip.clipId, clip.originalDuration, true, false, root.snapping)
                controller.requestItemResize(clip.clipId, clip.lastValidDuration, true, true, root.snapping)
            }
        }
    }
    Rectangle {
        id: speedController
        anchors.bottom: parent.bottom
        color: activePalette.highlight //'#cccc0000'
        visible: false
        height: root.baseUnit * 1.5
        property int lastValidDuration: 0
        property real originalSpeed: 1
        Text {
            id: speedLabel
            text: i18n("Adjusting speed")
            font: miniFont
            anchors.fill: parent
            verticalAlignment: Text.AlignVCenter
            horizontalAlignment: Text.AlignHCenter
            color: activePalette.highlightedText
        }
        transitions: [ Transition {
            NumberAnimation { property: "opacity"; duration: 300}
        } ]
    }
}<|MERGE_RESOLUTION|>--- conflicted
+++ resolved
@@ -125,15 +125,9 @@
                 }
                 Binding {
                     target: loader.item
-<<<<<<< HEAD
                     property: "clipStatus"
                     value: model.clipStatus
                     when: loader.status == Loader.Ready && clipItem
-=======
-                    property: "clipState"
-                    value: model.clipState
-                    when: loader.status == Loader.Ready && isClip(model.clipType)
->>>>>>> 7df43a54
                 }
                 Binding {
                     target: loader.item
@@ -209,15 +203,9 @@
                 }
                 Binding {
                     target: loader.item
-<<<<<<< HEAD
-                    property: "isProxy"
-                    value: model.isProxy
-                    when: loader.status == Loader.Ready && clipItem
-=======
                     property: "clipStatus"
                     value: model.clipStatus
                     when: loader.status == Loader.Ready && isClip(model.clipType)
->>>>>>> 7df43a54
                 }
                 Binding {
                     target: loader.item
