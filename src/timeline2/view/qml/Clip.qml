--- conflicted
+++ resolved
@@ -219,12 +219,6 @@
         nameContainer.anchors.leftMargin = clipRoot.scrollStart > 0 ? (mixContainer.width + labelRect.width > clipRoot.width ? mixContainer.width : Math.max(clipRoot.scrollStart, mixContainer.width + mixBackground.border.width)) : mixContainer.width + mixBackground.border.width
     }
 
-<<<<<<< HEAD
-    /*border.color: (clipStatus === K.FileStatus.StatusMissing || clipStatus === K.FileStatus.StatusWaiting || clipStatus === K.FileStatus.StatusDeleting) ? "#ff0000" : selected ? root.selectionColor : grouped ? root.groupColor : borderColor
-    border.width: isGrabbed ? 8 : 2*/
-
-=======
->>>>>>> 75ab29ca
     function updateDrag() {
         var itemPos = mapToItem(tracksContainerArea, 0, 0, clipRoot.width, clipRoot.height)
         initDrag(clipRoot, itemPos, clipRoot.clipId, clipRoot.modelStart, clipRoot.trackId, false)
@@ -265,21 +259,7 @@
         return isAudio? root.audioColor : root.videoColor
     }
 
-<<<<<<< HEAD
-/*    function reparent(track) {
-        console.log('TrackId: ',trackId)
-        parent = track
-        height = track.height
-        parentTrack = track
-        trackId = parentTrack.trackId
-        console.log('Reparenting clip to Track: ', trackId)
-        //generateWaveform()
-    }
-*/
     property bool noThumbs: (isAudio || itemType === K.ClipType.Color || mltService === '')
-=======
-    property bool noThumbs: (isAudio || itemType === ProducerType.Color || mltService === '')
->>>>>>> 75ab29ca
     property string baseThumbPath: noThumbs ? '' : 'image://thumbnail/' + clipThumbId
 
     DropArea { //Drop area for clips
@@ -666,7 +646,7 @@
                         width: mlabel.contentWidth + 4
                         height: mlabel.contentHeight
                         color: markerBase.markerColor
-                        visible: timeline.showMarkers
+                        visible: K.KdenliveSettings.showmarkers
                         anchors {
                             top: parent.top
                             left: parent.left
@@ -723,16 +703,6 @@
                         value: modelData.frame
                         when: isInside && loader.status == Loader.Ready
                     }
-<<<<<<< HEAD
-                    Text {
-                        id: mlabel
-                        visible: K.KdenliveSettings.showmarkers && textMetrics.elideWidth > root.baseUnit && height < container.height && (markerBase.x > mlabel.width || container.height > 2 * height)
-                        text: textMetrics.elidedText
-                        font: miniFont
-                        x: markerBase.x + 1
-                        y: Math.min(label.height, container.height - height)
-                        color: 'white'
-=======
                     Binding {
                         target: loader.item
                         property: "markerText"
@@ -751,7 +721,6 @@
                         } else {
                             return null;
                         }
->>>>>>> 75ab29ca
                     }
                 }
             }
