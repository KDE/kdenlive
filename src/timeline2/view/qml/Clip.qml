/*
    SPDX-FileCopyrightText: 2013-2016 Meltytech LLC
    SPDX-FileCopyrightText: 2013-2016 Dan Dennedy <dan@dennedy.org>

    SPDX-License-Identifier: GPL-3.0-only OR LicenseRef-KDE-Accepted-GPL
*/

import QtQuick 2.11
import QtQuick.Controls 2.4
import Kdenlive.Controls 1.0
import QtQml.Models 2.11
import QtQuick.Window 2.2
import 'Timeline.js' as Logic
import com.enums 1.0

Rectangle {
    id: clipRoot
    property real timeScale: 1
    property string clipName: ''
    property string tagColor: ''
    property string clipResource: ''
    property string mltService: ''
    property string effectNames
    property int modelStart
    property int mixDuration: 0
    property int mixCut: 0
    property real scrollX: 0
    property int inPoint: 0
    property int outPoint: 0
    property int clipDuration: 0
    property int maxDuration: 0
    property bool isAudio: false
    property bool timeremap: false
    property int audioChannels
    property int audioStream: -1
    property bool multiStream: false
    property int aStreamIndex: 0
    property bool showKeyframes: false
    property bool isGrabbed: false
    property bool grouped: false
    property var markers
    property var keyframeModel
    property int clipState: 0
    property int clipStatus: 0
    property int itemType: 0
    property int fadeIn: 0
    property int fadeOut: 0
    property int binId: 0
    property int positionOffset: 0
    property var parentTrack
    property int trackIndex //Index in track repeater
    property int clipId     //Id of the clip in the model
    property int trackId: -1 // Id of the parent track in the model
    property int fakeTid: -1
    property int fakePosition: 0
    property int originalTrackId: -1
    property int originalX: x
    property int originalDuration: clipDuration
    property int lastValidDuration: clipDuration
    property int draggedX: x
    property double xIntegerOffset: 0
    property bool selected: false
    property bool isLocked: parentTrack && parentTrack.isLocked === true
    property bool hasAudio
    property bool canBeAudio
    property bool canBeVideo
    property double speed: 1.0
    property color borderColor: "#000000"
    property bool forceReloadThumb
    property bool forceReloadAudioThumb
    property bool isComposition: false
    property bool hideClipViews: scrollStart > (clipDuration * timeline.scaleFactor) || scrollStart + scrollView.width < 0 || clipRoot.width < root.minClipWidthForViews
    property int slipOffset: boundValue(outPoint - maxDuration + 1, trimmingOffset, inPoint)
    property int scrollStart: scrollView.contentX - (clipRoot.modelStart * timeline.scaleFactor)
    property int mouseXPos: mouseArea.mouseX
    width : Math.round(clipDuration * timeScale)
    opacity: dragProxyArea.drag.active && dragProxy.draggedItem == clipId ? 0.8 : 1.0

    signal trimmingIn(var clip, real newDuration, bool shiftTrim, bool controlTrim)
    signal trimmedIn(var clip, bool shiftTrim, bool controlTrim)
    signal initGroupTrim(var clip)
    signal trimmingOut(var clip, real newDuration, bool shiftTrim, bool controlTrim)
    signal trimmedOut(var clip, bool shiftTrim, bool controlTrim)

    onScrollStartChanged: {
        if (!clipRoot.hideClipViews && clipRoot.width > scrollView.width) {
            if (effectRow.item && effectRow.item.kfrCanvas) {
                effectRow.item.kfrCanvas.requestPaint()
            }
        }
    }

    onIsGrabbedChanged: {
        if (clipRoot.isGrabbed) {
            grabItem()
        } else {
            timeline.showToolTip()
            mouseArea.focus = false
        }
    }

    function boundValue(min, val, max) {
        return Math.max(min, Math.min(val, max))
    }

    function grabItem() {
        clipRoot.forceActiveFocus()
        mouseArea.focus = true
    }

    function resetSelection() {
        if (effectRow.visible) {
            effectRow.item.resetSelection()
        }
    }

    function clearAndMove(offset) {
        controller.requestClearSelection()
        controller.requestClipMove(clipRoot.clipId, clipRoot.trackId, clipRoot.modelStart - offset, true, true, true)
        controller.requestAddToSelection(clipRoot.clipId)
    }

    onClipResourceChanged: {
        if (itemType === ProducerType.Color) {
            color: Qt.darker(getColor(), 1.5)
        }
    }

    /*onKeyframeModelChanged: {
        if (effectRow.item && effectRow.item.kfrCanvas) {
            effectRow.item.kfrCanvas.requestPaint()
        }
    }*/

    onClipDurationChanged: {
        width = clipDuration * timeScale
        if (parentTrack && parentTrack.isAudio && thumbsLoader.item) {
            // Duration changed, we may need a different number of repeaters
            thumbsLoader.item.reload(1)
        }
    }

    onModelStartChanged: {
        x = modelStart * timeScale
        xIntegerOffset = Math.ceil(x) - x
    }

    onFakePositionChanged: {
        x = fakePosition * timeScale
        xIntegerOffset = Math.ceil(x) - x
    }
    onFakeTidChanged: {
        if (clipRoot.fakeTid > -1 && parentTrack) {
            if (clipRoot.parent != dragContainer) {
                var pos = clipRoot.mapToGlobal(clipRoot.x, clipRoot.y);
                clipRoot.parent = dragContainer
                pos = clipRoot.mapFromGlobal(pos.x, pos.y)
                clipRoot.x = pos.x
                clipRoot.y = pos.y
            }
            clipRoot.y = Logic.getTrackById(clipRoot.fakeTid).y
            clipRoot.height = Logic.getTrackById(clipRoot.fakeTid).height
        }
    }

    onForceReloadThumbChanged: {
        // TODO: find a way to force reload of clip thumbs
        if (isAudio) {
            return;
        }
        if (thumbsLoader.item) {
            thumbsLoader.item.reload(0)
        }
    }

    onForceReloadAudioThumbChanged: {
        // TODO: find a way to force reload of clip thumbs
        if (!isAudio) {
            return;
        }
        if (thumbsLoader.item) {
            thumbsLoader.item.reload(0)
        }
    }

    onTimeScaleChanged: {
        x = modelStart * timeScale;
        xIntegerOffset = Math.ceil(x) - x
        width = clipDuration * timeScale;
        updateLabelOffset()
        if (!clipRoot.hideClipViews) {
            if (effectRow.item && effectRow.item.kfrCanvas) {
                effectRow.item.kfrCanvas.requestPaint()
            }
        }
        if (isAudio && thumbsLoader.item) {
            thumbsLoader.item.reload(1)
        }
    }
    onScrollXChanged: {
        updateLabelOffset()
        if (isAudio && thumbsLoader.item) {
            thumbsLoader.item.reload(1)
        }
    }
    
    function updateLabelOffset()
    {
        labelRect.anchors.leftMargin = scrollX > modelStart * timeScale ? scrollX - modelStart * timeScale + (clipRoot.timeremap ? labelRect.height : 0) : clipRoot.timeremap ? labelRect.height : 0
    }

    /*border.color: (clipStatus === ClipStatus.StatusMissing || ClipStatus === ClipStatus.StatusWaiting || clipStatus === ClipStatus.StatusDeleting) ? "#ff0000" : selected ? root.selectionColor : grouped ? root.groupColor : borderColor
    border.width: isGrabbed ? 8 : 2*/

    function updateDrag() {
        var itemPos = mapToItem(tracksContainerArea, 0, 0, clipRoot.width, clipRoot.height)
        initDrag(clipRoot, itemPos, clipRoot.clipId, clipRoot.modelStart, clipRoot.trackId, false)
    }
    
    function showClipInfo() {
        var text = i18n("%1 (%2-%3), Position: %4, Duration: %5".arg(clipRoot.clipName)
                        .arg(timeline.simplifiedTC(clipRoot.inPoint))
                        .arg(timeline.simplifiedTC(clipRoot.outPoint))
                        .arg(timeline.simplifiedTC(clipRoot.modelStart))
                        .arg(timeline.simplifiedTC(clipRoot.clipDuration)))
        timeline.showToolTip(text)
    }

    function getColor() {
        if (clipRoot.clipState === ClipState.Disabled) {
            return '#888'
        }
        if (clipRoot.tagColor) {
            return clipRoot.tagColor
        }
        if (itemType === ProducerType.Text) {
            return titleColor
        }
        if (itemType === ProducerType.Image) {
            return imageColor
        }
        if (itemType === ProducerType.SlideShow) {
            return slideshowColor
        }
        if (itemType === ProducerType.Color) {
            var color = clipResource.substring(clipResource.length - 9)
            if (color[0] === '#') {
                return color
            }
            return '#' + color.substring(color.length - 8, color.length - 2)
        }
        return isAudio? root.audioColor : root.videoColor
    }

/*    function reparent(track) {
        console.log('TrackId: ',trackId)
        parent = track
        height = track.height
        parentTrack = track
        trackId = parentTrack.trackId
        console.log('Reparenting clip to Track: ', trackId)
        //generateWaveform()
    }
*/
    property bool noThumbs: (isAudio || itemType === ProducerType.Color || mltService === '')
    property string baseThumbPath: noThumbs ? '' : 'image://thumbnail/' + binId + '/' + documentId + '/#'

    DropArea { //Drop area for clips
        anchors.fill: clipRoot
        keys: 'kdenlive/effect'
        property string dropData
        property string dropSource
        property int dropRow: -1
        onEntered: {
            dropData = drag.getDataAsString('kdenlive/effect')
            dropSource = drag.getDataAsString('kdenlive/effectsource')
            updateDrag()
        }
        onDropped: {
            console.log("Add effect: ", dropData)
            if (dropSource == '') {
                // drop from effects list
                controller.addClipEffect(clipRoot.clipId, dropData);
            } else {
                controller.copyClipEffect(clipRoot.clipId, dropSource);
            }
            dropSource = ''
            dropRow = -1
            drag.acceptProposedAction
            //console.log('KFR VIEW VISIBLE: ', effectRow.visible, ', SOURCE: ', effectRow.source, '\n HIDEVIEW:', clipRoot.hideClipViews<<', UNDEFINED: ', (clipRoot.keyframeModel == undefined))
        }
        onExited: {
            endDrag()
        }
    }
    MouseArea {
        id: mouseArea
        enabled: root.activeTool === ProjectTool.SelectTool || root.activeTool === ProjectTool.SlipTool || root.activeTool === ProjectTool.RippleTool
        anchors.fill: clipRoot
        acceptedButtons: Qt.RightButton
        hoverEnabled: root.activeTool === ProjectTool.SelectTool || root.activeTool === ProjectTool.RippleTool
        cursorShape: (trimInMouseArea.drag.active || trimOutMouseArea.drag.active)? Qt.SizeHorCursor : dragProxyArea.cursorShape
        property bool shiftSlip: false
        property bool controlSlip: false
        onPressed: {
            root.autoScrolling = false
            root.mainItemId = clipRoot.clipId
            if (mouse.button == Qt.RightButton) {
                if (timeline.selection.indexOf(clipRoot.clipId) === -1) {
                    controller.requestAddToSelection(clipRoot.clipId, true)
                }
                root.clickFrame = Math.round(mouse.x / timeline.scaleFactor)
                root.showClipMenu(clipRoot.clipId)
                root.autoScrolling = timeline.autoScroll
            }
        }
        onReleased: {
            root.autoScrolling = timeline.autoScroll
        }
        Keys.onShortcutOverride: event.accepted = clipRoot.isGrabbed && (event.key === Qt.Key_Left || event.key === Qt.Key_Right || event.key === Qt.Key_Up || event.key === Qt.Key_Down || event.key === Qt.Key_Escape)
        Keys.onLeftPressed: {
            var offset = event.modifiers === Qt.ShiftModifier ? timeline.fps() : 1
            while((clipRoot.modelStart >= offset) && !controller.requestClipMove(clipRoot.clipId, clipRoot.trackId, clipRoot.modelStart - offset, true, true, true)) {
                offset++;
            }
            timeline.showToolTip(i18n("Position: %1", timeline.simplifiedTC(clipRoot.modelStart)));
        }
        Keys.onRightPressed: {
            var offset = event.modifiers === Qt.ShiftModifier ? timeline.fps() : 1
            while(!controller.requestClipMove(clipRoot.clipId, clipRoot.trackId, clipRoot.modelStart + offset, true, true, true)) {
                offset++;
            }
            timeline.showToolTip(i18n("Position: %1", timeline.simplifiedTC(clipRoot.modelStart)));
        }
        Keys.onUpPressed: {
            var nextTrack = controller.getNextTrackId(clipRoot.trackId);
            while(!controller.requestClipMove(clipRoot.clipId, nextTrack, clipRoot.modelStart, true, true, true) && nextTrack !== controller.getNextTrackId(nextTrack)) {
                nextTrack = controller.getNextTrackId(nextTrack);
            }
        }
        Keys.onDownPressed: {
            var previousTrack = controller.getPreviousTrackId(clipRoot.trackId);
            while(!controller.requestClipMove(clipRoot.clipId, previousTrack, clipRoot.modelStart, true, true, true) && previousTrack !== controller.getPreviousTrackId(previousTrack)) {
                previousTrack = controller.getPreviousTrackId(previousTrack);
            }
        }
        Keys.onEscapePressed: {
            timeline.grabCurrent()
            //focus = false
        }
        onPositionChanged: {
            var mapped = parentTrack.mapFromItem(clipRoot, mouse.x, mouse.y).x
            root.mousePosChanged(Math.round(mapped / timeline.scaleFactor))
        }
        onEntered: {
            var itemPos = mapToItem(tracksContainerArea, 0, 0, width, height)
            initDrag(clipRoot, itemPos, clipRoot.clipId, clipRoot.modelStart, clipRoot.trackId, false)
            showClipInfo()
        }

        onExited: {
            endDrag()
            if (!trimInMouseArea.containsMouse && !trimOutMouseArea.containsMouse && !compInArea.containsMouse && !compOutArea.containsMouse) {
                timeline.showToolTip()
            }
        }
        onWheel: zoomByWheel(wheel)

        Loader {
            // Thumbs container
            id: thumbsLoader
            anchors.fill: parent
            anchors.leftMargin: parentTrack.isAudio ? xIntegerOffset : itemBorder.border.width + mixContainer.width
            anchors.rightMargin: parentTrack.isAudio ? clipRoot.width - Math.floor(clipRoot.width) : itemBorder.border.width
            anchors.topMargin: itemBorder.border.width
            anchors.bottomMargin: itemBorder.border.width
            //clip: true
            asynchronous: true
            visible: status == Loader.Ready
            source: (clipRoot.hideClipViews || clipRoot.itemType == 0 || clipRoot.itemType === ProducerType.Color) ? "" : parentTrack.isAudio ? (timeline.showAudioThumbnails ? "ClipAudioThumbs.qml" : "") : timeline.showThumbnails ? "ClipThumbs.qml" : ""
        }

        Rectangle {
            // Border rectangle
            color: 'transparent'
            id: itemBorder
            anchors.fill: parent
            border.color: (clipStatus === ClipStatus.StatusMissing || ClipStatus === ClipStatus.StatusWaiting || clipStatus === ClipStatus.StatusDeleting) ? "#ff0000" : selected ? root.selectionColor : grouped ? root.groupColor : borderColor
            border.width: isGrabbed ? 8 : 2
        }

        Item {
            // Clipping container
            id: container
            anchors.fill: parent
            anchors.margins: itemBorder.border.width
            //clip: true
            property bool showDetails: (!clipRoot.selected || !effectRow.visible) && container.height > 2.2 * labelRect.height
            
            Item {
                // Mix indicator
                id: mixContainer
                anchors.left: parent.left
                anchors.top: parent.top
                anchors.bottom: parent.bottom
                width: clipRoot.mixDuration * clipRoot.timeScale
                
                Rectangle {
                    id: mixBackground
                    property double mixPos: mixBackground.width - clipRoot.mixCut * clipRoot.timeScale
                    anchors.top: parent.top
                    anchors.bottom: parent.bottom
                    anchors.left: parent.left
                    anchors.right: parent.right
                    visible: clipRoot.mixDuration > 0
                    color: "mediumpurple"
                    Loader {
                        id: shapeLoader
                        source: clipRoot.mixDuration > 0 ? "MixShape.qml" : ""
                        property bool valid: item !== null
                    }

                    opacity: mixArea.containsMouse || trimInMixArea.pressed || trimInMixArea.containsMouse || root.selectedMix == clipRoot.clipId ? 1 : 0.7
                    border.color: root.selectedMix == clipRoot.clipId ? root.selectionColor : "transparent"
                    border.width: 2
                    MouseArea {
                        // Mix click mouse area
                        id: mixArea
                        anchors.fill: parent
                        hoverEnabled: true
                        cursorShape: Qt.PointingHandCursor
                        onPressed: {
                            controller.requestMixSelection(clipRoot.clipId);
                        }
                    }
                    Rectangle {
                        id: mixCutPos
                        anchors.right: parent.right
                        anchors.rightMargin: clipRoot.mixCut * clipRoot.timeScale
                        anchors.top: parent.top
                        anchors.bottom: parent.bottom
                        width: 2
                        color: "navy"
                    }
                    MouseArea {
                        // Right mix resize handle
                        id: trimInMixArea
                        anchors.left: parent.left
                        anchors.leftMargin: clipRoot.mixDuration * clipRoot.timeScale
                        height: parent.height
                        width: root.baseUnit / 2
                        visible: root.activeTool === ProjectTool.SelectTool
                        property int previousMix
                        enabled: !isLocked && (pressed || clipRoot.width > 3 * width)
                        hoverEnabled: true
                        drag.target: trimInMixArea
                        drag.axis: Drag.XAxis
                        drag.smoothed: false
                        drag.maximumX: clipRoot.width - 1
                        drag.minimumX: (clipRoot.mixDuration - clipRoot.mixCut) * clipRoot.timeScale
                        property bool sizeChanged: false
                        cursorShape: (containsMouse ? Qt.SizeHorCursor : Qt.ClosedHandCursor)
                        onPressed: {
                            root.trimInProgress = true;
                            previousMix = clipRoot.mixDuration
                            root.autoScrolling = false
                            mixOut.color = 'red'
                            anchors.left = undefined
                            parent.anchors.right = undefined
                            mixCutPos.anchors.right = undefined
                        }
                        onReleased: {
                            root.autoScrolling = timeline.autoScroll
                            if (sizeChanged) {
                                controller.resizeStartMix(clipRoot.clipId, Math.round(Math.max(0, x) / clipRoot.timeScale), mouse.modifiers & Qt.ShiftModifier)
                                sizeChanged = false
                            }
                            anchors.left = parent.left
                            parent.anchors.right = mixContainer.right
                            mixBackground.anchors.bottom = mixContainer.bottom
                            mixOut.color = itemBorder.border.color
                            mixCutPos.anchors.right = mixCutPos.parent.right
                            root.trimInProgress = false;
                        }
                        onPositionChanged: {
                            if (mouse.buttons === Qt.LeftButton) {
                                var currentFrame = Math.round(x / clipRoot.timeScale)
                                if (currentFrame != previousMix) {
                                    parent.width = currentFrame * clipRoot.timeScale
                                    sizeChanged = true
                                }
                                if (x < mixCutPos.x) {
                                    // This will delete the mix
                                    mixBackground.anchors.bottom = mixContainer.top
                                } else {
                                    mixBackground.anchors.bottom = mixContainer.bottom
                                }
                            }
                        }
                        onEntered: {
                            if (!pressed) {
                                mixOut.color = 'red'
                                timeline.showToolTip(i18n("Mix:%1", timeline.simplifiedTC(clipRoot.mixDuration)))
                            }
                        }
                        onExited: {
                            if (!pressed) {
                                mixOut.color = itemBorder.border.color
                                timeline.showToolTip()
                            }
                        }
                        Rectangle {
                            id: mixOut
                            width: itemBorder.border.width
                            height: mixContainer.height
                            color: itemBorder.border.color
                            Drag.active: trimInMixArea.drag.active
                            Drag.proposedAction: Qt.MoveAction
                            visible: trimInMixArea.pressed || (root.activeTool === ProjectTool.SelectTool && !mouseArea.drag.active && parent.enabled)
                        }
                    }
                }
                
            }

            Repeater {
                // Clip markers
                model: markers
                delegate:
                Item {
                    visible: markerBase.x >= 0 && markerBase.x < clipRoot.width
                    Rectangle {
                        id: markerBase
                        width: 1
                        height: container.height
                        x: clipRoot.speed < 0
                           ? (clipRoot.maxDuration - clipRoot.inPoint) * timeScale + (Math.round(model.frame / clipRoot.speed)) * timeScale - itemBorder.border.width
                           : (Math.round(model.frame / clipRoot.speed) - clipRoot.inPoint) * timeScale - itemBorder.border.width;
                        color: model.color
                    }
                    Rectangle {
                        visible: mlabel.visible
                        opacity: 0.7
                        x: markerBase.x
                        radius: 2
                        width: mlabel.width + 4
                        height: mlabel.height
                        y: mlabel.y
                        color: model.color
                        MouseArea {
                            z: 10
                            anchors.fill: parent
                            acceptedButtons: Qt.LeftButton
                            cursorShape: Qt.PointingHandCursor
                            hoverEnabled: true
                            onDoubleClicked: timeline.editMarker(clipRoot.clipId, model.frame)
                            onClicked: proxy.position = clipRoot.modelStart + (clipRoot.speed < 0
                                                                               ? (clipRoot.maxDuration - clipRoot.inPoint) * timeScale + (Math.round(model.frame / clipRoot.speed))
                                                                               : (Math.round(model.frame / clipRoot.speed) - clipRoot.inPoint))
                        }
                    }
                    TextMetrics {
                        id: textMetrics
                        font: miniFont
                        text: model.comment
                        elide: root.timeScale > 1 ? Text.ElideNone : Text.ElideRight
                        elideWidth: root.maxLabelWidth
                    }
                    Text {
                        id: mlabel
                        visible: timeline.showMarkers && textMetrics.elideWidth > root.baseUnit && height < container.height && (markerBase.x > mlabel.width || container.height > 2 * height)
                        text: textMetrics.elidedText
                        font: miniFont
                        x: markerBase.x + 1
                        y: Math.min(label.height, container.height - height)
                        color: 'white'
                    }
                }
            }

            MouseArea {
                // Left resize handle
                id: trimInMouseArea
                x: -itemBorder.border.width
                height: parent.height
                width: root.baseUnit / 2
                visible: root.activeTool === ProjectTool.SelectTool || (root.activeTool === ProjectTool.RippleTool && clipRoot.mixDuration <= 0 && !controller.hasClipEndMix(clipRoot.clipId))
                enabled: !isLocked && (pressed || clipRoot.width > 3 * width)
                hoverEnabled: true
                drag.target: trimInMouseArea
                drag.axis: Drag.XAxis
                drag.smoothed: false
                property bool shiftTrim: false
                property bool controlTrim: false
                property bool sizeChanged: false
                cursorShape: (enabled && (containsMouse || pressed) ? Qt.SizeHorCursor : Qt.OpenHandCursor)
                onPressed: {
                    root.autoScrolling = false
                    root.trimInProgress = true;
                    clipRoot.originalX = clipRoot.x
                    clipRoot.originalDuration = clipDuration
                    shiftTrim = mouse.modifiers & Qt.ShiftModifier
                    controlTrim = mouse.modifiers & Qt.ControlModifier
                    if (!shiftTrim && clipRoot.grouped) {
                        clipRoot.initGroupTrim(clipRoot)
                    }
                    if (root.activeTool === ProjectTool.RippleTool) {
                        timeline.requestStartTrimmingMode(clipRoot.clipId, false, false);
                    }
                    trimIn.opacity = 0
                }
                onReleased: {
                    root.autoScrolling = timeline.autoScroll
                    x = -itemBorder.border.width
                    if (sizeChanged) {
                        clipRoot.trimmedIn(clipRoot, shiftTrim, controlTrim)
                        sizeChanged = false
                        if (!controlTrim && root.activeTool !== ProjectTool.RippleTool) {
                            updateDrag()
                        } else {
                            endDrag()
                        }
                    } else {
                        if (root.activeTool === ProjectTool.RippleTool) {
                            timeline.requestEndTrimmingMode();
                        }
                        root.groupTrimData = undefined
                    }
                    root.trimInProgress = false;
                }
                onDoubleClicked: {
                    timeline.mixClip(clipRoot.clipId, -1)
                }
                onPositionChanged: {
                    if (mouse.buttons === Qt.LeftButton) {
                        var currentFrame = Math.round((clipRoot.x + (x + itemBorder.border.width)) / timeScale)
                        var currentClipPos = clipRoot.modelStart
                        var delta = currentFrame - currentClipPos
                        if (delta !== 0) {
                            if (delta > 0 && clipRoot.mixDuration > 0 && (clipRoot.mixDuration - clipRoot.mixCut - delta < 0)) {
                                return
                            }
                            var newDuration = 0;
                            if (root.activeTool === ProjectTool.RippleTool) {
                                newDuration = clipRoot.originalDuration - delta
                            } else {
                                if (maxDuration > 0 && delta < -inPoint && !(mouse.modifiers & Qt.ControlModifier)) {
                                    delta = -inPoint
                                }
                                newDuration = clipDuration - delta
                            }
                            sizeChanged = true
                            clipRoot.trimmingIn(clipRoot, newDuration, shiftTrim, controlTrim)
                        }
                    }
                }
                onEntered: {
                    if (!pressed) {
                        trimIn.opacity = 1
                        var itemPos = mapToItem(tracksContainerArea, 0, 0, width, height)
                        initDrag(clipRoot, itemPos, clipRoot.clipId, clipRoot.modelStart, clipRoot.trackId, false)
                        var s = i18n("In:%1, Position:%2", timeline.simplifiedTC(clipRoot.inPoint),timeline.simplifiedTC(clipRoot.modelStart))
                        timeline.showToolTip(s)
                        timeline.showKeyBinding(i18n("<b>Ctrl drag</b> to change speed, <b>Double click</b> to mix with adjacent clip"))
                    }
                }
                onExited: {
                    trimIn.opacity = 0
                    if (!pressed) {
                        if (!mouseArea.containsMouse) {
                            timeline.showToolTip()
                        } else {
                            clipRoot.showClipInfo()
                        }
                        if (!fadeInMouseArea.containsMouse) {
                            timeline.showKeyBinding()
                        }
                    }
                }
                Rectangle {
                    id: trimIn
                    anchors.left: parent.left
                    width: itemBorder.border.width
                    height: parent.height
                    color: 'lawngreen'
                    opacity: 0
                    Drag.active: trimInMouseArea.drag.active
                    Drag.proposedAction: Qt.MoveAction
                    visible: trimInMouseArea.pressed || ((root.activeTool === ProjectTool.SelectTool || (root.activeTool === ProjectTool.RippleTool && clipRoot.mixDuration <= 0)) && !mouseArea.drag.active && parent.enabled)

                    /*ToolTip {
                        visible: trimInMouseArea.containsMouse && !trimInMouseArea.pressed
                        delay: 1000
                        timeout: 5000
                        background: Rectangle {
                            color: activePalette.alternateBase
                            border.color: activePalette.light
                        }
                        contentItem: Label {
                            color: activePalette.text
                            font: miniFont
                            text: i18n("In:%1\nPosition:%2", timeline.simplifiedTC(clipRoot.inPoint),timeline.simplifiedTC(clipRoot.modelStart))
                        }
                    }*/
                }
            }

            MouseArea {
                // Right resize handle
                id: trimOutMouseArea
                anchors.right: parent.right
                anchors.rightMargin: -itemBorder.border.width
                anchors.top: parent.top
                height: parent.height
                width: root.baseUnit / 2
                hoverEnabled: true
                visible: root.activeTool === ProjectTool.SelectTool || (root.activeTool === ProjectTool.RippleTool && clipRoot.mixDuration <= 0)
                enabled: !isLocked && (pressed || clipRoot.width > 3 * width)
                property bool shiftTrim: false
                property bool controlTrim: false
                property bool sizeChanged: false
                cursorShape: (enabled && (containsMouse || pressed) ? Qt.SizeHorCursor : Qt.OpenHandCursor)
                drag.target: trimOutMouseArea
                drag.axis: Drag.XAxis
                drag.smoothed: false

                onPressed: {
                    root.autoScrolling = false
                    root.trimInProgress = true;
                    clipRoot.originalDuration = clipDuration
                    anchors.right = undefined
                    shiftTrim = mouse.modifiers & Qt.ShiftModifier
                    controlTrim = mouse.modifiers & Qt.ControlModifier
                    if (!shiftTrim && clipRoot.grouped) {
                        clipRoot.initGroupTrim(clipRoot)
                    }
                    if (root.activeTool === ProjectTool.RippleTool) {
                        timeline.requestStartTrimmingMode(clipRoot.clipId, false, true);
                    }

                    trimOut.opacity = 0
                }
                onReleased: {
                    root.autoScrolling = timeline.autoScroll
                    anchors.right = parent.right
                    if (sizeChanged) {
                        clipRoot.trimmedOut(clipRoot, shiftTrim, controlTrim)
                        sizeChanged = false
                        if (!controlTrim && root.activeTool !== ProjectTool.RippleTool) {
                            updateDrag()
                        } else {
                            endDrag()
                        }
                    } else {
                        if (root.activeTool === ProjectTool.RippleTool) {
                            timeline.requestEndTrimmingMode();
                        }
                        root.groupTrimData = undefined
                    }
                    root.trimInProgress = false;
                }
                onDoubleClicked: {
                    timeline.mixClip(clipRoot.clipId, 1)
                }
                onPositionChanged: {
                    if (mouse.buttons === Qt.LeftButton) {
                        var newDuration = Math.round((x + width) / timeScale)
                        if (maxDuration > 0 && (newDuration > maxDuration - inPoint) && !(mouse.modifiers & Qt.ControlModifier)) {
                            newDuration = maxDuration - inPoint
                        }
                        if (newDuration != clipDuration) {
                            sizeChanged = true
                            clipRoot.trimmingOut(clipRoot, newDuration, shiftTrim, controlTrim)
                        }
                    }
                }
                onEntered: {
                    if (!pressed) {
                        trimOut.opacity = 1
                        var itemPos = mapToItem(tracksContainerArea, 0, 0, width, height)
                        initDrag(clipRoot, itemPos, clipRoot.clipId, clipRoot.modelStart, clipRoot.trackId, false)
                        var s = i18n("Out:%1, Position:%2", timeline.simplifiedTC(clipRoot.outPoint),timeline.simplifiedTC(clipRoot.modelStart + clipRoot.clipDuration))
                        timeline.showToolTip(s)
                        if (!fadeOutMouseArea.containsMouse) {
                            timeline.showKeyBinding(i18n("<b>Ctrl drag</b> to change speed, <b>Double click</b> to mix with adjacent clip"))
                        }
                    }
                }
                onExited: {
                    trimOut.opacity = 0
                    if (!pressed) {
                         if (!mouseArea.containsMouse) {
                            timeline.showToolTip()
                         } else {
                             var text = i18n("%1 (%2-%3), Position: %4, Duration: %5".arg(clipRoot.clipName)
                        .arg(timeline.simplifiedTC(clipRoot.inPoint))
                        .arg(timeline.simplifiedTC(clipRoot.outPoint))
                        .arg(timeline.simplifiedTC(clipRoot.modelStart))
                        .arg(timeline.simplifiedTC(clipRoot.clipDuration)))
                             timeline.showToolTip(text)
                         }
                         if (!fadeOutMouseArea.containsMouse) {
                             timeline.showKeyBinding()
                         }
                    }
                }
                /*ToolTip {
                    visible: trimOutMouseArea.containsMouse && !trimOutMouseArea.pressed
                    delay: 1000
                    timeout: 5000
                    background: Rectangle {
                        color: activePalette.alternateBase
                        border.color: activePalette.light
                    }
                    contentItem: Label {
                        color: activePalette.text
                        font: miniFont
                        text: i18n("Out: ") + timeline.simplifiedTC(clipRoot.outPoint)
                    }
                }*/
                Rectangle {
                    id: trimOut
                    anchors.right: parent.right
                    width: itemBorder.border.width
                    height: parent.height
                    color: 'red'
                    opacity: 0
                    Drag.active: trimOutMouseArea.drag.active
                    Drag.proposedAction: Qt.MoveAction
                    visible: trimOutMouseArea.pressed || ((root.activeTool === ProjectTool.SelectTool || (root.activeTool === ProjectTool.RippleTool && clipRoot.mixDuration <= 0)) && !mouseArea.drag.active && parent.enabled)
                }
            }

            TimelineTriangle {
                // Green fade in triangle
                id: fadeInTriangle
                fillColor: 'green'
                width: Math.min(clipRoot.fadeIn * timeScale, container.width)
                height: parent.height
                anchors.left: parent.left
                anchors.top: parent.top
                opacity: 0.4
            }

            TimelineTriangle {
                // Red fade out triangle
                id: fadeOutCanvas
                fillColor: 'red'
                width: Math.min(clipRoot.fadeOut * timeScale, container.width)
                height: parent.height
                anchors.right: parent.right
                anchors.top: parent.top
                opacity: 0.4
                transform: Scale { xScale: -1; origin.x: fadeOutCanvas.width / 2}
            }

            Item {
                // Clipping container for clip names
                anchors.fill: parent
                anchors.leftMargin: mixContainer.width
                id: nameContainer
                clip: true
                Rectangle {
                    // Debug: Clip Id background
                    id: debugCidRect
                    color: 'magenta'
                    width: debugCid.width + (2 * itemBorder.border.width)
                    height: debugCid.height
                    visible: root.debugmode
                    anchors.left: parent.left
                    anchors.leftMargin: clipRoot.timeremap ? debugCidRect.height : 0
                    Text {
                        // Clip ID text
                        id: debugCid
                        text: clipRoot.clipId
                        font: miniFont
                        anchors {
                            left: debugCidRect.left
                            leftMargin: itemBorder.border.width
                        }
                        color: 'white'
                    }
                }
                Rectangle {
                    // Clip name background
                    id: labelRect
                    color: clipRoot.selected ? 'darkred' : '#66000000'
                    width: label.width + (2 * itemBorder.border.width)
                    height: label.height
                    visible: clipRoot.width > root.baseUnit
<<<<<<< HEAD
                    anchors.left: debugCidRect.visible ? debugCidRect.right : parent.left
=======
                    anchors.left: parent.left
>>>>>>> db588a07
                    anchors.leftMargin: clipRoot.timeremap ? labelRect.height : 0
                    Text {
                        // Clip name text
                        id: label
                        property string clipNameString: (clipRoot.isAudio && clipRoot.multiStream) ? ((clipRoot.audioStream > 10000 ? 'Merged' : clipRoot.aStreamIndex) + '|' + clipName ) : clipName
                        text: (clipRoot.speed != 1.0 ? ('[' + Math.round(clipRoot.speed*100) + '%] ') : '') + clipNameString
                        font: miniFont
                        anchors {
                            left: labelRect.left
                            leftMargin: itemBorder.border.width
                        }
                        color: 'white'
                        //style: Text.Outline
                        //styleColor: 'black'
                    }
                }

                Rectangle {
                    // Offset info
                    id: offsetRect
                    color: 'darkgreen'
                    width: offsetLabel.width + radius
                    height: offsetLabel.height
                    radius: height/3
                    x: labelRect.width + 4
                    y: 2
                    visible: labelRect.visible && positionOffset != 0
                    MouseArea {
                        id: offsetArea
                        hoverEnabled: true
                        cursorShape: Qt.PointingHandCursor
                        anchors.fill: parent
                        onClicked: {
                            clearAndMove(positionOffset)
                        }
                        onEntered: {
                            var text = positionOffset < 0 ? i18n("Offset: -%1", timeline.simplifiedTC(-positionOffset)) : i18n("Offset: %1", timeline.simplifiedTC(positionOffset))
                            timeline.showToolTip(text)
                        }
                        onExited: {
                            timeline.showToolTip()
                        }
                        Text {
                            id: offsetLabel
                            text: positionOffset
                            font: miniFont
                            anchors {
                                horizontalCenter: parent.horizontalCenter
                                topMargin: 1
                                leftMargin: 1
                            }
                            color: 'white'
                            style: Text.Outline
                            styleColor: 'black'
                        }
                    }
                }

                Rectangle {
                    // effect names background
                    id: effectsRect
                    color: '#555555'
                    width: effectLabel.width + 2
                    height: effectLabel.height
                    x: labelRect.x
                    anchors.top: labelRect.bottom
                    visible: labelRect.visible && clipRoot.effectNames != '' && container.showDetails
                    Text {
                        // Effect names text
                        id: effectLabel
                        text: clipRoot.effectNames
                        font: miniFont
                        visible: effectsRect.visible
                        anchors {
                            top: effectsRect.top
                            left: effectsRect.left
                            leftMargin: 1
                            // + ((isAudio || !settings.timelineShowThumbnails) ? 0 : inThumbnail.width) + 1
                        }
                        color: 'white'
                        //style: Text.Outline
                        styleColor: 'black'
                    }
               }
               Rectangle{
                    //proxy 
                    id:proxyRect
                    color: '#fdbc4b'
                    width: labelRect.height
                    height: labelRect.height
                    anchors.top: labelRect.top
                    anchors.left: labelRect.right
                    visible: !clipRoot.isAudio && clipRoot.clipStatus === ClipStatus.StatusProxy || clipRoot.clipStatus === ClipStatus.StatusProxyOnly
                    Text {
                        // Proxy P
                        id: proxyLabel
                        text: "P"
                        font.pointSize: root.fontUnit +1
                        visible: proxyRect.visible
                        anchors {
                            top: proxyRect.top
                            left: proxyRect.left
                            leftMargin: (labelRect.height-proxyLabel.width)/2
                            topMargin: (labelRect.height-proxyLabel.height)/2
                        }
                        color: 'black'
                        styleColor: 'black'
                    }
                }
                Rectangle{
                    //remap
                    id:remapRect
                    color: '#cc0033'
                    width: labelRect.height
                    height: labelRect.height
                    anchors.top: labelRect.top
                    anchors.left: nameContainer.left
                    visible: clipRoot.timeremap
                    Text {
                        // Remap R
                        id: remapLabel
                        text: "R"
                        font.pointSize: root.fontUnit +1
                        visible: remapRect.visible
                        anchors {
                            top: remapRect.top
                            left: remapRect.left
                            leftMargin: (labelRect.height-proxyLabel.width)/2
                            topMargin: (labelRect.height-proxyLabel.height)/2
                        }
                        color: 'white'
                        styleColor: 'white'
                    }
                }
            }

            Loader {
                // keyframes container
                id: effectRow
                clip: true
                anchors.fill: parent
                asynchronous: true
                visible: status == Loader.Ready && clipRoot.showKeyframes && clipRoot.keyframeModel && clipRoot.width > 2 * root.baseUnit
                source: clipRoot.hideClipViews || clipRoot.keyframeModel == undefined ? "" : "KeyframeView.qml"
                Binding {
                    target: effectRow.item
                    property: "kfrModel"
                    value: clipRoot.hideClipViews ? undefined : clipRoot.keyframeModel
                    when: effectRow.status == Loader.Ready && effectRow.item
                    // TODO: use restoreMode for Qt >= 5.15
                    // restoreMode: Binding.RestoreBindingOrValue
                }
                Binding {
                    target: effectRow.item
                    property: "selected"
                    value: clipRoot.selected
                    when: effectRow.status == Loader.Ready && effectRow.item
                    // TODO: use restoreMode for Qt >= 5.15
                    // restoreMode: Binding.RestoreBindingOrValue
                }
                Binding {
                    target: effectRow.item
                    property: "inPoint"
                    value: clipRoot.inPoint
                    when: effectRow.status == Loader.Ready && effectRow.item
                    // TODO: use restoreMode for Qt >= 5.15
                    // restoreMode: Binding.RestoreBindingOrValue
                }
                Binding {
                    target: effectRow.item
                    property: "outPoint"
                    value: clipRoot.outPoint
                    when: effectRow.status == Loader.Ready && effectRow.item
                    // TODO: use restoreMode for Qt >= 5.15
                    // restoreMode: Binding.RestoreBindingOrValue
                }
                Binding {
                    target: effectRow.item
                    property: "modelStart"
                    value: clipRoot.modelStart
                    when: effectRow.status == Loader.Ready && effectRow.item
                    // TODO: use restoreMode for Qt >= 5.15
                    // restoreMode: Binding.RestoreBindingOrValue
                }
                Binding {
                    target: effectRow.item
                    property: "scrollStart"
                    value: clipRoot.scrollStart
                    when: effectRow.status == Loader.Ready && effectRow.item
                    // TODO: use restoreMode for Qt >= 5.15
                    // restoreMode: Binding.RestoreBindingOrValue
                }
                Binding {
                    target: effectRow.item
                    property: "scrollStart"
                    value: clipRoot.scrollStart
                    when: effectRow.status == Loader.Ready && effectRow.item
                    // TODO: use restoreMode for Qt >= 5.15
                    // restoreMode: Binding.RestoreBindingOrValue
                }
                Binding {
                    target: effectRow.item
                    property: "clipId"
                    value: clipRoot.clipId
                    when: effectRow.status == Loader.Ready && effectRow.item
                    // TODO: use restoreMode for Qt >= 5.15
                    // restoreMode: Binding.RestoreBindingOrValue
                }
            }
            Connections {
                target: effectRow.item
                function onSeek(position) { proxy.position = position }
            }
        }

        states: [
            State {
                name: 'locked'
                when: isLocked
                PropertyChanges {
                    target: clipRoot
                    color: root.lockedColor
                    opacity: 0.8
                    z: 0
                }
            },
            State {
                name: 'normal'
                when: clipRoot.selected === false
                PropertyChanges {
                    target: clipRoot
                    color: Qt.darker(getColor(), 1.5)
                    z: 0
                }
            },
            State {
                name: 'selected'
                when: clipRoot.selected === true
                PropertyChanges {
                    target: clipRoot
                    color: getColor()
                    z: 3
                }
            }
        ]

        MouseArea {
            // Add start composition area
            id: compInArea
            anchors.left: parent.left
            anchors.bottom: parent.bottom
            width: Math.min(root.baseUnit, container.height / 3)
            height: width
            hoverEnabled: true
            cursorShape: Qt.PointingHandCursor
            visible: !clipRoot.isAudio
            enabled: !clipRoot.isAudio && dragProxy.draggedItem === clipRoot.clipId && compositionIn.visible
            onPressed: {
                timeline.addCompositionToClip('', clipRoot.clipId, 0)
            }
            onEntered: {
                timeline.showKeyBinding(i18n("<b>Click</b> to add composition"))
            }
            onExited: {
                timeline.showKeyBinding()
            }
            Rectangle {
                // Start composition box
                id: compositionIn
                anchors.bottom: parent.bottom
                anchors.left: parent.left
                width: compInArea.containsMouse ? parent.width : 5
                height: width
                radius: width / 2
                visible: clipRoot.width > 4 * parent.width && mouseArea.containsMouse && !dragProxyArea.pressed
                color: Qt.darker('mediumpurple')
                border.width: 3
                border.color: 'mediumpurple'
                Behavior on width { NumberAnimation { duration: 100 } }
            }
        }

        MouseArea {
            // Add end composition area
            id: compOutArea
            anchors.right: parent.right
            anchors.bottom: parent.bottom
            width: Math.min(root.baseUnit, container.height / 3)
            height: width
            hoverEnabled: true
            cursorShape: Qt.PointingHandCursor
            enabled: !clipRoot.isAudio && dragProxy.draggedItem === clipRoot.clipId && compositionOut.visible
            visible: !clipRoot.isAudio
            onPressed: {
                timeline.addCompositionToClip('', clipRoot.clipId, clipRoot.clipDuration - 1)
            }
            onEntered: {
                timeline.showKeyBinding(i18n("<b>Click</b> to add composition"))
            }
            onExited: {
                timeline.showKeyBinding()
            }
            Rectangle {
                // End composition box
                id: compositionOut
                anchors.bottom: parent.bottom
                anchors.right: parent.right
                width: compOutArea.containsMouse ? parent.height : 5
                height: width
                radius: width / 2
                visible: clipRoot.width > 4 * parent.width && mouseArea.containsMouse && !dragProxyArea.pressed
                color: Qt.darker('mediumpurple')
                border.width: 3
                border.color: 'mediumpurple'
                Behavior on width { NumberAnimation { duration: 100 } }
            }
        }

        MouseArea {
            // Fade out drag zone
            id: fadeOutMouseArea
            anchors.right: parent.right
            anchors.rightMargin: clipRoot.fadeOut <= 0 ? 0 : fadeOutCanvas.width - width / 2
            anchors.top: parent.top
            width: Math.min(root.baseUnit, container.height / 3)
            height: width
            hoverEnabled: true
            cursorShape: Qt.PointingHandCursor
            drag.target: fadeOutMouseArea
            drag.axis: Drag.XAxis
            drag.minimumX: - Math.ceil(width / 2)
            drag.maximumX: container.width + Math.ceil(width / 4)
            visible: clipRoot.width > 3 * width && mouseArea.containsMouse && !dragProxyArea.pressed
            property int startFadeOut
            property int lastDuration: -1
            drag.smoothed: false
            onClicked: {
                if (clipRoot.fadeOut == 0) {
                    timeline.adjustFade(clipRoot.clipId, 'fadeout', 0, -2)
                }
            }
            onPressed: {
                root.autoScrolling = false
                startFadeOut = clipRoot.fadeOut
                anchors.right = undefined
                fadeOutCanvas.opacity = 0.6
            }
            onReleased: {
                fadeOutCanvas.opacity = 0.4
                root.autoScrolling = timeline.autoScroll
                anchors.right = parent.right
                var duration = clipRoot.fadeOut
                timeline.adjustFade(clipRoot.clipId, 'fadeout', duration, startFadeOut)
                //bubbleHelp.hide()
                timeline.showToolTip()
            }
            onPositionChanged: {
                if (mouse.buttons === Qt.LeftButton) {
                    var delta = clipRoot.clipDuration - Math.floor((x + width / 2 - itemBorder.border.width)/ timeScale)
                    var duration = Math.max(0, delta)
                    duration = Math.min(duration, clipRoot.clipDuration)
                    if (lastDuration != duration) {
                        lastDuration = duration
                        timeline.adjustFade(clipRoot.clipId, 'fadeout', duration, -1)
                        // Show fade duration as time in a "bubble" help.
                        timeline.showToolTip(i18n("Fade out: %1", timeline.simplifiedTC(clipRoot.fadeOut)))
                    }
                }
            }
            onEntered: {
                if (!pressed) {
                    if (clipRoot.fadeOut > 0) {
                        timeline.showToolTip(i18n("Fade out: %1", timeline.simplifiedTC(clipRoot.fadeOut)))
                    } else {
                        clipRoot.showClipInfo()
                    }
                    timeline.showKeyBinding(i18n("<b>Drag</b> to adjust fade, <b>Click</b> to add default duration fade"))
                }
            }
            onExited: {
                if (!pressed) {
                    timeline.showKeyBinding()
                    if (mouseArea.containsMouse) {
                        clipRoot.showClipInfo()
                    } else {
                        timeline.showToolTip()
                    }
                }
            }
            Rectangle {
                id: fadeOutControl
                anchors.top: parent.top
                anchors.right: clipRoot.fadeOut > 0 ? undefined : parent.right
                anchors.horizontalCenter: clipRoot.fadeOut > 0 ? parent.horizontalCenter : undefined
                width: fadeOutMouseArea.containsMouse || Drag.active ? parent.width : parent.width / 3
                height: width
                radius: width / 2
                color: 'darkred'
                border.width: 3
                border.color: 'red'
                enabled: !isLocked && !dragProxy.isComposition
                Drag.active: fadeOutMouseArea.drag.active
                Behavior on width { NumberAnimation { duration: 100 } }
                Rectangle {
                    id: fadeOutMarker
                    anchors.horizontalCenter: parent.horizontalCenter
                    anchors.top: parent.top
                    color: 'red'
                    height: container.height
                    width: 1
                    visible : clipRoot.fadeOut > 0 && (fadeOutMouseArea.containsMouse || fadeOutMouseArea.drag.active)
                }
            }
        }

        MouseArea {
            // Fade in drag zone
            id: fadeInMouseArea
            anchors.left: container.left
            anchors.leftMargin: clipRoot.fadeIn <= 0 ? 0 : (fadeInTriangle.width - width / 3)
            anchors.top: parent.top
            width: Math.min(root.baseUnit, container.height / 3)
            height: width
            hoverEnabled: true
            cursorShape: Qt.PointingHandCursor
            drag.target: fadeInMouseArea
            drag.minimumX: - Math.ceil(width / 2)
            drag.maximumX: container.width - width / 2
            drag.axis: Drag.XAxis
            drag.smoothed: false
            property int startFadeIn
            visible: clipRoot.width > 3 * width && mouseArea.containsMouse && !dragProxyArea.pressed
            onClicked: {
                if (clipRoot.fadeIn == 0) {
                    timeline.adjustFade(clipRoot.clipId, 'fadein', 0, -2)
                }
            }
            onPressed: {
                root.autoScrolling = false
                startFadeIn = clipRoot.fadeIn
                anchors.left = undefined
                fadeInTriangle.opacity = 0.6
                // parentTrack.clipSelected(clipRoot, parentTrack) TODO
            }
            onReleased: {
                root.autoScrolling = timeline.autoScroll
                fadeInTriangle.opacity = 0.4
                timeline.adjustFade(clipRoot.clipId, 'fadein', clipRoot.fadeIn, startFadeIn)
                //bubbleHelp.hide()
                timeline.showToolTip()
                anchors.left = container.left
            }
            onPositionChanged: {
                if (mouse.buttons === Qt.LeftButton) {
                    var delta = Math.round((x + width / 2) / timeScale)
                    var duration = Math.max(0, delta)
                    duration = Math.min(duration, clipRoot.clipDuration - 1)
                    if (duration != clipRoot.fadeIn) {
                        timeline.adjustFade(clipRoot.clipId, 'fadein', duration, -1)
                        // Show fade duration as time in a "bubble" help.
                        timeline.showToolTip(i18n("Fade in: %1", timeline.simplifiedTC(clipRoot.fadeIn)))
                    }
                }
            }
            onEntered: {
                if (!pressed) {
                    if (clipRoot.fadeIn > 0) {
                        timeline.showToolTip(i18n("Fade in: %1", timeline.simplifiedTC(clipRoot.fadeIn)))
                    } else {
                        clipRoot.showClipInfo()
                    }
                    timeline.showKeyBinding(i18n("<b>Drag</b> to adjust fade, <b>Click</b> to add default duration fade"))
                }
            }
            onExited: {
                if (!pressed) {
                    timeline.showKeyBinding()
                    if (mouseArea.containsMouse) {
                        clipRoot.showClipInfo()
                    } else {
                        timeline.showToolTip()
                    }
                }
            }
            Rectangle {
                id: fadeInControl
                anchors.top: parent.top
                anchors.left: clipRoot.fadeIn > 0 ? undefined : parent.left
                anchors.horizontalCenter: clipRoot.fadeIn > 0 ? parent.horizontalCenter : undefined
                width: fadeInMouseArea.containsMouse || Drag.active ? parent.width : parent.width / 3
                height: width
                radius: width / 2
                color: 'green'
                border.width: 3
                border.color: '#FF66FFFF'
                enabled: !isLocked && !dragProxy.isComposition
                Drag.active: fadeInMouseArea.drag.active
                Behavior on width { NumberAnimation { duration: 100 } }
                Rectangle {
                    id: fadeInMarker
                    anchors.horizontalCenter: parent.horizontalCenter
                    anchors.top: parent.top
                    color: '#FF66FFFF'
                    height: container.height
                    width: 1
                    visible : clipRoot.fadeIn > 0 && (fadeInMouseArea.containsMouse || fadeInMouseArea.drag.active)
                }
            }
        }

        Rectangle {
            id: currentRegion
            color: slipControler.color
            anchors {
                right: container.right
                left: container.left
                top: slipControler.top
            }
            height: container.height / 2
            opacity: 0.7
            visible: slipControler.visible
        }
        Item {
            id: slipControler
            property color color: timeline.trimmingMainClip === clipId ? root.selectionColor : activePalette.highlight
            anchors.bottom: container.bottom
            height: container.height
            width: clipRoot.maxDuration * clipRoot.timeScale
            x: - (clipRoot.inPoint - slipOffset) * clipRoot.timeScale
            visible: root.activeTool === ProjectTool.SlipTool && selected && clipRoot.maxDuration > 0 // don't show for endless clips
            property int inPoint: clipRoot.inPoint
            property int outPoint: clipRoot.outPoint
            Rectangle {
                id: slipBackground
                anchors.fill: parent
                color: parent.color
                border.width: 2
                border.color: activePalette.highlightedText
                opacity: 0.3
            }
            Rectangle {
                id: currentRegionMoved
                color: parent.color
                x: slipBackground.x + slipControler.inPoint * timeScale + itemBorder.border.width
                anchors.bottom: parent.bottom
                height: parent.height / 2
                width: container.width
                opacity: 0.7
            }
            Text {
                id: slipLable
                text: i18n("Slip Clip")
                font: miniFont
                anchors.fill: parent
                verticalAlignment: Text.AlignVCenter
                horizontalAlignment: Text.AlignHCenter
                color: activePalette.highlightedText
                opacity: 1
            }
        }
    }
}<|MERGE_RESOLUTION|>--- conflicted
+++ resolved
@@ -888,11 +888,7 @@
                     width: label.width + (2 * itemBorder.border.width)
                     height: label.height
                     visible: clipRoot.width > root.baseUnit
-<<<<<<< HEAD
                     anchors.left: debugCidRect.visible ? debugCidRect.right : parent.left
-=======
-                    anchors.left: parent.left
->>>>>>> db588a07
                     anchors.leftMargin: clipRoot.timeremap ? labelRect.height : 0
                     Text {
                         // Clip name text
