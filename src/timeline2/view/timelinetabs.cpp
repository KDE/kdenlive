/*
    SPDX-FileCopyrightText: 2017 Nicolas Carion
    SPDX-License-Identifier: GPL-3.0-only OR LicenseRef-KDE-Accepted-GPL
*/

#include "timelinetabs.hpp"
#include "assets/model/assetparametermodel.hpp"
#include "audiomixer/mixermanager.hpp"
#include "bin/projectclip.h"
#include "bin/projectitemmodel.h"
#include "core.h"
#include "doc/docundostack.hpp"
#include "doc/kdenlivedoc.h"
#include "mainwindow.h"
#include "monitor/monitor.h"
#include "monitor/monitormanager.h"
#include "monitor/monitorproxy.h"
#include "project/projectmanager.h"
#include "timelinecontroller.h"
#include "timelinewidget.h"

#include <KMessageBox>
#include <KXMLGUIFactory>
#include <QInputDialog>
#include <QMenu>
#include <QPainter>
#include <QQmlContext>
#include <QQmlEngine>

TimelineContainer::TimelineContainer(QWidget *parent)
    : QWidget(parent)
{
}

QSize TimelineContainer::sizeHint() const
{
    return QSize(800, pCore->window()->height() / 2);
}

TimelineTabs::TimelineTabs(QWidget *parent)
    : QTabWidget(parent)
    , m_activeTimeline(nullptr)
{
    setTabBarAutoHide(true);
    setTabsClosable(false);
    setDocumentMode(true);
    setMovable(true);
    QToolButton *pb = new QToolButton(this);
    pb->setIcon(QIcon::fromTheme(QStringLiteral("list-add")));
    pb->setAutoRaise(true);
    pb->setToolTip(i18n("Add Timeline Sequence"));
    pb->setWhatsThis(
        i18n("Add Timeline Sequence. This will create a new timeline for editing. Each timeline corresponds to a Sequence Clip in the Project Bin"));
    connect(pb, &QToolButton::clicked, [=]() { pCore->triggerAction(QStringLiteral("add_playlist_clip")); });
    setCornerWidget(pb);
    connect(this, &TimelineTabs::currentChanged, this, &TimelineTabs::connectCurrent);
    connect(this, &TimelineTabs::tabCloseRequested, this, &TimelineTabs::closeTimelineByIndex);
    connect(tabBar(), &QTabBar::tabBarDoubleClicked, this, &TimelineTabs::onTabBarDoubleClicked);
    connect(pCore.get(), &Core::saveTimelinePreview, this, &TimelineTabs::saveTimelinePreview);
}

TimelineTabs::~TimelineTabs()
{
    // clear source
    for (int i = 0; i < count(); i++) {
        TimelineWidget *timeline = static_cast<TimelineWidget *>(widget(i));
        timeline->setSource(QUrl());
    };
}

void TimelineTabs::updateWindowTitle()
{
    // Show current timeline name in Window title if we have multiple sequences but only one opened
    if (m_activeTimeline == nullptr || pCore->currentDoc()->closing) {
        return;
    }
    if (count() == 1 && pCore->projectItemModel()->sequenceCount() > 1) {
        pCore->window()->setWindowTitle(pCore->currentDoc()->description(KLocalizedString::removeAcceleratorMarker(tabText(0))));
        m_activeTimeline->model()->updateVisibleSequenceName(tabText(0));
    } else {
        pCore->window()->setWindowTitle(pCore->currentDoc()->description());
        m_activeTimeline->model()->updateVisibleSequenceName(QString());
    }
}

bool TimelineTabs::raiseTimeline(const QUuid &uuid)
{
    for (int i = 0; i < count(); i++) {
        TimelineWidget *timeline = static_cast<TimelineWidget *>(widget(i));
        if (timeline->getUuid() == uuid) {
            if (i != currentIndex()) {
                setCurrentIndex(i);
            }
            return true;
        }
    }
    return false;
}

int TimelineTabs::getTimelineIndex(const QUuid &uuid)
{
    for (int i = 0; i < count(); i++) {
        TimelineWidget *timeline = static_cast<TimelineWidget *>(widget(i));
        if (timeline->getUuid() == uuid) {
            return i;
        }
    }
    return -1;
}

void TimelineTabs::setModified(const QUuid &uuid, bool modified)
{
    for (int i = 0; i < count(); i++) {
        TimelineWidget *timeline = static_cast<TimelineWidget *>(widget(i));
        if (timeline->getUuid() == uuid) {
            setTabIcon(i, modified ? QIcon::fromTheme(QStringLiteral("document-save")) : QIcon());
            break;
        }
    }
}

TimelineWidget *TimelineTabs::addTimeline(const QUuid uuid, int ix, const QString &tabName, std::shared_ptr<TimelineItemModel> timelineModel,
                                          MonitorProxy *proxy, bool openInMonitor)
{
    QMutexLocker lk(&m_lock);
    if (count() == 1 && m_activeTimeline) {
        m_activeTimeline->model()->updateVisibleSequenceName(QString());
    }
    disconnect(this, &TimelineTabs::currentChanged, this, &TimelineTabs::connectCurrent);
    TimelineWidget *newTimeline = new TimelineWidget(uuid, this);
    newTimeline->setTimelineMenu(m_timelineClipMenu, m_timelineCompositionMenu, m_timelineMenu, m_guideMenu, m_timelineRulerMenu, m_editGuideAction,
                                 m_headerMenu, m_thumbsMenu, m_timelineSubtitleClipMenu);
    newTimeline->setModel(timelineModel, proxy);
    int newIndex = 0;
    if (ix == -1 || ix >= count()) {
        newIndex = addTab(newTimeline, tabName);
    } else {
        newIndex = insertTab(ix, newTimeline, tabName);
    }
    setCurrentIndex(newIndex);
    setTabsClosable(count() > 1);
    lk.unlock();
    doConnectCurrent(newIndex, openInMonitor);
    connect(this, &TimelineTabs::currentChanged, this, &TimelineTabs::connectCurrent);
    return newTimeline;
}

void TimelineTabs::connectCurrent(int ix)
{
    doConnectCurrent(ix, true);
}

void TimelineTabs::doConnectCurrent(int ix, bool openInMonitor)
{
    QMutexLocker lk(&m_lock);
    QUuid previousTab = QUuid();
    if (m_activeTimeline && m_activeTimeline->model()) {
        previousTab = m_activeTimeline->getUuid();
        pCore->window()->disableMulticam();
        if (openInMonitor && !pCore->currentDoc()->loading) {
            if (pCore->isMediaCapturing()) {
                pCore->switchCapture();
            } else if (pCore->isMediaMonitoring()) {
                pCore->setAudioMonitoring(false);
            }
            int pos = pCore->getMonitorPosition();
            m_activeTimeline->model()->updateDuration();
            std::pair<int, int> durations = m_activeTimeline->model()->durations();
            qDebug() << "::::: GOT SEQUENCES DURATIONS: " << durations;
            if (durations.second > 0) {
                int previousIndex = getTimelineIndex(previousTab);
                const QString seqName = KLocalizedString::removeAcceleratorMarker(tabText(previousIndex));
                // A sequence was made shorter, this will resize its instance in other sequences. Warn user
                if (KMessageBox::questionTwoActions(this,
                                                    i18n("The timeline sequence <b>%1</b> was shortened.<br/>Resize all instances in other timelines ?<br>Not "
                                                         "resizing will temporarily keep the current duration in all other sequences.",
                                                         seqName),
                                                    {}, KGuiItem(i18nc("@action:button", "Resize")),
                                                    KGuiItem(i18nc("@action:button", "Don't Resize"))) == KMessageBox::PrimaryAction) {
                    durations.second = 0;
                }
            }
            pCore->bin()->updateSequenceClip(previousTab, durations, pos);
        }
        pCore->window()->disconnectTimeline(m_activeTimeline);
        disconnectTimeline(m_activeTimeline);
    } else {
        qDebug() << "==== NO PREVIOUS TIMELINE";
    }
    if (ix < 0 || ix >= count() || pCore->currentDoc()->closing) {
        m_activeTimeline = nullptr;
        qDebug() << "==== ABORTING NO TIMELINE AVAILABLE";
        return;
    }
    m_activeTimeline = static_cast<TimelineWidget *>(widget(ix));
    if (m_activeTimeline->model() == nullptr || m_activeTimeline->model()->m_closing) {
        // Closing app
        qDebug() << "++++++++++++\n\nCLOSING APP\n\n+++++++++++++";
        return;
    }
    if (openInMonitor) {
        pCore->window()->connectTimeline();
        connectTimeline(m_activeTimeline);
        updateWindowTitle();
        if (!m_activeTimeline->model()->isLoading) {
            pCore->bin()->sequenceActivated();
        }
        // Wait a few milliseconds to allow for the qml view to display
        pCore->monitorManager()->projectMonitor()->refreshMonitorTimer.start();
    } else {
        connectTimeline(m_activeTimeline);
    }
}

void TimelineTabs::renameTab(const QUuid &uuid, const QString &name)
{
    qDebug() << "==== READY TO RENAME!!!!!!!!!";
    for (int i = 0; i < count(); i++) {
        if (static_cast<TimelineWidget *>(widget(i))->getUuid() == uuid) {
            tabBar()->setTabText(i, name);
            pCore->projectManager()->setTimelineProperty(uuid, QStringLiteral("kdenlive:clipname"), name);
            updateWindowTitle();
            break;
        }
    }
}

void TimelineTabs::closeTimelineByIndex(int ix)
{
    TimelineWidget *timeline = static_cast<TimelineWidget *>(widget(ix));
    if (timeline == m_activeTimeline) {
        Q_EMIT timeline->model()->requestClearAssetView(-1);
        pCore->clearTimeRemap();
        pCore->mixer()->unsetModel();
        pCore->window()->disableMulticam();
        m_activeTimeline->model()->updateDuration();
        // timeline->controller()->saveSequenceProperties();
    }
    const QString seqName = KLocalizedString::removeAcceleratorMarker(tabText(ix));
    std::shared_ptr<TimelineItemModel> model = timeline->model();
    const QUuid uuid = timeline->getUuid();
    const QString id = pCore->projectItemModel()->getSequenceId(uuid);
    Fun undo = [uuid, id, model]() { return pCore->projectManager()->openTimeline(id, -1, uuid, -1, false, model); };
    Fun redo = [this, ix, uuid]() {
        pCore->projectManager()->closeTimeline(uuid, false, false);
        TimelineWidget *timeline = static_cast<TimelineWidget *>(widget(ix));
        removeTab(ix);
        timeline->blockSignals(true);
        if (timeline == m_activeTimeline) {
            pCore->window()->disconnectTimeline(timeline);
            disconnectTimeline(timeline);
        }
        if (m_activeTimeline == timeline) {
            m_activeTimeline = nullptr;
        }
        delete timeline;
        updateWindowTitle();
        return true;
    };
    redo();
    pCore->pushUndo(undo, redo, i18n("Close %1", seqName));
}

TimelineWidget *TimelineTabs::getCurrentTimeline() const
{
    return m_activeTimeline;
}

void TimelineTabs::closeTimelineTab(const QUuid uuid)
{
    QMutexLocker lk(&m_lock);
    int currentCount = count();
    disconnect(this, &TimelineTabs::currentChanged, this, &TimelineTabs::connectCurrent);
    bool closing = pCore->currentDoc()->closing;
    for (int i = 0; i < currentCount; i++) {
        TimelineWidget *timeline = static_cast<TimelineWidget *>(widget(i));
        if (uuid == timeline->getUuid()) {
            removeTab(i);
            timeline->blockSignals(true);
            if (timeline == m_activeTimeline) {
                Q_EMIT showSubtitle(-1);
                pCore->window()->disconnectTimeline(timeline, closing);
                disconnectTimeline(timeline);
                m_activeTimeline = nullptr;
            }
            delete timeline;
            // pCore->projectManager()->closeTimeline(uuid);
            setTabsClosable(count() > 1);
            if (currentCount == 2) {
                updateWindowTitle();
            }
            break;
        }
    }
    lk.unlock();
    if (closing) {
        // We are closing document, no need to reconnect
        return;
    }
    connect(this, &TimelineTabs::currentChanged, this, &TimelineTabs::connectCurrent);
}

void TimelineTabs::connectTimeline(TimelineWidget *timeline)
{
    int position = pCore->currentDoc()->getSequenceProperty(timeline->getUuid(), QStringLiteral("position"), QString::number(0)).toInt();
    pCore->monitorManager()->projectMonitor()->getControllerProxy()->setCursorPosition(position);
    connect(timeline, &TimelineWidget::focusProjectMonitor, pCore->monitorManager(), &MonitorManager::focusProjectMonitor, Qt::DirectConnection);
    connect(this, &TimelineTabs::changeZoom, timeline, &TimelineWidget::slotChangeZoom);
    connect(this, &TimelineTabs::fitZoom, timeline, &TimelineWidget::slotFitZoom);
    connect(timeline->controller(), &TimelineController::showTransitionModel, this, &TimelineTabs::showTransitionModel);
    connect(timeline->controller(), &TimelineController::showMixModel, this, &TimelineTabs::showMixModel);
    connect(timeline->controller(), &TimelineController::updateZoom, this, [&](double value) { Q_EMIT updateZoom(getCurrentTimeline()->zoomForScale(value)); });
    connect(timeline->controller(), &TimelineController::showItemEffectStack, this, &TimelineTabs::showItemEffectStack);
    connect(timeline->controller(), &TimelineController::showSubtitle, this, &TimelineTabs::showSubtitle);
    connect(timeline->controller(), &TimelineController::updateAssetPosition, this, &TimelineTabs::updateAssetPosition);
    connect(timeline->controller(), &TimelineController::centerView, timeline, &TimelineWidget::slotCenterView);

    connect(pCore->monitorManager()->projectMonitor(), &Monitor::zoneUpdated, m_activeTimeline, &TimelineWidget::zoneUpdated);
    connect(pCore->monitorManager()->projectMonitor(), &Monitor::zoneUpdatedWithUndo, m_activeTimeline, &TimelineWidget::zoneUpdatedWithUndo);
    connect(m_activeTimeline, &TimelineWidget::zoneMoved, pCore->monitorManager()->projectMonitor(), &Monitor::slotLoadClipZone);
    connect(pCore->monitorManager()->projectMonitor(), &Monitor::addTimelineEffect, m_activeTimeline->controller(),
            &TimelineController::addEffectToCurrentClip);
    timeline->rootContext()->setContextProperty("proxy", pCore->monitorManager()->projectMonitor()->getControllerProxy());
    QQmlEngine::setObjectOwnership(pCore->monitorManager()->projectMonitor()->getControllerProxy(), QQmlEngine::CppOwnership);
    Q_EMIT timeline->controller()->selectionChanged();
    timeline->setEnabled(true);
    timeline->setMouseTracking(true);
}

void TimelineTabs::disconnectTimeline(TimelineWidget *timeline)
{
    timeline->setEnabled(false);
    timeline->setMouseTracking(false);
    timeline->rootContext()->setContextProperty("proxy", QVariant());
    disconnect(timeline, &TimelineWidget::focusProjectMonitor, pCore->monitorManager(), &MonitorManager::focusProjectMonitor);
    disconnect(this, &TimelineTabs::changeZoom, timeline, &TimelineWidget::slotChangeZoom);
    disconnect(this, &TimelineTabs::fitZoom, timeline, &TimelineWidget::slotFitZoom);
    disconnect(timeline->controller(), &TimelineController::showTransitionModel, this, &TimelineTabs::showTransitionModel);
    disconnect(timeline->controller(), &TimelineController::showMixModel, this, &TimelineTabs::showMixModel);
    disconnect(timeline->controller(), &TimelineController::showItemEffectStack, this, &TimelineTabs::showItemEffectStack);
    disconnect(timeline->controller(), &TimelineController::showSubtitle, this, &TimelineTabs::showSubtitle);
    disconnect(timeline->controller(), &TimelineController::updateAssetPosition, this, &TimelineTabs::updateAssetPosition);

    disconnect(pCore->monitorManager()->projectMonitor(), &Monitor::zoneUpdated, timeline, &TimelineWidget::zoneUpdated);
    disconnect(pCore->monitorManager()->projectMonitor(), &Monitor::zoneUpdatedWithUndo, timeline, &TimelineWidget::zoneUpdatedWithUndo);
    disconnect(timeline, &TimelineWidget::zoneMoved, pCore->monitorManager()->projectMonitor(), &Monitor::slotLoadClipZone);
    disconnect(pCore->monitorManager()->projectMonitor(), &Monitor::addTimelineEffect, timeline->controller(), &TimelineController::addEffectToCurrentClip);
}

void TimelineTabs::buildClipMenu()
{
    // Timeline clip menu
    delete m_timelineClipMenu;
    m_timelineClipMenu = new QMenu(this);
    KActionCollection *coll = pCore->window()->actionCollection();
    m_timelineClipMenu->addAction(coll->action(QStringLiteral("edit_copy")));
    m_timelineClipMenu->addAction(coll->action(QStringLiteral("paste_effects")));
    m_timelineClipMenu->addAction(coll->action(QStringLiteral("delete_effects")));
    m_timelineClipMenu->addAction(coll->action(QStringLiteral("group_clip")));
    m_timelineClipMenu->addAction(coll->action(QStringLiteral("ungroup_clip")));
    m_timelineClipMenu->addAction(coll->action(QStringLiteral("edit_item_duration")));
    m_timelineClipMenu->addAction(coll->action(QStringLiteral("clip_split")));
    m_timelineClipMenu->addAction(coll->action(QStringLiteral("clip_switch")));
    m_timelineClipMenu->addAction(coll->action(QStringLiteral("delete_timeline_clip")));
    m_timelineClipMenu->addAction(coll->action(QStringLiteral("extract_clip")));
    m_timelineClipMenu->addAction(coll->action(QStringLiteral("save_to_bin")));
    m_timelineClipMenu->addAction(coll->action(QStringLiteral("send_sequence")));

<<<<<<< HEAD
    QMenu *markerMenu = static_cast<QMenu *>(pCore->window()->factory()->container(QStringLiteral("markers"), pCore->window()));
    m_timelineClipMenu->addMenu(markerMenu);
=======
    QMenu *markerMenu = static_cast<QMenu *>(pCore->window()->factory()->container(QStringLiteral("marker_menu"), pCore->window()));
    if (markerMenu) {
        m_timelineClipMenu->addMenu(markerMenu);
    }
>>>>>>> 0b26c25d
    QMenu *alignMenu = new QMenu(i18n("Align to Reference"), this);
    m_timelineClipMenu->addMenu(alignMenu);
    alignMenu->addAction(coll->action(QStringLiteral("set_audio_align_ref")));
    alignMenu->addAction(coll->action(QStringLiteral("align_audio")));
    alignMenu->addAction(coll->action(QStringLiteral("set_timecode_ref")));
    alignMenu->addAction(coll->action(QStringLiteral("align_timecode")));
    m_timelineClipMenu->addAction(coll->action(QStringLiteral("edit_item_speed")));
    m_timelineClipMenu->addAction(coll->action(QStringLiteral("edit_item_remap")));
    m_timelineClipMenu->addAction(coll->action(QStringLiteral("clip_in_project_tree")));
    m_timelineClipMenu->addAction(coll->action(QStringLiteral("cut_timeline_clip")));
}

void TimelineTabs::setTimelineMenu(QMenu *compositionMenu, QMenu *timelineMenu, QMenu *guideMenu, QMenu *timelineRulerMenu, QAction *editGuideAction,
                                   QMenu *headerMenu, QMenu *thumbsMenu, QMenu *subtitleClipMenu)
{
    buildClipMenu();
    m_timelineCompositionMenu = compositionMenu;
    m_timelineMenu = timelineMenu;
    m_timelineRulerMenu = timelineRulerMenu;
    m_guideMenu = guideMenu;
    m_headerMenu = headerMenu;
    m_thumbsMenu = thumbsMenu;
    m_headerMenu->addMenu(m_thumbsMenu);
    m_timelineSubtitleClipMenu = subtitleClipMenu;
    m_editGuideAction = editGuideAction;
}

const QStringList TimelineTabs::openedSequences()
{
    QStringList result;
    for (int i = 0; i < count(); i++) {
        result << static_cast<TimelineWidget *>(widget(i))->getUuid().toString();
    }
    return result;
}

TimelineWidget *TimelineTabs::getTimeline(const QUuid uuid) const
{
    for (int i = 0; i < count(); i++) {
        TimelineWidget *tl = static_cast<TimelineWidget *>(widget(i));
        if (tl->getUuid() == uuid) {
            return tl;
        }
    }
    return nullptr;
}

void TimelineTabs::slotNextSequence()
{
    int max = count();
    int focus = currentIndex() + 1;
    if (focus >= max) {
        focus = 0;
    }
    setCurrentIndex(focus);
}

void TimelineTabs::slotPreviousSequence()
{
    int focus = currentIndex() - 1;
    if (focus < 0) {
        focus = count() - 1;
    }
    setCurrentIndex(focus);
}

void TimelineTabs::onTabBarDoubleClicked(int index)
{
    if (index == -1) {
        // No action when double clicking in empty space
        return;
    }
    const QString currentTabName = KLocalizedString::removeAcceleratorMarker(tabText(index));
    bool ok = false;
    const QString newName = QInputDialog::getText(this, i18n("Rename Sequence"), i18n("Rename Sequence"), QLineEdit::Normal, currentTabName, &ok);
    if (ok && !newName.isEmpty()) {
        TimelineWidget *timeline = static_cast<TimelineWidget *>(widget(index));
        if (timeline) {
            const QString id = pCore->projectItemModel()->getSequenceId(timeline->getUuid());
            std::shared_ptr<ProjectClip> clip = pCore->projectItemModel()->getClipByBinID(id);
            if (clip) {
                clip->rename(newName, 0);
            }
        }
    }
}

void TimelineTabs::saveTimelinePreview(const QString &path)
{
    int imageWidth = 600;
    int imageHeight = size().height() * imageWidth / size().width();
    QPixmap bitmap(size());
    QPainter painter(&bitmap);
    render(&painter);
    painter.end();
    QPixmap scaled = bitmap.scaled(imageWidth, imageHeight);
    scaled.save(path);
}<|MERGE_RESOLUTION|>--- conflicted
+++ resolved
@@ -366,17 +366,14 @@
     m_timelineClipMenu->addAction(coll->action(QStringLiteral("save_to_bin")));
     m_timelineClipMenu->addAction(coll->action(QStringLiteral("send_sequence")));
 
-<<<<<<< HEAD
     QMenu *markerMenu = static_cast<QMenu *>(pCore->window()->factory()->container(QStringLiteral("markers"), pCore->window()));
-    m_timelineClipMenu->addMenu(markerMenu);
-=======
-    QMenu *markerMenu = static_cast<QMenu *>(pCore->window()->factory()->container(QStringLiteral("marker_menu"), pCore->window()));
     if (markerMenu) {
         m_timelineClipMenu->addMenu(markerMenu);
     }
->>>>>>> 0b26c25d
     QMenu *alignMenu = new QMenu(i18n("Align to Reference"), this);
-    m_timelineClipMenu->addMenu(alignMenu);
+    if (alignMenu) {
+        m_timelineClipMenu->addMenu(alignMenu);
+    }
     alignMenu->addAction(coll->action(QStringLiteral("set_audio_align_ref")));
     alignMenu->addAction(coll->action(QStringLiteral("align_audio")));
     alignMenu->addAction(coll->action(QStringLiteral("set_timecode_ref")));
