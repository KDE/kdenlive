--- conflicted
+++ resolved
@@ -92,10 +92,7 @@
     Q_PROPERTY(bool guidesLocked READ guidesLocked NOTIFY guidesLockedChanged)
     Q_PROPERTY(QPoint effectZone MEMBER m_effectZone NOTIFY effectZoneChanged)
     Q_PROPERTY(int trimmingMainClip READ trimmingMainClip NOTIFY trimmingMainClipChanged)
-<<<<<<< HEAD
-=======
     Q_PROPERTY(int multicamIn MEMBER multicamIn NOTIFY multicamInChanged)
->>>>>>> 1770f98f
 
 public:
     TimelineController(QObject *parent);
@@ -538,11 +535,7 @@
      *  @returns The bounded offset
      */
     int trimmingBoundOffset(int offset);
-<<<<<<< HEAD
-    Q_INVOKABLE bool requestStartTrimmingMode(int clipId, bool onlyCurrent);
-=======
     Q_INVOKABLE bool requestStartTrimmingMode(int clipId = -1, bool addToSelection = false);
->>>>>>> 1770f98f
     Q_INVOKABLE void requestEndTrimmingMode();
     Q_INVOKABLE void slipPosChanged(int offset);
 
