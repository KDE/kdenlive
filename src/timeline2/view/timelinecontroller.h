/***************************************************************************
 *   Copyright (C) 2017 by Jean-Baptiste Mardelle                          *
 *   This file is part of Kdenlive. See www.kdenlive.org.                  *
 *                                                                         *
 *   This program is free software; you can redistribute it and/or modify  *
 *   it under the terms of the GNU General Public License as published by  *
 *   the Free Software Foundation; either version 2 of the License, or     *
 *   (at your option) version 3 or any later version accepted by the       *
 *   membership of KDE e.V. (or its successor approved  by the membership  *
 *   of KDE e.V.), which shall act as a proxy defined in Section 14 of     *
 *   version 3 of the license.                                             *
 *                                                                         *
 *   This program is distributed in the hope that it will be useful,       *
 *   but WITHOUT ANY WARRANTY; without even the implied warranty of        *
 *   MERCHANTABILITY or FITNESS FOR A PARTICULAR PURPOSE.  See the         *
 *   GNU General Public License for more details.                          *
 *                                                                         *
 *   You should have received a copy of the GNU General Public License     *
 *   along with this program.  If not, see <http://www.gnu.org/licenses/>. *
 ***************************************************************************/

#ifndef TIMELINECONTROLLER_H
#define TIMELINECONTROLLER_H

#include "definitions.h"
#include "lib/audio/audioCorrelation.h"
#include "timeline2/model/timelineitemmodel.hpp"

#include <KActionCollection>
#include <QDir>

class PreviewManager;
class QAction;
class QQuickItem;

// see https://bugreports.qt.io/browse/QTBUG-57714, don't expose a QWidget as a context property
class TimelineController : public QObject
{
    Q_OBJECT
    /** @brief holds a list of currently selected clips (list of clipId's)
     */
    Q_PROPERTY(QList<int> selection READ selection NOTIFY selectionChanged)
    Q_PROPERTY(int selectedMix READ selectedMix NOTIFY selectedMixChanged)
    /** @brief holds the timeline zoom factor
     */
    Q_PROPERTY(double scaleFactor READ scaleFactor WRITE setScaleFactor NOTIFY scaleFactorChanged)
    /** @brief holds the current project duration
     */
    Q_PROPERTY(int duration READ duration NOTIFY durationChanged)
    Q_PROPERTY(int fullDuration READ fullDuration NOTIFY durationChanged)
    Q_PROPERTY(bool audioThumbFormat READ audioThumbFormat NOTIFY audioThumbFormatChanged)
    Q_PROPERTY(bool audioThumbNormalize READ audioThumbNormalize NOTIFY audioThumbNormalizeChanged)
    Q_PROPERTY(int zoneIn READ zoneIn WRITE setZoneIn NOTIFY zoneChanged)
    Q_PROPERTY(int zoneOut READ zoneOut WRITE setZoneOut NOTIFY zoneChanged)
    Q_PROPERTY(bool ripple READ ripple NOTIFY rippleChanged)
    Q_PROPERTY(bool scrub READ scrub NOTIFY scrubChanged)
    Q_PROPERTY(bool snap READ snap NOTIFY snapChanged)
    Q_PROPERTY(bool showThumbnails READ showThumbnails NOTIFY showThumbnailsChanged)
    Q_PROPERTY(bool showMarkers READ showMarkers NOTIFY showMarkersChanged)
    Q_PROPERTY(bool showAudioThumbnails READ showAudioThumbnails NOTIFY showAudioThumbnailsChanged)
    Q_PROPERTY(QVariantList dirtyChunks READ dirtyChunks NOTIFY dirtyChunksChanged)
    Q_PROPERTY(QVariantList renderedChunks READ renderedChunks NOTIFY renderedChunksChanged)
    Q_PROPERTY(QVariantList masterEffectZones MEMBER m_masterEffectZones NOTIFY masterZonesChanged)
    Q_PROPERTY(int workingPreview READ workingPreview NOTIFY workingPreviewChanged)
    Q_PROPERTY(bool useRuler READ useRuler NOTIFY useRulerChanged)
    Q_PROPERTY(bool scrollVertically READ scrollVertically NOTIFY scrollVerticallyChanged)
    Q_PROPERTY(int activeTrack READ activeTrack WRITE setActiveTrack NOTIFY activeTrackChanged)
    Q_PROPERTY(QVariantList audioTarget READ audioTarget NOTIFY audioTargetChanged)
    Q_PROPERTY(int videoTarget READ videoTarget WRITE setVideoTarget NOTIFY videoTargetChanged)

    Q_PROPERTY(QVariantList lastAudioTarget READ lastAudioTarget  NOTIFY lastAudioTargetChanged)
    Q_PROPERTY(int lastVideoTarget MEMBER m_lastVideoTarget NOTIFY lastVideoTargetChanged)

    Q_PROPERTY(int hasAudioTarget READ hasAudioTarget NOTIFY hasAudioTargetChanged)
    Q_PROPERTY(bool hasVideoTarget READ hasVideoTarget NOTIFY hasVideoTargetChanged)
    Q_PROPERTY(int clipTargets READ clipTargets NOTIFY hasAudioTargetChanged)
    Q_PROPERTY(bool autoScroll READ autoScroll NOTIFY autoScrollChanged)
    Q_PROPERTY(QColor videoColor READ videoColor NOTIFY colorsChanged)
    Q_PROPERTY(QColor audioColor READ audioColor NOTIFY colorsChanged)
    Q_PROPERTY(QColor titleColor READ titleColor NOTIFY colorsChanged)
    Q_PROPERTY(QColor imageColor READ imageColor NOTIFY colorsChanged)
    Q_PROPERTY(QColor thumbColor1 READ thumbColor1 NOTIFY colorsChanged)
    Q_PROPERTY(QColor thumbColor2 READ thumbColor2 NOTIFY colorsChanged)
    Q_PROPERTY(QColor slideshowColor READ slideshowColor NOTIFY colorsChanged)
    Q_PROPERTY(QColor targetColor READ targetColor NOTIFY colorsChanged)
    Q_PROPERTY(QColor targetTextColor READ targetTextColor NOTIFY colorsChanged)
    Q_PROPERTY(QColor lockedColor READ lockedColor NOTIFY colorsChanged)
    Q_PROPERTY(QColor selectionColor READ selectionColor NOTIFY colorsChanged)
    Q_PROPERTY(QColor groupColor READ groupColor NOTIFY colorsChanged)
    Q_PROPERTY(bool subtitlesDisabled READ subtitlesDisabled NOTIFY subtitlesDisabledChanged)
    Q_PROPERTY(bool subtitlesLocked READ subtitlesLocked NOTIFY subtitlesLockedChanged)
    Q_PROPERTY(QPoint effectZone MEMBER m_effectZone NOTIFY effectZoneChanged)

public:
    TimelineController(QObject *parent);
    ~TimelineController() override;
    /** @brief Sets the model that this widgets displays */
    void setModel(std::shared_ptr<TimelineItemModel> model);
    std::shared_ptr<TimelineItemModel> getModel() const;
    void setRoot(QQuickItem *root);
    /** @brief Edit an item's in/out points with a dialog
     */
    Q_INVOKABLE void editItemDuration(int itemId = -1);
    /** @brief Edit a title clip with a title widget
     */
    Q_INVOKABLE void editTitleClip(int itemId = -1);

    /** @brief Returns the topmost track containing a selected item (-1 if selection is embty) */
    Q_INVOKABLE int selectedTrack() const;

    /** @brief Select the clip in active track under cursor
        @param type is the type of the object (clip or composition)
        @param select: true if the object should be selected and false if it should be deselected
        @param addToCurrent: if true, the object will be added to the new selection
    */
    void selectCurrentItem(ObjectType type, bool select, bool addToCurrent = false);

    /** @brief Select all timeline items
     */
    void selectAll();
    /** @brief Select all items in one track
     */
    void selectCurrentTrack();
    /** @brief Select multiple objects on the timeline
        @param tracks List of ids of tracks from which to select
        @param start/endFrame Interval from which to select the items
        @param addToSelect if true, the old selection is retained
    */
    Q_INVOKABLE void selectItems(const QVariantList &tracks, int startFrame, int endFrame, bool addToSelect, bool selectBottomCompositions, bool selectSubTitles);

    /** @brief request a selection with a list of ids*/
    Q_INVOKABLE void selectItems(const QList<int> &ids);

    /** @brief Returns true is item is selected as well as other items */
    Q_INVOKABLE bool isInSelection(int itemId);

    /** @brief Show/hide audio record controls on a track
     */
    Q_INVOKABLE void switchRecording(int trackId);
    /** @brief Add recorded file to timeline
     */
    void finishRecording(const QString &recordedFile);
    /** @brief Open Kdenlive's config diablog on a defined page and tab
     */
    Q_INVOKABLE void showConfig(int page, int tab);

    /** @brief Returns true if we have at least one active track
     */
    Q_INVOKABLE bool hasActiveTracks() const;

    /** @brief returns current timeline's zoom factor
     */
    Q_INVOKABLE double scaleFactor() const;
    /** @brief set current timeline's zoom factor
     */
    void setScaleFactorOnMouse(double scale, bool zoomOnMouse);
    void setScaleFactor(double scale);
    /** @brief Returns the project's duration (tractor)
     */
    Q_INVOKABLE int duration() const;
    Q_INVOKABLE int fullDuration() const;
    /** @brief Returns the current cursor position (frame currently displayed by MLT)
     */
    /** @brief Returns the seek request position (-1 = no seek pending)
     */
    Q_INVOKABLE QVariantList audioTarget() const;
    Q_INVOKABLE QVariantList lastAudioTarget() const;
    Q_INVOKABLE const QString audioTargetName(int tid) const;
    Q_INVOKABLE int videoTarget() const;
    Q_INVOKABLE int hasAudioTarget() const;
    Q_INVOKABLE int clipTargets() const;
    Q_INVOKABLE bool hasVideoTarget() const;
    bool autoScroll() const;
    Q_INVOKABLE int activeTrack() const { return m_activeTrack; }
    Q_INVOKABLE QColor videoColor() const;
    Q_INVOKABLE QColor audioColor() const;
    Q_INVOKABLE QColor titleColor() const;
    Q_INVOKABLE QColor imageColor() const;
    Q_INVOKABLE QColor thumbColor1() const;
    Q_INVOKABLE QColor thumbColor2() const;
    Q_INVOKABLE QColor slideshowColor() const;
    Q_INVOKABLE QColor targetColor() const;
    Q_INVOKABLE QColor targetTextColor() const;
    Q_INVOKABLE QColor lockedColor() const;
    Q_INVOKABLE QColor selectionColor() const;
    Q_INVOKABLE QColor groupColor() const;
    Q_INVOKABLE void showToolTip(const QString &info = QString()) const;
    Q_INVOKABLE void showKeyBinding(const QString &info = QString()) const;
    Q_INVOKABLE void showTimelineToolInfo(bool show) const;
    void switchSubtitleDisable();
    bool subtitlesDisabled() const;
    void switchSubtitleLock();
    bool subtitlesLocked() const;
    /** @brief Request a seek operation
       @param position is the desired new timeline position
     */
    int zoneIn() const { return m_zone.x(); }
    int zoneOut() const { return m_zone.y(); }
    void setZoneIn(int inPoint);
    void setZoneOut(int outPoint);
    void setZone(const QPoint &zone, bool withUndo = true);
    /** @brief Request a seek operation
       @param position is the desired new timeline position
     */
    Q_INVOKABLE void setPosition(int position);
    Q_INVOKABLE bool snap();
    Q_INVOKABLE bool ripple();
    Q_INVOKABLE bool scrub();
    Q_INVOKABLE QString timecode(int frames) const;
    QString framesToClock(int frames) const;
    Q_INVOKABLE QString simplifiedTC(int frames) const;
    /** @brief Request inserting a new clip in timeline (dragged from bin or monitor)
       @param tid is the destination track
       @param position is the timeline position
       @param xml is the data describing the dropped clip
       @param logUndo if set to false, no undo object is stored
       @return the id of the inserted clip
     */
    Q_INVOKABLE int insertClip(int tid, int position, const QString &xml, bool logUndo, bool refreshView, bool useTargets);
    /** @brief Request inserting multiple clips into the timeline (dragged from bin or monitor)
     * @param tid is the destination track
     * @param position is the timeline position
     * @param binIds the IDs of the bins being dropped
     * @param logUndo if set to false, no undo object is stored
     * @return the ids of the inserted clips
     */
    Q_INVOKABLE QList<int> insertClips(int tid, int position, const QStringList &binIds, bool logUndo, bool refreshView);
    Q_INVOKABLE void copyItem();
    Q_INVOKABLE bool pasteItem(int position = -1, int tid = -1);
    /** @brief Request inserting a new composition in timeline (dragged from compositions list)
       @param tid is the destination track
       @param position is the timeline position
       @param transitionId is the data describing the dropped composition
       @param logUndo if set to false, no undo object is stored
       @return the id of the inserted composition
    */
    Q_INVOKABLE int insertComposition(int tid, int position, const QString &transitionId, bool logUndo);
    /** @brief Request inserting a new composition in timeline (dragged from compositions list)
       this function will check if there is a clip at insert point and
       adjust the composition length accordingly
       @param tid is the destination track
       @param position is the timeline position
       @param transitionId is the data describing the dropped composition
       @param logUndo if set to false, no undo object is stored
       @return the id of the inserted composition
    */
    Q_INVOKABLE int insertNewComposition(int tid, int position, const QString &transitionId, bool logUndo);
    Q_INVOKABLE int insertNewComposition(int tid, int clipId, int offset, const QString &transitionId, bool logUndo);

    /** @brief Request deletion of the currently selected clips
     */
    Q_INVOKABLE void deleteSelectedClips();

    Q_INVOKABLE void triggerAction(const QString &name);
    Q_INVOKABLE const QString actionText(const QString &name);

    /** @brief Returns id of the timeline selected clip if there is only 1 clip selected
     * or an AVSplit group. If allowComposition is true, returns composition id if
     * only 1 is selected, otherwise returns -1. If restrictToCurrentPos is true, it will
     * only return the id if timeline cursor is inside item
     */
    int getMainSelectedItem(bool restrictToCurrentPos = true, bool allowComposition = false);
    int getMainSelectedClip() const;

    /** @brief Do we want to display video thumbnails
     */
    bool showThumbnails() const;
    bool showAudioThumbnails() const;
    bool showMarkers() const;
    bool audioThumbFormat() const;
    bool audioThumbNormalize() const;
    /** @brief Do we want to display audio thumbnails
     */
    Q_INVOKABLE bool showWaveforms() const;
    /** @brief Insert a timeline track
     */
    Q_INVOKABLE void addTrack(int tid);
    /** @brief Remove multiple(or single) timeline tracks
     */
    Q_INVOKABLE void deleteMultipleTracks(int tid);
    /** @brief Show / hide audio rec controls in active track
     */
    void switchTrackRecord(int tid = -1);
    /** @brief Group selected items in timeline
     */
    Q_INVOKABLE void groupSelection();
    /** @brief Ungroup selected items in timeline
     */
    Q_INVOKABLE void unGroupSelection(int cid = -1);
    /** @brief Ask for edit marker dialog
     */
    Q_INVOKABLE void editMarker(int cid = -1, int position = -1);
    /** @brief Ask for marker add dialog
     */
    Q_INVOKABLE void addMarker(int cid = -1, int position = -1);
    /** @brief Ask for quick marker add (without dialog)
     */
    Q_INVOKABLE void addQuickMarker(int cid = -1, int position = -1);
    /** @brief Ask for marker delete
     */
    Q_INVOKABLE void deleteMarker(int cid = -1, int position = -1);
    /** @brief Ask for all markers delete
     */
    Q_INVOKABLE void deleteAllMarkers(int cid = -1);
    /** @brief Ask for edit timeline guide dialog
     */
    Q_INVOKABLE void editGuide(int frame = -1);
    Q_INVOKABLE void moveGuide(int frame, int newFrame);
    Q_INVOKABLE void moveGuideWithoutUndo(int frame, int newFrame);
    /** @brief Move all guides in the given range
     * @param start the start point of the range in frames
     * @param end the end point of the range in frames
     * @param offset how many frames the guides are moved
     */
    Q_INVOKABLE bool moveGuidesInRange(int start, int end, int offset);
    /** @brief Move all guides in the given range (same as above but with undo/redo)
     * @param start the start point of the range in frames
     * @param end the end point of the range in frames
     * @param offset how many frames the guides are moved
     * @param undo
     * @param redo
     */
    Q_INVOKABLE bool moveGuidesInRange(int start, int end, int offset, Fun &undo, Fun &redo);

    /** @brief Add a timeline guide
     */
    Q_INVOKABLE void switchGuide(int frame = -1, bool deleteOnly = false);
    /** @brief Request monitor refresh
     */
    Q_INVOKABLE void requestRefresh();

    /** @brief Show the asset of the given item in the AssetPanel
       If the id corresponds to a clip, we show the corresponding effect stack
       If the id corresponds to a composition, we show its properties
    */
    Q_INVOKABLE void showAsset(int id);
    Q_INVOKABLE void showTrackAsset(int trackId);
    /** @brief Adjust height of all similar (audio or video) tracks
    */
    Q_INVOKABLE void adjustAllTrackHeight(int trackId, int height);
    Q_INVOKABLE void collapseAllTrackHeight(int trackId, bool collapse, int collapsedHeight);

    /** @brief Reset track \@trackId height to default track height. Adjusts all tracks if \@trackId == -1
    */
    Q_INVOKABLE void defaultTrackHeight(int trackId);

    Q_INVOKABLE bool exists(int itemId);

    Q_INVOKABLE int headerWidth() const;
    Q_INVOKABLE void setHeaderWidth(int width);

    /** @brief Seek to next snap point
     */
    void gotoNextSnap();
    /** @brief Seek to previous snap point
     */
    void gotoPreviousSnap();
    /** @brief Seek to previous guide
     */
    void gotoPreviousGuide();
    /** @brief Seek to next guide
     */
    void gotoNextGuide();

    /** @brief Set current item's start point to cursor position
     */
    void setInPoint();
    /** @brief Set current item's end point to cursor position
     */
    void setOutPoint();
    /** @brief Return the project's tractor
     */
    Mlt::Tractor *tractor();
    /** @brief Return a track's producer
     */
    Mlt::Producer trackProducer(int tid);
    /** @brief Get the list of currently selected clip id's
     */
    QList<int> selection() const;
    /** @brief Returns the id of the currently selected mix's clip, -1 if no mix selected
     */
    int selectedMix() const;

    /** @brief Add an asset (effect, composition)
     */
    void addAsset(const QVariantMap &data);

    /** @brief Cuts the clip on current track at timeline position
     */
    Q_INVOKABLE void cutClipUnderCursor(int position = -1, int track = -1);
    /** @brief Cuts all clips at timeline position
     */
    Q_INVOKABLE void cutAllClipsUnderCursor(int position = -1);
    /** @brief Request a spacer operation
     */
    Q_INVOKABLE int requestSpacerStartOperation(int trackId, int position);
    /** @brief Request a spacer operation
     */
    Q_INVOKABLE bool requestSpacerEndOperation(int clipId, int startPosition, int endPosition, int affectedTrack, int guideStart = -1);
    /** @brief Request a Fade in effect for clip
     */
    Q_INVOKABLE void adjustFade(int cid, const QString &effectId, int duration, int initialDuration);

    Q_INVOKABLE const QString getTrackNameFromMltIndex(int trackPos);
    /** @brief Request inserting space in a track
     */
    Q_INVOKABLE void insertSpace(int trackId = -1, int frame = -1);
    Q_INVOKABLE void removeSpace(int trackId = -1, int frame = -1, bool affectAllTracks = false);
    /** @brief If clip is enabled, disable, otherwise enable
     */
    Q_INVOKABLE void switchEnableState(std::unordered_set<int> selection = {});
    Q_INVOKABLE void addCompositionToClip(const QString &assetId, int clipId = -1, int offset = -1);
    Q_INVOKABLE void addEffectToClip(const QString &assetId, int clipId = -1);

    Q_INVOKABLE void requestClipCut(int clipId, int position);

    /** @brief Extract (delete + remove space) current clip
     */
    void extract(int clipId = -1);
    /** @brief Save current clip cut as bin subclip
     */
    void saveZone(int clipId = -1);

    Q_INVOKABLE void splitAudio(int clipId);
    Q_INVOKABLE void splitVideo(int clipId);
    Q_INVOKABLE void setAudioRef(int clipId = -1);
    Q_INVOKABLE void alignAudio(int clipId = -1);
    Q_INVOKABLE void urlDropped(QStringList droppedFile, int frame, int tid);

    Q_INVOKABLE bool endFakeMove(int clipId, int position, bool updateView, bool logUndo, bool invalidateTimeline);
    Q_INVOKABLE int getItemMovingTrack(int itemId) const;
    bool endFakeGroupMove(int clipId, int groupId, int delta_track, int delta_pos, bool updateView, bool logUndo);
    bool endFakeGroupMove(int clipId, int groupId, int delta_track, int delta_pos, bool updateView, bool finalMove, Fun &undo, Fun &redo);

    bool splitAV();

    /** @brief Seeks to selected clip start / end
     */
    Q_INVOKABLE void pasteEffects(int targetId = -1);
    Q_INVOKABLE void deleteEffects(int targetId = -1);
    Q_INVOKABLE double fps() const;
    Q_INVOKABLE void addEffectKeyframe(int cid, int frame, double val);
    Q_INVOKABLE void removeEffectKeyframe(int cid, int frame);
    Q_INVOKABLE void updateEffectKeyframe(int cid, int oldFrame, int newFrame, const QVariant &normalizedValue = QVariant());
    Q_INVOKABLE bool hasKeyframeAt(int cid, int frame);

    /** @brief Make current timeline track active/inactive*/
    Q_INVOKABLE void switchTrackActive(int trackId = -1);
    /** @brief Toggle the active/inactive state of all tracks*/
    void switchAllTrackActive();
    /** @brief Make all tracks active or inactive */
    void makeAllTrackActive();
    void switchTrackLock(bool applyToAll = false);
    void switchTargetTrack();

    const QString getTrackNameFromIndex(int trackIndex);
    /** @brief Seeks to selected clip start / end
     */
    void seekCurrentClip(bool seekToEnd = false);
    /** @brief Seeks to a clip start (or end) based on it's clip id
     */
    void seekToClip(int cid, bool seekToEnd);
    /** @brief Returns true if timeline cursor is inside the item
     */
    bool positionIsInItem(int id);
    /** @brief Returns the number of tracks (audioTrakcs, videoTracks)
     */
    QPair<int, int>getTracksCount() const;
    /** @brief Request monitor refresh if item (clip or composition) is under timeline cursor
     */
    void refreshItem(int id);
    /** @brief Seek timeline to mouse position
     */
    void seekToMouse();

    /** @brief Set a property on the active track
     */
    void setActiveTrackProperty(const QString &name, const QString &value);
    /** @brief Get a property on the active track
     */
    const QVariant getActiveTrackProperty(const QString &name) const;
    /** @brief Is the active track audio
     */
    bool isActiveTrackAudio() const;

    /** @brief Returns a list of all luma files used in the project
     */
    QStringList extractCompositionLumas() const;
    /** @brief Get the frame where mouse is positioned
     */
    int getMousePos();
    /** @brief Get the frame where mouse is positioned
     */
    int getMouseTrack();
    /** @brief Returns a map of track ids/track names
     */
    QMap<int, QString> getTrackNames(bool videoOnly);
    /** @brief Returns the transition a track index for a composition (MLT index / Track id)
     */
    QPair<int, int> getCompositionATrack(int cid) const;
    void setCompositionATrack(int cid, int aTrack);
    /** @brief Return true if composition's a_track is automatic (no forced track)
     */
    bool compositionAutoTrack(int cid) const;
    const QString getClipBinId(int clipId) const;
    void focusItem(int itemId);
    /** @brief Create and display a split clip view to compare effect
     */
    bool createSplitOverlay(int clipId, std::shared_ptr<Mlt::Filter> filter);
    /** @brief Delete the split clip view to compare effect
     */
    void removeSplitOverlay();
    /** @brief Add current timeline zone to preview rendering
     */
    void addPreviewRange(bool add);
    /** @brief Clear current timeline zone from preview rendering
     */
    void clearPreviewRange(bool resetZones);
    void startPreviewRender();
    void stopPreviewRender();
    QVariantList dirtyChunks() const;
    QVariantList renderedChunks() const;
    /** @brief returns the frame currently processed by timeline preview, -1 if none
     */
    int workingPreview() const;

    /** @brief Return true if we want to use timeline ruler zone for editing */
    bool useRuler() const;

    /** @brief Return true if the scroll wheel should scroll vertically (Shift key for horizontal); false if it should scroll horizontally (Shift for vertical) */
    bool scrollVertically() const;

    /** @brief Load timeline preview from saved doc
     */
    void loadPreview(const QString &chunks, const QString &dirty, const QDateTime &documentDate, int enable);
    /** @brief Return document properties with added settings from timeline
     */
    QMap<QString, QString> documentProperties();

    /** @brief Change track compsiting mode */
    void switchCompositing(int mode);

    /** @brief Change a clip item's speed in timeline */
    Q_INVOKABLE void changeItemSpeed(int clipId, double speed);
    /** @brief Delete selected zone and fill gap by moving following clips
     *  @param lift if true, the zone will simply be deleted but clips won't be moved
     */
    void extractZone(QPoint zone, bool liftOnly = false);
    /** @brief Insert clip monitor into timeline
     *  @returns the zone end position or -1 on fail
     */
    Q_INVOKABLE bool insertClipZone(const QString &binId, int tid, int pos);
    int insertZone(const QString &binId, QPoint zone, bool overwrite);
    void updateClip(int clipId, const QVector<int> &roles);
    void showClipKeyframes(int clipId, bool value);
    void showCompositionKeyframes(int clipId, bool value);
    /** @brief Adjust all timeline tracks height */
    void resetTrackHeight();
    /** @brief timeline preview params changed, reset */
    void resetPreview();
    /** @brief Set target tracks (video, audio) */
    void setTargetTracks(bool hasVideo, QMap <int, QString> audioTargets);
    /** @brief Restore Bin Clip original target tracks (video, audio) */
    void restoreTargetTracks();
    /** @brief Return asset's display name from it's id (effect or composition) */
    Q_INVOKABLE const QString getAssetName(const QString &assetId, bool isTransition);
    /** @brief Set keyboard grabbing on current selection */
    Q_INVOKABLE void grabCurrent();
    /** @brief Returns keys for all used thumbnails */
    QStringList getThumbKeys();
    /** @brief Returns true if a drag operation is currently running in timeline */
    bool dragOperationRunning();
    /** @brief Disconnect some stuff before closing project */
    void prepareClose();
    /** @brief Check that we don't keep a deleted track id */
    void checkTrackDeletion(int selectedTrackIx);
    /** @brief Return true if an overlay track is used */
    bool hasPreviewTrack() const;
    void updatePreviewConnection(bool enable);
    /** @brief Display project master effects */
    Q_INVOKABLE void showMasterEffects();
    /** @brief Return true if an instance of this bin clip is currently under timeline cursor */
    bool refreshIfVisible(int cid);
    /** @brief Collapse / expand active track */
    void collapseActiveTrack();
    /** @brief Expand MLT playlist to its contained clips/compositions */
    void expandActiveClip();
    /** @brief Retrieve a list of possible audio stream targets */
    QMap <int, QString> getCurrentTargets(int trackId, int &activeTargetStream);
    /** @brief Define audio stream target for a track index */
    void assignAudioTarget(int trackId, int stream);
    /** @brief Define a stream target for current track from the stream index */
    void assignCurrentTarget(int index);
    /** @brief Get the first unassigned target audio stream. */
    int getFirstUnassignedStream() const;

    /** @brief Add tracks to project */
    void addTracks(int videoTracks, int audioTracks);
    /** @brief Get in/out of currently selected items */
    QPoint selectionInOut() const;
    /** @brief Create a mix transition with currently selected clip. If delta = -1, mix with previous clip, +1 with next clip and 0 will check cursor position*/
    Q_INVOKABLE void mixClip(int cid = -1, int delta = 0);
    /** @brief Temporarily un/plug a list of clips in timeline. */
    void temporaryUnplug(QList<int> clipIds, bool hide);
    /** @brief Edit the subtitle text*/
    Q_INVOKABLE void editSubtitle(int startFrame, int endFrame, QString newText, QString oldText);
    /** @brief Edit the subtitle end */
    Q_INVOKABLE void resizeSubtitle(int startFrame, int endFrame, int oldEndFrame, bool refreshModel);
    /** @brief Add subtitle clip at cursor's position in timeline */
<<<<<<< HEAD
    Q_INVOKABLE void addSubtitle(int startframe = -1);
    /** @brief Cut a subtitle and split the text at \@param pos */
=======
    Q_INVOKABLE void addSubtitle(int startframe = -1, QString text = QString());
    /** @brief Cut a subtitle and split the text at @param pos */
>>>>>>> ddb0311d
    void cutSubtitle(int id, int cursorPos);
    /** @brief Delete subtitle clip with frame as start position*/
    Q_INVOKABLE void deleteSubtitle(int frameframe, int endframe, QString Ctext);
    /** @brief Import a subtitle file*/
    void importSubtitle(const QString path = QString());
    /** @brief Export a subtitle file*/
    void exportSubtitle();
    /** @brief Launch speech recognition on timeline zone*/
    void subtitleSpeechRecognition();
    /** @brief Show active effect zone for current effect*/
    void showRulerEffectZone(QPair <int, int>inOut, bool checked);
    /** @brief Set the list of master effect zones */
    void updateMasterZones(QVariantList zones);

public slots:
    void resetView();
    void setAudioTarget(QMap<int, int> tracks);
    Q_INVOKABLE void switchAudioTarget(int trackId);
    Q_INVOKABLE void setVideoTarget(int track);
    Q_INVOKABLE void setActiveTrack(int track);
    void addEffectToCurrentClip(const QStringList &effectData);
    /** @brief Dis / enable timeline preview. */
    void disablePreview(bool disable);
    void invalidateItem(int cid);
    void invalidateTrack(int tid);
    void invalidateZone(int in, int out);
    void checkDuration();
    /** @brief Dis / enable multi track view. */
    void slotMultitrackView(bool enable = true, bool refresh = true);
    /** @brief Activate a video track by its position (0 = topmost). */
    void activateTrackAndSelect(int trackPosition);
    /** @brief Save timeline selected clips to target folder. */
    void saveTimelineSelection(const QDir &targetDir);
    /** @brief Restore timeline scroll pos on open. */
    void setScrollPos(int pos);
    /** @brief change zone info with undo. */
    Q_INVOKABLE void updateZone(const QPoint oldZone, const QPoint newZone, bool withUndo = true);
    Q_INVOKABLE void updateEffectZone(const QPoint oldZone, const QPoint newZone, bool withUndo = true);

private slots:
    void updateClipActions();
    void updateVideoTarget();
    void updateAudioTarget();
    /** @brief Dis / enable multi track view. */
    void updateMultiTrack();

public:
    /** @brief a list of actions that have to be enabled/disabled depending on the timeline selection */
    QList<QAction *> clipActions;

private:
    QQuickItem *m_root;
    KActionCollection *m_actionCollection;
    std::shared_ptr<TimelineItemModel> m_model;
    bool m_usePreview;
    int m_audioTarget;
    int m_videoTarget;
    int m_activeTrack;
    int m_audioRef;
    int m_hasAudioTarget {0};
    bool m_hasVideoTarget {false};
    int m_lastVideoTarget {-1};
    /** @brief The last combination of audio targets in the form: {timeline track id, bin stream index} */
    QMap <int, int> m_lastAudioTarget;
    bool m_videoTargetActive {true};
    bool m_audioTargetActive {true};
    QPair<int, int> m_recordStart;
    int m_recordTrack;
    QPoint m_zone;
    double m_scale;
    static int m_duration;
    PreviewManager *m_timelinePreview;
    QAction *m_disablePreview;
    std::shared_ptr<AudioCorrelation> m_audioCorrelator;
    QMutex m_metaMutex;
    bool m_ready;
    std::vector<int> m_activeSnaps;
    int m_snapStackIndex;
    QMetaObject::Connection m_connection;
    QMetaObject::Connection m_deleteConnection;
    QPoint m_effectZone;
    QVariantList m_masterEffectZones;

    void initializePreview();
    bool darkBackground() const;
    int getMenuOrTimelinePos() const;

signals:
    void selected(Mlt::Producer *producer);
    void selectionChanged();
    void selectedMixChanged();
    void frameFormatChanged();
    void trackHeightChanged();
    void scaleFactorChanged();
    void audioThumbFormatChanged();
    void audioThumbNormalizeChanged();
    void durationChanged();
    void audioTargetChanged();
    void videoTargetChanged();
    void hasAudioTargetChanged();
    void hasVideoTargetChanged();
    void lastAudioTargetChanged();
    void autoScrollChanged();
    void lastVideoTargetChanged();
    void activeTrackChanged();
    void colorsChanged();
    void showThumbnailsChanged();
    void showAudioThumbnailsChanged();
    void showMarkersChanged();
    void rippleChanged();
    void scrubChanged();
    void seeked(int position);
    void zoneChanged();
    void zoneMoved(const QPoint &zone);
    /** @brief Requests that a given parameter model is displayed in the asset panel */
    void showTransitionModel(int tid, std::shared_ptr<AssetParameterModel>);
    /** @brief Requests that a given mix is displayed in the asset panel */
    void showMixModel(int cid, const std::shared_ptr<AssetParameterModel> &asset);
    void showItemEffectStack(const QString &clipName, std::shared_ptr<EffectStackModel>, QSize frameSize, bool showKeyframes);
    void showSubtitle(int id);
    /** @brief notify of chunks change
     */
    void dirtyChunksChanged();
    void renderedChunksChanged();
    void workingPreviewChanged();
    void subtitlesDisabledChanged();
    void subtitlesLockedChanged();
    void useRulerChanged();
    void scrollVerticallyChanged();
    void updateZoom(double);
    /** @brief emitted when timeline selection changes, true if a clip is selected
     */
    void timelineClipSelected(bool);
    /** @brief User enabled / disabled snapping, update timeline behavior
     */
    void snapChanged();
    /** @brief Center timeline view on current position
     */
    void centerView();
    void effectZoneChanged();
    void masterZonesChanged();
    Q_INVOKABLE void ungrabHack();
};

#endif<|MERGE_RESOLUTION|>--- conflicted
+++ resolved
@@ -607,13 +607,8 @@
     /** @brief Edit the subtitle end */
     Q_INVOKABLE void resizeSubtitle(int startFrame, int endFrame, int oldEndFrame, bool refreshModel);
     /** @brief Add subtitle clip at cursor's position in timeline */
-<<<<<<< HEAD
-    Q_INVOKABLE void addSubtitle(int startframe = -1);
+    Q_INVOKABLE void addSubtitle(int startframe = -1, QString text = QString());
     /** @brief Cut a subtitle and split the text at \@param pos */
-=======
-    Q_INVOKABLE void addSubtitle(int startframe = -1, QString text = QString());
-    /** @brief Cut a subtitle and split the text at @param pos */
->>>>>>> ddb0311d
     void cutSubtitle(int id, int cursorPos);
     /** @brief Delete subtitle clip with frame as start position*/
     Q_INVOKABLE void deleteSubtitle(int frameframe, int endframe, QString Ctext);
