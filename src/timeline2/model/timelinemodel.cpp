--- conflicted
+++ resolved
@@ -3260,7 +3260,6 @@
     return result;
 }
 
-<<<<<<< HEAD
 int TimelineModel::requestFakeClipResize(int clipId, int size, bool right, int snapDistance, bool allowSingleResize)
 {
     //TODO snapping, single/group resize
@@ -3288,8 +3287,6 @@
     return 0;
 }
 
-=======
->>>>>>> 1770f98f
 int TimelineModel::requestSlipSelection(int offset, bool logUndo) {
     QWriteLocker locker(&m_lock);
     TRACE(offset, logUndo)
