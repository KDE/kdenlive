--- conflicted
+++ resolved
@@ -1866,13 +1866,7 @@
                 pCore->projectItemModel()->requestAddBinClip(updatedId, currentProd, folderId, undo, redo, callBack);
             }
         }
-<<<<<<< HEAD
         pCore->seekMonitor(Kdenlive::ProjectMonitor, position + pasteDuration);
-=======
-        if (pCore->window()) {
-            pCore->getMonitor(Kdenlive::ProjectMonitor)->requestSeek(position + pasteDuration);
-        }
->>>>>>> 0f31ad66
     }
 
     if (!docId.isEmpty() && docId != pCore->currentDoc()->getDocumentProperty(QStringLiteral("documentid"))) {
@@ -1901,13 +1895,7 @@
             pCore->projectItemModel()->requestAddFolder(folderId, i18n("Pasted clips"), rootId, undo, redo);
         }
         QDomNodeList binClips = copiedItems.documentElement().elementsByTagName(QStringLiteral("producer"));
-<<<<<<< HEAD
         pCore->seekMonitor(Kdenlive::ProjectMonitor, position + (pasteDuration * ratio));
-=======
-        if (pCore->window()) {
-            pCore->getMonitor(Kdenlive::ProjectMonitor)->requestSeek(position + pasteDuration);
-        }
->>>>>>> 0f31ad66
         for (int i = 0; i < binClips.count(); ++i) {
             QDomElement currentProd = binClips.item(i).toElement();
             if (ratio != 1.) {
