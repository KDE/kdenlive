/*
    SPDX-FileCopyrightText: 2017 Nicolas Carion
    SPDX-License-Identifier: GPL-3.0-only OR LicenseRef-KDE-Accepted-GPL
*/
#include "clipmodel.hpp"
#include "bin/projectclip.h"
#include "bin/projectitemmodel.h"
#include "clipsnapmodel.hpp"
#include "core.h"
#include "effects/effectstack/model/effectstackmodel.hpp"
#ifdef CRASH_AUTO_TEST
#include "logger.hpp"
#else
#define TRACE_CONSTR(...)
#endif
#include "macros.hpp"
#include "timelinemodel.hpp"
#include "trackmodel.hpp"
#include <QDebug>
#include <effects/effectsrepository.hpp>
#include <mlt++/MltProducer.h>
#include <utility>

ClipModel::ClipModel(const std::shared_ptr<TimelineModel> &parent, std::shared_ptr<Mlt::Producer> prod, const QString &binClipId, int id,
                     PlaylistState::ClipState state, double speed)
    : MoveableItem<Mlt::Producer>(parent, id)
    , m_producer(std::move(prod))
    , m_effectStack(EffectStackModel::construct(m_producer, ObjectId(ObjectType::TimelineClip, m_id, parent->uuid()), parent->m_undoStack))
    , m_clipMarkerModel(new ClipSnapModel())
    , m_binClipId(binClipId)
    , forceThumbReload(false)
    , m_currentState(state)
    , m_speed(speed)
    , m_fakeTrack(-1)
    , m_fakePosition(-1)
    , m_positionOffset(0)
    , m_subPlaylistIndex(0)
    , m_mixDuration(0)
    , m_mixCutPos(0)
    , m_hasTimeRemap(hasTimeRemap())
{
    m_producer->set("kdenlive:id", binClipId.toUtf8().constData());
    m_producer->set("_kdenlive_cid", m_id);
    std::shared_ptr<ProjectClip> binClip = pCore->projectItemModel()->getClipByBinID(m_binClipId);
    m_canBeVideo = binClip->hasVideo();
    m_canBeAudio = binClip->hasAudio();
    m_clipType = binClip->clipType();
    if (binClip) {
        m_endlessResize = !binClip->hasLimitedDuration();
    } else {
        m_endlessResize = false;
    }
    QObject::connect(m_effectStack.get(), &EffectStackModel::dataChanged, [&](const QModelIndex &, const QModelIndex &, const QVector<int> &roles) {
        qDebug() << "// GOT CLIP STACK DATA CHANGE: " << roles;
        if (m_currentTrackId != -1) {
            if (auto ptr = m_parent.lock()) {
                QModelIndex ix = ptr->makeClipIndexFromID(m_id);
                Q_EMIT ptr->dataChanged(ix, ix, roles);
                qDebug() << "// GOT CLIP STACK DATA CHANGE DONE: " << ix << " = " << roles;
            }
        }
    });
}

int ClipModel::construct(const std::shared_ptr<TimelineModel> &parent, const QString &binClipId, int id, PlaylistState::ClipState state, int audioStream,
                         double speed, bool warp_pitch)
{
    id = (id == -1 ? TimelineModel::getNextId() : id);
    std::shared_ptr<ProjectClip> binClip = pCore->projectItemModel()->getClipByBinID(binClipId);

    // We refine the state according to what the clip can actually produce
    std::pair<bool, bool> videoAudio = stateToBool(state);
    videoAudio.first = videoAudio.first && binClip->hasVideo();
    videoAudio.second = videoAudio.second && binClip->hasAudio();
    state = stateFromBool(videoAudio);
    qDebug() << "// GET TIMELINE PROD FOR STREAM: " << audioStream;
    std::shared_ptr<Mlt::Producer> cutProducer = binClip->getTimelineProducer(-1, id, state, audioStream, speed);
    std::shared_ptr<ClipModel> clip(new ClipModel(parent, cutProducer, binClipId, id, state, speed));
    if (!qFuzzyCompare(speed, 1.)) {
        cutProducer->parent().set("warp_pitch", warp_pitch ? 1 : 0);
    }
    qDebug() << "==== BUILT CLIP STREAM: " << clip->audioStream();
    TRACE_CONSTR(clip.get(), parent, binClipId, id, state, speed);
    clip->setClipState_lambda(state)();
    parent->registerClip(clip);
    clip->m_clipMarkerModel->setReferenceModel(binClip->getMarkerModel(), speed);
    return id;
}

void ClipModel::allSnaps(std::vector<int> &snaps, int offset) const
{
    m_clipMarkerModel->allSnaps(snaps, offset);
}

int ClipModel::construct(const std::shared_ptr<TimelineModel> &parent, const QString &binClipId, const std::shared_ptr<Mlt::Producer> &producer,
                         PlaylistState::ClipState state, int tid, const QString &originalDecimalPoint, int playlist)
{

    // we hand the producer to the bin clip, and in return we get a cut to a good master producer
    // We might not be able to use directly the producer that we receive as an argument, because it cannot share the same master producer with any other
    // clipModel (due to a mlt limitation, see ProjectClip doc)
    int id = TimelineModel::getNextId();
    std::shared_ptr<ProjectClip> binClip = pCore->projectItemModel()->getClipByBinID(binClipId);

    // We refine the state according to what the clip can actually produce
    std::pair<bool, bool> videoAudio = stateToBool(state);
    videoAudio.first = videoAudio.first && binClip->hasVideo();
    videoAudio.second = videoAudio.second && binClip->hasAudio();
    state = stateFromBool(videoAudio);

    double speed = 1.0;
    bool warp_pitch = false;
    if (producer->parent().property_exists("warp_speed")) {
        speed = producer->parent().get_double("warp_speed");
        warp_pitch = producer->parent().get_int("warp_pitch");
    }
    auto result = binClip->giveMasterAndGetTimelineProducer(id, producer, state, tid, playlist == 1);
    std::shared_ptr<ClipModel> clip(new ClipModel(parent, result.first, binClipId, id, state, speed));
    if (warp_pitch) {
        result.first->parent().set("warp_pitch", 1);
    }
    clip->setClipState_lambda(state)();
    clip->setSubPlaylistIndex(playlist, -1);
    parent->registerClip(clip);
    if (clip->m_endlessResize) {
        // Ensure parent is long enough
        if (producer->parent().get_out() < producer->get_length() - 1) {
            int out = producer->get_length();
            producer->parent().set("length", out + 1);
            producer->parent().set("out", out);
        }
    }
    clip->m_effectStack->importEffects(producer, state, result.second, originalDecimalPoint);
    clip->m_clipMarkerModel->setReferenceModel(binClip->getMarkerModel(), speed);
    return id;
}

void ClipModel::registerClipToBin(std::shared_ptr<Mlt::Producer> service, bool registerProducer)
{
    std::shared_ptr<ProjectClip> binClip = pCore->projectItemModel()->getClipByBinID(m_binClipId);
    if (!binClip) {
        qDebug() << "Error : Bin clip for id: " << m_binClipId << " NOT AVAILABLE!!!";
    }
    qDebug() << "REGISTRATION " << m_id << "ptr count" << m_parent.use_count();
    binClip->registerService(m_parent, m_id, std::move(service), registerProducer);
}

void ClipModel::deregisterClipToBin()
{
    std::shared_ptr<ProjectClip> binClip = pCore->projectItemModel()->getClipByBinID(m_binClipId);
    binClip->deregisterTimelineClip(m_id, isAudioOnly());
}

ClipModel::~ClipModel() = default;

bool ClipModel::requestResize(int size, bool right, Fun &undo, Fun &redo, bool logUndo, bool hasMix)
{
    QWriteLocker locker(&m_lock);
    // qDebug() << "RESIZE CLIP" << m_id << "target size=" << size << "right=" << right << "endless=" << m_endlessResize << "length" <<
    // m_producer->get_length()<<" > "<<m_producer->get("kdenlive:duration")<<" = "<<m_producer->get("kdenlive:maxduration");
    if (!m_endlessResize && (size <= 0 || size > m_producer->get_length()) && !hasTimeRemap()) {
        return false;
    }
    int delta = getPlaytime() - size;
    if (delta == 0) {
        return true;
    }
    int in = m_producer->get_in();
    int out = m_producer->get_out();
    int oldIn = m_position;
    int oldOut = m_position + out - in;
    int old_in = in, old_out = out;
    // check if there is enough space on the chosen side
    if (!m_endlessResize) {
        if (!right && in + delta < 0) {
            return false;
        }
        if (right && (out - delta >= m_producer->get_length()) && !hasTimeRemap()) {
            return false;
        }
    }
    if (right) {
        out -= delta;
    } else {
        in += delta;
    }
    // qDebug() << "Resize facts delta =" << delta << "old in" << old_in << "old_out" << old_out << "in" << in << "out" << out;
    std::function<bool(void)> track_operation = []() { return true; };
    std::function<bool(void)> track_reverse = []() { return true; };
    int outPoint = out;
    int inPoint = in;
    int offset = 0;
    int trackDuration = 0;
    if (m_endlessResize) {
        offset = inPoint;
        outPoint = out - in;
        inPoint = 0;
    }
    bool closing = false;
    // Ensure producer is long enough
    if (m_endlessResize && outPoint > m_producer->parent().get_length()) {
        m_producer->parent().set("length", outPoint + 1);
        m_producer->parent().set("out", outPoint);
        m_producer->set("length", outPoint + 1);
    }
    if (m_currentTrackId != -1) {
        if (auto ptr = m_parent.lock()) {
            if (ptr->getTrackById(m_currentTrackId)->isLocked()) {
                return false;
            }
            closing = ptr->m_closing;
            if (right && ptr->getTrackById_const(m_currentTrackId)->isLastClip(getPosition())) {
                trackDuration = ptr->getTrackById_const(m_currentTrackId)->trackDuration();
            }
            track_operation = ptr->getTrackById(m_currentTrackId)->requestClipResize_lambda(m_id, inPoint, outPoint, right, hasMix, logUndo);
        } else {
            qDebug() << "Error : Moving clip failed because parent timeline is not available anymore";
            Q_ASSERT(false);
        }
    }
    QVector<int> roles{TimelineModel::DurationRole};
    if (!right) {
        roles.push_back(TimelineModel::StartRole);
        roles.push_back(TimelineModel::InPointRole);
    } else {
        roles.push_back(TimelineModel::OutPointRole);
    }
    Fun operation = [this, inPoint, outPoint, roles, logUndo, track_operation]() {
        if (track_operation()) {
            setInOut(inPoint, outPoint);
            if (logUndo && !m_endlessResize) {
                Q_EMIT pCore->clipInstanceResized(m_binClipId);
            }
            return true;
        }
        return false;
    };
    Fun postProcess = [this, roles, oldIn, oldOut, right, logUndo]() {
        if (m_currentTrackId > -1) {
            if (auto ptr = m_parent.lock()) {
                QModelIndex ix = ptr->makeClipIndexFromID(m_id);
                ptr->notifyChange(ix, ix, roles);
                // invalidate timeline preview
                if (logUndo && !ptr->getTrackById_const(m_currentTrackId)->isAudioTrack()) {
                    if (right) {
                        int newOut = m_position + getOut() - getIn();
                        if (oldOut < newOut) {
                            Q_EMIT ptr->invalidateZone(oldOut, newOut);
                        } else {
                            Q_EMIT ptr->invalidateZone(newOut, oldOut);
                        }
                    } else {
                        if (oldIn < m_position) {
                            Q_EMIT ptr->invalidateZone(oldIn, m_position);
                        } else {
                            Q_EMIT ptr->invalidateZone(m_position, oldIn);
                        }
                    }
                }
            }
        }
        return true;
    };
    if (operation()) {
        // Now, we are in the state in which the timeline should be when we try to revert current action. So we can build the reverse action from here
        if (m_currentTrackId != -1) {
            if (auto ptr = m_parent.lock()) {
                if (trackDuration > 0 && !closing) {
                    // Operation changed parent track duration, update effect stack
                    int newDuration = ptr->getTrackById_const(m_currentTrackId)->trackDuration();
                    if (logUndo || trackDuration != newDuration) {
                        // A clip move changed the track duration, update track effects
                        ptr->getTrackById(m_currentTrackId)->m_effectStack->adjustStackLength(true, 0, trackDuration, 0, newDuration, 0, undo, redo, logUndo);
                    }
                }
                track_reverse = ptr->getTrackById(m_currentTrackId)->requestClipResize_lambda(m_id, old_in, old_out, right, hasMix, logUndo);
            }
        }
        Fun reverse = [this, old_in, old_out, track_reverse, logUndo, roles]() {
            if (track_reverse()) {
                setInOut(old_in, old_out);
                if (logUndo && !m_endlessResize) {
                    Q_EMIT pCore->clipInstanceResized(m_binClipId);
                }
                return true;
            }
            qDebug() << "============\n+++++++++++++++++\nREVRSE TRACK OP FAILED\n\n++++++++++++++++";
            return false;
        };
        Fun preProcess = [this, roles, oldIn, oldOut, newIn = m_position, newOut = m_position + getOut() - getIn(), right, logUndo]() {
            if (m_currentTrackId > -1) {
                if (auto ptr = m_parent.lock()) {
                    QModelIndex ix = ptr->makeClipIndexFromID(m_id);
                    ptr->notifyChange(ix, ix, roles);
                    // invalidate timeline preview
                    if (logUndo && !ptr->getTrackById_const(m_currentTrackId)->isAudioTrack()) {
                        if (right) {
                            if (oldOut < newOut) {
                                Q_EMIT ptr->invalidateZone(oldOut, newOut);
                            } else {
                                Q_EMIT ptr->invalidateZone(newOut, oldOut);
                            }
                        } else {
                            if (oldIn < newIn) {
                                Q_EMIT ptr->invalidateZone(oldIn, newIn);
                            } else {
                                Q_EMIT ptr->invalidateZone(newIn, oldIn);
                            }
                        }
                    }
                }
            }
            return true;
        };
        if (logUndo) {
            qDebug() << "----------\n-----------\n// ADJUSTING EFFECT LENGTH, LOGUNDO " << logUndo << ", " << old_in << "/" << inPoint << "-" << outPoint
                     << ", " << m_producer->get_playtime();
        }

        if (!closing && logUndo) {
            if (hasTimeRemap()) {
                // Add undo /redo ops to resize keyframes
                requestRemapResize(in, out, old_in, old_out, reverse, operation);
            }
            adjustEffectLength(right, old_in, inPoint, old_out - old_in, m_producer->get_playtime(), offset, reverse, operation, logUndo);
        }
        postProcess();
        PUSH_LAMBDA(postProcess, operation);
        PUSH_LAMBDA(preProcess, reverse);
        UPDATE_UNDO_REDO(operation, reverse, undo, redo);
        return true;
    }
    return false;
}

bool ClipModel::requestSlip(int offset, Fun &undo, Fun &redo, bool logUndo)
{
    QWriteLocker locker(&m_lock);
    if (offset == 0 || m_endlessResize) {
        return true;
    }
    int in = m_producer->get_in();
    int out = m_producer->get_out();
    int old_in = in, old_out = out;
    offset = qBound(out - m_producer->get_length() + 1, offset, in);
    int inPoint = in - offset;
    int outPoint = out - offset;

    Q_ASSERT(outPoint >= m_producer->get_playtime() - 1);
    Q_ASSERT(outPoint < m_producer->get_length());
    Q_ASSERT(inPoint >= 0);
    Q_ASSERT(inPoint <= m_producer->get_length() - m_producer->get_playtime());
    Q_ASSERT(inPoint < outPoint);
    Q_ASSERT(out - in == outPoint - inPoint);

    if (m_currentTrackId != -1) {
        if (auto ptr = m_parent.lock()) {
            if (ptr->getTrackById(m_currentTrackId)->isLocked()) {
                return false;
            }
        } else {
            qDebug() << "Error : Slipping clip failed because parent timeline is not available anymore";
            Q_ASSERT(false);
        }
    }
    QVector<int> roles{TimelineModel::StartRole, TimelineModel::InPointRole, TimelineModel::OutPointRole};
    Fun operation = [this, inPoint, outPoint, roles, logUndo]() {
        setInOut(inPoint, outPoint);
        if (m_currentTrackId > -1) {
            if (auto ptr = m_parent.lock()) {
                QModelIndex ix = ptr->makeClipIndexFromID(m_id);
                ptr->notifyChange(ix, ix, roles);
                pCore->refreshProjectMonitorOnce();
                // invalidate timeline preview
                if (logUndo && !ptr->getTrackById_const(m_currentTrackId)->isAudioTrack()) {
                    Q_EMIT ptr->invalidateZone(m_position, m_position + getPlaytime());
                }
            }
        }
        return true;
    };

    qDebug() << "=== SLIP CLIP"
             << "pos" << m_position << "offset" << offset << "old_in" << old_in << "old_out" << old_out << "inPoint" << inPoint << "outPoint" << outPoint
             << "endless" << m_endlessResize << "playtime" << getPlaytime() << "fulllength" << m_producer->get_length();
    ;

    if (operation()) {
        Fun reverse = []() { return true; };
        // Now, we are in the state in which the timeline should be when we try to revert current action. So we can build the reverse action from here
        reverse = [this, old_in, old_out, logUndo, roles]() {
            setInOut(old_in, old_out);
            if (m_currentTrackId > -1) {
                if (auto ptr = m_parent.lock()) {
                    QModelIndex ix = ptr->makeClipIndexFromID(m_id);
                    ptr->notifyChange(ix, ix, roles);
                    pCore->refreshProjectMonitorOnce();
                    if (logUndo && !ptr->getTrackById_const(m_currentTrackId)->isAudioTrack()) {
                        Q_EMIT ptr->invalidateZone(m_position, m_position + getPlaytime());
                    }
                }
            }
            return true;
        };
        qDebug() << "----------\n-----------\n// ADJUSTING EFFECT LENGTH, LOGUNDO " << logUndo << ", " << old_in << "/" << inPoint << ", "
                 << m_producer->get_playtime();

        adjustEffectLength(true, old_in, inPoint, old_out - old_in, m_producer->get_playtime(), offset, reverse, operation, logUndo);
        UPDATE_UNDO_REDO(operation, reverse, undo, redo);
        return true;
    }
    return false;
}
const QString ClipModel::getProperty(const QString &name) const
{
    READ_LOCK();
    if (service()->parent().is_valid()) {
        return QString::fromUtf8(service()->parent().get(name.toUtf8().constData()));
    }
    return QString::fromUtf8(service()->get(name.toUtf8().constData()));
}

int ClipModel::getIntProperty(const QString &name) const
{
    READ_LOCK();
    if (service()->parent().is_valid()) {
        return service()->parent().get_int(name.toUtf8().constData());
    }
    return service()->get_int(name.toUtf8().constData());
}

QSize ClipModel::getFrameSize() const
{
    READ_LOCK();
    std::shared_ptr<ProjectClip> binClip = pCore->projectItemModel()->getClipByBinID(m_binClipId);
    if (binClip) {
        return binClip->getFrameSize();
    }
    return QSize();
}

Mlt::Producer *ClipModel::service() const
{
    READ_LOCK();
    return m_producer.get();
}

bool ClipModel::isChain() const
{
    READ_LOCK();
    return m_producer->parent().type() == mlt_service_chain_type;
}

bool ClipModel::hasTimeRemap() const
{
    READ_LOCK();
    if (m_producer->parent().type() == mlt_service_chain_type) {
        Mlt::Chain fromChain(m_producer->parent());
        int count = fromChain.link_count();
        for (int i = 0; i < count; i++) {
            QScopedPointer<Mlt::Link> fromLink(fromChain.link(i));
            if (fromLink && fromLink->is_valid() && fromLink->property_exists("mlt_service")) {
                if (fromLink->get("mlt_service") == QLatin1String("timeremap")) {
                    return true;
                }
            }
        }
    }
    return false;
}

void ClipModel::requestRemapResize(int inPoint, int outPoint, int oldIn, int oldOut, Fun &undo, Fun &redo)
{
    Mlt::Chain fromChain(m_producer->parent());
    int count = fromChain.link_count();
    for (int ix = 0; ix < count; ix++) {
        QScopedPointer<Mlt::Link> fromLink(fromChain.link(ix));
        if (fromLink && fromLink->is_valid() && fromLink->get("mlt_service")) {
            if (fromLink->get("mlt_service") == QLatin1String("timeremap")) {
                // Found a timeremap effect, read params
                std::shared_ptr<Mlt::Link> link = std::make_shared<Mlt::Link>(fromChain.link(ix)->get_link());
                if (!link->property_exists("time_map")) {
                    link->set("time_map", fromLink->get("map"));
                }
                (void)link->anim_get_rect("time_map", 0);
                Mlt::Animation anim = link->get_animation("time_map");
                QString oldKfrData = anim.serialize_cut(mlt_time_clock, 0, m_producer->get_length());
                QStringList str = oldKfrData.split(QLatin1Char(';'));
                QMap<int, int> keyframes;
                for (auto &s : str) {
                    int pos = m_producer->time_to_frames(s.section(QLatin1Char('='), 0, 0).toUtf8().constData());
                    int val = GenTime(s.section(QLatin1Char('='), 1).toDouble()).frames(pCore->getCurrentFps());
                    if (s == str.constLast()) {
                        // HACK: we always set last keyframe 1 frame after in MLT to ensure we have a correct last frame
                        pos--;
                    }
                    keyframes.insert(pos, val);
                }
                if (keyframes.contains(inPoint) && keyframes.lastKey() == outPoint) {
                    // Nothing to do, abort
                    return;
                }
                // Adjust start keyframes
                QList<int> toDelete;
                QMap<int, int> toAdd;
                if (inPoint != oldIn && !keyframes.contains(inPoint)) {
                    if (inPoint < oldIn) {
                        // Move oldIn keyframe to new in
                        if (keyframes.contains(oldIn)) {
                            int delta = oldIn - inPoint;
                            toAdd.insert(inPoint, qMax(0, keyframes.value(oldIn) - delta));
                            toDelete << oldIn;
                        } else {
                            // Move first keyframe available
                            bool found = false;
                            QMapIterator<int, int> i(keyframes);
                            while (i.hasNext()) {
                                i.next();
                                if (i.key() > oldIn) {
                                    int delta = i.key() - inPoint;
                                    toAdd.insert(inPoint, qMax(0, i.value() - delta));
                                    toDelete << i.key();
                                    found = true;
                                    break;
                                }
                            }
                            if (!found) {
                                // Add standard keyframe
                                toAdd.insert(inPoint, inPoint);
                            }
                        }
                    } else if (outPoint != oldOut && !keyframes.contains(outPoint)) {
                        // inpoint moved forwards, delete previous
                        if (keyframes.contains(oldIn)) {
                            int delta = inPoint - oldIn;
                            toAdd.insert(inPoint, qMax(0, keyframes.value(oldIn) + delta));
                        } else {
                            toAdd.insert(inPoint, inPoint);
                        }
                        // Remove all keyframes before
                        QMapIterator<int, int> i(keyframes);
                        while (i.hasNext()) {
                            i.next();
                            if (i.key() == 0) {
                                // Don't remove 0 keyframe
                                continue;
                            }
                            if (i.key() < inPoint) {
                                toDelete << i.key();
                            } else {
                                break;
                            }
                        }
                    }
                }
                if (outPoint != oldOut) {
                    if (outPoint > oldOut) {
                        if (keyframes.contains(oldOut)) {
                            int delta = outPoint - oldOut;
                            toAdd.insert(outPoint, keyframes.value(oldOut) + delta);
                            toDelete << oldOut;
                        } else {
                            // Add defaut keyframe
                            toAdd.insert(outPoint, outPoint);
                        }
                    } else {
                        // Clip reduced
                        if (keyframes.contains(oldOut)) {
                            int delta = oldOut - outPoint;
                            toAdd.insert(outPoint, keyframes.value(oldOut) - delta);
                        } else {
                            // Add defaut keyframe
                            toAdd.insert(outPoint, outPoint);
                        }
                        // Delete all keyframes after outpoint
                        QMapIterator<int, int> i(keyframes);
                        while (i.hasNext()) {
                            i.next();
                            if (i.key() > outPoint) {
                                toDelete << i.key();
                            }
                        }
                    }
                }
                // Remove all requested keyframes
                for (int d : qAsConst(toDelete)) {
                    keyframes.remove(d);
                }
                // Add replacement keyframes
                QMapIterator<int, int> i(toAdd);
                while (i.hasNext()) {
                    i.next();
                    keyframes.insert(i.key(), i.value());
                }
                QStringList result;
                QMapIterator<int, int> j(keyframes);
                int offset = 0;
                while (j.hasNext()) {
                    j.next();
                    if (j.key() == keyframes.lastKey()) {
                        // HACK: we always set last keyframe 1 frame after in MLT to ensure we have a correct last frame
                        offset = 1;
                    }
                    result << QString("%1=%2")
                                  .arg(m_producer->frames_to_time(j.key() + offset, mlt_time_clock))
                                  .arg(GenTime(j.value(), pCore->getCurrentFps()).seconds());
                }
                Fun operation = [this, kfrData = result.join(QLatin1Char(';'))]() {
                    setRemapValue("time_map", kfrData.toUtf8().constData());
                    if (auto ptr = m_parent.lock()) {
                        QModelIndex ix = ptr->makeClipIndexFromID(m_id);
                        ptr->notifyChange(ix, ix, TimelineModel::FinalMoveRole);
                    }
                    return true;
                };
                Fun reverse = [this, oldKfrData]() {
                    setRemapValue("time_map", oldKfrData.toUtf8().constData());
                    if (auto ptr = m_parent.lock()) {
                        QModelIndex ix = ptr->makeClipIndexFromID(m_id);
                        ptr->notifyChange(ix, ix, TimelineModel::FinalMoveRole);
                    }
                    return true;
                };
                operation();
                PUSH_LAMBDA(operation, redo);
                PUSH_FRONT_LAMBDA(reverse, undo);
            }
        }
    }
}

int ClipModel::getRemapInputDuration() const
{
    Mlt::Chain fromChain(m_producer->parent());
    int count = fromChain.link_count();
    for (int i = 0; i < count; i++) {
        QScopedPointer<Mlt::Link> fromLink(fromChain.link(i));
        if (fromLink && fromLink->is_valid() && fromLink->get("mlt_service")) {
            if (fromLink->get("mlt_service") == QLatin1String("timeremap")) {
                // Found a timeremap effect, read params
                std::shared_ptr<Mlt::Link> link = std::make_shared<Mlt::Link>(fromChain.link(i)->get_link());
                if (!link->property_exists("time_map")) {
                    link->set("time_map", fromLink->get("map"));
                }
                QString mapData = link->get("time_map");
                int min = GenTime(link->anim_get_double("time_map", getIn())).frames(pCore->getCurrentFps());
                QStringList str = mapData.split(QLatin1Char(';'));
                int max = -1;
                for (auto &s : str) {
                    int val = GenTime(s.section(QLatin1Char('='), 1).toDouble()).frames(pCore->getCurrentFps());
                    if (val > max) {
                        max = val;
                    }
                }
                return max - min;
            }
        }
    }
    return 0;
}

void ClipModel::setRemapValue(const QString &name, const QString &value)
{
    if (m_producer->parent().type() != mlt_service_chain_type) {
        return;
    }
    Mlt::Chain fromChain(m_producer->parent());
    int count = fromChain.link_count();
    for (int i = 0; i < count; i++) {
        QScopedPointer<Mlt::Link> fromLink(fromChain.link(i));
        if (fromLink && fromLink->is_valid() && fromLink->get("mlt_service")) {
            if (fromLink->get("mlt_service") == QLatin1String("timeremap")) {
                // Found a timeremap effect, read params
                std::shared_ptr<Mlt::Link> link = std::make_shared<Mlt::Link>(fromChain.link(i)->get_link());
                link->set(name.toUtf8().constData(), value.toUtf8().constData());
                return;
            }
        }
    }
}

QMap<QString, QString> ClipModel::getRemapValues() const
{
    QMap<QString, QString> result;
    if (m_producer->parent().type() != mlt_service_chain_type) {
        return result;
    }
    Mlt::Chain fromChain(m_producer->parent());
    int count = fromChain.link_count();
    for (int i = 0; i < count; i++) {
        QScopedPointer<Mlt::Link> fromLink(fromChain.link(i));
        if (fromLink && fromLink->is_valid() && fromLink->get("mlt_service")) {
            if (fromLink->get("mlt_service") == QLatin1String("timeremap")) {
                // Found a timeremap effect, read params
                std::shared_ptr<Mlt::Link> link = std::make_shared<Mlt::Link>(fromChain.link(i)->get_link());
                // Ensure animation uses time not frames
                if (!link->property_exists("time_map")) {
                    link->set("time_map", link->get("map"));
                }
<<<<<<< HEAD
                (void)link->anim_get_rect("time_map", 0);
=======
                (void)link->anim_get_double("time_map", 0);
>>>>>>> 3acd3166
                Mlt::Animation anim = link->get_animation("time_map");
                result.insert(QStringLiteral("time_map"), anim.serialize_cut(mlt_time_clock, 0, m_producer->get_length()));
                result.insert(QStringLiteral("pitch"), link->get("pitch"));
                result.insert(QStringLiteral("image_mode"), link->get("image_mode"));
                break;
            }
        }
    }
    return result;
}

std::shared_ptr<Mlt::Producer> ClipModel::getProducer()
{
    READ_LOCK();
    return m_producer;
}

int ClipModel::getPlaytime() const
{
    READ_LOCK();
    return m_producer->get_playtime();
}

void ClipModel::setTimelineEffectsEnabled(bool enabled)
{
    QWriteLocker locker(&m_lock);
    m_effectStack->setEffectStackEnabled(enabled);
}

bool ClipModel::addEffect(const QString &effectId)
{
    QWriteLocker locker(&m_lock);
    if (EffectsRepository::get()->isAudioEffect(effectId)) {
        if (m_currentState == PlaylistState::VideoOnly) {
            return false;
        }
    } else if (m_currentState == PlaylistState::AudioOnly) {
        return false;
    }
    if (EffectsRepository::get()->isTextEffect(effectId) && m_clipType != ClipType::Text) {
        return false;
    }
    m_effectStack->appendEffect(effectId, true);
    return true;
}

bool ClipModel::copyEffect(const QUuid &uuid, const std::shared_ptr<EffectStackModel> &stackModel, int rowId)
{
    QWriteLocker locker(&m_lock);
    QDomDocument doc;
    m_effectStack->copyXmlEffect(stackModel->rowToXml(uuid, rowId, doc));
    return true;
}

bool ClipModel::importEffects(std::shared_ptr<EffectStackModel> stackModel)
{
    QWriteLocker locker(&m_lock);
    m_effectStack->importEffects(std::move(stackModel), m_currentState);
    return true;
}

bool ClipModel::importEffects(std::weak_ptr<Mlt::Service> service)
{
    QWriteLocker locker(&m_lock);
    m_effectStack->importEffects(std::move(service), m_currentState);
    return true;
}

bool ClipModel::removeFade(bool fromStart)
{
    QWriteLocker locker(&m_lock);
    m_effectStack->removeFade(fromStart);
    return true;
}

bool ClipModel::adjustEffectLength(bool adjustFromEnd, int oldIn, int newIn, int oldDuration, int duration, int offset, Fun &undo, Fun &redo, bool logUndo)
{
    QWriteLocker locker(&m_lock);
    return m_effectStack->adjustStackLength(adjustFromEnd, oldIn, oldDuration, newIn, duration, offset, undo, redo, logUndo);
}

bool ClipModel::adjustEffectLength(const QString &effectName, int duration, int originalDuration, Fun &undo, Fun &redo)
{
    QWriteLocker locker(&m_lock);
    Fun operation = [this, duration, effectName, originalDuration]() {
        return m_effectStack->adjustFadeLength(duration, effectName.startsWith(QLatin1String("fadein")) || effectName.startsWith(QLatin1String("fade_to_")),
                                               audioEnabled(), !isAudioOnly(), originalDuration > 0);
    };
    if (operation() && originalDuration > 0) {
        Fun reverse = [this, originalDuration, effectName]() {
            return m_effectStack->adjustFadeLength(originalDuration,
                                                   effectName.startsWith(QLatin1String("fadein")) || effectName.startsWith(QLatin1String("fade_to_")),
                                                   audioEnabled(), !isAudioOnly(), true);
        };
        UPDATE_UNDO_REDO(operation, reverse, undo, redo);
    }
    return true;
}

bool ClipModel::audioEnabled() const
{
    READ_LOCK();
    return stateToBool(m_currentState).second;
}

bool ClipModel::isAudioOnly() const
{
    READ_LOCK();
    return m_currentState == PlaylistState::AudioOnly;
}

void ClipModel::refreshProducerFromBin(int trackId, PlaylistState::ClipState state, int stream, double speed, bool hasPitch, bool secondPlaylist,
                                       bool timeremap)
{
    // We require that the producer is not in the track when we refresh the producer, because otherwise the modification will not be propagated. Remove the clip
    // first, refresh, and then replant.
    QWriteLocker locker(&m_lock);
    int in = getIn();
    int out = getOut();
    if (!qFuzzyCompare(speed, m_speed) && !qFuzzyIsNull(speed)) {
        in = int(in * std::abs(m_speed / speed));
        out = in + getPlaytime() - 1;
        // prevent going out of the clip's range
        out = std::min(out, int(double(m_producer->get_length()) * std::abs(m_speed / speed)) - 1);
        m_speed = speed;
        qDebug() << "changing speed" << in << out << m_speed;
    }
    QString remapMap;
    int remapPitch = 0;
    QString remapBlend;
    if (m_hasTimeRemap) {
        if (m_producer->parent().type() == mlt_service_chain_type) {
            Mlt::Chain fromChain(m_producer->parent());
            int count = fromChain.link_count();
            for (int i = 0; i < count; i++) {
                QScopedPointer<Mlt::Link> fromLink(fromChain.link(i));
                if (fromLink && fromLink->is_valid() && fromLink->get("mlt_service")) {
                    if (fromLink->get("mlt_service") == QLatin1String("timeremap")) {
                        // Found a timeremap effect, read params
                        if (!fromLink->property_exists("time_map")) {
                            fromLink->set("time_map", fromLink->get("map"));
                        }
                        remapMap = fromLink->get("time_map");
                        remapPitch = fromLink->get_int("pitch");
                        remapBlend = fromLink->get("image_mode");
                        break;
                    }
                }
            }
        } else {
            qDebug() << "=== NON CHAIN ON REFRESH!!!";
        }
    }
    ProjectClip::TimeWarpInfo remapInfo;
    remapInfo.enableRemap = timeremap;
    if (timeremap) {
        remapInfo.timeMapData = remapMap;
        remapInfo.pitchShift = remapPitch;
        remapInfo.imageMode = remapBlend;
    }

    std::shared_ptr<ProjectClip> binClip = pCore->projectItemModel()->getClipByBinID(m_binClipId);
    std::shared_ptr<Mlt::Producer> binProducer = binClip->getTimelineProducer(trackId, m_id, state, stream, m_speed, secondPlaylist, remapInfo);
    m_producer = std::move(binProducer);
    m_producer->set_in_and_out(in, out);
    if (m_hasTimeRemap != hasTimeRemap()) {
        m_hasTimeRemap = !m_hasTimeRemap;
        // producer is not on a track, no data refresh needed
    }
    if (m_hasTimeRemap) {
        // Restore timeremap parameters
        if (m_producer->parent().type() == mlt_service_chain_type) {
            Mlt::Chain fromChain(m_producer->parent());
            int count = fromChain.link_count();
            for (int i = 0; i < count; i++) {
                QScopedPointer<Mlt::Link> fromLink(fromChain.link(i));
                if (fromLink && fromLink->is_valid() && fromLink->property_exists("mlt_service")) {
                    if (fromLink->get("mlt_service") == QLatin1String("timeremap")) {
                        // Found a timeremap effect, read params
                        fromLink->set("time_map", remapMap.toUtf8().constData());
                        fromLink->set("pitch", remapPitch);
                        fromLink->set("image_mode", remapBlend.toUtf8().constData());
                        break;
                    }
                }
            }
        }
    }
    if (hasPitch) {
        // Check if pitch shift is enabled
        m_producer->parent().set("warp_pitch", 1);
    } else if (!qFuzzyCompare(m_speed, 1.)) {
        m_producer->parent().set("warp_pitch", 0);
    }
    // replant effect stack in updated service
    int activeEffect = m_effectStack->getActiveEffect();
    m_effectStack->resetService(m_producer);
    m_producer->set("kdenlive:id", binClip->clipId().toUtf8().constData());
    m_producer->set("_kdenlive_cid", m_id);
    if (activeEffect > 0) {
        m_producer->set("kdenlive:activeeffect", activeEffect);
    }
    m_endlessResize = !binClip->hasLimitedDuration();
}

void ClipModel::refreshProducerFromBin(int trackId)
{
    if (trackId == -1) {
        trackId = m_currentTrackId;
    }
    bool hasPitch = false;
    if (!qFuzzyCompare(getSpeed(), 1.)) {
        hasPitch = m_producer->parent().get_int("warp_pitch") == 1;
    }
    int stream = m_producer->parent().get_int("audio_index");
    refreshProducerFromBin(trackId, m_currentState, stream, 0, hasPitch, m_subPlaylistIndex == 1, hasTimeRemap());
}

bool ClipModel::useTimeRemapProducer(bool enable, Fun &undo, Fun &redo)
{
    if (m_endlessResize) {
        // no timewarp for endless producers
        return false;
    }
    std::function<bool(void)> local_undo = []() { return true; };
    std::function<bool(void)> local_redo = []() { return true; };
    int audioStream = getIntProperty(QStringLiteral("audio_index"));
    QMap<QString, QString> remapProperties;
    remapProperties.insert(QStringLiteral("image_mode"), QStringLiteral("nearest"));
    if (!enable) {
        // Store the remap properties
        if (m_producer->parent().type() == mlt_service_chain_type) {
            Mlt::Chain fromChain(m_producer->parent());
            int count = fromChain.link_count();
            for (int i = 0; i < count; i++) {
                QScopedPointer<Mlt::Link> fromLink(fromChain.link(i));
                if (fromLink && fromLink->is_valid() && fromLink->get("mlt_service")) {
                    if (fromLink->get("mlt_service") == QLatin1String("timeremap")) {
                        // Found a timeremap effect, read params
                        remapProperties.insert(QStringLiteral("time_map"), fromLink->get("time_map"));
                        remapProperties.insert(QStringLiteral("pitch"), fromLink->get("pitch"));
                        remapProperties.insert(QStringLiteral("image_mode"), fromLink->get("image_mode"));
                        break;
                    }
                }
            }
        } else {
            qDebug() << "=== NON CHAIN ON REFRESH!!!";
        }
    }
    auto operation = useTimeRemapProducer_lambda(enable, audioStream, remapProperties);
    auto reverse = useTimeRemapProducer_lambda(!enable, audioStream, remapProperties);
    if (operation()) {
        UPDATE_UNDO_REDO(operation, reverse, local_undo, local_redo);
        UPDATE_UNDO_REDO(local_redo, local_undo, undo, redo);
        return true;
    }
    return false;
}

Fun ClipModel::useTimeRemapProducer_lambda(bool enable, int audioStream, const QMap<QString, QString> &remapProperties)
{
    QWriteLocker locker(&m_lock);
    return [enable, audioStream, remapProperties, this]() {
        refreshProducerFromBin(m_currentTrackId, m_currentState, audioStream, 0, false, false, enable);
        if (enable) {
            QMapIterator<QString, QString> j(remapProperties);
            if (m_producer->parent().type() == mlt_service_chain_type) {
                Mlt::Chain fromChain(m_producer->parent());
                int count = fromChain.link_count();
                for (int i = 0; i < count; i++) {
                    QScopedPointer<Mlt::Link> fromLink(fromChain.link(i));
                    if (fromLink && fromLink->is_valid() && fromLink->get("mlt_service")) {
                        if (fromLink->get("mlt_service") == QLatin1String("timeremap")) {
                            while (j.hasNext()) {
                                j.next();
                                fromLink->set(j.key().toUtf8().constData(), j.value().toUtf8().constData());
                            }
                            break;
                        }
                    }
                }
            }
        }
        return true;
    };
}

bool ClipModel::useTimewarpProducer(double speed, bool pitchCompensate, bool changeDuration, Fun &undo, Fun &redo)
{
    if (m_endlessResize) {
        // no timewarp for endless producers
        return false;
    }
    std::function<bool(void)> local_undo = []() { return true; };
    std::function<bool(void)> local_redo = []() { return true; };
    double previousSpeed = getSpeed();
    int oldDuration = getPlaytime();
    int newDuration = qRound(oldDuration * std::fabs(m_speed / speed));
    int oldOut = getOut();
    int oldIn = getIn();
    bool revertSpeed = false;
    if (speed < 0) {
        if (previousSpeed > 0) {
            revertSpeed = true;
        }
    } else if (previousSpeed < 0) {
        revertSpeed = true;
    }
    bool hasPitch = getIntProperty(QStringLiteral("warp_pitch"));
    int audioStream = getIntProperty(QStringLiteral("audio_index"));
    auto operation = useTimewarpProducer_lambda(speed, audioStream, pitchCompensate);
    auto reverse = useTimewarpProducer_lambda(previousSpeed, audioStream, hasPitch);
    if (revertSpeed || (changeDuration && oldOut >= newDuration)) {
        // in that case, we are going to shrink the clip when changing the producer. We must undo that when reloading the old producer
        reverse = [reverse, oldIn, oldOut, this]() {
            bool res = reverse();
            if (res) {
                setInOut(oldIn, oldOut);
            }
            return res;
        };
    }
    if (revertSpeed) {
        int out = getOut() + 1;
        int in = qMax(0, qRound((m_producer->get_length() - 1 - out) * std::fabs(m_speed / speed)));
        out = in + newDuration;
        operation = [operation, in, out, this]() {
            bool res = operation();
            if (res) {
                setInOut(in, out);
            } else {
            }
            return res;
        };
    }
    if (operation()) {
        UPDATE_UNDO_REDO(operation, reverse, local_undo, local_redo);
        // When calculating duration, result can be a few frames longer than possible duration so adjust
        if (changeDuration) {
            int requestedDuration = qMin(newDuration, getMaxDuration() - getIn());
            if (requestedDuration != getPlaytime()) {
                bool res = requestResize(requestedDuration, true, local_undo, local_redo, true);
                if (!res) {
                    qDebug() << "==== CLIP WARP UPDATE DURATION FAILED!!!!";
                    local_undo();
                    return false;
                }
            }
        }
        adjustEffectLength(false, oldIn, getIn(), oldOut - oldIn, m_producer->get_playtime(), 0, local_undo, local_redo, true);
        UPDATE_UNDO_REDO(local_redo, local_undo, undo, redo);
        return true;
    }
    qDebug() << "tw: operation fail";
    return false;
}

Fun ClipModel::useTimewarpProducer_lambda(double speed, int stream, bool pitchCompensate)
{
    QWriteLocker locker(&m_lock);
    return [speed, stream, pitchCompensate, this]() {
        qDebug() << "timeWarp producer" << speed;
        refreshProducerFromBin(m_currentTrackId, m_currentState, stream, speed, pitchCompensate);
        return true;
    };
}

const QString &ClipModel::binId() const
{
    return m_binClipId;
}

std::shared_ptr<MarkerListModel> ClipModel::getMarkerModel() const
{
    READ_LOCK();
    return pCore->projectItemModel()->getClipByBinID(m_binClipId)->getMarkerModel();
}

int ClipModel::audioChannels() const
{
    READ_LOCK();
    return pCore->projectItemModel()->getClipByBinID(m_binClipId)->audioChannels();
}

bool ClipModel::audioMultiStream() const
{
    READ_LOCK();
    return pCore->projectItemModel()->getClipByBinID(m_binClipId)->audioStreamsCount() > 1;
}

int ClipModel::audioStream() const
{
    return m_producer->parent().get_int("audio_index");
}

int ClipModel::audioStreamIndex() const
{
    READ_LOCK();
    return pCore->projectItemModel()->getClipByBinID(m_binClipId)->audioStreamIndex(m_producer->parent().get_int("audio_index")) + 1;
}

int ClipModel::fadeIn() const
{
    return m_effectStack->getFadePosition(true);
}

int ClipModel::fadeOut() const
{
    return m_effectStack->getFadePosition(false);
}

double ClipModel::getSpeed() const
{
    return m_speed;
}

KeyframeModel *ClipModel::getKeyframeModel()
{
    return m_effectStack->getEffectKeyframeModel();
}

bool ClipModel::showKeyframes() const
{
    READ_LOCK();
    return !service()->get_int("kdenlive:hide_keyframes");
}

void ClipModel::setShowKeyframes(bool show)
{
    QWriteLocker locker(&m_lock);
    service()->set("kdenlive:hide_keyframes", !show);
}

void ClipModel::setPosition(int pos)
{
    MoveableItem::setPosition(pos);
    m_clipMarkerModel->updateSnapModelPos(pos);
}

void ClipModel::setMixDuration(int mix, int cutOffset)
{
    if (mix == 0) {
        // Deleting a mix
        m_mixCutPos = 0;
    } else {
        // Creating a new mix
        m_mixCutPos = cutOffset;
    }
    m_mixDuration = mix;
    if (m_mixCutPos > 0) {
        m_clipMarkerModel->updateSnapMixPosition(m_mixDuration - m_mixCutPos);
    }
}

void ClipModel::setMixDuration(int mix)
{
    m_mixDuration = mix;
    if (m_mixDuration == 0) {
        m_mixCutPos = 0;
    }
    m_clipMarkerModel->updateSnapMixPosition(m_mixDuration - m_mixCutPos);
}

int ClipModel::getMixDuration() const
{
    return m_mixDuration;
}

int ClipModel::getMixCutPosition() const
{
    return m_mixCutPos;
}

void ClipModel::setInOut(int in, int out)
{
    MoveableItem::setInOut(in, out);
    m_clipMarkerModel->updateSnapModelInOut({in, out, qMax(0, m_mixDuration - m_mixCutPos)});
}

void ClipModel::setCurrentTrackId(int tid, bool finalMove)
{
    if (tid == m_currentTrackId) {
        return;
    }
    bool registerSnap = m_currentTrackId == -1 && tid > -1;

    if (m_currentTrackId > -1 && tid == -1) {
        // Removing clip
        m_clipMarkerModel->deregisterSnapModel();
    }
    MoveableItem::setCurrentTrackId(tid, finalMove);
    if (registerSnap) {
        if (auto ptr = m_parent.lock()) {
            m_clipMarkerModel->registerSnapModel(ptr->m_snaps, getPosition(), getIn(), getOut(), m_speed);
        }
    }

    if (finalMove && m_lastTrackId != m_currentTrackId) {
        if (tid != -1) {
            refreshProducerFromBin(m_currentTrackId);
        }
        m_lastTrackId = m_currentTrackId;
    }
}

Fun ClipModel::setClipState_lambda(PlaylistState::ClipState state)
{
    QWriteLocker locker(&m_lock);
    return [this, state]() {
        if (auto ptr = m_parent.lock()) {
            m_currentState = state;
            // Enforce producer reload
            m_lastTrackId = -1;
            if (m_currentTrackId != -1 && ptr->isClip(m_id)) { // if this is false, the clip is being created. Don't update model in that case
                refreshProducerFromBin(m_currentTrackId);
                QModelIndex ix = ptr->makeClipIndexFromID(m_id);
                Q_EMIT ptr->dataChanged(ix, ix, {TimelineModel::StatusRole});
            }
            return true;
        }
        return false;
    };
}

bool ClipModel::setClipState(PlaylistState::ClipState state, Fun &undo, Fun &redo)
{
    if (state == PlaylistState::VideoOnly && !canBeVideo()) {
        return false;
    }
    if (state == PlaylistState::AudioOnly && !canBeAudio()) {
        return false;
    }
    if (state == m_currentState) {
        return true;
    }
    auto old_state = m_currentState;
    auto operation = setClipState_lambda(state);
    if (operation()) {
        auto reverse = setClipState_lambda(old_state);
        UPDATE_UNDO_REDO(operation, reverse, undo, redo);
        return true;
    }
    return false;
}

PlaylistState::ClipState ClipModel::clipState() const
{
    READ_LOCK();
    return m_currentState;
}

ClipType::ProducerType ClipModel::clipType() const
{
    READ_LOCK();
    return m_clipType;
}

void ClipModel::passTimelineProperties(const std::shared_ptr<ClipModel> &other)
{
    READ_LOCK();
    Mlt::Properties source(m_producer->get_properties());
    Mlt::Properties dest(other->service()->get_properties());
    dest.pass_list(source, "kdenlive:hide_keyframes,kdenlive:activeeffect");
}

bool ClipModel::canBeVideo() const
{
    return m_canBeVideo;
}

bool ClipModel::canBeAudio() const
{
    return m_canBeAudio;
}

const QString ClipModel::effectNames() const
{
    READ_LOCK();
    return m_effectStack->effectNames();
}

const QStringList ClipModel::externalFiles() const
{
    READ_LOCK();
    return m_effectStack->externalFiles();
}

int ClipModel::getFakeTrackId() const
{
    return m_fakeTrack;
}

void ClipModel::setFakeTrackId(int fid)
{
    m_fakeTrack = fid;
}

int ClipModel::getFakePosition() const
{
    return m_fakePosition;
}

void ClipModel::setFakePosition(int fpos)
{
    m_fakePosition = fpos;
}

QDomElement ClipModel::toXml(QDomDocument &document)
{
    QDomElement container = document.createElement(QStringLiteral("clip"));
    container.setAttribute(QStringLiteral("binid"), m_binClipId);
    container.setAttribute(QStringLiteral("id"), m_id);
    container.setAttribute(QStringLiteral("in"), getIn());
    container.setAttribute(QStringLiteral("out"), getOut());
    container.setAttribute(QStringLiteral("position"), getPosition());
    container.setAttribute(QStringLiteral("state"), m_currentState);
    container.setAttribute(QStringLiteral("playlist"), m_subPlaylistIndex);
    if (auto ptr = m_parent.lock()) {
        int trackId = ptr->getTrackPosition(m_currentTrackId);
        container.setAttribute(QStringLiteral("track"), trackId);
        if (ptr->isAudioTrack(getCurrentTrackId())) {
            container.setAttribute(QStringLiteral("audioTrack"), 1);
            int partner = ptr->getClipSplitPartner(m_id);
            if (partner != -1) {
                int mirrorId = ptr->getMirrorVideoTrackId(m_currentTrackId);
                if (mirrorId > -1) {
                    mirrorId = ptr->getTrackPosition(mirrorId);
                }
                container.setAttribute(QStringLiteral("mirrorTrack"), mirrorId);
            } else {
                container.setAttribute(QStringLiteral("mirrorTrack"), QStringLiteral("-1"));
            }
        }
    }
    container.setAttribute(QStringLiteral("speed"), QString::number(m_speed, 'f'));
    container.setAttribute(QStringLiteral("audioStream"), getIntProperty(QStringLiteral("audio_index")));
    if (!qFuzzyCompare(m_speed, 1.)) {
        container.setAttribute(QStringLiteral("warp_pitch"), getIntProperty(QStringLiteral("warp_pitch")));
    }
    if (m_hasTimeRemap) {
        if (m_producer->parent().type() == mlt_service_chain_type) {
            Mlt::Chain fromChain(m_producer->parent());
            int count = fromChain.link_count();
            for (int i = 0; i < count; i++) {
                QScopedPointer<Mlt::Link> fromLink(fromChain.link(i));
                if (fromLink && fromLink->is_valid() && fromLink->get("mlt_service")) {
                    if (fromLink->get("mlt_service") == QLatin1String("timeremap")) {
                        // Found a timeremap effect, read params
                        container.setAttribute(QStringLiteral("timemap"), fromLink->get("time_map"));
                        container.setAttribute(QStringLiteral("timepitch"), fromLink->get_int("pitch"));
                        container.setAttribute(QStringLiteral("timeblend"), fromLink->get("image_mode"));
                        break;
                    }
                }
            }
        } else {
            qDebug() << "=== NON CHAIN ON REFRESH!!!";
        }
    }
    container.appendChild(m_effectStack->toXml(document));
    return container;
}

bool ClipModel::checkConsistency()
{
    if (!m_effectStack->checkConsistency()) {
        qDebug() << "Consistency check failed for effectstack";
        return false;
    }
    if (m_currentTrackId == -1) {
        qDebug() << ":::: CLIP IS NOT INSERTED IN A TRACK";
        return true;
    }
    std::shared_ptr<ProjectClip> binClip = pCore->projectItemModel()->getClipByBinID(m_binClipId);
    const QUuid timelineUuid = getUuid();
    auto instances = binClip->timelineInstances(timelineUuid);
    bool found = instances.contains(m_id);
    if (!found) {
        qDebug() << "ERROR: binClip doesn't acknowledge timeline clip existence: " << m_id << ", CURRENT TRACK: " << m_currentTrackId;
        return false;
    }

    if (m_currentState == PlaylistState::VideoOnly && !m_canBeVideo) {
        qDebug() << "ERROR: clip is in video state but doesn't have video";
        return false;
    }
    if (m_currentState == PlaylistState::AudioOnly && !m_canBeAudio) {
        qDebug() << "ERROR: clip is in video state but doesn't have video";
        return false;
    }
    // TODO: check speed

    return true;
}

int ClipModel::getSubPlaylistIndex() const
{
    return m_subPlaylistIndex;
}

void ClipModel::setSubPlaylistIndex(int index, int trackId)
{
    if (m_subPlaylistIndex == index) {
        return;
    }
    m_subPlaylistIndex = index;
    if (trackId > -1) {
        refreshProducerFromBin(trackId);
    }
}

void ClipModel::setOffset(int offset)
{
    m_positionOffset = offset;
    if (auto ptr = m_parent.lock()) {
        QModelIndex ix = ptr->makeClipIndexFromID(m_id);
        Q_EMIT ptr->dataChanged(ix, ix, {TimelineModel::PositionOffsetRole});
    }
}

void ClipModel::setGrab(bool grab)
{
    QWriteLocker locker(&m_lock);
    if (grab == m_grabbed) {
        return;
    }
    m_grabbed = grab;
    if (auto ptr = m_parent.lock()) {
        QModelIndex ix = ptr->makeClipIndexFromID(m_id);
        Q_EMIT ptr->dataChanged(ix, ix, {TimelineModel::GrabbedRole});
    }
}

void ClipModel::setSelected(bool sel)
{
    QWriteLocker locker(&m_lock);
    if (sel == selected) {
        return;
    }
    selected = sel;
    if (auto ptr = m_parent.lock()) {
        if (m_currentTrackId != -1) {
            QModelIndex ix = ptr->makeClipIndexFromID(m_id);
            Q_EMIT ptr->dataChanged(ix, ix, {TimelineModel::SelectedRole});
        }
    }
}

void ClipModel::clearOffset()
{
    if (m_positionOffset != 0) {
        setOffset(0);
    }
}

int ClipModel::getOffset() const
{
    return m_positionOffset;
}

int ClipModel::getMaxDuration() const
{
    READ_LOCK();
    if (m_endlessResize) {
        return -1;
    }
    return m_producer->get_length();
}

const QString ClipModel::clipName() const
{
    return pCore->projectItemModel()->getClipByBinID(m_binClipId)->clipName();
}

const QString ClipModel::clipTag() const
{
    if (KdenliveSettings::tagsintimeline()) {
        return pCore->projectItemModel()->getClipByBinID(m_binClipId)->tags();
    }
    return QString();
}

FileStatus::ClipStatus ClipModel::clipStatus() const
{
    std::shared_ptr<ProjectClip> binClip = pCore->projectItemModel()->getClipByBinID(m_binClipId);
    return binClip->clipStatus();
}

QString ClipModel::clipHash() const
{
    QDomDocument document;
    QDomElement container = document.createElement(QStringLiteral("clip"));
    container.setAttribute(QStringLiteral("service"), m_producer->parent().get("mlt_service"));
    container.setAttribute(QStringLiteral("in"), getIn());
    container.setAttribute(QStringLiteral("out"), getOut());
    container.setAttribute(QStringLiteral("position"), getPosition());
    container.setAttribute(QStringLiteral("state"), m_currentState);
    container.setAttribute(QStringLiteral("playlist"), m_subPlaylistIndex);
    container.setAttribute(QStringLiteral("speed"), QString::number(m_speed, 'f'));
    container.setAttribute(QStringLiteral("audioStream"), getIntProperty(QStringLiteral("audio_index")));
    std::vector<int> snaps;
    allSnaps(snaps);
    QString snapData;
    for (auto &s : snaps) {
        snapData.append(QString::number(s));
    }
    container.setAttribute(QStringLiteral("markers"), snapData);
    document.appendChild(container);
    container.appendChild(m_effectStack->toXml(document));
    return document.toString();
}

const QString ClipModel::clipThumbPath()
{
    std::shared_ptr<ProjectClip> binClip = pCore->projectItemModel()->getClipByBinID(m_binClipId);
    if (binClip) {
        return binClip->baseThumbPath();
    }
    return QString();
}

void ClipModel::switchBinReference(const QString newId)
{
    deregisterClipToBin();
    m_binClipId = newId;
    refreshProducerFromBin(-1);
    registerClipToBin(getProducer(), false);
    if (auto ptr = m_parent.lock()) {
        ptr->replugClip(m_id);
        QVector<int> roles{TimelineModel::ClipThumbRole};
        QModelIndex ix = ptr->makeClipIndexFromID(m_id);
        ptr->notifyChange(ix, ix, roles);
        // invalidate timeline preview
        if (!ptr->getTrackById_const(m_currentTrackId)->isAudioTrack()) {
            Q_EMIT ptr->invalidateZone(m_position, m_position + getPlaytime());
        }
    }
}<|MERGE_RESOLUTION|>--- conflicted
+++ resolved
@@ -697,11 +697,7 @@
                 if (!link->property_exists("time_map")) {
                     link->set("time_map", link->get("map"));
                 }
-<<<<<<< HEAD
-                (void)link->anim_get_rect("time_map", 0);
-=======
                 (void)link->anim_get_double("time_map", 0);
->>>>>>> 3acd3166
                 Mlt::Animation anim = link->get_animation("time_map");
                 result.insert(QStringLiteral("time_map"), anim.serialize_cut(mlt_time_clock, 0, m_producer->get_length()));
                 result.insert(QStringLiteral("pitch"), link->get("pitch"));
