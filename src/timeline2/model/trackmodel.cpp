--- conflicted
+++ resolved
@@ -301,38 +301,6 @@
 }
 
 void TrackModel::temporaryUnplugClip(int clipId)
-<<<<<<< HEAD
-{
-    QWriteLocker locker(&m_lock);
-    int clip_position = m_allClips[clipId]->getPosition();
-    auto clip_loc = getClipIndexAt(clip_position);
-    int target_track = clip_loc.first;
-    int target_clip = clip_loc.second;
-    // lock MLT playlist so that we don't end up with invalid frames in monitor
-    m_playlists[target_track].lock();
-    Q_ASSERT(target_clip < m_playlists[target_track].count());
-    Q_ASSERT(!m_playlists[target_track].is_blank(target_clip));
-    std::unique_ptr<Mlt::Producer> prod(m_playlists[target_track].replace_with_blank(target_clip));
-    m_playlists[target_track].unlock();
-}
-
-void TrackModel::temporaryReplugClip(int cid)
-{
-    QWriteLocker locker(&m_lock);
-    int clip_position = m_allClips[cid]->getPosition();
-    int target_track = m_allClips[cid]->getSubPlaylistIndex();
-    m_playlists[target_track].lock();
-    if (auto ptr = m_parent.lock()) {
-        std::shared_ptr<ClipModel> clip = ptr->getClipPtr(cid);
-        m_playlists[target_track].insert_at(clip_position, *clip, 1);
-    }
-    m_playlists[target_track].unlock();
-}
-
-
-void TrackModel::replugClip(int clipId)
-=======
->>>>>>> 3af486f2
 {
     QWriteLocker locker(&m_lock);
     int clip_position = m_allClips[clipId]->getPosition();
