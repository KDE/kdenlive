/*
    SPDX-FileCopyrightText: 2017 Nicolas Carion
    SPDX-License-Identifier: GPL-3.0-only OR LicenseRef-KDE-Accepted-GPL
*/

#pragma once

#include <QDateTime>
#include <QUuid>
#include <QtCore/QString>
#include <QtCore/QStringList>
#include <memory>
#include <mlt++/MltTractor.h>

class TimelineItemModel;
class ProjectItemModel;
class QProgressDialog;

/** @brief This function can be used to construct a TimelineModel object from a Mlt object hierarchy
 */

<<<<<<< HEAD
bool loadProjectBin(Mlt::Tractor tractor);
=======
bool loadProjectBin(Mlt::Tractor tractor, const QUuid &activeUuid, QProgressDialog *progressDialog = nullptr);
void checkProjectWarnings();
>>>>>>> f8214067

bool constructTimelineFromMelt(const std::shared_ptr<TimelineItemModel> &timeline, Mlt::Tractor mlt_timeline, const QString &originalDecimalPoint = QString(),
                               const QString &chunks = QString(), bool enablePreview = false, bool *projectErrors = nullptr);

bool constructTimelineFromTractor(const std::shared_ptr<TimelineItemModel> &timeline, const std::shared_ptr<ProjectItemModel> &projectModel,
                                  Mlt::Tractor tractor, const QString &originalDecimalPoint, const QString &chunks = QString(),
                                  const QString &dirty = QString(), bool enablePreview = false);<|MERGE_RESOLUTION|>--- conflicted
+++ resolved
@@ -19,12 +19,8 @@
 /** @brief This function can be used to construct a TimelineModel object from a Mlt object hierarchy
  */
 
-<<<<<<< HEAD
-bool loadProjectBin(Mlt::Tractor tractor);
-=======
-bool loadProjectBin(Mlt::Tractor tractor, const QUuid &activeUuid, QProgressDialog *progressDialog = nullptr);
+bool loadProjectBin(Mlt::Tractor tractor, const QUuid &activeUuid);
 void checkProjectWarnings();
->>>>>>> f8214067
 
 bool constructTimelineFromMelt(const std::shared_ptr<TimelineItemModel> &timeline, Mlt::Tractor mlt_timeline, const QString &originalDecimalPoint = QString(),
                                const QString &chunks = QString(), bool enablePreview = false, bool *projectErrors = nullptr);
