/*
    SPDX-FileCopyrightText: 2017 Nicolas Carion
    SPDX-License-Identifier: GPL-3.0-only OR LicenseRef-KDE-Accepted-GPL
*/

#include "meltBuilder.hpp"
#include "../clipmodel.hpp"
#include "../timelineitemmodel.hpp"
#include "../timelinemodel.hpp"
#include "../trackmodel.hpp"
#include "../undohelper.hpp"
#include "bin/bin.h"
#include "bin/projectitemmodel.h"
#include "core.h"
#include "kdenlivesettings.h"

#include <KLocalizedString>
#include <KMessageBox>
#include <QApplication>
#include <QDebug>
#include <QProgressDialog>
#include <QSet>
#include <mlt++/MltField.h>
#include <mlt++/MltFilter.h>
#include <mlt++/MltPlaylist.h>
#include <mlt++/MltProducer.h>
#include <mlt++/MltProfile.h>
#include <mlt++/MltTransition.h>
#include <project/projectmanager.h>

static QStringList m_errorMessage;
static QStringList m_notesLog;

<<<<<<< HEAD
bool constructTrackFromMelt(const QUuid &uuid, const std::shared_ptr<TimelineItemModel> &timeline, int tid, Mlt::Tractor &track,
                            const std::unordered_map<QString, QString> &binIdCorresp, Fun &undo, Fun &redo, bool audioTrack, QString originalDecimalPoint, QProgressDialog *progressDialog = nullptr);
bool constructTrackFromMelt(const QUuid &uuid, const std::shared_ptr<TimelineItemModel> &timeline, int tid, Mlt::Playlist &track,
                            const std::unordered_map<QString, QString> &binIdCorresp, Fun &undo, Fun &redo, bool audioTrack, QString originalDecimalPoint, int playlist, QProgressDialog *progressDialog = nullptr);

bool constructTimelineFromTractor(const QUuid &uuid, const std::shared_ptr<TimelineItemModel> &timeline, const std::shared_ptr<ProjectItemModel> &projectModel, Mlt::Tractor tractor, QProgressDialog *progressDialog, QString originalDecimalPoint, QStringList timelines)
=======
bool constructTrackFromMelt(const std::shared_ptr<TimelineItemModel> &timeline, int tid, Mlt::Tractor &track,
                            const std::unordered_map<QString, QString> &binIdCorresp, Fun &undo, Fun &redo, bool audioTrack, const QString &originalDecimalPoint, QProgressDialog *progressDialog = nullptr);
bool constructTrackFromMelt(const std::shared_ptr<TimelineItemModel> &timeline, int tid, Mlt::Playlist &track,
                            const std::unordered_map<QString, QString> &binIdCorresp, Fun &undo, Fun &redo, bool audioTrack, const QString &originalDecimalPoint, int playlist, const QList<Mlt::Transition *> &compositions, QProgressDialog *progressDialog = nullptr);

bool constructTimelineFromMelt(const std::shared_ptr<TimelineItemModel> &timeline, Mlt::Tractor tractor, QProgressDialog *progressDialog, const QString &originalDecimalPoint, const QString &chunks, const QString &dirty, const QDateTime &documentDate, int enablePreview, bool *projectErrors)
>>>>>>> dbcd523b
{
    Fun undo = []() { return true; };
    Fun redo = []() { return true; };
    // First, we destruct the previous tracks
    timeline->requestReset(undo, redo);
    m_errorMessage.clear();
    m_notesLog.clear();
    std::unordered_map<QString, QString> binIdCorresp;
    QStringList expandedFolders;
<<<<<<< HEAD
    qDebug()<<"===LOADING PJECT WIHTH SEC TIMELINES: "<<timelines<<"\n\nJJJJJJJJJJJJJJ";
    if (projectModel) {
        projectModel->loadBinPlaylist(&tractor, timeline->tractor(), binIdCorresp, expandedFolders, progressDialog, timelines);
    }
    pCore->bin()->checkMissingProxies();
=======
    pCore->projectItemModel()->loadBinPlaylist(&tractor, timeline->tractor(), binIdCorresp, expandedFolders, progressDialog);
>>>>>>> dbcd523b
    QStringList foldersToExpand;
    // Find updated ids for expanded folders
    for (const QString &folderId : expandedFolders) {
        if (binIdCorresp.count(folderId) > 0) {
            foldersToExpand << binIdCorresp.at(folderId);
        }
    }
    if (pCore->window()) {
        pCore->bin()->checkMissingProxies();
        pCore->bin()->loadFolderState(foldersToExpand);
    }

    QSet<QString> reserved_names{QLatin1String("playlistmain"), QLatin1String("timeline_preview"), QLatin1String("timeline_overlay"), QLatin1String("black_track"), QLatin1String("overlay_track")};
    bool ok = true;

    // Import master track effects
    std::shared_ptr<Mlt::Service> serv = std::make_shared<Mlt::Service>(tractor.get_service());
    timeline->importMasterEffects(serv);

    QList <int> videoTracksIndexes;
    QList <int> lockedTracksIndexes;
    // Black track index
    videoTracksIndexes << 0;
    qDebug()<<"=== OPENING FILE WITH TRACKS: "<<tractor.count();
    for (int i = 0; i < tractor.count() && ok; i++) {
        std::unique_ptr<Mlt::Producer> track(tractor.track(i));
        QString playlist_name = track->get("id");
        if (reserved_names.contains(playlist_name)) {
            if (playlist_name == QLatin1String("timeline_preview")) {
                Mlt::Playlist local_playlist(*track);
                pCore->loadTimelinePreview(chunks, dirty, documentDate, enablePreview, local_playlist);
            }
            continue;
        }
        switch (track->type()) {
        case mlt_service_producer_type:
            // TODO check that it is the black track, and otherwise log an error
            break;
        case mlt_service_tractor_type: {
            // that is a double track
            int tid;
            qDebug()<<"=== LOADING PLAYLIST FROM MULTI TRACK\n00000000000000000000000";
            bool audioTrack = track->get_int("kdenlive:audio_track") == 1;
            if (!audioTrack) {
                videoTracksIndexes << i;
            }
            ok = timeline->requestTrackInsertion(-1, tid, QString(), audioTrack, undo, redo, false);
            if (track->get_int("kdenlive:locked_track") > 0) {
                lockedTracksIndexes << tid;
            }
            Mlt::Tractor local_tractor(*track);
            ok = ok && constructTrackFromMelt(uuid, timeline, tid, local_tractor, binIdCorresp, undo, redo, audioTrack, originalDecimalPoint, progressDialog);
            timeline->setTrackProperty(tid, QStringLiteral("kdenlive:thumbs_format"), track->get("kdenlive:thumbs_format"));
            timeline->setTrackProperty(tid, QStringLiteral("kdenlive:audio_rec"), track->get("kdenlive:audio_rec"));
            timeline->setTrackProperty(tid, QStringLiteral("kdenlive:timeline_active"), track->get("kdenlive:timeline_active"));
            break;
        }
        case mlt_service_playlist_type: {
            // that is a single track
            int tid;
            qDebug()<<"=== LOADING PLAYLIST FROM SINGLE TRACK\n00000000000000000000000";
            Mlt::Playlist local_playlist(*track);
            const QString trackName = local_playlist.get("kdenlive:track_name");
            bool audioTrack = local_playlist.get_int("kdenlive:audio_track") == 1;
            if (!audioTrack) {
                videoTracksIndexes << i;
            }
            ok = timeline->requestTrackInsertion(-1, tid, trackName, audioTrack, undo, redo, false);
            int muteState = track->get_int("hide");
            if (muteState > 0 && (!audioTrack || (audioTrack && muteState != 1))) {
                timeline->setTrackProperty(tid, QStringLiteral("hide"), QString::number(muteState));
            }

<<<<<<< HEAD
            ok = ok && constructTrackFromMelt(uuid, timeline, tid, local_playlist, binIdCorresp, undo, redo, audioTrack, originalDecimalPoint, 0, progressDialog);
=======
            ok = ok && constructTrackFromMelt(timeline, tid, local_playlist, binIdCorresp, undo, redo, audioTrack, originalDecimalPoint, 0, QList<Mlt::Transition *> (), progressDialog);
>>>>>>> dbcd523b
            if (local_playlist.get_int("kdenlive:locked_track") > 0) {
                lockedTracksIndexes << tid;
            }
            timeline->setTrackProperty(tid, QStringLiteral("kdenlive:thumbs_format"), local_playlist.get("kdenlive:thumbs_format"));
            timeline->setTrackProperty(tid, QStringLiteral("kdenlive:audio_rec"), track->get("kdenlive:audio_rec"));
            timeline->setTrackProperty(tid, QStringLiteral("kdenlive:timeline_active"), track->get("kdenlive:timeline_active"));
            break;
        }
        default:
            qWarning() << "Unexpected track type" << track->type();
        }
    }
    timeline->_resetView();

    // Loading compositions
    Mlt::Service *prod = tractor.producer();
    QList<Mlt::Transition *> compositions;
<<<<<<< HEAD
    if (prod && prod->is_valid()) {
        QScopedPointer<Mlt::Service> service(prod);
        while ((service != nullptr) && service->is_valid()) {
            if (service->type() == transition_type) {
                Mlt::Transition t(mlt_transition(service->get_service()));
                if (t.get_b_track() >= timeline->tractor()->count()) {
                    // Composition outside of available track, maybe because of a preview track
                    service.reset(service->producer());
                    continue;
                }
                QString id(t.get("kdenlive_id"));
                QString internal(t.get("internal_added"));
                QString isMix(t.get("kdenlive:mixcut"));
                if (internal.isEmpty() && isMix.isEmpty()) {
                    compositions << new Mlt::Transition(t);
                    if (id.isEmpty()) {
                        qWarning() << "transition without id" << t.get("id") << t.get("mlt_service") << "on track" << t.get_b_track();
                        t.set("kdenlive_id", t.get("mlt_service"));
                    }
                }
            }
            service.reset(service->producer());
        }
    }
    // Sort compositions and insert
    bool compositionOk = true;
    while (!compositions.isEmpty()) {
        QScopedPointer<Mlt::Transition> t(compositions.takeFirst());
        QString id(t->get("kdenlive_id"));
        int compoId;
        int aTrack = t->get_a_track();
        if (aTrack > tractor.count()) {
            m_errorMessage << i18n("Invalid composition %1 found on track %2 at %3, compositing with track %4.", t->get("id"), t->get_b_track(),
                                       t->get_in(), t->get_a_track());
            continue;
        }
        if (t->get_int("force_track") == 0) {
            // This is an automatic composition, check that we composite with lower track or warn
            int pos = videoTracksIndexes.indexOf(t->get_b_track());
            if (pos > 0 && videoTracksIndexes.at(pos - 1) != aTrack) {
                t->set("force_track", 1);
                m_errorMessage << i18n("Incorrect composition %1 found on track %2 at %3, compositing with track %4 was set to forced track.", t->get("id"), t->get_b_track(),
                                    t->get_in(), t->get_a_track());
            }
        }
        auto transProps = std::make_unique<Mlt::Properties>(t->get_properties());
        compositionOk = timeline->requestCompositionInsertion(id, timeline->getTrackIndexFromPosition(t->get_b_track() - 1), t->get_a_track(), t->get_in(), t->get_length(), std::move(transProps), compoId, undo, redo, false, originalDecimalPoint);
        if (!compositionOk) {
            // timeline->requestItemDeletion(compoId, false);
            m_errorMessage << i18n("Invalid composition %1 found on track %2 at %3.", t->get("id"), t->get_b_track(), t->get_in());
            continue;
        }
    }

    // build internal track compositing
    timeline->buildTrackCompositing();

    // load locked state as last step
    for (int tid : qAsConst(lockedTracksIndexes)) {
        timeline->setTrackLockedState(tid, true);
    }

    if (!ok) {
        // TODO log error
        // Don't abort loading because of failed composition
        undo();
        return false;
    }
    if (!m_errorMessage.isEmpty()) {
        KMessageBox::sorry(qApp->activeWindow(), m_errorMessage.join("\n"), i18n("Problems found in your project file"));
    }
    return true;
}


bool constructTimelineFromMelt(const QUuid &uuid, const std::shared_ptr<TimelineItemModel> &timeline, const std::shared_ptr<ProjectItemModel> &projectModel, Mlt::Multitrack tractor, QProgressDialog *progressDialog, QString originalDecimalPoint)
{
    Fun undo = []() { return true; };
    Fun redo = []() { return true; };
    // First, we destruct the previous tracks
    timeline->requestReset(undo, redo);
    m_errorMessage.clear();
    std::unordered_map<QString, QString> binIdCorresp;
    QStringList expandedFolders;
    if (projectModel) {
        projectModel->loadBinPlaylist(&tractor, timeline->tractor(), binIdCorresp, expandedFolders, progressDialog);
    }
    pCore->bin()->checkMissingProxies();
    QStringList foldersToExpand;
    // Find updated ids for expanded folders
    for (const QString &folderId : expandedFolders) {
        if (binIdCorresp.count(folderId) > 0) {
            foldersToExpand << binIdCorresp.at(folderId);
        }
    }
    pCore->bin()->loadFolderState(foldersToExpand);

    QSet<QString> reserved_names{QLatin1String("playlistmain"), QLatin1String("timeline_preview"), QLatin1String("timeline_overlay"), QLatin1String("black_track"), QLatin1String("overlay_track")};
    bool ok = true;

    // Import master track effects
    std::shared_ptr<Mlt::Service> serv = std::make_shared<Mlt::Service>(tractor.get_service());
    timeline->importMasterEffects(serv);

    QList <int> videoTracksIndexes;
    QList <int> lockedTracksIndexes;
    // Black track index
    videoTracksIndexes << 0;
    for (int i = 0; i < tractor.count() && ok; i++) {
        std::unique_ptr<Mlt::Producer> track(tractor.track(i));
        QString playlist_name = track->get("id");
        if (reserved_names.contains(playlist_name)) {
            continue;
        }
        switch (track->type()) {
        case producer_type:
            // TODO check that it is the black track, and otherwise log an error
            break;
        case tractor_type: {
            // that is a double track
            int tid;
            bool audioTrack = track->get_int("kdenlive:audio_track") == 1;
            if (!audioTrack) {
                videoTracksIndexes << i;
            }
            ok = timeline->requestTrackInsertion(-1, tid, QString(), audioTrack, undo, redo, false);
            if (track->get_int("kdenlive:locked_track") > 0) {
                lockedTracksIndexes << tid;
            }
            Mlt::Tractor local_tractor(*track);
            ok = ok && constructTrackFromMelt(uuid, timeline, tid, local_tractor, binIdCorresp, undo, redo, audioTrack, originalDecimalPoint, progressDialog);
            timeline->setTrackProperty(tid, QStringLiteral("kdenlive:thumbs_format"), track->get("kdenlive:thumbs_format"));
            timeline->setTrackProperty(tid, QStringLiteral("kdenlive:audio_rec"), track->get("kdenlive:audio_rec"));
            timeline->setTrackProperty(tid, QStringLiteral("kdenlive:timeline_active"), track->get("kdenlive:timeline_active"));
            break;
        }
        case playlist_type: {
            // that is a single track
            int tid;
            Mlt::Playlist local_playlist(*track);
            const QString trackName = local_playlist.get("kdenlive:track_name");
            bool audioTrack = local_playlist.get_int("kdenlive:audio_track") == 1;
            if (!audioTrack) {
                videoTracksIndexes << i;
            }
            ok = timeline->requestTrackInsertion(-1, tid, trackName, audioTrack, undo, redo, false);
            int muteState = track->get_int("hide");
            if (muteState > 0 && (!audioTrack || (audioTrack && muteState != 1))) {
                timeline->setTrackProperty(tid, QStringLiteral("hide"), QString::number(muteState));
            }

            ok = ok && constructTrackFromMelt(uuid, timeline, tid, local_playlist, binIdCorresp, undo, redo, audioTrack, originalDecimalPoint, 0, progressDialog);
            if (local_playlist.get_int("kdenlive:locked_track") > 0) {
                lockedTracksIndexes << tid;
            }
            timeline->setTrackProperty(tid, QStringLiteral("kdenlive:thumbs_format"), local_playlist.get("kdenlive:thumbs_format"));
            timeline->setTrackProperty(tid, QStringLiteral("kdenlive:audio_rec"), track->get("kdenlive:audio_rec"));
            timeline->setTrackProperty(tid, QStringLiteral("kdenlive:timeline_active"), track->get("kdenlive:timeline_active"));
            break;
        }
        default:
            qWarning() << "Unexpected track type" << track->type();
        }
    }
    timeline->_resetView();

    // Loading compositions
    Mlt::Service *prod = tractor.producer();
    QList<Mlt::Transition *> compositions;
    if (prod && prod->is_valid()) {
        QScopedPointer<Mlt::Service> service(prod);
        while ((service != nullptr) && service->is_valid()) {
            if (service->type() == transition_type) {
                Mlt::Transition t(mlt_transition(service->get_service()));
                if (t.get_b_track() >= timeline->tractor()->count()) {
                    // Composition outside of available track, maybe because of a preview track
                    service.reset(service->producer());
                    continue;
                }
                QString id(t.get("kdenlive_id"));
                QString internal(t.get("internal_added"));
                QString isMix(t.get("kdenlive:mixcut"));
                if (internal.isEmpty() && isMix.isEmpty()) {
                    compositions << new Mlt::Transition(t);
                    if (id.isEmpty()) {
                        qWarning() << "transition without id" << t.get("id") << t.get("mlt_service") << "on track" << t.get_b_track();
                        t.set("kdenlive_id", t.get("mlt_service"));
                    }
=======
    while ((service != nullptr) && service->is_valid()) {
        if (service->type() == mlt_service_transition_type) {
            Mlt::Transition t(mlt_transition(service->get_service()));
            if (t.get_b_track() >= timeline->tractor()->count()) {
                // Composition outside of available track, maybe because of a preview track
                service.reset(service->producer());
                continue;
            }
            QString id(t.get("kdenlive_id"));
            if (t.property_exists("internal_added") == false && t.property_exists("kdenlive:mixcut") == false) {
                compositions << new Mlt::Transition(t);
                if (id.isEmpty()) {
                    qWarning() << "transition without id" << t.get("id") << t.get("mlt_service") << "on track" << t.get_b_track();
                    t.set("kdenlive_id", t.get("mlt_service"));
>>>>>>> dbcd523b
                }
            }
            service.reset(service->producer());
        }
    }
    // Sort compositions and insert
    bool compositionOk = true;
    while (!compositions.isEmpty()) {
        QScopedPointer<Mlt::Transition> t(compositions.takeFirst());
        QString id(t->get("kdenlive_id"));
        int compoId;
        int aTrack = t->get_a_track();
        if (!timeline->isTrack(timeline->getTrackIndexFromPosition(t->get_b_track() - 1))) {
            QString tcInfo = QString("<a href=\"%1\">%2</a>").arg(QString::number(t->get_in()), pCore->timecode().getTimecodeFromFrames(t->get_in()));
            m_notesLog << i18n("%1 Composition (%2) with invalid track reference found and removed.", tcInfo, t->get("id"));
            m_errorMessage << i18n("Invalid composition %1 found on track %2 at %3, compositing with track %4.", t->get("id"), t->get_b_track(),
                                       t->get_in(), t->get_a_track());
            continue;
        }
        if (aTrack > tractor.count()) {
            int tid = timeline->getTrackIndexFromPosition(t->get_b_track() - 1);
            QString tcInfo = QString("<a href=\"%1?%2\">%3 %4</a>").arg(QString::number(t->get_in()), QString::number(timeline->getTrackPosition(tid)+1), timeline->getTrackTagById(tid), pCore->timecode().getTimecodeFromFrames(t->get_in()));
            m_notesLog << i18n("%1 Composition (%2) with invalid track reference found and removed.", tcInfo, t->get("id"));
            m_errorMessage << i18n("Invalid composition %1 found on track %2 at %3, compositing with track %4.", t->get("id"), t->get_b_track(),
                                       t->get_in(), t->get_a_track());
            continue;
        }
        if (t->get_int("force_track") == 0) {
            // This is an automatic composition, check that we composite with lower track or warn
            int pos = videoTracksIndexes.indexOf(t->get_b_track());
            if (pos > 0 && videoTracksIndexes.at(pos - 1) != aTrack) {
                t->set("force_track", 1);
                int tid = timeline->getTrackIndexFromPosition(t->get_b_track() - 1);
                QString tcInfo = QString("<a href=\"%1?%2\">%3 %4</a>").arg(QString::number(t->get_in()), QString::number(timeline->getTrackPosition(tid)+1), timeline->getTrackTagById(tid), pCore->timecode().getTimecodeFromFrames(t->get_in()));
                m_notesLog << i18n("%1 Composition was not applied on expected track, manually enforce the track.", tcInfo);
                m_errorMessage << i18n("Incorrect composition %1 found on track %2 at %3, compositing with track %4 was set to forced track.", t->get("id"), t->get_b_track(),
                                    t->get_in(), t->get_a_track());
            }
        }
        auto transProps = std::make_unique<Mlt::Properties>(t->get_properties());
        compositionOk = timeline->requestCompositionInsertion(id, timeline->getTrackIndexFromPosition(t->get_b_track() - 1), t->get_a_track(), t->get_in(), t->get_length(), std::move(transProps), compoId, undo, redo, false, originalDecimalPoint);
        if (!compositionOk) {
            // timeline->requestItemDeletion(compoId, false);
            int tid = timeline->getTrackIndexFromPosition(t->get_b_track() - 1);
            QString tcInfo = QString("<a href=\"%1?%2\">%3 %4</a>").arg(QString::number(t->get_in()), QString::number(timeline->getTrackPosition(tid)+1), timeline->getTrackTagById(tid), pCore->timecode().getTimecodeFromFrames(t->get_in()));
            m_notesLog << i18n("%1 Invalid composition found and removed.", tcInfo);
            m_errorMessage << i18n("Invalid composition %1 found on track %2 at %3.", t->get("id"), t->get_b_track(), t->get_in());
            continue;
        }
    }
    qDeleteAll(compositions);

    // build internal track compositing
    timeline->buildTrackCompositing();

    // load locked state as last step
    for (int tid : qAsConst(lockedTracksIndexes)) {
        timeline->setTrackLockedState(tid, true);
    }

    if (!ok) {
        // TODO log error
        // Don't abort loading because of failed composition
        undo();
        return false;
    }
    if (!m_notesLog.isEmpty()) {
        m_notesLog.prepend(i18n("Errors found when opening project file (%1)", QDateTime::currentDateTime().toString()));
        pCore->projectManager()->slotAddTextNote(m_notesLog.join("<br/>"));
        if (projectErrors) {
            *projectErrors = true;
        }
        KMessageBox::detailedSorry(qApp->activeWindow(), i18n("Some errors were detected in the project file.\nThe project was modified to fix the conflicts. Changes made to the project have been listed in the Project Notes tab,\nplease review them to ensure your project integrity."), m_errorMessage.join("\n"), i18n("Problems found in your project file"));
    } else if (!m_errorMessage.isEmpty()) {
        KMessageBox::sorry(qApp->activeWindow(), m_errorMessage.join("\n"), i18n("Problems found in your project file"));
    }
    return true;
}

<<<<<<< HEAD
bool constructTrackFromMelt(const QUuid &uuid, const std::shared_ptr<TimelineItemModel> &timeline, int tid, Mlt::Tractor &track,
                            const std::unordered_map<QString, QString> &binIdCorresp, Fun &undo, Fun &redo, bool audioTrack, QString originalDecimalPoint, QProgressDialog *progressDialog)
=======
bool constructTrackFromMelt(const std::shared_ptr<TimelineItemModel> &timeline, int tid, Mlt::Tractor &track,
                            const std::unordered_map<QString, QString> &binIdCorresp, Fun &undo, Fun &redo, bool audioTrack, const QString &originalDecimalPoint, QProgressDialog *progressDialog)
>>>>>>> dbcd523b
{
    if (track.count() != 2) {
        // we expect a tractor with two tracks (a "fake" track)
        qWarning() << "wrong number of subtracks";
        return false;
    }
    // Check same track transitions
    QScopedPointer<Mlt::Service> service(track.field());
    QList<Mlt::Transition *> compositions;
    while ((service != nullptr) && service->is_valid()) {
        if (service->type() == mlt_service_transition_type) {
            Mlt::Transition t(mlt_transition(service->get_service()));
            QString id(t.get("kdenlive_id"));
            compositions << new Mlt::Transition(t);
            if (id.isEmpty()) {
                qWarning() << "transition without id" << t.get("id") << t.get("mlt_service");
                t.set("kdenlive_id", t.get("mlt_service"));
            }
        }
        service.reset(service->producer());
    }
    for (int i = 0; i < track.count(); i++) {
        std::unique_ptr<Mlt::Producer> sub_track(track.track(i));
        if (sub_track->type() != mlt_service_playlist_type) {
            qWarning() << "subtrack must be playlist";
            return false;
        }
        Mlt::Playlist playlist(*sub_track);
<<<<<<< HEAD
        constructTrackFromMelt(uuid, timeline, tid, playlist, binIdCorresp, undo, redo, audioTrack, originalDecimalPoint, i, progressDialog);
=======
        constructTrackFromMelt(timeline, tid, playlist, binIdCorresp, undo, redo, audioTrack, originalDecimalPoint, i, compositions, progressDialog);
>>>>>>> dbcd523b
        if (i == 0) {
            // Pass track properties
            int height = track.get_int("kdenlive:trackheight");
            timeline->setTrackProperty(tid, "kdenlive:trackheight", height == 0 ? "100" : QString::number(height));
            timeline->setTrackProperty(tid, "kdenlive:collapsed", QString::number(track.get_int("kdenlive:collapsed")));
            QString trackName = track.get("kdenlive:track_name");
            if (!trackName.isEmpty()) {
                timeline->setTrackProperty(tid, QStringLiteral("kdenlive:track_name"), trackName.toUtf8().constData());
            }
            if (audioTrack) {
                // This is an audio track
                timeline->setTrackProperty(tid, QStringLiteral("kdenlive:audio_track"), QStringLiteral("1"));
                timeline->setTrackProperty(tid, QStringLiteral("hide"), QStringLiteral("1"));
            } else {
                // video track, hide audio
                timeline->setTrackProperty(tid, QStringLiteral("hide"), QStringLiteral("2"));
            }
            int muteState = playlist.get_int("hide");
            if (muteState > 0 && (!audioTrack || (audioTrack && muteState != 1))) {
                timeline->setTrackProperty(tid, QStringLiteral("hide"), QString::number(muteState));
            }
        }
    }
    for (auto compo : qAsConst(compositions)) {
        timeline->plantMix(tid, compo);
    }
    std::shared_ptr<Mlt::Service> serv = std::make_shared<Mlt::Service>(track.get_service());
    timeline->importTrackEffects(tid, serv);
    return true;
}

namespace {

// This function tries to recover the state of the producer (audio or video or both)
PlaylistState::ClipState inferState(const std::shared_ptr<Mlt::Producer> &prod, bool audioTrack)
{
    auto getProperty = [prod](const QString &name) {
        if (prod->parent().is_valid()) {
            return QString::fromUtf8(prod->parent().get(name.toUtf8().constData()));
        }
        return QString::fromUtf8(prod->get(name.toUtf8().constData()));
    };
    auto getIntProperty = [prod](const QString &name) {
        if (prod->parent().is_valid()) {
            return prod->parent().get_int(name.toUtf8().constData());
        }
        return prod->get_int(name.toUtf8().constData());
    };
    QString service = getProperty("mlt_service");
    std::pair<bool, bool> VidAud{true, true};
    VidAud.first = getIntProperty("set.test_image") == 0;
    VidAud.second = getIntProperty("set.test_audio") == 0;
    if (audioTrack || ((service.contains(QStringLiteral("avformat")) && getIntProperty(QStringLiteral("video_index")) == -1))) {
        VidAud.first = false;
    }
    if (!audioTrack || ((service.contains(QStringLiteral("avformat")) && getIntProperty(QStringLiteral("audio_index")) == -1))) {
        VidAud.second = false;
    }
    return stateFromBool(VidAud);
}
} // namespace

<<<<<<< HEAD
bool constructTrackFromMelt(const QUuid &uuid, const std::shared_ptr<TimelineItemModel> &timeline, int tid, Mlt::Playlist &track,
                            const std::unordered_map<QString, QString> &binIdCorresp, Fun &undo, Fun &redo, bool audioTrack, QString originalDecimalPoint, int playlist, QProgressDialog *progressDialog)
=======
bool constructTrackFromMelt(const std::shared_ptr<TimelineItemModel> &timeline, int tid, Mlt::Playlist &track,
                            const std::unordered_map<QString, QString> &binIdCorresp, Fun &undo, Fun &redo, bool audioTrack, const QString &originalDecimalPoint, int playlist, const QList<Mlt::Transition *> &compositions, QProgressDialog *progressDialog)
>>>>>>> dbcd523b
{
    int max = track.count();
    for (int i = 0; i < max; i++) {
        if (track.is_blank(i)) {
            continue;
        }
        if (progressDialog) {
            progressDialog->setValue(progressDialog->value() + 1);
        } else {
            emit pCore->loadingMessageUpdated(QString(), 1);
        }
        std::shared_ptr<Mlt::Producer> clip(track.get_clip(i));
        int position = track.clip_start(i);
        switch (clip->type()) {
        case mlt_service_unknown_type:
        case mlt_service_producer_type: {
            QString binId;
            if (clip->parent().get_int("_kdenlive_processed") == 1) {
                // This is a bin clip, already processed no need to change id
                binId = QString(clip->parent().get("kdenlive:id"));
            } else {
                QString clipId = clip->parent().get("kdenlive:id");
                if (clipId.startsWith(QStringLiteral("slowmotion"))) {
                    clipId = clipId.section(QLatin1Char(':'), 1, 1);
                }
                if (clipId.isEmpty()) {
                    clipId = clip->get("kdenlive:id");
                }
<<<<<<< HEAD
                qDebug()<<"==== STEP1: "<<clipId<<" / BID: "<<binId;
                if (clipId.isEmpty()) {
                    // This is not a kdenlive project, add an id
                    std::shared_ptr<Mlt::Producer> parentClip(new Mlt::Producer(&clip->parent()));
                    QString service = parentClip->get("mlt_service");
                    QString resource = parentClip->get("resource");
                    if (service == QLatin1String("timewarp")) {
                        resource = parentClip->get("warp_resource");
                        parentClip.reset(new Mlt::Producer(*clip->profile(), parentClip->get("warp_resource")));
                    }
                    // Check if we already have a clip with this url in bin
                    QStringList fixedId = pCore->getProjectItemModel(uuid)->getClipByUrl(QFileInfo(resource));
                    qDebug()<<"=== CHECKING FOR MATCHING URL "<<QFileInfo(resource).absoluteFilePath();
                    if (fixedId.isEmpty()) {
                        int nextId = pCore->getProjectItemModel(uuid)->getFreeClipId();
                        clip->set("kdenlive:id", nextId);
                        parentClip->set("kdenlive:id", nextId);
                        clipId = QString::number(nextId);
                        qWarning() << "can't find clip with id: " << clipId << "in bin playlist, ADDING IT TO UUID: "<<uuid;
                        pCore->getProjectItemModel(uuid)->requestAddBinClip(clipId, std::move(parentClip), QStringLiteral("-1"), undo, redo);
                    } else {
                        clipId = fixedId.first();
                    }
                    binId = clipId;
                    qDebug()<<"==== STEP2: "<<clipId<<" / BID: "<<binId;
                } else if (binIdCorresp.count(clipId) == 0) {
                    // Project was somehow corrupted
                    qDebug()<<"==== STEP3: "<<clipId<<" / BID: "<<binId;
                    qWarning() << "can't find clip with id: " << clipId << "in bin playlist, ADDING IT TO UUID: "<<uuid;
                    QStringList fixedId = pCore->getProjectItemModel(uuid)->getClipByUrl(QFileInfo(clip->parent().get("resource")));
=======
                if (binIdCorresp.count(clipId) == 0) {
                    if (clip->property_exists("kdenlive:remove")) {
                        // Clip was marked for deletion
                        continue;
                    }
                    // Project was somehow corrupted
                    qWarning() << "can't find clip with id: " << clipId << "in bin playlist";
                    QStringList fixedId = pCore->projectItemModel()->getClipByUrl(QFileInfo(clip->parent().get("resource")));
                    QString tcInfo = QString("<a href=\"%1?%2\">%3 %4</a>").arg(QString::number(position), QString::number(timeline->getTrackPosition(tid)+1), timeline->getTrackTagById(tid), pCore->timecode().getTimecodeFromFrames(position));
>>>>>>> dbcd523b
                    if (!fixedId.isEmpty()) {
                        binId = fixedId.first();
                        m_notesLog << i18n("%1 Timeline clip (%2) with incorrect bin reference found and recovered.", tcInfo, clip->parent().get("id"));
                        m_errorMessage << i18n("Invalid clip %1 (%2) not found in project bin, recovered.", clip->parent().get("id"), clipId);
                    } else {
                        m_notesLog << i18n("%1 Timeline clip (%2) without bin reference found and removed.", tcInfo, clip->parent().get("id"));
                        m_errorMessage << i18n("Project corrupted. Clip %1 (%2) not found in project bin.", clip->parent().get("id"), clipId);
                        // Do not try to insert clip
                        continue;
                    }
                } else {
                    qDebug()<<"==== STEP4: "<<clipId<<" / BID: "<<binId;
                    binId = binIdCorresp.at(clipId);
                }
                qDebug()<<"==== STEP5: "<<clipId<<" / BID: "<<binId;
                Q_ASSERT(!clipId.isEmpty() && !binId.isEmpty());
                clip->parent().set("kdenlive:id", binId.toUtf8().constData());
                clip->parent().set("_kdenlive_processed", 1);
            }
            bool ok = false;
            int cid = -1;
<<<<<<< HEAD
            if (pCore->getProjectItemModel(uuid)->hasClip(binId)) {
=======
            if (pCore->projectItemModel()->getClipByBinID(binId)) {
>>>>>>> dbcd523b
                PlaylistState::ClipState st = inferState(clip, audioTrack);
                bool enforceTopPlaylist = false;
                if (playlist > 0) {
                    // Clips on playlist > 0 must have a mix or something is wrong
                    bool hasStartMix = !timeline->trackIsBlankAt(tid, position, 0);
                    int duration = clip->get_playtime() - 1;
                    bool hasEndMix = !timeline->trackIsBlankAt(tid, position + duration, 0);
                    bool startMixToFind = hasStartMix;
                    bool endMixToFind = hasEndMix;
                    if (startMixToFind || endMixToFind) {
                        for (auto &compo : compositions) {
                            int in = compo->get_in();
                            int out = compo->get_out();
                            if (startMixToFind && out > position && in <= position) {
                                startMixToFind = false;
                            }
                            if (endMixToFind && in < position + duration && out >= position + duration) {
                                endMixToFind = false;
                            }
                            if (!startMixToFind && !endMixToFind) {
                                break;
                            }
                        }
                        if (startMixToFind || endMixToFind) {
                            // A mix for this clip is missing                           
                            QString tcInfo = QString("<a href=\"%1?%2\">%3 %4</a>").arg(QString::number(position), QString::number(timeline->getTrackPosition(tid)+1), timeline->getTrackTagById(tid), pCore->timecode().getTimecodeFromFrames(position));
                            // Try to resize clip and put it on playlist 0
                            if (hasEndMix && endMixToFind) {
                                // Find last empty frame on playlist 0
                                int lastAvailableFrame = timeline->getClipStartAt(tid, position + duration, 0);
                                if (lastAvailableFrame > position) {
                                    // Resize clip to fit.
                                    int updatedDuration = lastAvailableFrame - position - 1;
                                    int currentIn = clip->get_in();
                                    clip->set_in_and_out(currentIn, currentIn + updatedDuration);
                                    hasEndMix = false;
                                    if (!startMixToFind) {
                                        // Move to top playlist
                                        cid = ClipModel::construct(timeline, binId, clip, st, tid, originalDecimalPoint, hasStartMix ? playlist : 0);
                                        timeline->requestClipMove(cid, tid, position, true, true, false, true, undo, redo);
                                        m_notesLog << i18n("%1 Clip (%2) with missing mix found and resized", tcInfo, clip->parent().get("id"));
                                        m_errorMessage << i18n("Clip without mix %1 found and resized on track %2 at %3.", clip->parent().get("id"), timeline->getTrackTagById(tid), position);
                                        continue;
                                    }
                                } else {
                                    m_errorMessage << i18n("Invalid clip without mix %1 found and removed on track %2 at %3.", clip->parent().get("id"), timeline->getTrackTagById(tid), position);
                                    m_notesLog << i18n("%1 Clip (%2) with missing mix found and removed", tcInfo, clip->parent().get("id"));
                                    continue;
                                }
                            }
                            if (hasStartMix && startMixToFind) {
                                int firstAvailableFrame = timeline->getClipEndAt(tid, position, 0);
                                if (firstAvailableFrame < position + duration) {
                                    int delta = firstAvailableFrame - position;
                                    int currentIn = clip->get_in();
                                    currentIn += delta;
                                    position += delta;
                                    int currentOut = clip->get_out();
                                    clip->set_in_and_out(currentIn, currentOut);
                                    // Move to top playlist
                                    cid = ClipModel::construct(timeline, binId, clip, st, tid, originalDecimalPoint, hasEndMix ? playlist : 0);
                                    ok = timeline->requestClipMove(cid, tid, position, true, true, false, true, undo, redo);
                                    if (!ok && cid > -1) {
                                        timeline->requestItemDeletion(cid, false);
                                        m_errorMessage << i18n("Invalid clip %1 found on track %2 at %3.", clip->parent().get("id"), track.get("id"), position);
                                        m_notesLog << i18n("%1 Invalid clip (%2) found and removed", tcInfo, clip->parent().get("id"));
                                        continue;
                                    }
                                    m_errorMessage << i18n("Clip without mix %1 found and resized on track %2 at %3.", clip->parent().get("id"), timeline->getTrackTagById(tid), position);
                                    m_notesLog << i18n("%1 Clip (%2) with missing mix found and resized", tcInfo, clip->parent().get("id"));
                                    continue;
                                }
                            }
                            m_errorMessage << i18n("Invalid clip without mix %1 found and removed on track %2 at %3.", clip->parent().get("id"), timeline->getTrackTagById(tid), position);
                            m_notesLog << i18n("%1 Clip (%2) with missing mix found and removed", tcInfo, clip->parent().get("id"));
                            continue;
                        }
                    } else {
                        // Check if playlist 0 is available
                        enforceTopPlaylist = timeline->trackIsAvailable(tid, position, duration, 0);
                        if (enforceTopPlaylist) {
                            m_errorMessage << i18n("Clip %1 on incorrect subtrack found and fixed on track %2 at %3.", clip->parent().get("id"), timeline->getTrackTagById(tid), position);
                        } else {
                            m_errorMessage << i18n("Clip %1 on incorrect subtrack found on track %2 at %3.", clip->parent().get("id"), timeline->getTrackTagById(tid), position);
                            QString tcInfo = QString("<a href=\"%1?%2\">%3 %4</a>").arg(QString::number(position), QString::number(timeline->getTrackPosition(tid)+1), timeline->getTrackTagById(tid), pCore->timecode().getTimecodeFromFrames(position));
                            m_notesLog << i18n("%1 Clip (%2) with incorrect subplaylist found", tcInfo, clip->parent().get("id"));
                        }
                    }
                }
                cid = ClipModel::construct(timeline, binId, clip, st, tid, originalDecimalPoint, enforceTopPlaylist ? 0 : playlist);
                ok = timeline->requestClipMove(cid, tid, position, true, true, false, true, undo, redo);
            } else {
                qWarning() << "can't find bin clip" << binId << clip->get("id");
            }
            if (!ok && cid > -1) {
                timeline->requestItemDeletion(cid, false);
                m_errorMessage << i18n("Invalid clip %1 found on track %2 at %3.", clip->parent().get("id"), track.get("id"), position);
                QString tcInfo = QString("<a href=\"%1?%2\">%3 %4</a>").arg(QString::number(position), QString::number(timeline->getTrackPosition(tid)+1), timeline->getTrackTagById(tid), pCore->timecode().getTimecodeFromFrames(position));
                m_notesLog << i18n("%1 Invalid clip (%2) found and removed", tcInfo, clip->parent().get("id"));
                continue;
            }
            break;
        }
        case mlt_service_tractor_type: {
            // TODO This is a nested timeline
            qWarning() << "nested timelines not yet implemented";
            break;
        }
        default:
            qWarning() << "unexpected object found in playlist";
            return false;
            break;
        }
    }
    std::shared_ptr<Mlt::Service> serv = std::make_shared<Mlt::Service>(track.get_service());
    timeline->importTrackEffects(tid, serv);
    return true;
}<|MERGE_RESOLUTION|>--- conflicted
+++ resolved
@@ -31,21 +31,14 @@
 static QStringList m_errorMessage;
 static QStringList m_notesLog;
 
-<<<<<<< HEAD
+
 bool constructTrackFromMelt(const QUuid &uuid, const std::shared_ptr<TimelineItemModel> &timeline, int tid, Mlt::Tractor &track,
-                            const std::unordered_map<QString, QString> &binIdCorresp, Fun &undo, Fun &redo, bool audioTrack, QString originalDecimalPoint, QProgressDialog *progressDialog = nullptr);
+                            const std::unordered_map<QString, QString> &binIdCorresp, Fun &undo, Fun &redo, bool audioTrack, const QString &originalDecimalPoint, QProgressDialog *progressDialog = nullptr);
+
 bool constructTrackFromMelt(const QUuid &uuid, const std::shared_ptr<TimelineItemModel> &timeline, int tid, Mlt::Playlist &track,
-                            const std::unordered_map<QString, QString> &binIdCorresp, Fun &undo, Fun &redo, bool audioTrack, QString originalDecimalPoint, int playlist, QProgressDialog *progressDialog = nullptr);
-
-bool constructTimelineFromTractor(const QUuid &uuid, const std::shared_ptr<TimelineItemModel> &timeline, const std::shared_ptr<ProjectItemModel> &projectModel, Mlt::Tractor tractor, QProgressDialog *progressDialog, QString originalDecimalPoint, QStringList timelines)
-=======
-bool constructTrackFromMelt(const std::shared_ptr<TimelineItemModel> &timeline, int tid, Mlt::Tractor &track,
-                            const std::unordered_map<QString, QString> &binIdCorresp, Fun &undo, Fun &redo, bool audioTrack, const QString &originalDecimalPoint, QProgressDialog *progressDialog = nullptr);
-bool constructTrackFromMelt(const std::shared_ptr<TimelineItemModel> &timeline, int tid, Mlt::Playlist &track,
                             const std::unordered_map<QString, QString> &binIdCorresp, Fun &undo, Fun &redo, bool audioTrack, const QString &originalDecimalPoint, int playlist, const QList<Mlt::Transition *> &compositions, QProgressDialog *progressDialog = nullptr);
 
-bool constructTimelineFromMelt(const std::shared_ptr<TimelineItemModel> &timeline, Mlt::Tractor tractor, QProgressDialog *progressDialog, const QString &originalDecimalPoint, const QString &chunks, const QString &dirty, const QDateTime &documentDate, int enablePreview, bool *projectErrors)
->>>>>>> dbcd523b
+bool constructTimelineFromTractor(const QUuid &uuid, const std::shared_ptr<TimelineItemModel> &timeline, const std::shared_ptr<ProjectItemModel> &projectModel, Mlt::Tractor tractor, QProgressDialog *progressDialog, const QString &originalDecimalPoint, QStringList timelines, const QString &chunks, const QString &dirty, const QDateTime &documentDate, int enablePreview, bool *projectErrors)
 {
     Fun undo = []() { return true; };
     Fun redo = []() { return true; };
@@ -55,15 +48,10 @@
     m_notesLog.clear();
     std::unordered_map<QString, QString> binIdCorresp;
     QStringList expandedFolders;
-<<<<<<< HEAD
-    qDebug()<<"===LOADING PJECT WIHTH SEC TIMELINES: "<<timelines<<"\n\nJJJJJJJJJJJJJJ";
     if (projectModel) {
         projectModel->loadBinPlaylist(&tractor, timeline->tractor(), binIdCorresp, expandedFolders, progressDialog, timelines);
     }
     pCore->bin()->checkMissingProxies();
-=======
-    pCore->projectItemModel()->loadBinPlaylist(&tractor, timeline->tractor(), binIdCorresp, expandedFolders, progressDialog);
->>>>>>> dbcd523b
     QStringList foldersToExpand;
     // Find updated ids for expanded folders
     for (const QString &folderId : expandedFolders) {
@@ -137,11 +125,7 @@
                 timeline->setTrackProperty(tid, QStringLiteral("hide"), QString::number(muteState));
             }
 
-<<<<<<< HEAD
-            ok = ok && constructTrackFromMelt(uuid, timeline, tid, local_playlist, binIdCorresp, undo, redo, audioTrack, originalDecimalPoint, 0, progressDialog);
-=======
-            ok = ok && constructTrackFromMelt(timeline, tid, local_playlist, binIdCorresp, undo, redo, audioTrack, originalDecimalPoint, 0, QList<Mlt::Transition *> (), progressDialog);
->>>>>>> dbcd523b
+            ok = ok && constructTrackFromMelt(uuid, timeline, tid, local_playlist, binIdCorresp, undo, redo, audioTrack, originalDecimalPoint, 0, QList<Mlt::Transition *> (), progressDialog);
             if (local_playlist.get_int("kdenlive:locked_track") > 0) {
                 lockedTracksIndexes << tid;
             }
@@ -159,11 +143,10 @@
     // Loading compositions
     Mlt::Service *prod = tractor.producer();
     QList<Mlt::Transition *> compositions;
-<<<<<<< HEAD
     if (prod && prod->is_valid()) {
         QScopedPointer<Mlt::Service> service(prod);
         while ((service != nullptr) && service->is_valid()) {
-            if (service->type() == transition_type) {
+            if (service->type() == mlt_service_transition_type) {
                 Mlt::Transition t(mlt_transition(service->get_service()));
                 if (t.get_b_track() >= timeline->tractor()->count()) {
                     // Composition outside of available track, maybe because of a preview track
@@ -235,7 +218,7 @@
 }
 
 
-bool constructTimelineFromMelt(const QUuid &uuid, const std::shared_ptr<TimelineItemModel> &timeline, const std::shared_ptr<ProjectItemModel> &projectModel, Mlt::Multitrack tractor, QProgressDialog *progressDialog, QString originalDecimalPoint)
+bool constructTimelineFromMelt(const QUuid &uuid, const std::shared_ptr<TimelineItemModel> &timeline, const std::shared_ptr<ProjectItemModel> &projectModel, Mlt::Multitrack tractor, QProgressDialog *progressDialog, const QString &originalDecimalPoint, const QString &chunks, const QString &dirty, const QDateTime &documentDate, int enablePreview, bool *projectErrors)
 {
     Fun undo = []() { return true; };
     Fun redo = []() { return true; };
@@ -275,10 +258,10 @@
             continue;
         }
         switch (track->type()) {
-        case producer_type:
+        case mlt_service_producer_type:
             // TODO check that it is the black track, and otherwise log an error
             break;
-        case tractor_type: {
+        case mlt_service_tractor_type: {
             // that is a double track
             int tid;
             bool audioTrack = track->get_int("kdenlive:audio_track") == 1;
@@ -296,7 +279,7 @@
             timeline->setTrackProperty(tid, QStringLiteral("kdenlive:timeline_active"), track->get("kdenlive:timeline_active"));
             break;
         }
-        case playlist_type: {
+        case mlt_service_playlist_type: {
             // that is a single track
             int tid;
             Mlt::Playlist local_playlist(*track);
@@ -311,7 +294,7 @@
                 timeline->setTrackProperty(tid, QStringLiteral("hide"), QString::number(muteState));
             }
 
-            ok = ok && constructTrackFromMelt(uuid, timeline, tid, local_playlist, binIdCorresp, undo, redo, audioTrack, originalDecimalPoint, 0, progressDialog);
+            ok = ok && constructTrackFromMelt(uuid, timeline, tid, local_playlist, binIdCorresp, undo, redo, audioTrack, originalDecimalPoint, 0, {}, progressDialog);
             if (local_playlist.get_int("kdenlive:locked_track") > 0) {
                 lockedTracksIndexes << tid;
             }
@@ -332,7 +315,7 @@
     if (prod && prod->is_valid()) {
         QScopedPointer<Mlt::Service> service(prod);
         while ((service != nullptr) && service->is_valid()) {
-            if (service->type() == transition_type) {
+            if (service->type() == mlt_service_transition_type) {
                 Mlt::Transition t(mlt_transition(service->get_service()));
                 if (t.get_b_track() >= timeline->tractor()->count()) {
                     // Composition outside of available track, maybe because of a preview track
@@ -348,25 +331,27 @@
                         qWarning() << "transition without id" << t.get("id") << t.get("mlt_service") << "on track" << t.get_b_track();
                         t.set("kdenlive_id", t.get("mlt_service"));
                     }
-=======
-    while ((service != nullptr) && service->is_valid()) {
-        if (service->type() == mlt_service_transition_type) {
-            Mlt::Transition t(mlt_transition(service->get_service()));
-            if (t.get_b_track() >= timeline->tractor()->count()) {
-                // Composition outside of available track, maybe because of a preview track
+                }
+            }
+        }
+        while ((service != nullptr) && service->is_valid()) {
+            if (service->type() == mlt_service_transition_type) {
+                Mlt::Transition t(mlt_transition(service->get_service()));
+                if (t.get_b_track() >= timeline->tractor()->count()) {
+                    // Composition outside of available track, maybe because of a preview track
+                    service.reset(service->producer());
+                    continue;
+                }
+                QString id(t.get("kdenlive_id"));
+                if (t.property_exists("internal_added") == false && t.property_exists("kdenlive:mixcut") == false) {
+                    compositions << new Mlt::Transition(t);
+                    if (id.isEmpty()) {
+                        qWarning() << "transition without id" << t.get("id") << t.get("mlt_service") << "on track" << t.get_b_track();
+                        t.set("kdenlive_id", t.get("mlt_service"));
+                    }
+                }
                 service.reset(service->producer());
-                continue;
-            }
-            QString id(t.get("kdenlive_id"));
-            if (t.property_exists("internal_added") == false && t.property_exists("kdenlive:mixcut") == false) {
-                compositions << new Mlt::Transition(t);
-                if (id.isEmpty()) {
-                    qWarning() << "transition without id" << t.get("id") << t.get("mlt_service") << "on track" << t.get_b_track();
-                    t.set("kdenlive_id", t.get("mlt_service"));
->>>>>>> dbcd523b
-                }
-            }
-            service.reset(service->producer());
+            }
         }
     }
     // Sort compositions and insert
@@ -443,13 +428,8 @@
     return true;
 }
 
-<<<<<<< HEAD
 bool constructTrackFromMelt(const QUuid &uuid, const std::shared_ptr<TimelineItemModel> &timeline, int tid, Mlt::Tractor &track,
-                            const std::unordered_map<QString, QString> &binIdCorresp, Fun &undo, Fun &redo, bool audioTrack, QString originalDecimalPoint, QProgressDialog *progressDialog)
-=======
-bool constructTrackFromMelt(const std::shared_ptr<TimelineItemModel> &timeline, int tid, Mlt::Tractor &track,
                             const std::unordered_map<QString, QString> &binIdCorresp, Fun &undo, Fun &redo, bool audioTrack, const QString &originalDecimalPoint, QProgressDialog *progressDialog)
->>>>>>> dbcd523b
 {
     if (track.count() != 2) {
         // we expect a tractor with two tracks (a "fake" track)
@@ -478,11 +458,7 @@
             return false;
         }
         Mlt::Playlist playlist(*sub_track);
-<<<<<<< HEAD
-        constructTrackFromMelt(uuid, timeline, tid, playlist, binIdCorresp, undo, redo, audioTrack, originalDecimalPoint, i, progressDialog);
-=======
-        constructTrackFromMelt(timeline, tid, playlist, binIdCorresp, undo, redo, audioTrack, originalDecimalPoint, i, compositions, progressDialog);
->>>>>>> dbcd523b
+        constructTrackFromMelt(uuid, timeline, tid, playlist, binIdCorresp, undo, redo, audioTrack, originalDecimalPoint, i, compositions, progressDialog);
         if (i == 0) {
             // Pass track properties
             int height = track.get_int("kdenlive:trackheight");
@@ -545,13 +521,8 @@
 }
 } // namespace
 
-<<<<<<< HEAD
 bool constructTrackFromMelt(const QUuid &uuid, const std::shared_ptr<TimelineItemModel> &timeline, int tid, Mlt::Playlist &track,
-                            const std::unordered_map<QString, QString> &binIdCorresp, Fun &undo, Fun &redo, bool audioTrack, QString originalDecimalPoint, int playlist, QProgressDialog *progressDialog)
-=======
-bool constructTrackFromMelt(const std::shared_ptr<TimelineItemModel> &timeline, int tid, Mlt::Playlist &track,
                             const std::unordered_map<QString, QString> &binIdCorresp, Fun &undo, Fun &redo, bool audioTrack, const QString &originalDecimalPoint, int playlist, const QList<Mlt::Transition *> &compositions, QProgressDialog *progressDialog)
->>>>>>> dbcd523b
 {
     int max = track.count();
     for (int i = 0; i < max; i++) {
@@ -580,7 +551,6 @@
                 if (clipId.isEmpty()) {
                     clipId = clip->get("kdenlive:id");
                 }
-<<<<<<< HEAD
                 qDebug()<<"==== STEP1: "<<clipId<<" / BID: "<<binId;
                 if (clipId.isEmpty()) {
                     // This is not a kdenlive project, add an id
@@ -607,12 +577,6 @@
                     binId = clipId;
                     qDebug()<<"==== STEP2: "<<clipId<<" / BID: "<<binId;
                 } else if (binIdCorresp.count(clipId) == 0) {
-                    // Project was somehow corrupted
-                    qDebug()<<"==== STEP3: "<<clipId<<" / BID: "<<binId;
-                    qWarning() << "can't find clip with id: " << clipId << "in bin playlist, ADDING IT TO UUID: "<<uuid;
-                    QStringList fixedId = pCore->getProjectItemModel(uuid)->getClipByUrl(QFileInfo(clip->parent().get("resource")));
-=======
-                if (binIdCorresp.count(clipId) == 0) {
                     if (clip->property_exists("kdenlive:remove")) {
                         // Clip was marked for deletion
                         continue;
@@ -621,7 +585,6 @@
                     qWarning() << "can't find clip with id: " << clipId << "in bin playlist";
                     QStringList fixedId = pCore->projectItemModel()->getClipByUrl(QFileInfo(clip->parent().get("resource")));
                     QString tcInfo = QString("<a href=\"%1?%2\">%3 %4</a>").arg(QString::number(position), QString::number(timeline->getTrackPosition(tid)+1), timeline->getTrackTagById(tid), pCore->timecode().getTimecodeFromFrames(position));
->>>>>>> dbcd523b
                     if (!fixedId.isEmpty()) {
                         binId = fixedId.first();
                         m_notesLog << i18n("%1 Timeline clip (%2) with incorrect bin reference found and recovered.", tcInfo, clip->parent().get("id"));
@@ -643,11 +606,7 @@
             }
             bool ok = false;
             int cid = -1;
-<<<<<<< HEAD
             if (pCore->getProjectItemModel(uuid)->hasClip(binId)) {
-=======
-            if (pCore->projectItemModel()->getClipByBinID(binId)) {
->>>>>>> dbcd523b
                 PlaylistState::ClipState st = inferState(clip, audioTrack);
                 bool enforceTopPlaylist = false;
                 if (playlist > 0) {
