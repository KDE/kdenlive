--- conflicted
+++ resolved
@@ -294,7 +294,6 @@
                     clipId = clip->get("kdenlive:id");
                 }
                 if (binIdCorresp.count(clipId) == 0) {
-<<<<<<< HEAD
                     // Project was somehow corrupted
                     qDebug()<<"=== WARNING, CANNOT FIND CLIP WITH ID: "<<clipId<<" IN BIN PLAYLIST";
                     QStringList fixedId = pCore->projectItemModel()->getClipByUrl(QFileInfo(clip->parent().get("resource")));
@@ -303,15 +302,6 @@
                         m_errorMessage << i18n("Invalid clip %1 (%2) not found in project bin, recovered.", clip->parent().get("id"), clipId);
                     } else {
                         m_errorMessage << i18n("Project corrupted. Clip %1 (%2) not found in project bin.", clip->parent().get("id"), clipId);
-=======
-                    QStringList ids = pCore->projectItemModel()->getClipByUrl(QFileInfo(clip->get("resource")));
-                    if (!ids.isEmpty()) {
-                        binId = ids.first();
-                        m_errorMessage << i18n("Invalid clip %1 found on track %2 at %3.", clip->parent().get("id"), track.get("id"), position);
-                    } else {
-                        qWarning()<<"Warning, clip in timeline has no parent in bin: "<<clip->parent().get("id");
-                        m_errorMessage << i18n("Invalid clip %1 found on track %2 at %3.", clip->parent().get("id"), track.get("id"), position);
->>>>>>> 490cd5a0
                     }
                 } else {
                     binId = binIdCorresp.at(clipId);
