--- conflicted
+++ resolved
@@ -39,11 +39,7 @@
                             Fun &undo, Fun &redo, bool audioTrack, const QString &originalDecimalPoint, int playlist,
                             const QList<Mlt::Transition *> &compositions);
 
-<<<<<<< HEAD
-bool loadProjectBin(Mlt::Tractor tractor)
-=======
-bool loadProjectBin(Mlt::Tractor tractor, const QUuid &activeUuid, QProgressDialog *progressDialog)
->>>>>>> f8214067
+bool loadProjectBin(Mlt::Tractor tractor, const QUuid &activeUuid)
 {
     Fun undo = []() { return true; };
     Fun redo = []() { return true; };
@@ -51,12 +47,8 @@
     QStringList expandedFolders;
     int zoomLevel = -1;
     binIdCorresp.clear();
-<<<<<<< HEAD
-    QList<QUuid> brokenSequences = pCore->projectItemModel()->loadBinPlaylist(&tractor, binIdCorresp, expandedFolders, zoomLevel);
-=======
     m_notesLog.clear();
-    QList<QUuid> brokenSequences = pCore->projectItemModel()->loadBinPlaylist(&tractor, binIdCorresp, expandedFolders, activeUuid, zoomLevel, progressDialog);
->>>>>>> f8214067
+    QList<QUuid> brokenSequences = pCore->projectItemModel()->loadBinPlaylist(&tractor, binIdCorresp, expandedFolders, activeUuid, zoomLevel);
     if (!brokenSequences.isEmpty()) {
         KMessageBox::error(qApp->activeWindow(), i18n("Found an invalid sequence clip in Bin"));
         return false;
@@ -91,11 +83,7 @@
         int zoomLevel = -1;
         if (timeline->uuid() == pCore->currentTimelineId()) {
             binIdCorresp.clear();
-<<<<<<< HEAD
-            projectModel->loadBinPlaylist(&tractor, binIdCorresp, expandedFolders, zoomLevel);
-=======
-            projectModel->loadBinPlaylist(&tractor, binIdCorresp, expandedFolders, timeline->uuid(), zoomLevel, progressDialog);
->>>>>>> f8214067
+            projectModel->loadBinPlaylist(&tractor, binIdCorresp, expandedFolders, timeline->uuid(), zoomLevel);
         } else {
             projectModel->loadTractorPlaylist(tractor, binIdCorresp);
         }
@@ -345,11 +333,7 @@
     QStringList expandedFolders;
     int zoomLevel = -1;
     if (timeline->uuid() == pCore->currentTimelineId()) {
-<<<<<<< HEAD
-        pCore->projectItemModel()->loadBinPlaylist(&tractor, binIdCorresp, expandedFolders, zoomLevel);
-=======
-        pCore->projectItemModel()->loadBinPlaylist(&tractor, binIdCorresp, expandedFolders, timeline->uuid(), zoomLevel, progressDialog);
->>>>>>> f8214067
+        pCore->projectItemModel()->loadBinPlaylist(&tractor, binIdCorresp, expandedFolders, timeline->uuid(), zoomLevel);
     }
     QStringList foldersToExpand;
     // Find updated ids for expanded folders
