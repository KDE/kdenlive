--- conflicted
+++ resolved
@@ -56,15 +56,8 @@
     QStringList info = item->data(EffectsListWidget::IdRole).toStringList();
     QDomElement effect = EffectsListWidget::itemEffect(type, info);
     doc.appendChild(doc.importNode(effect, true));
-<<<<<<< HEAD
     auto *mime = new QMimeData;
-    QByteArray data;
-    data.append(doc.toString().toUtf8());
-    mime->setData(QStringLiteral("kdenlive/effectslist"), data);
-=======
-    QMimeData *mime = new QMimeData;
     mime->setData(QStringLiteral("kdenlive/effectslist"), doc.toString().toUtf8());
->>>>>>> f863490f
     return mime;
 }
 
