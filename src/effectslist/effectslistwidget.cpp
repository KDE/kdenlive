--- conflicted
+++ resolved
@@ -441,13 +441,8 @@
 {
     QDomDocument doc;
     bool transitionMode = false;
-<<<<<<< HEAD
-    foreach (QTreeWidgetItem *item, list) {
-        if (item->flags() & Qt::ItemIsDragEnabled != 0) {
-=======
     for (QTreeWidgetItem *item : list) {
         if (item->flags() & Qt::ItemIsDragEnabled) {
->>>>>>> 209e4fcc
             int type = item->data(0, TypeRole).toInt();
             if (type == EffectsList::TRANSITION_TYPE) {
                 transitionMode = true;
