/***************************************************************************
 *   Copyright (C) 2007 by Jean-Baptiste Mardelle (jb@kdenlive.org)        *
 *                                                                         *
 *   This program is free software; you can redistribute it and/or modify  *
 *   it under the terms of the GNU General Public License as published by  *
 *   the Free Software Foundation; either version 2 of the License, or     *
 *   (at your option) any later version.                                   *
 *                                                                         *
 *   This program is distributed in the hope that it will be useful,       *
 *   but WITHOUT ANY WARRANTY; without even the implied warranty of        *
 *   MERCHANTABILITY or FITNESS FOR A PARTICULAR PURPOSE.  See the         *
 *   GNU General Public License for more details.                          *
 *                                                                         *
 *   You should have received a copy of the GNU General Public License     *
 *   along with this program; if not, write to the                         *
 *   Free Software Foundation, Inc.,                                       *
 *   51 Franklin Street, Fifth Floor, Boston, MA  02110-1301  USA          *
 ***************************************************************************/

#include "effectslistwidget.h"
#include "effectslist/effectslist.h"
#include "kdenlivesettings.h"
#include "mainwindow.h"

#include "klocalizedstring.h"
#include <QAction>
#include <QMenu>
#include <QMimeData>
#include <QStandardPaths>

EffectsListWidget::EffectsListWidget(QWidget *parent)
    : QTreeWidget(parent)
{
    setColumnCount(1);
    setDragEnabled(true);
    setAcceptDrops(false);
    setHeaderHidden(true);
    setFrameShape(QFrame::NoFrame);
    setAutoFillBackground(false);
    setRootIsDecorated(true);
    setIndentation(10);
    // setSelectionMode(QAbstractItemView::ExtendedSelection);
    setDragDropMode(QAbstractItemView::DragOnly);
    updatePalette();
    connect(this, &EffectsListWidget::activated, this, &EffectsListWidget::slotExpandItem);
}

EffectsListWidget::~EffectsListWidget()
{
}

void EffectsListWidget::updatePalette()
{
    QPalette p = qApp->palette();
    p.setBrush(QPalette::Base, QBrush(Qt::transparent));
    setPalette(p);
}

void EffectsListWidget::slotExpandItem(const QModelIndex &index)
{
    setExpanded(index, !isExpanded(index));
}

void EffectsListWidget::initList(QMenu *effectsMenu, KActionCategory *effectActions, const QString &categoryFile, bool transitionMode)
{
    QString current;
    QString currentFolder;
    bool found = false;
    effectsMenu->clear();

    if (currentItem()) {
        current = currentItem()->text(0);
        if (currentItem()->parent()) {
            currentFolder = currentItem()->parent()->text(0);
        } else if (currentItem()->data(0, TypeRole) == EffectsList::EFFECT_FOLDER) {
            currentFolder = currentItem()->text(0);
        }
    }

    QTreeWidgetItem *misc = nullptr;
    QTreeWidgetItem *audio = nullptr;
    QTreeWidgetItem *custom = nullptr;
    QList<QTreeWidgetItem *> folders;

    if (!categoryFile.isEmpty()) {
        QDomDocument doc;
        QFile file(categoryFile);
        doc.setContent(&file, false);
        file.close();
        QStringList folderNames;
        QDomNodeList groups = doc.documentElement().elementsByTagName(QStringLiteral("group"));
        for (int i = 0; i < groups.count(); ++i) {
            folderNames << i18n(groups.at(i).firstChild().firstChild().nodeValue().toUtf8().constData());
        }
        for (int i = 0; i < topLevelItemCount(); ++i) {
            topLevelItem(i)->takeChildren();
            QString currentName = topLevelItem(i)->text(0);
            if (currentName != i18n("Misc") && currentName != i18n("Audio") && currentName != i18nc("Folder Name", "Custom") &&
                !folderNames.contains(currentName)) {
                takeTopLevelItem(i);
                --i;
            }
        }

        for (int i = 0; i < groups.count(); ++i) {
            QTreeWidgetItem *item = findFolder(folderNames.at(i));
            if (item) {
                item->setData(0, IdRole, groups.at(i).toElement().attribute(QStringLiteral("list")));
            } else {
                item = new QTreeWidgetItem((QTreeWidget *)nullptr, QStringList(folderNames.at(i)));
                item->setData(0, TypeRole, QString::number((int)EffectsList::EFFECT_FOLDER));
                item->setData(0, IdRole, groups.at(i).toElement().attribute(QStringLiteral("list")));
                item->setFlags(Qt::ItemIsSelectable | Qt::ItemIsEnabled);
                item->setChildIndicatorPolicy(QTreeWidgetItem::DontShowIndicatorWhenChildless);
                insertTopLevelItem(0, item);
            }
            folders.append(item);
        }

        misc = findFolder(i18n("Misc"));
        if (misc == nullptr) {
            misc = new QTreeWidgetItem((QTreeWidget *)nullptr, QStringList(i18n("Misc")));
            misc->setData(0, TypeRole, QString::number((int)EffectsList::EFFECT_FOLDER));
            misc->setFlags(Qt::ItemIsSelectable | Qt::ItemIsEnabled);
            insertTopLevelItem(0, misc);
        }

        audio = findFolder(i18n("Audio"));
        if (audio == nullptr) {
            audio = new QTreeWidgetItem((QTreeWidget *)nullptr, QStringList(i18n("Audio")));
            audio->setData(0, TypeRole, QString::number((int)EffectsList::EFFECT_FOLDER));
            audio->setFlags(Qt::ItemIsSelectable | Qt::ItemIsEnabled);
            insertTopLevelItem(0, audio);
        }

        custom = findFolder(i18nc("Folder Name", "Custom"));
        if (custom == nullptr) {
            custom = new QTreeWidgetItem((QTreeWidget *)nullptr, QStringList(i18nc("Folder Name", "Custom")));
            custom->setData(0, TypeRole, QString::number((int)EffectsList::EFFECT_FOLDER));
            custom->setFlags(Qt::ItemIsSelectable | Qt::ItemIsEnabled);
            insertTopLevelItem(0, custom);
        }
    }

    // insertTopLevelItems(0, folders);
    if (transitionMode) {
        loadEffects(&MainWindow::transitions, misc, &folders, EffectsList::TRANSITION_TYPE, current, &found);
    } else {
        loadEffects(&MainWindow::videoEffects, misc, &folders, EffectsList::EFFECT_VIDEO, current, &found);
        loadEffects(&MainWindow::audioEffects, audio, &folders, EffectsList::EFFECT_AUDIO, current, &found);
        loadEffects(&MainWindow::customEffects, custom, static_cast<QList<QTreeWidgetItem *> *>(nullptr), EffectsList::EFFECT_CUSTOM, current, &found);
        if (!found && !currentFolder.isEmpty()) {
            // previously selected effect was removed, focus on its parent folder
            for (int i = 0; i < topLevelItemCount(); ++i) {
                if (topLevelItem(i)->text(0) == currentFolder) {
                    setCurrentItem(topLevelItem(i));
                    break;
                }
            }
        }
    }
    setSortingEnabled(true);
    sortByColumn(0, Qt::AscendingOrder);

    // populate effects menu
    QMenu *sub1 = nullptr;
    QMenu *sub2 = nullptr;
    QMenu *sub3 = nullptr;
    QMenu *sub4 = nullptr;
    for (int i = 0; i < topLevelItemCount(); ++i) {
        if (topLevelItem(i)->data(0, TypeRole) == EffectsList::TRANSITION_TYPE) {
            QTreeWidgetItem *item = topLevelItem(i);
            QAction *a = new QAction(item->icon(0), item->text(0), effectsMenu);
            QStringList effectdata = item->data(0, IdRole).toStringList();
            QString id = effectdata.at(1);
            if (id.isEmpty()) {
                id = effectdata.at(0);
            }
            a->setData(effectdata);
            a->setIconVisibleInMenu(false);
            effectsMenu->addAction(a);
            effectActions->addAction("transition_" + id, a);
            continue;
        }
        if (topLevelItem(i)->childCount() == 0) {
            continue;
        }
        QMenu *sub = new QMenu(topLevelItem(i)->text(0), effectsMenu);
        effectsMenu->addMenu(sub);
        int effectsInCategory = topLevelItem(i)->childCount();
        bool hasSubCategories = false;
        if (effectsInCategory > 60) {
            // create subcategories if there are too many effects
            hasSubCategories = true;
            sub1 = new QMenu(i18nc("menu name for effects names between these 2 letters", "0 - F"), sub);
            sub->addMenu(sub1);
            sub2 = new QMenu(i18nc("menu name for effects names between these 2 letters", "G - L"), sub);
            sub->addMenu(sub2);
            sub3 = new QMenu(i18nc("menu name for effects names between these 2 letters", "M - R"), sub);
            sub->addMenu(sub3);
            sub4 = new QMenu(i18nc("menu name for effects names between these 2 letters", "S - Z"), sub);
            sub->addMenu(sub4);
        }
        for (int j = 0; j < effectsInCategory; ++j) {
            QTreeWidgetItem *item = topLevelItem(i)->child(j);
            QAction *a = new QAction(item->icon(0), item->text(0), sub);
            QStringList effectdata = item->data(0, IdRole).toStringList();
            QString id = effectdata.at(1);
            if (id.isEmpty()) {
                id = effectdata.at(0);
            }
            a->setData(effectdata);
            a->setIconVisibleInMenu(false);
            if (hasSubCategories) {
                // put action in sub category
                QRegExp rx("^[s-z].+");
                if (rx.exactMatch(item->text(0).toLower())) {
                    sub4->addAction(a);
                } else {
                    rx.setPattern(QStringLiteral("^[m-r].+"));
                    if (rx.exactMatch(item->text(0).toLower())) {
                        sub3->addAction(a);
                    } else {
                        rx.setPattern(QStringLiteral("^[g-l].+"));
                        if (rx.exactMatch(item->text(0).toLower())) {
                            sub2->addAction(a);
                        } else {
                            sub1->addAction(a);
                        }
                    }
                }
            } else {
                sub->addAction(a);
            }
            effectActions->addAction("video_effect_" + id, a);
        }
    }
}

void EffectsListWidget::loadEffects(const EffectsList *effectlist, QTreeWidgetItem *defaultFolder, const QList<QTreeWidgetItem *> *folders, int type,
                                    const QString &current, bool *found)
{
    QStringList effectInfo, l;
    QTreeWidgetItem *item;
    int ct = effectlist->count();
    QFontMetrics f(font());
    int fontSize = f.height();

    for (int ix = 0; ix < ct; ++ix) {
        const QDomElement effect = effectlist->at(ix);
        effectInfo = effectlist->effectInfo(effect);
        if (effectInfo.isEmpty()) {
            continue;
        }
        QTreeWidgetItem *parentItem = nullptr;

        if (folders) {
            for (int i = 0; i < folders->count(); ++i) {
                l = folders->at(i)->data(0, IdRole).toString().split(QLatin1Char(','), QString::SkipEmptyParts);
                if (l.contains(effectInfo.at(2))) {
                    parentItem = folders->at(i);
                    break;
                }
            }
        }
        if (parentItem == nullptr) {
            parentItem = defaultFolder;
        }

        QIcon icon2 = generateIcon(fontSize, effectInfo.at(0), effect);
        item = new QTreeWidgetItem(parentItem, QStringList(effectInfo.takeFirst()));
        QString tag = effectInfo.at(0);
        if (type != EffectsList::EFFECT_CUSTOM && tag.startsWith(QLatin1String("movit."))) {
            // GPU effect
            effectInfo.append(QString::number(EffectsList::EFFECT_GPU));
            item->setData(0, TypeRole, EffectsList::EFFECT_GPU);
        } else {
            effectInfo.append(QString::number(type));
            item->setData(0, TypeRole, type);
        }
        if (effectInfo.count() == 4) {
            item->setIcon(0, QIcon::fromTheme(QStringLiteral("folder")));
        } else {
            item->setIcon(0, icon2);
        }
        item->setData(0, IdRole, effectInfo);
        item->setToolTip(0, effectlist->getEffectInfo(effect));
        if (parentItem == nullptr) {
            addTopLevelItem(item);
        }
        if (item->text(0) == current) {
            setCurrentItem(item);
            *found = true;
        }
    }
}

QTreeWidgetItem *EffectsListWidget::findFolder(const QString &name)
{
    QTreeWidgetItem *item = nullptr;
    QList<QTreeWidgetItem *> result = findItems(name, Qt::MatchExactly);
    if (!result.isEmpty()) {
        for (int j = 0; j < result.count(); ++j) {
            if (result.at(j)->data(0, TypeRole) == EffectsList::EFFECT_FOLDER) {
                item = result.at(j);
                break;
            }
        }
    }
    return item;
}

const QDomElement EffectsListWidget::currentEffect() const
{
    QTreeWidgetItem *item = currentItem();
    if (!item) {
        return QDomElement();
    }
    int type = item->data(0, TypeRole).toInt();
    QStringList info = item->data(0, IdRole).toStringList();
    return itemEffect(type, info);
}

QIcon EffectsListWidget::generateIcon(int size, const QString &name, QDomElement info)
{
    QPixmap pix(size, size);
    if (name.isEmpty()) {
        pix.fill(Qt::red);
        return QIcon(pix);
    }
    QFont ft = font();
    ft.setBold(true);
    uint hex = qHash(name);
    QString t = "#" + QString::number(hex, 16).toUpper().left(6);
    QColor col(t);
    info.setAttribute(QStringLiteral("effectcolor"), col.name());
    bool isAudio = info.attribute(QStringLiteral("type")) == QLatin1String("audio");
    if (isAudio) {
        pix.fill(Qt::transparent);
    } else {
        pix.fill(col);
    }
    QPainter p(&pix);
    if (isAudio) {
        p.setPen(Qt::NoPen);
        p.setBrush(col);
        p.drawEllipse(pix.rect());
        p.setPen(QPen());
    }
    p.setFont(ft);
    p.drawText(pix.rect(), Qt::AlignCenter, name.at(0));
    p.end();
    return QIcon(pix);
}

const QDomElement EffectsListWidget::itemEffect(int type, const QStringList &effectInfo)
{
    QDomElement effect;
    if (type == (int)EffectsList::EFFECT_FOLDER) {
        return effect;
    }
    switch (type) {
    case EffectsList::EFFECT_VIDEO:
    case EffectsList::EFFECT_GPU:
        effect = MainWindow::videoEffects.getEffectByTag(effectInfo.at(0), effectInfo.at(1)).cloneNode().toElement();
        break;
    case EffectsList::EFFECT_AUDIO:
        effect = MainWindow::audioEffects.getEffectByTag(effectInfo.at(0), effectInfo.at(1)).cloneNode().toElement();
        break;
    case EffectsList::EFFECT_CUSTOM:
        effect = MainWindow::customEffects.getEffectByTag(effectInfo.at(0), effectInfo.at(1)).cloneNode().toElement();
        break;
    case EffectsList::TRANSITION_TYPE:
        effect = MainWindow::transitions.getEffectByTag(effectInfo.at(0), effectInfo.at(1)).cloneNode().toElement();
        break;
    default:
        effect = MainWindow::videoEffects.getEffectByTag(effectInfo.at(0), effectInfo.at(1)).cloneNode().toElement();
        if (!effect.isNull()) {
            break;
        }
        effect = MainWindow::audioEffects.getEffectByTag(effectInfo.at(0), effectInfo.at(1)).cloneNode().toElement();
        if (!effect.isNull()) {
            break;
        }
        effect = MainWindow::customEffects.getEffectByTag(effectInfo.at(0), effectInfo.at(1)).cloneNode().toElement();
        break;
    }
    return effect;
}

QString EffectsListWidget::currentInfo() const
{
    QTreeWidgetItem *item = currentItem();
    if ((item == nullptr) || item->data(0, TypeRole).toInt() == (int)EffectsList::EFFECT_FOLDER) {
        return QString();
    }
    QString info;
    QStringList effectInfo = item->data(0, IdRole).toStringList();
    switch (item->data(0, TypeRole).toInt()) {
    case EffectsList::EFFECT_VIDEO:
    case EffectsList::EFFECT_GPU:
        info = MainWindow::videoEffects.getInfo(effectInfo.at(0), effectInfo.at(1));
        break;
    case EffectsList::EFFECT_AUDIO:
        info = MainWindow::audioEffects.getInfo(effectInfo.at(0), effectInfo.at(1));
        break;
    case EffectsList::EFFECT_CUSTOM:
        info = MainWindow::customEffects.getInfo(effectInfo.at(0), effectInfo.at(1));
        break;
    case EffectsList::TRANSITION_TYPE:
        info = MainWindow::transitions.getInfo(effectInfo.at(0), effectInfo.at(1));
        break;
    default:
        info = MainWindow::videoEffects.getInfo(effectInfo.at(0), effectInfo.at(1));
        if (!info.isEmpty()) {
            break;
        }
        info = MainWindow::audioEffects.getInfo(effectInfo.at(0), effectInfo.at(1));
        if (!info.isEmpty()) {
            break;
        }
        info = MainWindow::customEffects.getInfo(effectInfo.at(0), effectInfo.at(1));
        break;
    }
    return info;
}

// virtual
void EffectsListWidget::keyPressEvent(QKeyEvent *e)
{
    if (e->key() == Qt::Key_Enter || e->key() == Qt::Key_Return) {
        emit applyEffect(currentEffect());
        e->accept();
        return;
    }
    QTreeWidget::keyPressEvent(e);
}

// virtual
QMimeData *EffectsListWidget::mimeData(const QList<QTreeWidgetItem *> list) const
{
    QDomDocument doc;
    bool transitionMode = false;
    for (QTreeWidgetItem *item : list) {
        if (item->flags() & Qt::ItemIsDragEnabled != 0) {
            int type = item->data(0, TypeRole).toInt();
            if (type == EffectsList::TRANSITION_TYPE) {
                transitionMode = true;
            }
            QStringList info = item->data(0, IdRole).toStringList();
            const QDomElement e = itemEffect(type, info);
            if (!e.isNull()) {
                doc.appendChild(doc.importNode(e, true));
            }
        }
    }
<<<<<<< HEAD
    auto *mime = new QMimeData;
    QByteArray data;
    data.append(doc.toString().toUtf8());
    mime->setData(transitionMode ? "kdenlive/transitionslist" : "kdenlive/effectslist", data);
=======
    QMimeData *mime = new QMimeData;
    mime->setData(transitionMode ? "kdenlive/transitionslist" : "kdenlive/effectslist", doc.toString().toUtf8());
>>>>>>> f863490f
    return mime;
}

// virtual
void EffectsListWidget::dragMoveEvent(QDragMoveEvent *event)
{
    if (event->mimeData()->hasFormat(QStringLiteral("kdenlive/effectslist"))) {
        event->acceptProposedAction();
    } else {
        event->ignore();
    }
}

// virtual
void EffectsListWidget::contextMenuEvent(QContextMenuEvent *event)
{
    QTreeWidgetItem *item = itemAt(event->pos());
    if ((item != nullptr) && item->data(0, TypeRole) != EffectsList::EFFECT_FOLDER) {
        emit displayMenu(item, event->globalPos());
    }
}

void EffectsListWidget::setRootOnCustomFolder()
{
    // special case, display only items in "custom" folder"
    QTreeWidgetItem *item = findFolder(i18nc("Folder Name", "Custom"));
    if (!item) {
        // No custom effect, show empty list
        for (int i = 0; i < topLevelItemCount(); ++i) {
            QTreeWidgetItem *folder = topLevelItem(i);
            folder->setHidden(true);
        }
        return;
    }
    setRootIndex(indexFromItem(item));
    for (int j = 0; j < item->childCount(); ++j) {
        QTreeWidgetItem *child = item->child(j);
        child->setHidden(false);
    }
}

void EffectsListWidget::resetRoot()
{
    setRootIndex(indexFromItem(invisibleRootItem()));
}
void EffectsListWidget::createTopLevelItems(const QList<QTreeWidgetItem *> &list, int effectType)
{
    // Favorites is a pseudo-folder used to store items, not visible to end user, so don't i18n its name
    QTreeWidgetItem *misc = findFolder(QStringLiteral("TemporaryFolder"));
    if (misc == nullptr) {
        misc = new QTreeWidgetItem(this, QStringList(QStringLiteral("TemporaryFolder")));
        misc->setData(0, TypeRole, QString::number((int)EffectsList::EFFECT_FOLDER));
        misc->setFlags(Qt::ItemIsSelectable | Qt::ItemIsEnabled);
    } else {
        qDeleteAll(misc->takeChildren());
    }
    setIndentation(0);
    misc->addChildren(list);
    for (int j = 0; j < misc->childCount(); ++j) {
        QTreeWidgetItem *child = misc->child(j);
        child->setHidden(false);
        child->setData(0, Qt::UserRole, effectType);
    }
    setRootIndex(indexFromItem(misc));
}

void EffectsListWidget::resetFavorites()
{
    QTreeWidgetItem *misc = findFolder(QStringLiteral("TemporaryFolder"));
    if (misc) {
        setRootIndex(indexFromItem(invisibleRootItem()));
        delete misc;
    }
}<|MERGE_RESOLUTION|>--- conflicted
+++ resolved
@@ -454,15 +454,8 @@
             }
         }
     }
-<<<<<<< HEAD
     auto *mime = new QMimeData;
-    QByteArray data;
-    data.append(doc.toString().toUtf8());
-    mime->setData(transitionMode ? "kdenlive/transitionslist" : "kdenlive/effectslist", data);
-=======
-    QMimeData *mime = new QMimeData;
     mime->setData(transitionMode ? "kdenlive/transitionslist" : "kdenlive/effectslist", doc.toString().toUtf8());
->>>>>>> f863490f
     return mime;
 }
 
