--- conflicted
+++ resolved
@@ -42,11 +42,7 @@
      * It checks for all available effects and transitions, removes blacklisted
      * ones, calls fillTransitionsList() and parseEffectFile() to fill the lists
      * (with sorted, unique items) and then fills the global lists. */
-<<<<<<< HEAD
-    static Mlt::Repository *parseEffectFiles(const QString &locale = QString());
-=======
     static bool parseEffectFiles(Mlt::Repository* repository, const QString &locale = QString());
->>>>>>> 1e11e1ab
     static void refreshLumas();
     static QDomDocument createDescriptionFromMlt(Mlt::Repository* repository, const QString& type, const QString& name);
     static QDomDocument getUsedCustomEffects(const QMap<QString, QString> &effectids);
