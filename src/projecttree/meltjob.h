/***************************************************************************
 *                                                                         *
 *   Copyright (C) 2011 by Jean-Baptiste Mardelle (jb@kdenlive.org)        *
 *                                                                         *
 *   This program is free software; you can redistribute it and/or modify  *
 *   it under the terms of the GNU General Public License as published by  *
 *   the Free Software Foundation; either version 2 of the License, or     *
 *   (at your option) any later version.                                   *
 *                                                                         *
 *   This program is distributed in the hope that it will be useful,       *
 *   but WITHOUT ANY WARRANTY; without even the implied warranty of        *
 *   MERCHANTABILITY or FITNESS FOR A PARTICULAR PURPOSE.  See the         *
 *   GNU General Public License for more details.                          *
 *                                                                         *
 *   You should have received a copy of the GNU General Public License     *
 *   along with this program; if not, write to the                         *
 *   Free Software Foundation, Inc.,                                       *
 *   51 Franklin Street, Fifth Floor, Boston, MA  02110-1301  USA          *
 ***************************************************************************/

#ifndef MELTJOB
#define MELTJOB

#include <QObject>

#include "abstractclipjob.h"

class KUrl;

namespace Mlt{
class Profile;
class Producer;
class Consumer;
class Filter;
class Event;
}

class MeltJob : public AbstractClipJob
{
    Q_OBJECT

public:
<<<<<<< HEAD
    MeltJob(CLIPTYPE cType, const QString &id, QStringList parameters, stringMap extraParams = stringMap());
=======
    MeltJob(CLIPTYPE cType, const QString &id, const QStringList& parameters, const stringMap& extraParams = stringMap());
>>>>>>> 58a394d7
    virtual ~ MeltJob();
    const QString destination() const;
    void startJob();
    stringMap cancelProperties();
    bool addClipToProject;
    const QString statusMessage();
    void setStatus(CLIPJOBSTATUS status);
    void setProducer(Mlt::Producer *producer, const KUrl &url);
    void emitFrameNumber(int pos);
    /** Make the job work on a project tree clip. */
    bool isProjectFilter() const;
    
private:
    Mlt::Consumer *m_consumer;
    Mlt::Producer *m_producer;
    Mlt::Profile *m_profile;
    Mlt::Filter *m_filter;
    Mlt::Event *m_showFrameEvent;
    QStringList m_params;
    QString m_dest;
    QString m_url;
    int m_length;
    QMap <QString, QString> m_extra;

signals:
    void gotFilterJobResults(const QString &id, int startPos, int track, const stringMap &result, const stringMap &extra);
};

#endif<|MERGE_RESOLUTION|>--- conflicted
+++ resolved
@@ -40,11 +40,7 @@
     Q_OBJECT
 
 public:
-<<<<<<< HEAD
-    MeltJob(CLIPTYPE cType, const QString &id, QStringList parameters, stringMap extraParams = stringMap());
-=======
     MeltJob(CLIPTYPE cType, const QString &id, const QStringList& parameters, const stringMap& extraParams = stringMap());
->>>>>>> 58a394d7
     virtual ~ MeltJob();
     const QString destination() const;
     void startJob();
