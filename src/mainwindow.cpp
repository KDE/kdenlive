--- conflicted
+++ resolved
@@ -354,11 +354,7 @@
         if (pCore->isMediaMonitoring() || pCore->isMediaCapturing()) {
             getCurrentTimeline()->controller()->switchRecording();
         } else {
-            // TODO: inform user we must be monitoring audio to record
-<<<<<<< HEAD
             pCore->displayMessage(i18n("Enable audio monitoring from the Mixer to record"), ErrorMessage);
-=======
->>>>>>> 8400c212
         }
     });
 
