--- conflicted
+++ resolved
@@ -1719,13 +1719,8 @@
     delEffects->setEnabled(false);
     // "C" as data means this action should only be available for clips - not for compositions
     delEffects->setData('C');
-<<<<<<< HEAD
-    connect(delEffects, &QAction::triggered, [this]() {
+    connect(delEffects, &QAction::triggered, this, [this]() {
         getCurrentTimeline()->controller()->deleteEffects();
-=======
-    connect(delEffects, &QAction::triggered, this, [this]() {
-        getMainTimeline()->controller()->deleteEffects();
->>>>>>> dbcd523b
     });
     
 
@@ -2203,12 +2198,7 @@
         connect(m_renderWidget, &RenderWidget::selectedRenderProfile, this, &MainWindow::slotSetDocumentRenderProfile);
         connect(m_renderWidget, &RenderWidget::abortProcess, this, &MainWindow::abortRenderJob);
         connect(this, &MainWindow::updateRenderWidgetProfile, m_renderWidget, &RenderWidget::adjustViewToProfile);
-<<<<<<< HEAD
-        connect(this, &MainWindow::updateProjectPath, m_renderWidget, &RenderWidget::resetRenderPath);
         m_renderWidget->setGuides(project->getGuideModel(pCore->activeTimelineUuid()));
-=======
-        m_renderWidget->setGuides(project->getGuideModel());
->>>>>>> dbcd523b
         m_renderWidget->updateDocumentPath();
         m_renderWidget->setRenderProfile(project->getRenderProperties());
     }
@@ -2392,19 +2382,16 @@
         emit pCore->library()->enableAddSelection(selected);
     });
 
-<<<<<<< HEAD
-    connect(m_projectMonitor, SIGNAL(zoneUpdated(QPoint)), project, SLOT(setModified()));
-    connect(m_clipMonitor, SIGNAL(zoneUpdated(QPoint)), project, SLOT(setModified()));
+    getCurrentTimeline()->controller()->clipActions = kdenliveCategoryMap.value(QStringLiteral("timelineselection"))->actions();
+
+    connect(m_projectMonitor, &Monitor::zoneUpdated, project, [&](const QPoint &) { project->setModified(); });
+    connect(m_clipMonitor, &Monitor::zoneUpdated, project, [&](const QPoint &) { project->setModified(); });
+    
+    
+    //connect(project, &KdenliveDoc::docModified, this, &MainWindow::slotUpdateDocumentState);
     connect(project, &KdenliveDoc::docModified, this, [this, project] (bool modified) {
         m_timelineTabs->setModified(project->uuid, modified);
     });
-=======
-    getMainTimeline()->controller()->clipActions = kdenliveCategoryMap.value(QStringLiteral("timelineselection"))->actions();
-
-    connect(m_projectMonitor, &Monitor::zoneUpdated, project, [&](const QPoint &) { project->setModified(); });
-    connect(m_clipMonitor, &Monitor::zoneUpdated, project, [&](const QPoint &) { project->setModified(); });
-    connect(project, &KdenliveDoc::docModified, this, &MainWindow::slotUpdateDocumentState);
->>>>>>> dbcd523b
 
     m_zoomSlider->setValue(project->zoom().x());
     m_commandStack->setActiveStack(project->commandStack().get());
@@ -2412,15 +2399,10 @@
     setWindowModified(project->isModified());
     m_saveAction->setEnabled(project->isModified());
     m_normalEditTool->setChecked(true);
-<<<<<<< HEAD
+    connect(m_projectMonitor, &Monitor::durationChanged, this, &MainWindow::slotUpdateProjectDuration);
     connect(m_effectList2, &EffectListWidget::reloadFavorites, getCurrentTimeline(), &TimelineWidget::updateEffectFavorites);
-    connect(m_transitionList2, &TransitionListWidget::reloadFavorites, getCurrentTimeline(), &TimelineWidget::updateTransitionFavorites);
-=======
-    connect(m_projectMonitor, &Monitor::durationChanged, this, &MainWindow::slotUpdateProjectDuration);
-    connect(m_effectList2, &EffectListWidget::reloadFavorites, getMainTimeline(), &TimelineWidget::updateEffectFavorites);
-    connect(m_compositionList, &TransitionListWidget::reloadFavorites, getMainTimeline(), &TimelineWidget::updateTransitionFavorites);
-    connect(pCore->bin(), &Bin::processDragEnd, getMainTimeline(), &TimelineWidget::endDrag);
->>>>>>> dbcd523b
+    connect(m_compositionList, &TransitionListWidget::reloadFavorites, getCurrentTimeline(), &TimelineWidget::updateTransitionFavorites);
+    connect(pCore->bin(), &Bin::processDragEnd, getCurrentTimeline(), &TimelineWidget::endDrag);
     
     // Load master effect zones
     getCurrentTimeline()->controller()->updateMasterZones(getCurrentTimeline()->controller()->getModel()->getMasterEffectZones());
@@ -2744,11 +2726,7 @@
 
 void MainWindow::slotAddGuide()
 {
-<<<<<<< HEAD
-    getCurrentTimeline()->controller()->switchGuide();
-=======
-    getMainTimeline()->controller()->switchGuide(-1, false, true);
->>>>>>> dbcd523b
+    getCurrentTimeline()->controller()->switchGuide(-1, false, true);
 }
 
 void MainWindow::slotInsertSpace()
@@ -3199,12 +3177,8 @@
     } else if (action == m_insertEditTool) {
         mode = TimelineMode::InsertEdit;
     }
-<<<<<<< HEAD
     getCurrentTimeline()->controller()->getModel()->setEditMode(mode);
-=======
-    getMainTimeline()->controller()->getModel()->setEditMode(mode);
     showToolMessage();
->>>>>>> dbcd523b
     if (mode == TimelineMode::InsertEdit) {
         // Disable spacer tool in insert mode
         if (m_buttonSpacerTool->isChecked()) {
@@ -3227,17 +3201,13 @@
     m_activeTool = tool;
     if (pCore->currentDoc()) {
         showToolMessage();
-<<<<<<< HEAD
         getCurrentTimeline()->setTool(tool);
-=======
-        getMainTimeline()->setTool(tool);
-        getMainTimeline()->controller()->updateTrimmingMode();
+        getCurrentTimeline()->controller()->updateTrimmingMode();
     }
     if (m_activeTool == ToolType::MulticamTool) {
         // Start multicam operation
         pCore->monitorManager()->switchMultiTrackView(true);
         pCore->monitorManager()->slotStartMultiTrackMode();
->>>>>>> dbcd523b
     }
 }
 
@@ -3269,8 +3239,8 @@
         toolLabel = i18n("Multicam");
     }
     TimelineMode::EditMode mode = TimelineMode::NormalEdit;
-    if (getMainTimeline()->controller() && getMainTimeline()->controller()->getModel()) {
-        mode = getMainTimeline()->controller()->getModel()->editMode();
+    if (getCurrentTimeline()->controller() && getCurrentTimeline()->controller()->getModel()) {
+        mode = getCurrentTimeline()->controller()->getModel()->editMode();
     }
     if (mode != TimelineMode::NormalEdit) {
         if (!toolLabel.isEmpty()) {
@@ -3417,20 +3387,12 @@
 
 void MainWindow::slotResizeItemStart()
 {
-<<<<<<< HEAD
-    getCurrentTimeline()->controller()->setInPoint();
-=======
-    getMainTimeline()->controller()->setInPoint(m_activeTool == ToolType::RippleTool);
->>>>>>> dbcd523b
+    getCurrentTimeline()->controller()->setInPoint(m_activeTool == ToolType::RippleTool);
 }
 
 void MainWindow::slotResizeItemEnd()
 {
-<<<<<<< HEAD
-    getCurrentTimeline()->controller()->setOutPoint();
-=======
-    getMainTimeline()->controller()->setOutPoint(m_activeTool == ToolType::RippleTool);
->>>>>>> dbcd523b
+    getCurrentTimeline()->controller()->setOutPoint(m_activeTool == ToolType::RippleTool);
 }
 
 int MainWindow::getNewStuff(const QString &configFile)
@@ -4224,32 +4186,7 @@
     }
 }
 
-<<<<<<< HEAD
-void MainWindow::slotSwitchTrimMode()
-{
-    // TODO refac
-    /*
-    if (pCore->projectManager()->currentTimeline()) {
-        pCore->projectManager()->currentTimeline()->projectView()->switchTrimMode();
-    }
-    */
-}
-
-void MainWindow::setTrimMode(const QString &mode){
-    Q_UNUSED(mode)
-    // TODO refac
-    /*
-    if (pCore->projectManager()->currentTimeline()) {
-        m_trimLabel->setText(mode);
-        m_trimLabel->setVisible(!mode.isEmpty());
-    }
-    */
-}
-
 TimelineWidget *MainWindow::getCurrentTimeline() const
-=======
-TimelineWidget *MainWindow::getMainTimeline() const
->>>>>>> dbcd523b
 {
     return m_timelineTabs->getCurrentTimeline();
 }
@@ -4397,13 +4334,8 @@
         if (!subProperties.isEmpty()) {
             subtitleModel->loadProperties(subProperties);
             // Load the disabled / locked state of the subtitle
-<<<<<<< HEAD
-            getCurrentTimeline()->controller()->subtitlesLockedChanged();
-            getCurrentTimeline()->controller()->subtitlesDisabledChanged();
-=======
-            emit getMainTimeline()->controller()->subtitlesLockedChanged();
-            emit getMainTimeline()->controller()->subtitlesDisabledChanged();
->>>>>>> dbcd523b
+            emit getCurrentTimeline()->controller()->subtitlesLockedChanged();
+            emit getCurrentTimeline()->controller()->subtitlesDisabledChanged();
         }
         KdenliveSettings::setShowSubtitles(true);
         m_buttonSubtitleEditTool->setChecked(true);
@@ -4478,7 +4410,6 @@
     clipboard->setText(debuginfo);
 }
 
-<<<<<<< HEAD
 TimelineWidget *MainWindow::openTimeline(const QUuid &uuid, const QString &tabName, std::shared_ptr<TimelineItemModel> timelineModel, MonitorProxy *proxy)
 {
     return m_timelineTabs->addTimeline(uuid, tabName, timelineModel, proxy);
@@ -4487,7 +4418,8 @@
 void MainWindow::raiseTimeline(const QUuid &uuid)
 {
     m_timelineTabs->raiseTimeline(uuid);
-=======
+}
+
 bool MainWindow::eventFilter(QObject *object, QEvent *event)
 {
     switch (event->type()) {
@@ -4601,7 +4533,6 @@
     m_projectMonitorDock->close();
     m_clipMonitorDock->close();
     restoreState(state);
->>>>>>> dbcd523b
 }
 
 #ifdef DEBUG_MAINW
