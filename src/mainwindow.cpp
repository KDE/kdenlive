/***************************************************************************
 *   Copyright (C) 2007 by Jean-Baptiste Mardelle (jb@kdenlive.org)        *
 *                                                                         *
 *   This program is free software; you can redistribute it and/or modify  *
 *   it under the terms of the GNU General Public License as published by  *
 *   the Free Software Foundation; either version 2 of the License, or     *
 *   (at your option) any later version.                                   *
 *                                                                         *
 *   This program is distributed in the hope that it will be useful,       *
 *   but WITHOUT ANY WARRANTY; without even the implied warranty of        *
 *   MERCHANTABILITY or FITNESS FOR A PARTICULAR PURPOSE.  See the         *
 *   GNU General Public License for more details.                          *
 *                                                                         *
 *   You should have received a copy of the GNU General Public License     *
 *   along with this program; if not, write to the                         *
 *   Free Software Foundation, Inc.,                                       *
 *   51 Franklin Street, Fifth Floor, Boston, MA  02110-1301  USA          *
 ***************************************************************************/


#include "mainwindow.h"
#include "mainwindowadaptor.h"
#include "core.h"
#include "bin/projectclip.h"
#include "mltcontroller/clipcontroller.h"
#include "kdenlivesettings.h"
#include "dialogs/kdenlivesettingsdialog.h"
#include "dialogs/clipcreationdialog.h"
#include "effectslist/initeffects.h"
#include "dialogs/profilesdialog.h"
#include "project/dialogs/projectsettings.h"
#include "project/clipmanager.h"
#include "monitor/monitor.h"
#include "monitor/recmonitor.h"
#include "monitor/monitormanager.h"
#include "doc/kdenlivedoc.h"
#include "timeline/timeline.h"
#include "timeline/customtrackview.h"
#include "effectslist/effectslistview.h"
#include "effectstack/effectstackview2.h"
#include "project/transitionsettings.h"
#include "mltcontroller/bincontroller.h"
#include "dialogs/renderwidget.h"
#include "renderer.h"
#include "project/clipproperties.h"
#include "dialogs/wizard.h"
#include "project/projectcommands.h"
#include "titler/titlewidget.h"
#include "timeline/markerdialog.h"
#include "timeline/clipitem.h"
#include "interfaces.h"
#include "project/cliptranscode.h"
#include "scopes/scopemanager.h"
#include "project/dialogs/archivewidget.h"
#include "utils/resourcewidget.h"
#include "layoutmanagement.h"
#include "hidetitlebars.h"
#include "mltconnection.h"
#include "project/projectmanager.h"
#include "timeline/timelinesearch.h"
#include <config-kdenlive.h>
#include "utils/thememanager.h"
#ifdef USE_JOGSHUTTLE
#include "jogshuttle/jogmanager.h"
#endif

#include <KActionCollection>
#include <KActionCategory>
#include <KActionMenu>
#include <KStandardAction>
#include <KShortcutsDialog>
#include <KMessageBox>
#include <KConfigDialog>
#include <KXMLGUIFactory>
#include <KColorSchemeManager>
#include <KRecentDirs>
#include <KUrlRequesterDialog>
#include <ktogglefullscreenaction.h>
#include <KNotifyConfigWidget>
#include <kns3/downloaddialog.h>
#include <kns3/knewstuffaction.h>
#include <KToolBar>
#include <KColorScheme>
#include <klocalizedstring.h>

#include <QAction>
#include <QDebug>
#include <QStatusBar>
#include <QTemporaryFile>
#include <QMenu>
#include <QDesktopWidget>
#include <QBitmap>
#include <QUndoGroup>
#include <QFileDialog>

#include <stdlib.h>
#include <QStandardPaths>
#include <KConfigGroup>
#include <QDialogButtonBox>
#include <QPushButton>
#include <QVBoxLayout>

static const char version[] = KDENLIVE_VERSION;
namespace Mlt
{
class Producer;
};

EffectsList MainWindow::videoEffects;
EffectsList MainWindow::audioEffects;
EffectsList MainWindow::customEffects;
EffectsList MainWindow::transitions;

QMap <QString,QImage> MainWindow::m_lumacache;

static bool sortByNames(const QPair<QString, QAction *> &a, const QPair<QString, QAction*> &b)
{
    return a.first < b.first;
}

MainWindow::MainWindow(const QString &MltPath, const QUrl &Url, const QString & clipsToLoad, QWidget *parent) :
    KXmlGuiWindow(parent),
    m_stopmotion(NULL),
    m_effectStack(NULL),
    m_effectList(NULL),
    m_clipMonitor(NULL),
    m_projectMonitor(NULL),
    m_recMonitor(NULL),
    m_renderWidget(NULL),
    m_mainClip(NULL),
    m_transitionConfig(NULL),
<<<<<<< HEAD
    m_timelineArea(NULL)
=======
    m_timelineArea(NULL),
    m_exitCode(EXIT_SUCCESS)
>>>>>>> 1e11e1ab
{
    qRegisterMetaType<audioShortVector> ("audioShortVector");
    qRegisterMetaType<MessageType> ("MessageType");
    qRegisterMetaType<stringMap> ("stringMap");
    qRegisterMetaType<audioByteArray> ("audioByteArray");
<<<<<<< HEAD
    qRegisterMetaType< QVector <int> > ();
=======
    qRegisterMetaType<requestClipInfo> ("requestClipInfo");

>>>>>>> 1e11e1ab
    new RenderingAdaptor(this);
    Core::initialize(this);
    MltConnection::locateMeltAndProfilesPath(MltPath);

    KActionMenu *themeAction= new KActionMenu(i18n("Theme"), this);
    ThemeManager::instance()->setThemeMenuAction(themeAction);
    ThemeManager::instance()->setCurrentTheme(KdenliveSettings::colortheme());
    connect(ThemeManager::instance(), SIGNAL(signalThemeChanged(const QString &)), this, SLOT(slotThemeChanged(const QString &)));
    ThemeManager::instance()->slotChangePalette();
    /*
    // TODO: change icon theme accordingly to color theme ? is it even possible ?
    QColor background = qApp->palette().background().color();
    bool useDarkIcons = background.value() < 100;
    QString suffix = useDarkIcons ? QString("-dark") : QString();
    QString currentTheme = QIcon::themeName() + suffix;
    //QIcon::setThemeName(currentTheme);
    qDebug()<<"/ / / // SETTING ICON THEME: "<<currentTheme;*/

    KdenliveSettings::setCurrent_profile(KdenliveSettings::default_profile());
    m_commandStack = new QUndoGroup;
    setDockNestingEnabled(true);
    m_timelineArea = new QTabWidget(this);
    //m_timelineArea->setTabReorderingEnabled(true);
    //m_timelineArea->setTabBarHidden(true);
    m_timelineArea->setSizePolicy(QSizePolicy::Preferred, QSizePolicy::Preferred);
    m_timelineArea->setMinimumHeight(200);
    // Hide tabbar
    QTabBar *bar = m_timelineArea->findChild<QTabBar *>();
    bar->setHidden(true);

<<<<<<< HEAD
    Mlt::Repository *repo = initEffects::parseEffectFiles();
=======
    m_gpuAllowed = initEffects::parseEffectFiles(pCore->binController()->mltRepository());
>>>>>>> 1e11e1ab
    //initEffects::parseCustomEffectsFile();

    m_shortcutRemoveFocus = new QShortcut(QKeySequence("Esc"), this);
    connect(m_shortcutRemoveFocus, SIGNAL(activated()), this, SLOT(slotRemoveFocus()));

    /// Add Widgets ///
    m_projectBinDock = addDock(i18n("Project Bin"), "project_bin", pCore->bin());

    m_clipMonitor = new Monitor(Kdenlive::ClipMonitor, pCore->monitorManager(), this);
    pCore->bin()->setMonitor(m_clipMonitor);
    connect(pCore->bin(), SIGNAL(clipNeedsReload(QString,bool)),this, SLOT(slotUpdateClip(QString,bool)));

    //TODO deprecated, replace with Bin methods if necessary
    /*connect(m_projectList, SIGNAL(loadingIsOver()), this, SLOT(slotElapsedTime()));
    connect(m_projectList, SIGNAL(displayMessage(QString,int,MessageType)), this, SLOT(slotGotProgressInfo(QString,int,MessageType)));
    connect(m_projectList, SIGNAL(updateRenderStatus()), this, SLOT(slotCheckRenderStatus()));
    connect(m_projectList, SIGNAL(updateProfile(QString)), this, SLOT(slotUpdateProjectProfile(QString)));
    connect(m_projectList, SIGNAL(refreshClip(QString,bool)), pCore->monitorManager(), SLOT(slotRefreshCurrentMonitor(QString)));
    connect(m_projectList, SIGNAL(findInTimeline(QString)), this, SLOT(slotClipInTimeline(QString)));
    connect(m_clipMonitor, SIGNAL(zoneUpdated(QPoint)), m_projectList, SLOT(slotUpdateClipCut(QPoint)));*/
    connect(m_clipMonitor, SIGNAL(extractZone(QString)), pCore->bin(), SLOT(slotStartCutJob(QString)));

    m_projectMonitor = new Monitor(Kdenlive::ProjectMonitor, pCore->monitorManager(), this);

/*
    //TODO disabled until ported to qml
    m_recMonitor = new RecMonitor(Kdenlive::RecordMonitor, pCore->monitorManager(), this);
    connect(m_recMonitor, SIGNAL(addProjectClip(QUrl)), this, SLOT(slotAddProjectClip(QUrl)));
    connect(m_recMonitor, SIGNAL(addProjectClipList(QList<QUrl>)), this, SLOT(slotAddProjectClipList(QList<QUrl>)));
    connect(m_recMonitor, SIGNAL(showConfigDialog(int,int)), this, SLOT(slotPreferences(int,int)));

*/
    pCore->monitorManager()->initMonitors(m_clipMonitor, m_projectMonitor, m_recMonitor);
    m_projectMonitor->render->setMltRepository(repo);

    m_effectStack = new EffectStackView2();
    connect(m_effectStack, SIGNAL(startFilterJob(const ItemInfo&,const QString&,QMap<QString,QString>&,QMap<QString,QString>&,QMap<QString,QString>&)), pCore->bin(), SLOT(slotStartFilterJob(const ItemInfo &,const QString&,QMap<QString,QString>&,QMap<QString,QString>&,QMap<QString,QString>&)));
    connect(pCore->bin(), SIGNAL(masterClipSelected(ClipController *, Monitor *)), m_effectStack, SLOT(slotMasterClipItemSelected(ClipController *, Monitor *)));
    m_effectStackDock = addDock(i18n("Effect Stack"), "effect_stack", m_effectStack);

    m_transitionConfig = new TransitionSettings(m_projectMonitor);
    m_transitionConfigDock = addDock(i18n("Transition"), "transition", m_transitionConfig);

    m_effectList = new EffectsListView();
    m_effectListDock = addDock(i18n("Effect List"), "effect_list", m_effectList);

    // Add monitors here to keep them at the right of the window
    m_clipMonitorDock = addDock(i18n("Clip Monitor"), "clip_monitor", m_clipMonitor);
    m_projectMonitorDock = addDock(i18n("Project Monitor"), "project_monitor", m_projectMonitor);
    if (m_recMonitor) {
        m_recMonitorDock = addDock(i18n("Record Monitor"), "record_monitor", m_recMonitor);
    }

    m_undoView = new QUndoView();
    m_undoView->setCleanIcon(QIcon::fromTheme("edit-clear"));
    m_undoView->setEmptyLabel(i18n("Clean"));
    m_undoView->setGroup(m_commandStack);
    m_undoViewDock = addDock(i18n("Undo History"), "undo_history", m_undoView);


    setupActions();

    // Color and icon theme stuff
    addAction("themes_menu", themeAction);
    connect(m_commandStack, SIGNAL(cleanChanged(bool)), m_saveAction, SLOT(setDisabled(bool)));

    // Close non-general docks for the initial layout
    // only show important ones
    m_undoViewDock->close();



    /// Tabify Widgets ///
    tabifyDockWidget(m_effectListDock, m_effectStackDock);
    tabifyDockWidget(m_effectListDock, m_transitionConfigDock);

    tabifyDockWidget(m_clipMonitorDock, m_projectMonitorDock);
    if (m_recMonitor) {
        tabifyDockWidget(m_clipMonitorDock, m_recMonitorDock);
    }
    setCentralWidget(m_timelineArea);

    readOptions();

    QAction *action;
    // Stop motion actions. Beware of the order, we MUST use the same order in stopmotion/stopmotion.cpp
    m_stopmotion_actions = new KActionCategory(i18n("Stop Motion"), actionCollection());
    action = new QAction(QIcon::fromTheme("media-record"), i18n("Capture frame"), this);
    //action->setShortcutContext(Qt::WidgetWithChildrenShortcut);
    m_stopmotion_actions->addAction("stopmotion_capture", action);
    action = new QAction(i18n("Switch live / captured frame"), this);
    //action->setShortcutContext(Qt::WidgetWithChildrenShortcut);
    m_stopmotion_actions->addAction("stopmotion_switch", action);
    action = new QAction(QIcon::fromTheme("edit-paste"), i18n("Show last frame over video"), this);
    action->setCheckable(true);
    action->setChecked(false);
    m_stopmotion_actions->addAction("stopmotion_overlay", action);

    // Build effects menu
    m_effectsMenu = new QMenu(i18n("Add Effect"));
    m_effectActions = new KActionCategory(i18n("Effects"), actionCollection());
    m_effectList->reloadEffectList(m_effectsMenu, m_effectActions);
    m_effectsActionCollection->readSettings();

    // Populate View menu with show / hide actions for dock widgets
    KActionCategory *guiActions = new KActionCategory(i18n("Interface"), actionCollection());

    new LayoutManagement(this);
    new HideTitleBars(this);
    new TimelineSearch(this);
    new ScopeManager(this);

    setupGUI();

    emit GUISetupDone();

    /*ScriptingPart* sp = new ScriptingPart(this, QStringList());
    guiFactory()->addClient(sp);*/
    QMenu *trackMenu = static_cast<QMenu*>(factory()->container("track_menu", this));
    if (trackMenu) trackMenu->addActions(m_tracksActionCollection->actions());

    loadPlugins();
    loadTranscoders();
    loadClipActions();

    m_projectMonitor->setupMenu(static_cast<QMenu*>(factory()->container("monitor_go", this)), m_playZone, m_loopZone, NULL, m_loopClip);
    m_clipMonitor->setupMenu(static_cast<QMenu*>(factory()->container("monitor_go", this)), m_playZone, m_loopZone, static_cast<QMenu*>(factory()->container("marker_menu", this)));

    QMenu *clipInTimeline = static_cast<QMenu*>(factory()->container("clip_in_timeline", this));
    clipInTimeline->setIcon(QIcon::fromTheme("go-jump"));
    QHash<QString,QMenu*> menus;
    menus.insert("addMenu",static_cast<QMenu*>(factory()->container("generators", this)));
    menus.insert("extractAudioMenu",static_cast<QMenu*>(factory()->container("extract_audio", this)));
    menus.insert("transcodeMenu",static_cast<QMenu*>(factory()->container("transcoders", this)));
    menus.insert("clipActionsMenu",static_cast<QMenu*>(factory()->container("clip_actions", this)));
    menus.insert("inTimelineMenu",clipInTimeline);
    pCore->bin()->setupGeneratorMenu(menus);

    // Setup and fill effects and transitions menus.
    QMenu *m = static_cast<QMenu*>(factory()->container("video_effects_menu", this));
    m->addActions(m_effectsMenu->actions());


    m_transitionsMenu = new QMenu(i18n("Add Transition"), this);
    for (int i = 0; i < m_transitions.count(); ++i)
        m_transitionsMenu->addAction(m_transitions[i]);

    connect(m, SIGNAL(triggered(QAction*)), this, SLOT(slotAddVideoEffect(QAction*)));
    connect(m_effectsMenu, SIGNAL(triggered(QAction*)), this, SLOT(slotAddVideoEffect(QAction*)));
    connect(m_transitionsMenu, SIGNAL(triggered(QAction*)), this, SLOT(slotAddTransition(QAction*)));

    m_timelineContextMenu = new QMenu(this);
    m_timelineContextClipMenu = new QMenu(this);
    m_timelineContextTransitionMenu = new QMenu(this);

    m_timelineContextMenu->addAction(actionCollection()->action("insert_space"));
    m_timelineContextMenu->addAction(actionCollection()->action("delete_space"));
    m_timelineContextMenu->addAction(actionCollection()->action(KStandardAction::name(KStandardAction::Paste)));

    m_timelineContextClipMenu->addAction(actionCollection()->action("clip_in_project_tree"));
    //m_timelineContextClipMenu->addAction(actionCollection()->action("clip_to_project_tree"));
    m_timelineContextClipMenu->addAction(actionCollection()->action("delete_timeline_clip"));
    m_timelineContextClipMenu->addSeparator();
    m_timelineContextClipMenu->addAction(actionCollection()->action("group_clip"));
    m_timelineContextClipMenu->addAction(actionCollection()->action("ungroup_clip"));
    m_timelineContextClipMenu->addAction(actionCollection()->action("split_audio"));
    m_timelineContextClipMenu->addAction(actionCollection()->action("set_audio_align_ref"));
    m_timelineContextClipMenu->addAction(actionCollection()->action("align_audio"));
    m_timelineContextClipMenu->addSeparator();
    m_timelineContextClipMenu->addAction(actionCollection()->action("cut_timeline_clip"));
    m_timelineContextClipMenu->addAction(actionCollection()->action(KStandardAction::name(KStandardAction::Copy)));
    m_timelineContextClipMenu->addAction(actionCollection()->action("paste_effects"));
    m_timelineContextClipMenu->addSeparator();

    QMenu *markersMenu = static_cast<QMenu*>(factory()->container("marker_menu", this));
    m_timelineContextClipMenu->addMenu(markersMenu);
    m_timelineContextClipMenu->addSeparator();
    m_timelineContextClipMenu->addMenu(m_transitionsMenu);
    m_timelineContextClipMenu->addMenu(m_effectsMenu);

    m_timelineContextTransitionMenu->addAction(actionCollection()->action("delete_timeline_clip"));
    m_timelineContextTransitionMenu->addAction(actionCollection()->action(KStandardAction::name(KStandardAction::Copy)));

    m_timelineContextTransitionMenu->addAction(actionCollection()->action("auto_transition"));

    connect(m_effectList, SIGNAL(addEffect(QDomElement)), this, SLOT(slotAddEffect(QDomElement)));
    connect(m_effectList, SIGNAL(reloadEffects()), this, SLOT(slotReloadEffects()));

    slotConnectMonitors();

    m_projectBinDock->raise();

    /*actionCollection()->addAssociatedWidget(m_clipMonitor->container());
    actionCollection()->addAssociatedWidget(m_projectMonitor->container());*/

    QList<QPair<QString, QAction *> > viewActions;
    QPair <QString, QAction *> pair;
    QAction *showTimeline = new QAction(i18n("Timeline"), this);
    showTimeline->setCheckable(true);
    showTimeline->setChecked(true);
    connect(showTimeline, SIGNAL(triggered(bool)), this, SLOT(slotShowTimeline(bool)));
    
    QMenu *viewMenu = static_cast<QMenu*>(factory()->container("dockwindows", this));
    pair.first = showTimeline->text();
    pair.second = showTimeline;
    viewActions.append(pair);
    
    QList <QDockWidget *> docks = findChildren<QDockWidget *>();
    for (int i = 0; i < docks.count(); ++i) {
        QDockWidget* dock = docks.at(i);
        QAction * a = dock->toggleViewAction();
        if (!a) continue;
        QAction * dockInformations = new QAction(this);
        dockInformations->setText(a->text());
        dockInformations->setCheckable(true);
        dockInformations->setChecked(!dock->isHidden());
        // HACK: since QActions cannot be used in KActionCategory to allow shortcut, we create a duplicate QAction of the dock QAction and link them
        connect(a,SIGNAL(toggled(bool)), dockInformations, SLOT(setChecked(bool)));
        connect(dockInformations,SIGNAL(triggered(bool)), a, SLOT(trigger()));
        pair.first = dockInformations->text();
        pair.second = dockInformations;
        viewActions.append(pair);
    }
    
    // Sort dock view action by name
    qSort(viewActions.begin(), viewActions.end(), sortByNames);
    // Populate view menu
    for (int i = 0; i < viewActions.count(); ++i)
        viewMenu->addAction(guiActions->addAction(viewActions.at(i).first, viewActions.at(i).second));
    
    // Populate encoding profiles
    KConfig conf("encodingprofiles.rc", KConfig::CascadeConfig, QStandardPaths::DataLocation);
    if (KdenliveSettings::proxyparams().isEmpty() || KdenliveSettings::proxyextension().isEmpty()) {
        KConfigGroup group(&conf, "proxy");
        QMap< QString, QString > values = group.entryMap();
        QMapIterator<QString, QString> i(values);
        if (i.hasNext()) {
            i.next();
            QString data = i.value();
            KdenliveSettings::setProxyparams(data.section(';', 0, 0));
            KdenliveSettings::setProxyextension(data.section(';', 1, 1));
        }
    }
    if (KdenliveSettings::v4l_parameters().isEmpty() || KdenliveSettings::v4l_extension().isEmpty()) {
        KConfigGroup group(&conf, "video4linux");
        QMap< QString, QString > values = group.entryMap();
        QMapIterator<QString, QString> i(values);
        if (i.hasNext()) {
            i.next();
            QString data = i.value();
            KdenliveSettings::setV4l_parameters(data.section(';', 0, 0));
            KdenliveSettings::setV4l_extension(data.section(';', 1, 1));
        }
    }
    if (KdenliveSettings::grab_parameters().isEmpty() || KdenliveSettings::grab_extension().isEmpty()) {
        KConfigGroup group(&conf, "screengrab");
        QMap< QString, QString > values = group.entryMap();
        QMapIterator<QString, QString> i(values);
        if (i.hasNext()) {
            i.next();
            QString data = i.value();
            KdenliveSettings::setGrab_parameters(data.section(';', 0, 0));
            KdenliveSettings::setGrab_extension(data.section(';', 1, 1));
        }
    }
    if (KdenliveSettings::decklink_parameters().isEmpty() || KdenliveSettings::decklink_extension().isEmpty()) {
        KConfigGroup group(&conf, "decklink");
        QMap< QString, QString > values = group.entryMap();
        QMapIterator<QString, QString> i(values);
        if (i.hasNext()) {
            i.next();
            QString data = i.value();
            KdenliveSettings::setDecklink_parameters(data.section(';', 0, 0));
            KdenliveSettings::setDecklink_extension(data.section(';', 1, 1));
        }
    }

    pCore->projectManager()->init(Url, clipsToLoad);
<<<<<<< HEAD
    connect(this, SIGNAL(reloadTheme()), this, SLOT(slotReloadTheme()), Qt::UniqueConnection);
=======
    QTimer::singleShot(0, pCore->projectManager(), SLOT(slotLoadOnOpen()));
    connect(this, SIGNAL(reloadTheme()), this, SLOT(slotReloadTheme()), Qt::UniqueConnection);

>>>>>>> 1e11e1ab
#ifdef USE_JOGSHUTTLE
    new JogManager(this);
#endif
    //KMessageBox::information(this, "Warning, development version for testing only. we are currently working on core functionnalities,\ndo not save any project or your project files might be corrupted.");
}

void MainWindow::slotThemeChanged(const QString &theme)
{
    disconnect(this, SIGNAL(reloadTheme()), this, SLOT(slotReloadTheme()));
    KSharedConfigPtr config = KSharedConfig::openConfig(theme);
    setPalette(KColorScheme::createApplicationPalette(config));
    qApp->setPalette(palette());
    KdenliveSettings::setColortheme(ThemeManager::instance()->currentThemeName());
    QPalette plt = palette();
    if (m_effectStack) m_effectStack->updatePalette();
    if (m_effectList) m_effectList->updatePalette();
    if (m_transitionConfig) m_transitionConfig->updatePalette();
    if (m_clipMonitor) m_clipMonitor->setPalette(plt);
    if (m_projectMonitor) m_projectMonitor->setPalette(plt);
    setStatusBarStyleSheet(plt);
    if (pCore->projectManager()->currentTimeline()) {
        pCore->projectManager()->currentTimeline()->updatePalette();
    }
    if (m_timelineArea) {
        m_timelineArea->setPalette(plt);
    }
    if (statusBar()) {
        const QObjectList children = statusBar()->children();
        foreach(QObject * child, children) {
            if (child->isWidgetType())
                ((QWidget*)child)->setPalette(plt);
            const QObjectList subchildren = child->children();
            foreach(QObject * subchild, subchildren) {
                if (subchild->isWidgetType())
                    ((QWidget*)subchild)->setPalette(plt);
            }
        }
    }
    connect(this, SIGNAL(reloadTheme()), this, SLOT(slotReloadTheme()), Qt::UniqueConnection);
}

bool MainWindow::event(QEvent *e) {
    switch (e->type()) {
        case QEvent::ApplicationPaletteChange:
            emit reloadTheme();
            e->accept();
            break;
        default:
            break;
    }
    return KXmlGuiWindow::event(e);
}

void MainWindow::slotReloadTheme()
{
    ThemeManager::instance()->slotSettingsChanged();
}

void MainWindow::slotThemeChanged(const QString &theme)
{
    disconnect(this, SIGNAL(reloadTheme()), this, SLOT(slotReloadTheme()));
    KSharedConfigPtr config = KSharedConfig::openConfig(theme);
    setPalette(KColorScheme::createApplicationPalette(config));
    qApp->setPalette(palette());
    KdenliveSettings::setColortheme(ThemeManager::instance()->currentThemeName());
    QPalette plt = palette();
    if (m_effectStack) m_effectStack->updatePalette();
    if (m_effectList) m_effectList->updatePalette();
    if (m_transitionConfig) m_transitionConfig->updatePalette();
    if (m_clipMonitor) m_clipMonitor->setPalette(plt);
    if (m_projectMonitor) m_projectMonitor->setPalette(plt);
    setStatusBarStyleSheet(plt);
    if (pCore->projectManager()->currentTrackView()) {
        pCore->projectManager()->currentTrackView()->updatePalette();
    }

    if (m_timelineArea) {
        m_timelineArea->setPalette(plt);
    }
    if (statusBar()) {
        const QObjectList children = statusBar()->children();
        foreach(QObject * child, children) {
            if (child->isWidgetType())
                ((QWidget*)child)->setPalette(plt);
            const QObjectList subchildren = child->children();
            foreach(QObject * subchild, subchildren) {
                if (subchild->isWidgetType())
                    ((QWidget*)subchild)->setPalette(plt);
            }
        }
    }
    connect(this, SIGNAL(reloadTheme()), this, SLOT(slotReloadTheme()), Qt::UniqueConnection);
}

bool MainWindow::event(QEvent *e) {
    switch (e->type()) {
        case QEvent::ApplicationPaletteChange:
            emit reloadTheme();
            e->accept();
            break;
        default:
            break;
    }
    return KXmlGuiWindow::event(e);
}

void MainWindow::slotReloadTheme()
{
    ThemeManager::instance()->slotSettingsChanged();
}

MainWindow::~MainWindow()
{
    delete m_stopmotion;
    m_effectStack->slotClipItemSelected(NULL);
    m_transitionConfig->slotTransitionItemSelected(NULL, 0, QPoint(), false);
    if (m_projectMonitor) m_projectMonitor->stop();
    if (m_clipMonitor) m_clipMonitor->stop();
    delete pCore;
    delete m_effectStack;
    delete m_transitionConfig;
    delete m_projectMonitor;
    delete m_clipMonitor;
    delete m_shortcutRemoveFocus;
    qDeleteAll(m_transitions);
    Mlt::Factory::close();
}

//virtual
bool MainWindow::queryClose()
{
    //TODO: use this function?
    if (m_renderWidget) {
        int waitingJobs = m_renderWidget->waitingJobsCount();
        if (waitingJobs > 0) {
            switch (KMessageBox::warningYesNoCancel(this, i18np("You have 1 rendering job waiting in the queue.\nWhat do you want to do with this job?", "You have %1 rendering jobs waiting in the queue.\nWhat do you want to do with these jobs?", waitingJobs), QString(), KGuiItem(i18n("Start them now")), KGuiItem(i18n("Delete them")))) {
            case KMessageBox::Yes :
                // create script with waiting jobs and start it
                if (m_renderWidget->startWaitingRenderJobs() == false) return false;
                break;
            case KMessageBox::No :
                // Don't do anything, jobs will be deleted
                break;
            default:
                return false;
            }
        }
    }
    saveOptions();
    if (pCore->monitorManager()) {
        pCore->monitorManager()->stopActiveMonitor();
    }

    // WARNING: According to KMainWindow::queryClose documentation we are not supposed to close the document here?
    return pCore->projectManager()->closeCurrentDocument();
}

void MainWindow::loadPlugins()
{
    foreach(QObject * plugin, QPluginLoader::staticInstances()) {
        populateMenus(plugin);
    }

    /*QStringList directories = KGlobal::dirs()->findDirs("module", QString()); // port to QStandardPaths ?
    QStringList filters;
    filters << "libkdenlive*";
    foreach(const QString & folder, directories) {
        //qDebug() << "Parsing plugin folder: " << folder;
        QDir pluginsDir(folder);
        foreach(const QString & fileName,
                pluginsDir.entryList(filters, QDir::Files)) {
            //
            // Avoid loading the same plugin twice when there is more than one
            // installation.
            //
            if (!m_pluginFileNames.contains(fileName)) {
                //qDebug() << "Found plugin: " << fileName;
                QPluginLoader loader(pluginsDir.absoluteFilePath(fileName));
                QObject *plugin = loader.instance();
                if (plugin) {
                    populateMenus(plugin);
                    m_pluginFileNames += fileName;
                } else
                    qDebug() << "Error loading plugin: " << fileName << ", " << loader.errorString();
            }
        }
    }*/
}

void MainWindow::populateMenus(QObject *plugin)
{
    QMenu *addMenu = static_cast<QMenu*>(factory()->container("generators", this));
    ClipGenerator *iGenerator = qobject_cast<ClipGenerator *>(plugin);
    if (iGenerator)
        addToMenu(plugin, iGenerator->generators(KdenliveSettings::producerslist()), addMenu, SLOT(generateClip()),
                  NULL);
}

void MainWindow::addToMenu(QObject *plugin, const QStringList &texts,
                           QMenu *menu, const char *member,
                           QActionGroup *actionGroup)
{
    //qDebug() << "// ADD to MENU" << texts;
    foreach(const QString & text, texts) {
        QAction *action = new QAction(text, plugin);
        action->setData(text);
        connect(action, SIGNAL(triggered()), this, member);
        menu->addAction(action);

        if (actionGroup) {
            action->setCheckable(true);
            actionGroup->addAction(action);
        }
    }
}


void MainWindow::generateClip()
{
    QAction *action = qobject_cast<QAction *>(sender());
    ClipGenerator *iGenerator = qobject_cast<ClipGenerator *>(action->parent());

    KdenliveDoc *project = pCore->projectManager()->current();
    QUrl clipUrl = iGenerator->generatedClip(KdenliveSettings::rendererpath(), action->data().toString(), project->projectFolder(),
                                             QStringList(), QStringList(), project->fps(), project->width(), project->height());
    if (clipUrl.isValid()) {
        pCore->bin()->droppedUrls(QList <QUrl> () << clipUrl);
    }
}

void MainWindow::saveGlobalProperties(KConfigGroup &config)
{
    // save properties here, used by session management
    pCore->projectManager()->saveFile();
}

void MainWindow::saveProperties(KConfigGroup &config)
{
    // save properties here
    KMainWindow::saveProperties(config);
}

void MainWindow::readGlobalProperties(const KConfigGroup &config)
{
    // read properties here,used by session management
    QString Lastproject = config.group("Recent Files").readPathEntry("File1", QString());
    pCore->projectManager()->openFile(QUrl(Lastproject));
}

void MainWindow::readProperties(const KConfigGroup &config)
{
    // read properties here
    KMainWindow::readProperties(config);
}

void MainWindow::slotReloadEffects()
{
    initEffects::parseCustomEffectsFile();
    m_effectList->reloadEffectList(m_effectsMenu, m_effectActions);
}

void MainWindow::configureNotifications()
{
    KNotifyConfigWidget::configure(this);
}

void MainWindow::slotFullScreen()
{
    KToggleFullScreenAction::setFullScreen(this, actionCollection()->action("fullscreen")->isChecked());
}

void MainWindow::slotAddEffect(const QDomElement &effect)
{
    if (effect.isNull()) {
        //qDebug() << "--- ERROR, TRYING TO APPEND NULL EFFECT";
        return;
    }
    QDomElement effectToAdd = effect.cloneNode().toElement();
    EFFECTMODE status = m_effectStack->effectStatus();
    if (status == TIMELINE_TRACK) pCore->projectManager()->currentTimeline()->projectView()->slotAddTrackEffect(effectToAdd, pCore->projectManager()->current()->tracksCount() - m_effectStack->trackIndex());
    else if (status == TIMELINE_CLIP) pCore->projectManager()->currentTimeline()->projectView()->slotAddEffect(effectToAdd, GenTime(), -1);
    else if (status == MASTER_CLIP) pCore->bin()->addEffect(QString(), effectToAdd);
}

void MainWindow::slotUpdateClip(const QString &id, bool reload)
{
    ProjectClip *clip = pCore->bin()->getBinClip(id);
    if (!clip) {
        return;
    }
    //TODO
    //if (clip->numReferences() > 0) {
        pCore->projectManager()->currentTimeline()->projectView()->slotUpdateClip(id, reload);
    //}
    //TODO Should probably be removed
    if (m_clipMonitor->activeClipId() == id) {
        m_clipMonitor->openClip(pCore->binController()->getController(id));
    }
    //TODO
    //clip->cleanupProducers();
}

void MainWindow::slotConnectMonitors()
{
    //connect(m_projectList, SIGNAL(deleteProjectClips(QStringList,QMap<QString,QString>)), this, SLOT(slotDeleteProjectClips(QStringList,QMap<QString,QString>)));
    connect(m_projectMonitor->render, SIGNAL(replyGetImage(QString,QImage)), pCore->bin(), SLOT(slotThumbnailReady(QString,QImage)));
    connect(m_projectMonitor->render, SIGNAL(gotFileProperties(requestClipInfo,ClipController *)), pCore->bin(), SLOT(slotProducerReady(requestClipInfo,ClipController *)));

    //DirectConnection was necessary not to mess the analyze queue, but the monitor thread shouldn't show any UI widget (profile dialog), so adding an AutoConnection in between?

    //TODO react in case of invalid clip added to Bin
    /*connect(m_projectMonitor->render, SIGNAL(removeInvalidClip(QString,bool)), pCore->bin(), SLOT(slotRemoveInvalidClip(QString,bool)));
    connect(m_projectMonitor->render, SIGNAL(removeInvalidProxy(QString,bool)), pCore->bin(), SLOT(slotRemoveInvalidProxy(QString,bool)));
    connect(m_clipMonitor, SIGNAL(refreshClipThumbnail(QString,bool)), pCore->bin(), SLOT(slotRefreshClipThumbnail(QString,bool)));*/

    connect(m_projectMonitor, SIGNAL(requestFrameForAnalysis(bool)), this, SLOT(slotMonitorRequestRenderFrame(bool)));

    //TODO
    /*connect(m_clipMonitor, SIGNAL(saveZone(Render*,QPoint,DocClipBase*)), this, SLOT(slotSaveZone(Render*,QPoint,DocClipBase*)));
    connect(m_projectMonitor, SIGNAL(saveZone(Render*,QPoint,DocClipBase*)), this, SLOT(slotSaveZone(Render*,QPoint,DocClipBase*)));*/
}


void MainWindow::addAction(const QString &name, QAction *action)
{
    m_actionNames.append(name);
    actionCollection()->addAction(name, action);
    actionCollection()->setDefaultShortcut(action, action->shortcut()); //Fix warning about setDefaultShortcut
}

QAction *MainWindow::addAction(const QString &name, const QString &text, const QObject *receiver,
                           const char *member, const QIcon &icon, const QKeySequence &shortcut)
{
    QAction *action = new QAction(text, this);
    if (!icon.isNull()) {
        action->setIcon(icon);
    }
    if (!shortcut.isEmpty()) {
        action->setShortcut(shortcut);
    }
    addAction(name, action);
    connect(action, SIGNAL(triggered(bool)), receiver, member);

    return action;
}

void MainWindow::setupActions()
{
    m_statusProgressBar = new QProgressBar(this);
    m_statusProgressBar->setMinimum(0);
    m_statusProgressBar->setMaximum(100);
    m_statusProgressBar->setMaximumWidth(150);
    m_statusProgressBar->setVisible(false);

    KToolBar *toolbar = new KToolBar("statusToolBar", this, Qt::BottomToolBarArea);
    toolbar->setMovable(false);
    
    setStatusBarStyleSheet(palette());
    QString styleBorderless = "QToolButton { border-width: 0px;margin: 1px 3px 0px;padding: 0px;}";
    
    //create edit mode buttons
    m_normalEditTool = new QAction(QIcon::fromTheme("kdenlive-normal-edit"), i18n("Normal mode"), this);
    m_normalEditTool->setShortcut(i18nc("Normal editing", "n"));
    toolbar->addAction(m_normalEditTool);
    m_normalEditTool->setCheckable(true);
    m_normalEditTool->setChecked(true);

    m_overwriteEditTool = new QAction(QIcon::fromTheme("kdenlive-overwrite-edit"), i18n("Overwrite mode"), this);
    //m_overwriteEditTool->setShortcut(i18nc("Overwrite mode shortcut", "o"));
    toolbar->addAction(m_overwriteEditTool);
    m_overwriteEditTool->setCheckable(true);
    m_overwriteEditTool->setChecked(false);

    m_insertEditTool = new QAction(QIcon::fromTheme("kdenlive-insert-edit"), i18n("Insert mode"), this);
    //m_insertEditTool->setShortcut(i18nc("Insert mode shortcut", "i"));
    toolbar->addAction(m_insertEditTool);
    m_insertEditTool->setCheckable(true);
    m_insertEditTool->setChecked(false);
    // not implemented yet
    m_insertEditTool->setEnabled(false);

    QActionGroup *editGroup = new QActionGroup(this);
    editGroup->addAction(m_normalEditTool);
    editGroup->addAction(m_overwriteEditTool);
    editGroup->addAction(m_insertEditTool);
    editGroup->setExclusive(true);
    connect(editGroup, SIGNAL(triggered(QAction*)), this, SLOT(slotChangeEdit(QAction*)));
    //connect(m_overwriteEditTool, SIGNAL(toggled(bool)), this, SLOT(slotSetOverwriteMode(bool)));

    toolbar->addSeparator();

    // create tools buttons
    m_buttonSelectTool = new QAction(QIcon::fromTheme("cursor-arrow"), i18n("Selection tool"), this);
    m_buttonSelectTool->setShortcut(i18nc("Selection tool shortcut", "s"));
    toolbar->addAction(m_buttonSelectTool);
    m_buttonSelectTool->setCheckable(true);
    m_buttonSelectTool->setChecked(true);

    m_buttonRazorTool = new QAction(QIcon::fromTheme("edit-cut"), i18n("Razor tool"), this);
    m_buttonRazorTool->setShortcut(i18nc("Razor tool shortcut", "x"));
    toolbar->addAction(m_buttonRazorTool);
    m_buttonRazorTool->setCheckable(true);
    m_buttonRazorTool->setChecked(false);

    m_buttonSpacerTool = new QAction(QIcon::fromTheme("distribute-horizontal-x"), i18n("Spacer tool"), this);
    m_buttonSpacerTool->setShortcut(i18nc("Spacer tool shortcut", "m"));
    toolbar->addAction(m_buttonSpacerTool);
    m_buttonSpacerTool->setCheckable(true);
    m_buttonSpacerTool->setChecked(false);
    QActionGroup *toolGroup = new QActionGroup(this);
    toolGroup->addAction(m_buttonSelectTool);
    toolGroup->addAction(m_buttonRazorTool);
    toolGroup->addAction(m_buttonSpacerTool);
    toolGroup->setExclusive(true);
    toolbar->setToolButtonStyle(Qt::ToolButtonIconOnly);

    QWidget * actionWidget;
    int max = toolbar->iconSizeDefault() + 2;
    actionWidget = toolbar->widgetForAction(m_normalEditTool);
    actionWidget->setMaximumWidth(max);
    actionWidget->setMaximumHeight(max - 4);

    actionWidget = toolbar->widgetForAction(m_insertEditTool);
    actionWidget->setMaximumWidth(max);
    actionWidget->setMaximumHeight(max - 4);

    actionWidget = toolbar->widgetForAction(m_overwriteEditTool);
    actionWidget->setMaximumWidth(max);
    actionWidget->setMaximumHeight(max - 4);

    actionWidget = toolbar->widgetForAction(m_buttonSelectTool);
    actionWidget->setMaximumWidth(max);
    actionWidget->setMaximumHeight(max - 4);

    actionWidget = toolbar->widgetForAction(m_buttonRazorTool);
    actionWidget->setMaximumWidth(max);
    actionWidget->setMaximumHeight(max - 4);

    actionWidget = toolbar->widgetForAction(m_buttonSpacerTool);
    actionWidget->setMaximumWidth(max);
    actionWidget->setMaximumHeight(max - 4);

    connect(toolGroup, SIGNAL(triggered(QAction*)), this, SLOT(slotChangeTool(QAction*)));

    toolbar->addSeparator();
    m_buttonFitZoom = new QAction(QIcon::fromTheme("zoom-fit-best"), i18n("Fit zoom to project"), this);
    toolbar->addAction(m_buttonFitZoom);
    m_buttonFitZoom->setCheckable(false);

    m_zoomOut = new QAction(QIcon::fromTheme("zoom-out"), i18n("Zoom Out"), this);
    toolbar->addAction(m_zoomOut);
    m_zoomOut->setShortcut(Qt::CTRL + Qt::Key_Minus);

    m_zoomSlider = new QSlider(Qt::Horizontal, this);
    m_zoomSlider->setMaximum(13);
    m_zoomSlider->setPageStep(1);
    m_zoomSlider->setInvertedAppearance(true);

    m_zoomSlider->setMaximumWidth(150);
    m_zoomSlider->setMinimumWidth(100);
    toolbar->addWidget(m_zoomSlider);

    m_zoomIn = new QAction(QIcon::fromTheme("zoom-in"), i18n("Zoom In"), this);
    toolbar->addAction(m_zoomIn);
    m_zoomIn->setShortcut(Qt::CTRL + Qt::Key_Plus);

    actionWidget = toolbar->widgetForAction(m_buttonFitZoom);
    actionWidget->setMaximumWidth(max);
    actionWidget->setMaximumHeight(max - 4);
    actionWidget->setStyleSheet(styleBorderless);

    actionWidget = toolbar->widgetForAction(m_zoomIn);
    actionWidget->setMaximumWidth(max);
    actionWidget->setMaximumHeight(max - 4);
    actionWidget->setStyleSheet(styleBorderless);

    actionWidget = toolbar->widgetForAction(m_zoomOut);
    actionWidget->setMaximumWidth(max);
    actionWidget->setMaximumHeight(max - 4);
    actionWidget->setStyleSheet(styleBorderless);

    connect(m_zoomSlider, SIGNAL(valueChanged(int)), this, SLOT(slotSetZoom(int)));
    connect(m_zoomSlider, SIGNAL(sliderMoved(int)), this, SLOT(slotShowZoomSliderToolTip(int)));
    connect(m_buttonFitZoom, SIGNAL(triggered()), this, SLOT(slotFitZoom()));
    connect(m_zoomIn, SIGNAL(triggered(bool)), this, SLOT(slotZoomIn()));
    connect(m_zoomOut, SIGNAL(triggered(bool)), this, SLOT(slotZoomOut()));

    toolbar->addSeparator();

    //create automatic audio split button
    m_buttonAutomaticSplitAudio = new QAction(QIcon::fromTheme("kdenlive-split-audio"), i18n("Split audio and video automatically"), this);
    toolbar->addAction(m_buttonAutomaticSplitAudio);
    m_buttonAutomaticSplitAudio->setCheckable(true);
    m_buttonAutomaticSplitAudio->setChecked(KdenliveSettings::splitaudio());
    connect(m_buttonAutomaticSplitAudio, SIGNAL(triggered()), this, SLOT(slotSwitchSplitAudio()));

    m_buttonVideoThumbs = new QAction(QIcon::fromTheme("kdenlive-show-videothumb"), i18n("Show video thumbnails"), this);
    toolbar->addAction(m_buttonVideoThumbs);
    m_buttonVideoThumbs->setCheckable(true);
    m_buttonVideoThumbs->setChecked(KdenliveSettings::videothumbnails());
    connect(m_buttonVideoThumbs, SIGNAL(triggered()), this, SLOT(slotSwitchVideoThumbs()));

    m_buttonAudioThumbs = new QAction(QIcon::fromTheme("kdenlive-show-audiothumb"), i18n("Show audio thumbnails"), this);
    toolbar->addAction(m_buttonAudioThumbs);
    m_buttonAudioThumbs->setCheckable(true);
    m_buttonAudioThumbs->setChecked(KdenliveSettings::audiothumbnails());
    connect(m_buttonAudioThumbs, SIGNAL(triggered()), this, SLOT(slotSwitchAudioThumbs()));

    m_buttonShowMarkers = new QAction(QIcon::fromTheme("kdenlive-show-markers"), i18n("Show markers comments"), this);
    toolbar->addAction(m_buttonShowMarkers);
    m_buttonShowMarkers->setCheckable(true);
    m_buttonShowMarkers->setChecked(KdenliveSettings::showmarkers());
    connect(m_buttonShowMarkers, SIGNAL(triggered()), this, SLOT(slotSwitchMarkersComments()));
    m_buttonSnap = new QAction(QIcon::fromTheme("kdenlive-snap"), i18n("Snap"), this);
    toolbar->addAction(m_buttonSnap);
    m_buttonSnap->setCheckable(true);
    m_buttonSnap->setChecked(KdenliveSettings::snaptopoints());
    connect(m_buttonSnap, SIGNAL(triggered()), this, SLOT(slotSwitchSnap()));

    actionWidget = toolbar->widgetForAction(m_buttonAutomaticSplitAudio);
    actionWidget->setMaximumWidth(max);
    actionWidget->setMaximumHeight(max - 4);

    actionWidget = toolbar->widgetForAction(m_buttonVideoThumbs);
    actionWidget->setMaximumWidth(max);
    actionWidget->setMaximumHeight(max - 4);

    actionWidget = toolbar->widgetForAction(m_buttonAudioThumbs);
    actionWidget->setMaximumWidth(max);
    actionWidget->setMaximumHeight(max - 4);

    actionWidget = toolbar->widgetForAction(m_buttonShowMarkers);
    actionWidget->setMaximumWidth(max);
    actionWidget->setMaximumHeight(max - 4);

    actionWidget = toolbar->widgetForAction(m_buttonSnap);
    actionWidget->setMaximumWidth(max);
    actionWidget->setMaximumHeight(max - 4);

    m_messageLabel = new StatusBarMessageLabel(this);
    m_messageLabel->setSizePolicy(QSizePolicy::Expanding, QSizePolicy::MinimumExpanding);

    statusBar()->addWidget(m_messageLabel, 10);
    statusBar()->addWidget(m_statusProgressBar, 0);
    statusBar()->addPermanentWidget(toolbar);

    m_timeFormatButton = new KSelectAction("00:00:00:00 / 00:00:00:00", this);
    m_timeFormatButton->addAction(i18n("hh:mm:ss:ff"));
    m_timeFormatButton->addAction(i18n("Frames"));
    if (KdenliveSettings::frametimecode()) m_timeFormatButton->setCurrentItem(1);
    else m_timeFormatButton->setCurrentItem(0);
    connect(m_timeFormatButton, SIGNAL(triggered(int)), this, SLOT(slotUpdateTimecodeFormat(int)));
    m_timeFormatButton->setToolBarMode(KSelectAction::MenuMode);
    toolbar->addAction(m_timeFormatButton);

    const QFontMetrics metric(statusBar()->font());
    int requiredWidth = metric.boundingRect("00:00:00:00 / 00:00:00:00").width() + 20;
    actionWidget = toolbar->widgetForAction(m_timeFormatButton);
    actionWidget->setObjectName("timecode");
    actionWidget->setMinimumWidth(requiredWidth);

    addAction("normal_mode", m_normalEditTool);
    addAction("overwrite_mode", m_overwriteEditTool);
    addAction("insert_mode", m_insertEditTool);
    addAction("select_tool", m_buttonSelectTool);
    addAction("razor_tool", m_buttonRazorTool);
    addAction("spacer_tool", m_buttonSpacerTool);

    addAction("automatic_split_audio", m_buttonAutomaticSplitAudio);
    addAction("show_video_thumbs", m_buttonVideoThumbs);
    addAction("show_audio_thumbs", m_buttonAudioThumbs);
    addAction("show_markers", m_buttonShowMarkers);
    addAction("snap", m_buttonSnap);
    addAction("zoom_fit", m_buttonFitZoom);
    addAction("zoom_in", m_zoomIn);
    addAction("zoom_out", m_zoomOut);

    addAction("manage_profiles", i18n("Manage Project Profiles"), this, SLOT(slotEditProfiles()), QIcon::fromTheme("document-new"));
    KNS3::standardAction(i18n("Download New Wipes..."),            this, SLOT(slotGetNewLumaStuff()),       actionCollection(), "get_new_lumas");
    KNS3::standardAction(i18n("Download New Render Profiles..."),  this, SLOT(slotGetNewRenderStuff()),     actionCollection(), "get_new_profiles");
    KNS3::standardAction(i18n("Download New Project Profiles..."), this, SLOT(slotGetNewMltProfileStuff()), actionCollection(), "get_new_mlt_profiles");
    KNS3::standardAction(i18n("Download New Title Templates..."),  this, SLOT(slotGetNewTitleStuff()),      actionCollection(), "get_new_titles");

    addAction("run_wizard", i18n("Run Config Wizard"), this, SLOT(slotRunWizard()), QIcon::fromTheme("tools-wizard"));
    addAction("project_settings", i18n("Project Settings"), this, SLOT(slotEditProjectSettings()), QIcon::fromTheme("configure"));
    addAction("project_render", i18n("Render"), this, SLOT(slotRenderProject()), QIcon::fromTheme("media-record"), Qt::CTRL + Qt::Key_Return);

    addAction("project_clean", i18n("Clean Project"), this, SLOT(slotCleanProject()), QIcon::fromTheme("edit-clear"));
    //TODO
    //addAction("project_adjust_profile", i18n("Adjust Profile to Current Clip"), pCore->bin(), SLOT(adjustProjectProfileToItem()));

    m_playZone = addAction("monitor_play_zone", i18n("Play Zone"), pCore->monitorManager(), SLOT(slotPlayZone()),
                           QIcon::fromTheme("media-playback-start"), Qt::CTRL + Qt::Key_Space);
    m_loopZone = addAction("monitor_loop_zone", i18n("Loop Zone"), pCore->monitorManager(), SLOT(slotLoopZone()),
                           QIcon::fromTheme("media-playback-start"), Qt::ALT + Qt::Key_Space);
    m_loopClip = addAction("monitor_loop_clip", i18n("Loop selected clip"), m_projectMonitor, SLOT(slotLoopClip()), QIcon::fromTheme("media-playback-start"));
    m_loopClip->setEnabled(false);

    addAction("dvd_wizard", i18n("DVD Wizard"), this, SLOT(slotDvdWizard()), QIcon::fromTheme("media-optical"));
    addAction("transcode_clip", i18n("Transcode Clips"), this, SLOT(slotTranscodeClip()), QIcon::fromTheme("edit-copy"));
    addAction("archive_project", i18n("Archive Project"), this, SLOT(slotArchiveProject()), QIcon::fromTheme("document-save-all"));
    addAction("switch_monitor", i18n("Switch monitor"), this, SLOT(slotSwitchMonitors()), QIcon(), Qt::Key_T);

    QAction *overlayInfo =  new QAction(QIcon::fromTheme("help-hint"), i18n("Monitor Info Overlay"), this);
    addAction("monitor_overlay", overlayInfo);
    overlayInfo->setCheckable(true);
    overlayInfo->setChecked(KdenliveSettings::displayMonitorInfo());
    connect(overlayInfo, SIGNAL(triggered(bool)), this, SLOT(slotSwitchMonitorOverlay(bool)));

    QAction *dropFrames = new QAction(QIcon(), i18n("Real time (drop frames)"), this);
    dropFrames->setCheckable(true);
    dropFrames->setChecked(KdenliveSettings::monitor_dropframes());
    connect(dropFrames, SIGNAL(toggled(bool)), this, SLOT(slotSwitchDropFrames(bool)));
    
    KSelectAction *monitorGamma = new KSelectAction(i18n("Monitor Gamma"), this);
    monitorGamma->addAction(i18n("sRGB (computer)"));
    monitorGamma->addAction(i18n("Rec. 709 (TV)"));
    addAction("mlt_gamma", monitorGamma);
    monitorGamma->setCurrentItem(KdenliveSettings::monitor_gamma());
    connect(monitorGamma, SIGNAL(triggered(int)), this, SLOT(slotSetMonitorGamma(int)));

    addAction("insert_project_tree", i18n("Insert zone in project tree"), this, SLOT(slotInsertZoneToTree()), QIcon(), Qt::CTRL + Qt::Key_I);
    addAction("insert_timeline", i18n("Insert zone in timeline"), this, SLOT(slotInsertZoneToTimeline()), QIcon(), Qt::SHIFT + Qt::CTRL + Qt::Key_I);

    QAction *resizeStart =  new QAction(QIcon(), i18n("Resize Item Start"), this);
    addAction("resize_timeline_clip_start", resizeStart);
    resizeStart->setShortcut(Qt::Key_1);
    connect(resizeStart, SIGNAL(triggered(bool)), this, SLOT(slotResizeItemStart()));

    QAction *resizeEnd =  new QAction(QIcon(), i18n("Resize Item End"), this);
    addAction("resize_timeline_clip_end", resizeEnd);
    resizeEnd->setShortcut(Qt::Key_2);
    connect(resizeEnd, SIGNAL(triggered(bool)), this, SLOT(slotResizeItemEnd()));

    addAction("monitor_seek_snap_backward", i18n("Go to Previous Snap Point"), this, SLOT(slotSnapRewind()),
              QIcon::fromTheme("media-seek-backward"), Qt::ALT + Qt::Key_Left);
    addAction("seek_clip_start", i18n("Go to Clip Start"), this, SLOT(slotClipStart()), QIcon::fromTheme("media-seek-backward"), Qt::Key_Home);
    addAction("seek_clip_end", i18n("Go to Clip End"), this, SLOT(slotClipEnd()), QIcon::fromTheme("media-seek-forward"), Qt::Key_End);
    addAction("monitor_seek_snap_forward", i18n("Go to Next Snap Point"), this, SLOT(slotSnapForward()),
              QIcon::fromTheme("media-seek-forward"), Qt::ALT + Qt::Key_Right);
    addAction("delete_timeline_clip", i18n("Delete Selected Item"), this, SLOT(slotDeleteItem()), QIcon::fromTheme("edit-delete"), Qt::Key_Delete);
    addAction("align_playhead", i18n("Align Playhead to Mouse Position"), this, SLOT(slotAlignPlayheadToMousePos()), QIcon(), Qt::Key_P);

    QAction *stickTransition = new QAction(i18n("Automatic Transition"), this);
    stickTransition->setData(QString("auto"));
    stickTransition->setCheckable(true);
    stickTransition->setEnabled(false);
    addAction("auto_transition", stickTransition);
    connect(stickTransition, SIGNAL(triggered(bool)), this, SLOT(slotAutoTransition()));

    addAction("group_clip", i18n("Group Clips"), this, SLOT(slotGroupClips()), QIcon::fromTheme("object-group"), Qt::CTRL + Qt::Key_G);
    

    QAction * ungroupClip = new QAction(QIcon::fromTheme("object-ungroup"), i18n("Ungroup Clips"), this);
    addAction("ungroup_clip", ungroupClip);
    ungroupClip->setShortcut(Qt::CTRL + Qt::SHIFT + Qt::Key_G);
    ungroupClip->setData("ungroup_clip");
    connect(ungroupClip, SIGNAL(triggered(bool)), this, SLOT(slotUnGroupClips()));
    addAction("edit_item_duration", i18n("Edit Duration"), this, SLOT(slotEditItemDuration()), QIcon::fromTheme("measure"));
    addAction("save_timeline_clip", i18n("Save clip"), this, SLOT(slotSaveTimelineClip()), QIcon::fromTheme("document-save"));
    addAction("clip_in_project_tree", i18n("Clip in Project Tree"), this, SLOT(slotClipInProjectTree()), QIcon::fromTheme("go-jump-definition"));
    addAction("overwrite_to_in_point", i18n("Insert Clip Zone in Timeline (Overwrite)"), this, SLOT(slotInsertClipOverwrite()), QIcon(), Qt::Key_V);
    addAction("select_timeline_clip", i18n("Select Clip"), this, SLOT(slotSelectTimelineClip()), QIcon::fromTheme("edit-select"), Qt::Key_Plus);
    addAction("deselect_timeline_clip", i18n("Deselect Clip"), this, SLOT(slotDeselectTimelineClip()), QIcon::fromTheme("edit-select"), Qt::Key_Minus);
    addAction("select_add_timeline_clip", i18n("Add Clip To Selection"), this, SLOT(slotSelectAddTimelineClip()),
              QIcon::fromTheme("edit-select"), Qt::ALT + Qt::Key_Plus);
    addAction("select_timeline_transition", i18n("Select Transition"), this, SLOT(slotSelectTimelineTransition()),
          QIcon::fromTheme("edit-select"), Qt::SHIFT + Qt::Key_Plus);
    addAction("deselect_timeline_transition", i18n("Deselect Transition"), this, SLOT(slotDeselectTimelineTransition()),
              QIcon::fromTheme("edit-select"), Qt::SHIFT + Qt::Key_Minus);
    addAction("select_add_timeline_transition", i18n("Add Transition To Selection"), this, SLOT(slotSelectAddTimelineTransition()),
          QIcon::fromTheme("edit-select"), Qt::ALT + Qt::SHIFT + Qt::Key_Plus);
    addAction("cut_timeline_clip", i18n("Cut Clip"), this, SLOT(slotCutTimelineClip()), QIcon::fromTheme("edit-cut"), Qt::SHIFT + Qt::Key_R);
    addAction("add_clip_marker", i18n("Add Marker"), this, SLOT(slotAddClipMarker()), QIcon::fromTheme("bookmark-new"));
    addAction("delete_clip_marker", i18n("Delete Marker"), this, SLOT(slotDeleteClipMarker()), QIcon::fromTheme("edit-delete"));
    addAction("delete_all_clip_markers", i18n("Delete All Markers"), this, SLOT(slotDeleteAllClipMarkers()), QIcon::fromTheme("edit-delete"));

    QAction * editClipMarker = addAction("edit_clip_marker", i18n("Edit Marker"), this, SLOT(slotEditClipMarker()), QIcon::fromTheme("document-properties"));
    editClipMarker->setData(QString("edit_marker"));

    addAction("add_marker_guide_quickly", i18n("Add Marker/Guide quickly"), this, SLOT(slotAddMarkerGuideQuickly()),
              QIcon::fromTheme("bookmark-new"), Qt::Key_Asterisk);

    QAction * splitAudio = addAction("split_audio", i18n("Split Audio"), this, SLOT(slotSplitAudio()), QIcon::fromTheme("document-new"));
    // "A+V" as data means this action should only be available for clips with audio AND video
    splitAudio->setData("A+V");

    QAction * setAudioAlignReference = addAction("set_audio_align_ref", i18n("Set Audio Reference"), this, SLOT(slotSetAudioAlignReference()));
    // "A" as data means this action should only be available for clips with audio
    setAudioAlignReference->setData("A");

    QAction * alignAudio = addAction("align_audio", i18n("Align Audio to Reference"), this, SLOT(slotAlignAudio()), QIcon());
    // "A" as data means this action should only be available for clips with audio
    alignAudio->setData("A");

    QAction * audioOnly = new QAction(QIcon::fromTheme("document-new"), i18n("Audio Only"), this);
    addAction("clip_audio_only", audioOnly);
    audioOnly->setData("clip_audio_only");
    audioOnly->setCheckable(true);

    QAction * videoOnly = new QAction(QIcon::fromTheme("document-new"), i18n("Video Only"), this);
    addAction("clip_video_only", videoOnly);
    videoOnly->setData("clip_video_only");
    videoOnly->setCheckable(true);

    QAction * audioAndVideo = new QAction(QIcon::fromTheme("document-new"), i18n("Audio and Video"), this);
    addAction("clip_audio_and_video", audioAndVideo);
    audioAndVideo->setData("clip_audio_and_video");
    audioAndVideo->setCheckable(true);

    m_clipTypeGroup = new QActionGroup(this);
    m_clipTypeGroup->addAction(audioOnly);
    m_clipTypeGroup->addAction(videoOnly);
    m_clipTypeGroup->addAction(audioAndVideo);
    connect(m_clipTypeGroup, SIGNAL(triggered(QAction*)), this, SLOT(slotUpdateClipType(QAction*)));
    m_clipTypeGroup->setEnabled(false);

    addAction("insert_space", i18n("Insert Space"), this, SLOT(slotInsertSpace()));
    addAction("delete_space", i18n("Remove Space"), this, SLOT(slotRemoveSpace()));
    m_tracksActionCollection = new KActionCollection(this, "tracks"); //KGlobal::mainComponent());
    //m_effectsActionCollection->setComponentDisplayName("Trasck");//i18n("Tracks").toUtf8());
    m_tracksActionCollection->addAssociatedWidget(m_timelineArea);

    QAction *insertTrack = new QAction(QIcon(), i18n("Insert Track"), m_tracksActionCollection);
    m_tracksActionCollection->addAction("insert_track", insertTrack);
    connect(insertTrack, SIGNAL(triggered()), this, SLOT(slotInsertTrack()));

    QAction *deleteTrack = new QAction(QIcon(), i18n("Delete Track"), m_tracksActionCollection);
    m_tracksActionCollection->addAction("delete_track", deleteTrack);
    connect(deleteTrack, SIGNAL(triggered()), this, SLOT(slotDeleteTrack()));

    QAction *configTracks = new QAction(QIcon::fromTheme("configure"), i18n("Configure Tracks"), m_tracksActionCollection);
    m_tracksActionCollection->addAction("config_tracks", configTracks);
    connect(configTracks, SIGNAL(triggered()), this, SLOT(slotConfigTrack()));

    QAction *selectTrack = new QAction(QIcon(), i18n("Select All in Current Track"), m_tracksActionCollection);
    connect(selectTrack, SIGNAL(triggered()), this, SLOT(slotSelectTrack()));
    m_tracksActionCollection->addAction("select_track", selectTrack);

    QAction *selectAll = KStandardAction::selectAll(this, SLOT(slotSelectAllTracks()), m_tracksActionCollection);
    selectAll->setShortcutContext(Qt::WidgetWithChildrenShortcut);
    m_tracksActionCollection->addAction("select_all_tracks", selectAll);

    addAction("add_guide", i18n("Add Guide"), this, SLOT(slotAddGuide()), QIcon::fromTheme("document-new"));
    addAction("delete_guide", i18n("Delete Guide"), this, SLOT(slotDeleteGuide()), QIcon::fromTheme("edit-delete"));
    addAction("edit_guide", i18n("Edit Guide"), this, SLOT(slotEditGuide()), QIcon::fromTheme("document-properties"));
    addAction("delete_all_guides", i18n("Delete All Guides"), this, SLOT(slotDeleteAllGuides()), QIcon::fromTheme("edit-delete"));

    QAction *pasteEffects = addAction("paste_effects", i18n("Paste Effects"), this, SLOT(slotPasteEffects()), QIcon::fromTheme("edit-paste"));
    pasteEffects->setData("paste_effects");

    m_saveAction = KStandardAction::save(pCore->projectManager(), SLOT(saveFile()), actionCollection());
    KStandardAction::quit(this,                   SLOT(close()),                  actionCollection());
    // TODO: make the following connection to slotEditKeys work
    //KStandardAction::keyBindings(this,            SLOT(slotEditKeys()),           actionCollection());
    KStandardAction::preferences(this,            SLOT(slotPreferences()),        actionCollection());
    KStandardAction::configureNotifications(this, SLOT(configureNotifications()), actionCollection());
    KStandardAction::copy(this,                   SLOT(slotCopy()),               actionCollection());
    KStandardAction::paste(this,                  SLOT(slotPaste()),              actionCollection());
    KStandardAction::fullScreen(this,             SLOT(slotFullScreen()), this,   actionCollection());

    QAction *undo = KStandardAction::undo(m_commandStack, SLOT(undo()), actionCollection());
    undo->setEnabled(false);
    connect(m_commandStack, SIGNAL(canUndoChanged(bool)), undo, SLOT(setEnabled(bool)));

    QAction *redo = KStandardAction::redo(m_commandStack, SLOT(redo()), actionCollection());
    redo->setEnabled(false);
    connect(m_commandStack, SIGNAL(canRedoChanged(bool)), redo, SLOT(setEnabled(bool)));

    QMenu *addClips = new QMenu();

    QAction *addClip = addAction("add_clip", i18n("Add Clip"), pCore->bin(), SLOT(slotAddClip()), QIcon::fromTheme("kdenlive-add-clip"));
    addClips->addAction(addClip);
    QAction *action = addAction("add_color_clip", i18n("Add Color Clip"), pCore->bin(), SLOT(slotCreateProjectClip()), 
                                  QIcon::fromTheme("kdenlive-add-color-clip"));
    action->setData((int) Color);
    addClips->addAction(action);
    action = addAction("add_slide_clip", i18n("Add Slideshow Clip"), pCore->bin(), SLOT(slotCreateProjectClip()),
                                  QIcon::fromTheme("kdenlive-add-slide-clip"));
    action->setData((int) SlideShow);
    addClips->addAction(action);
    action = addAction("add_text_clip", i18n("Add Title Clip"), pCore->bin(), SLOT(slotCreateProjectClip()),
                                  QIcon::fromTheme("kdenlive-add-text-clip"));
    action->setData((int) Text);
    addClips->addAction(action);
    action = addAction("add_text_template_clip", i18n("Add Template Title"), pCore->bin(), SLOT(slotCreateProjectClip()),
                                  QIcon::fromTheme("kdenlive-add-text-clip"));
    action->setData((int) TextTemplate);
    addClips->addAction(action);

    addClips->addAction(addAction("add_folder", i18n("Create Folder"), pCore->bin(), SLOT(slotAddFolder()),
                                  QIcon::fromTheme("folder-new")));
    addClips->addAction(addAction("download_resource", i18n("Online Resources"), this, SLOT(slotDownloadResources()),
                                  QIcon::fromTheme("download")));
    
    QAction *clipProperties = addAction("clip_properties", i18n("Clip Properties"), pCore->bin(), SLOT(slotSwitchClipProperties()), QIcon::fromTheme("document-edit"));
    clipProperties->setData("clip_properties");
    clipProperties->setEnabled(false);

    QAction *openClip = addAction("edit_clip", i18n("Edit Clip"), pCore->bin(), SLOT(slotOpenClip()), QIcon::fromTheme("document-open"));
    openClip->setData("edit_clip");
    openClip->setEnabled(false);

    QAction *deleteClip = addAction("delete_clip", i18n("Delete Clip"), pCore->bin(), SLOT(slotDeleteClip()), QIcon::fromTheme("edit-delete"));
    deleteClip->setData("delete_clip");
    deleteClip->setEnabled(false);

    QAction *reloadClip = addAction("reload_clip", i18n("Reload Clip"), pCore->bin(), SLOT(slotReloadClip()), QIcon::fromTheme("view-refresh"));
    reloadClip->setData("reload_clip");
    reloadClip->setEnabled(false);
    
    QAction *duplicateClip = addAction("duplicate_clip", i18n("Duplicate Clip"), pCore->bin(), SLOT(slotDuplicateClip()), QIcon::fromTheme("edit-copy"));
    duplicateClip->setData("duplicate_clip");
    duplicateClip->setEnabled(false);

    QAction *proxyClip = new QAction(i18n("Proxy Clip"), this);
    addAction("proxy_clip", proxyClip);
    proxyClip->setData(QStringList() << QString::number((int) AbstractClipJob::PROXYJOB));
    proxyClip->setCheckable(true);
    proxyClip->setChecked(false);

    addAction("stopmotion", i18n("Stop Motion Capture"), this, SLOT(slotOpenStopmotion()), QIcon::fromTheme("image-x-generic"));
    addAction("ripple_delete", i18n("Ripple Delete"), this, SLOT(slotRippleDelete()), QIcon(), Qt::CTRL + Qt::Key_X);

    QHash <QString, QAction*> actions;
    actions.insert("reload", reloadClip);
    actions.insert("duplicate", duplicateClip);
    actions.insert("proxy", proxyClip);
    actions.insert("properties", clipProperties);
    actions.insert("open", openClip);
    actions.insert("delete", deleteClip);
    pCore->bin()->setupMenu(addClips, addClip, actions);

    // Setup effects and transitions actions.
    m_effectsActionCollection = new KActionCollection(this, "effects");//KGlobal::mainComponent());
    //m_effectsActionCollection->setComponentDisplayName("Effects");//i18n("Effects and transitions").toUtf8());
    //KActionCategory *transitionActions = new KActionCategory(i18n("Transitions"), m_effectsActionCollection);
    KActionCategory *transitionActions = new KActionCategory(i18n("Transitions"), actionCollection());
    //m_transitions = new QAction*[transitions.count()];
    for (int i = 0; i < transitions.count(); ++i) {
        QStringList effectInfo = transitions.effectIdInfo(i);
        if (effectInfo.isEmpty()) continue;
        QAction *a = new QAction(effectInfo.at(0), this);
        a->setData(effectInfo);
        a->setIconVisibleInMenu(false);
        m_transitions << a;
        QString id = effectInfo.at(2);
        if (id.isEmpty()) id = effectInfo.at(1);
        transitionActions->addAction("transition_" + id, a);
    }
    //m_effectsActionCollection->readSettings();
}

void MainWindow::slotDisplayActionMessage(QAction *a)
{
    statusBar()->showMessage(a->data().toString(), 3000);
}

void MainWindow::setStatusBarStyleSheet(const QPalette &p)
{
    KColorScheme scheme(p.currentColorGroup(), KColorScheme::Window, KSharedConfig::openConfig(KdenliveSettings::colortheme()));
    QColor buttonBg = scheme.background(KColorScheme::LinkBackground).color();
    QColor buttonBord = scheme.foreground(KColorScheme::LinkText).color();
    QColor buttonBord2 = scheme.shade(KColorScheme::LightShade);
    statusBar()->setStyleSheet(QString("QStatusBar QLabel {font-size:%1pt;} QStatusBar::item { border: 0px; font-size:%1pt;padding:0px; }").arg(statusBar()->font().pointSize()));
    QString style1 = QString("QToolBar { border: 0px } QToolButton { border-style: inset; border:1px solid transparent;border-radius: 3px;margin: 0px 3px;padding: 0px;} QToolButton#timecode {padding-right:10px;} QToolButton:hover { background: %3;border-style: inset; border:1px solid %3;border-radius: 3px;} QToolButton:checked { background-color: %1; border-style: inset; border:1px solid %2;border-radius: 3px;}").arg(buttonBg.name()).arg(buttonBord.name()).arg(buttonBord2.name());
    statusBar()->setStyleSheet(style1);
}

void MainWindow::saveOptions()
{
    KdenliveSettings::self()->save();
    KSharedConfigPtr config = KSharedConfig::openConfig();
    pCore->projectManager()->recentFilesAction()->saveEntries(KConfigGroup(config, "Recent Files"));
    config->sync();
}

void MainWindow::readOptions()
{
    KSharedConfigPtr config = KSharedConfig::openConfig();
    pCore->projectManager()->recentFilesAction()->loadEntries(KConfigGroup(config, "Recent Files"));
    KConfigGroup initialGroup(config, "version");
    bool upgrade = false;
    if (initialGroup.exists()) {
        if (initialGroup.readEntry("version", QString()).section(' ', 0, 0) != QString(version).section(' ', 0, 0)) {
            upgrade = true;
        }

        if (initialGroup.readEntry("version") == "0.7") {
            //Add new settings from 0.7.1
            if (KdenliveSettings::defaultprojectfolder().isEmpty()) {
                QDir dir(QDir::homePath());
                if (!dir.mkdir("kdenlive")) {
                    qDebug() << "/// ERROR CREATING PROJECT FOLDER: ";
                } else {
                    dir.cd("kdenlive");
                    KdenliveSettings::setDefaultprojectfolder(dir.path());
                }
            }
        }
    }

    if (KdenliveSettings::ffmpegpath().isEmpty() || KdenliveSettings::ffplaypath().isEmpty()) {
        upgrade = true;
    }

    if (!initialGroup.exists() || upgrade) {
        // this is our first run, show Wizard
        QPointer<Wizard> w = new Wizard(upgrade, this);
        if (w->exec() == QDialog::Accepted && w->isOk()) {
            w->adjustSettings();
            initialGroup.writeEntry("version", version);
            delete w;
        } else {
            delete w;
            ::exit(1);
        }
    }
}

void MainWindow::slotRunWizard()
{
    QPointer<Wizard> w = new Wizard(false, this);
    if (w->exec() == QDialog::Accepted && w->isOk()) {
        w->adjustSettings();
    }
    delete w;
}

void MainWindow::slotEditProfiles()
{
    ProfilesDialog *w = new ProfilesDialog;
    if (w->exec() == QDialog::Accepted) {
        KdenliveSettingsDialog* d = static_cast <KdenliveSettingsDialog*>(KConfigDialog::exists("settings"));
        if (d) {
            d->checkProfile();
        }
    }
    delete w;
}

void MainWindow::slotEditProjectSettings()
{
    KdenliveDoc *project = pCore->projectManager()->current();
    QPoint p = project->getTracksCount();
    
    QPointer<ProjectSettings> w = new ProjectSettings(project, project->metadata(), pCore->projectManager()->currentTimeline()->projectView()->extractTransitionsLumas(), p.x(), p.y(), project->projectFolder().path(), true, !project->isModified(), this);
    connect(w, SIGNAL(disableProxies()), this, SLOT(slotDisableProxies()));

    if (w->exec() == QDialog::Accepted) {
        QString profile = w->selectedProfile();
        project->setProjectFolder(w->selectedFolder());
        if (m_recMonitor) {
            m_recMonitor->slotUpdateCaptureFolder(project->projectFolder().path() + QDir::separator());
        }
        if (m_renderWidget) {
            m_renderWidget->setDocumentPath(project->projectFolder().path() + QDir::separator());
        }
        if (KdenliveSettings::videothumbnails() != w->enableVideoThumbs()) {
            slotSwitchVideoThumbs();
        }
        if (KdenliveSettings::audiothumbnails() != w->enableAudioThumbs()) {
            slotSwitchAudioThumbs();
        }
        if (project->profilePath() != profile) {
            slotUpdateProjectProfile(profile);
        }
        if (project->getDocumentProperty("proxyparams") != w->proxyParams()) {
            project->setModified();
            project->setDocumentProperty("proxyparams", w->proxyParams());
            if (pCore->binController()->clipCount() > 0 && KMessageBox::questionYesNo(this, i18n("You have changed the proxy parameters. Do you want to recreate all proxy clips for this project?")) == KMessageBox::Yes) {
                //TODO: rebuild all proxies
                //m_projectList->rebuildProxies();
            }
        }
        if (project->getDocumentProperty("proxyextension") != w->proxyExtension()) {
            project->setModified();
            project->setDocumentProperty("proxyextension", w->proxyExtension());
        }
        if (project->getDocumentProperty("generateproxy") != QString::number((int) w->generateProxy())) {
            project->setModified();
            project->setDocumentProperty("generateproxy", QString::number((int) w->generateProxy()));
        }
        if (project->getDocumentProperty("proxyminsize") != QString::number(w->proxyMinSize())) {
            project->setModified();
            project->setDocumentProperty("proxyminsize", QString::number(w->proxyMinSize()));
        }
        if (project->getDocumentProperty("generateimageproxy") != QString::number((int) w->generateImageProxy())) {
            project->setModified();
            project->setDocumentProperty("generateimageproxy", QString::number((int) w->generateImageProxy()));
        }
        if (project->getDocumentProperty("proxyimageminsize") != QString::number(w->proxyImageMinSize())) {
            project->setModified();
            project->setDocumentProperty("proxyimageminsize", QString::number(w->proxyImageMinSize()));
        }
        if (QString::number((int) w->useProxy()) != project->getDocumentProperty("enableproxy")) {
            project->setDocumentProperty("enableproxy", QString::number((int) w->useProxy()));
            project->setModified();
            slotUpdateProxySettings();
        }
        if (w->metadata() != project->metadata()) {
            project->setMetadata(w->metadata());
        }
    }
    delete w;
}

void MainWindow::slotDisableProxies()
{
    pCore->projectManager()->current()->setDocumentProperty("enableproxy", QString::number((int) false));
    pCore->projectManager()->current()->setModified();
    slotUpdateProxySettings();
}

void MainWindow::slotUpdateProjectProfile(const QString &profile)
{
    KdenliveDoc *project = pCore->projectManager()->current();

    // Recreate the stopmotion widget if profile changes
    if (m_stopmotion) {
        delete m_stopmotion;
        m_stopmotion = NULL;
    }

    // Deselect current effect / transition
    m_effectStack->slotClipItemSelected(NULL);
    m_transitionConfig->slotTransitionItemSelected(NULL, 0, QPoint(), false);
    m_clipMonitor->openClip(NULL);
    bool updateFps = project->setProfilePath(profile);
    pCore->binController()->resetProfile(profile);
    KdenliveSettings::setProject_fps(project->fps());

    setWindowTitle(project->description());
    setWindowModified(project->isModified());
    project->clipManager()->clearUnusedProducers();
    pCore->monitorManager()->resetProfiles(project->timecode());
    m_transitionConfig->updateProjectFormat();
    m_effectStack->updateProjectFormat(project->timecode());
    if (m_renderWidget) {
        m_renderWidget->setProfile(project->mltProfile());
    }
    if (updateFps) {
        pCore->projectManager()->currentTimeline()->updateProjectFps();
    }
    project->clipManager()->clearCache();
    pCore->projectManager()->currentTimeline()->updateProfile();
    project->setModified(true);
    m_commandStack->activeStack()->clear();
    //Update the mouse position display so it will display in DF/NDF format by default based on the project setting.
    slotUpdateMousePosition(0);
    //TODO
    //m_projectList->slotReloadClip();
    // We need to desactivate & reactivate monitors to get a refresh
    //pCore->monitorManager()->switchMonitors();
}


void MainWindow::slotRenderProject()
{
    KdenliveDoc *project = pCore->projectManager()->current();

    if (!m_renderWidget) {
        QString projectfolder = project ? project->projectFolder().path() + QDir::separator() : KdenliveSettings::defaultprojectfolder();
        MltVideoProfile profile;
        if (project) {
            profile = project->mltProfile();
        }
        m_renderWidget = new RenderWidget(projectfolder, project->useProxy(), profile, this);
        connect(m_renderWidget, SIGNAL(shutdown()), this, SLOT(slotShutdown()));
        connect(m_renderWidget, SIGNAL(selectedRenderProfile(QMap<QString,QString>)), this, SLOT(slotSetDocumentRenderProfile(QMap<QString,QString>)));
        connect(m_renderWidget, SIGNAL(prepareRenderingData(bool,bool,QString)), this, SLOT(slotPrepareRendering(bool,bool,QString)));
        connect(m_renderWidget, SIGNAL(abortProcess(QString)), this, SIGNAL(abortRenderJob(QString)));
        connect(m_renderWidget, SIGNAL(openDvdWizard(QString)), this, SLOT(slotDvdWizard(QString)));
        if (project) {
            m_renderWidget->setProfile(project->mltProfile());
            m_renderWidget->setGuides(pCore->projectManager()->currentTimeline()->projectView()->guidesData(), project->projectDuration());
            m_renderWidget->setDocumentPath(project->projectFolder().path() + QDir::separator());
            m_renderWidget->setRenderProfile(project->getRenderProperties());
        }
    }
    slotCheckRenderStatus();
    m_renderWidget->show();
    //m_renderWidget->showNormal();

    // What are the following lines supposed to do?
    //pCore->projectManager()->currentTimeline()->tracksNumber();
    //m_renderWidget->enableAudio(false);
    //m_renderWidget->export_audio;
}

void MainWindow::slotCheckRenderStatus()
{
    // Make sure there are no missing clips
    //TODO
    /*if (m_renderWidget)
        m_renderWidget->missingClips(pCore->bin()->hasMissingClips());*/
}

void MainWindow::setRenderingProgress(const QString &url, int progress)
{
    if (m_renderWidget)
        m_renderWidget->setRenderJob(url, progress);
}

void MainWindow::setRenderingFinished(const QString &url, int status, const QString &error)
{
    if (m_renderWidget)
        m_renderWidget->setRenderStatus(url, status, error);
}

void MainWindow::slotCleanProject()
{
    if (KMessageBox::warningContinueCancel(this, i18n("This will remove all unused clips from your project."), i18n("Clean up project")) == KMessageBox::Cancel) return;
    //TODO
    //m_projectList->cleanup();
}

void MainWindow::slotUpdateMousePosition(int pos)
{
    if (pCore->projectManager()->current()) {
        switch (m_timeFormatButton->currentItem()) {
        case 0:
            m_timeFormatButton->setText(pCore->projectManager()->current()->timecode().getTimecodeFromFrames(pos) + " / " + pCore->projectManager()->current()->timecode().getTimecodeFromFrames(pCore->projectManager()->currentTimeline()->duration()));
            break;
        default:
            m_timeFormatButton->setText(QString::number(pos) + " / " + QString::number(pCore->projectManager()->currentTimeline()->duration()));
        }
    }
}

void MainWindow::slotUpdateProjectDuration(int pos)
{
    if (pCore->projectManager()->current()) {
        pCore->projectManager()->currentTimeline()->setDuration(pos);
        slotUpdateMousePosition(pCore->projectManager()->currentTimeline()->projectView()->getMousePos());
    }
}

void MainWindow::slotUpdateDocumentState(bool modified)
{
    setWindowTitle(pCore->projectManager()->current()->description());
    setWindowModified(modified);
    m_saveAction->setEnabled(modified);
}

void MainWindow::connectDocument()
{
    KdenliveDoc *project = pCore->projectManager()->current();
    Timeline *trackView = pCore->projectManager()->currentTimeline();
    pCore->binController()->resetProfile(project->profilePath());
    connect(project, SIGNAL(startAutoSave()), pCore->projectManager(), SLOT(slotStartAutoSave()));
    // Resetting monitor profiles should now be handled by binController
    //pCore->monitorManager()->resetProfiles(project->timecode());
    KdenliveSettings::setProject_fps(project->fps());
    m_clipMonitorDock->raise();
    m_transitionConfig->updateProjectFormat();
    m_effectStack->updateProjectFormat(project->timecode());
    //connect(m_projectList, SIGNAL(refreshClip(QString,bool)), trackView->projectView(), SLOT(slotRefreshThumbs(QString,bool)));
    //connect(m_projectList, SIGNAL(projectModified()), project, SLOT(setModified()));
    //connect(m_projectList, SIGNAL(clipNameChanged(QString,QString)), trackView->projectView(), SLOT(clipNameChanged(QString,QString)));

    connect(trackView, SIGNAL(configTrack(int)), this, SLOT(slotConfigTrack(int)));
    connect(trackView, SIGNAL(updateTracksInfo()), this, SLOT(slotUpdateTrackInfo()));
    connect(trackView, SIGNAL(mousePosition(int)), this, SLOT(slotUpdateMousePosition(int)));
    connect(m_projectMonitor->render, SIGNAL(infoProcessingFinished()), trackView->projectView(), SLOT(slotInfoProcessingFinished()), Qt::DirectConnection);

    connect(trackView->projectView(), SIGNAL(importKeyframes(GraphicsRectItem,QString,int)), this, SLOT(slotProcessImportKeyframes(GraphicsRectItem,QString,int)));

    connect(m_projectMonitor, SIGNAL(renderPosition(int)), trackView, SLOT(moveCursorPos(int)));
    connect(m_projectMonitor, SIGNAL(zoneUpdated(QPoint)), trackView, SLOT(slotSetZone(QPoint)));
    connect(m_projectMonitor, SIGNAL(zoneUpdated(QPoint)), project, SLOT(setModified()));
    connect(m_clipMonitor, SIGNAL(zoneUpdated(QPoint)), project, SLOT(setModified()));
    connect(m_projectMonitor->render, SIGNAL(refreshDocumentProducers(bool,bool)), project, SLOT(checkProjectClips(bool,bool)));
    connect(project, SIGNAL(docModified(bool)), this, SLOT(slotUpdateDocumentState(bool)));
    connect(trackView->projectView(), SIGNAL(guidesUpdated()), this, SLOT(slotGuidesUpdated()));
    connect(project, SIGNAL(saveTimelinePreview(QString)), trackView, SLOT(slotSaveTimelinePreview(QString)));

    connect(trackView, SIGNAL(showTrackEffects(int,TrackInfo)), this, SLOT(slotTrackSelected(int,TrackInfo)));

    connect(trackView->projectView(), SIGNAL(clipItemSelected(ClipItem*,bool)), this, SLOT(slotTimelineClipSelected(ClipItem*,bool)));
    connect(trackView->projectView(), SIGNAL(transitionItemSelected(Transition*,int,QPoint,bool)), m_transitionConfig, SLOT(slotTransitionItemSelected(Transition*,int,QPoint,bool)));
    connect(trackView->projectView(), SIGNAL(transitionItemSelected(Transition*,int,QPoint,bool)), this, SLOT(slotActivateTransitionView(Transition*)));
    connect(trackView->projectView(), SIGNAL(zoomIn()), this, SLOT(slotZoomIn()));
    connect(trackView->projectView(), SIGNAL(zoomOut()), this, SLOT(slotZoomOut()));
    connect(trackView, SIGNAL(setZoom(int)), this, SLOT(slotSetZoom(int)));
    connect(trackView->projectView(), SIGNAL(displayMessage(QString,MessageType)), m_messageLabel, SLOT(setMessage(QString,MessageType)));
    
    connect(pCore->bin(), SIGNAL(displayMessage(QString,MessageType)), m_messageLabel, SLOT(setMessage(QString,MessageType)));

    //connect(trackView->projectView(), SIGNAL(showClipFrame(DocClipBase*,QPoint,bool,int)), m_clipMonitor, SLOT(slotSetClipProducer(DocClipBase*,QPoint,bool,int)));
    connect(trackView->projectView(), SIGNAL(playMonitor()), m_projectMonitor, SLOT(slotPlay()));

    connect(trackView->projectView(), SIGNAL(transitionItemSelected(Transition*,int,QPoint,bool)), m_projectMonitor, SLOT(slotSetSelectedClip(Transition*)));

    connect(pCore->bin(), SIGNAL(gotFilterJobResults(QString,int,int,stringMap,stringMap)), trackView->projectView(), SLOT(slotGotFilterJobResults(QString,int,int,stringMap,stringMap)));

    //TODO
    //connect(m_projectList, SIGNAL(addMarkers(QString,QList<CommentedTime>)), trackView->projectView(), SLOT(slotAddClipMarker(QString,QList<CommentedTime>)));

    // Effect stack signals
    connect(m_effectStack, SIGNAL(updateEffect(ClipItem*,int,QDomElement,QDomElement,int,bool)), trackView->projectView(), SLOT(slotUpdateClipEffect(ClipItem*,int,QDomElement,QDomElement,int,bool)));
    connect(m_effectStack, SIGNAL(updateClipRegion(ClipItem*,int,QString)), trackView->projectView(), SLOT(slotUpdateClipRegion(ClipItem*,int,QString)));
    connect(m_effectStack, SIGNAL(removeEffect(ClipItem*,int,QDomElement)), trackView->projectView(), SLOT(slotDeleteEffect(ClipItem*,int,QDomElement)));
    connect(m_effectStack, SIGNAL(removeMasterEffect(QString,QDomElement)), pCore->bin(), SLOT(slotDeleteEffect(QString,QDomElement)));
    connect(m_effectStack, SIGNAL(addEffect(ClipItem*,QDomElement)), trackView->projectView(), SLOT(slotAddEffect(ClipItem*,QDomElement)));
    connect(m_effectStack, SIGNAL(changeEffectState(ClipItem*,int,QList<int>,bool)), trackView->projectView(), SLOT(slotChangeEffectState(ClipItem*,int,QList<int>,bool)));
    connect(m_effectStack, SIGNAL(changeEffectPosition(ClipItem*,int,QList<int>,int)), trackView->projectView(), SLOT(slotChangeEffectPosition(ClipItem*,int,QList<int>,int)));
    
    connect(m_effectStack, SIGNAL(refreshEffectStack(ClipItem*)), trackView->projectView(), SLOT(slotRefreshEffects(ClipItem*)));
    connect(m_effectStack, SIGNAL(seekTimeline(int)), trackView->projectView(), SLOT(seekCursorPos(int)));
    connect(m_effectStack, SIGNAL(importClipKeyframes(GraphicsRectItem)), trackView->projectView(), SLOT(slotImportClipKeyframes(GraphicsRectItem)));
    connect(m_effectStack, SIGNAL(reloadEffects()), this, SLOT(slotReloadEffects()));
    connect(m_effectStack, SIGNAL(displayMessage(QString,int)), this, SLOT(slotGotProgressInfo(QString,int)));
    
    // Transition config signals
    connect(m_transitionConfig, SIGNAL(transitionUpdated(Transition*,QDomElement)), trackView->projectView() , SLOT(slotTransitionUpdated(Transition*,QDomElement)));
    connect(m_transitionConfig, SIGNAL(importClipKeyframes(GraphicsRectItem)), trackView->projectView() , SLOT(slotImportClipKeyframes(GraphicsRectItem)));
    connect(m_transitionConfig, SIGNAL(seekTimeline(int)), trackView->projectView() , SLOT(seekCursorPos(int)));

    connect(trackView->projectView(), SIGNAL(activateDocumentMonitor()), m_projectMonitor, SLOT(slotActivateMonitor()));
    connect(trackView, SIGNAL(zoneMoved(int,int)), this, SLOT(slotZoneMoved(int,int)));
    trackView->projectView()->setContextMenu(m_timelineContextMenu, m_timelineContextClipMenu, m_timelineContextTransitionMenu, m_clipTypeGroup, static_cast<QMenu*>(factory()->container("marker_menu", this)));
    if (m_renderWidget) {
        slotCheckRenderStatus();
        m_renderWidget->setProfile(project->mltProfile());
        m_renderWidget->setGuides(pCore->projectManager()->currentTimeline()->projectView()->guidesData(), project->projectDuration());
        m_renderWidget->setDocumentPath(project->projectFolder().path() + QDir::separator());
        m_renderWidget->setRenderProfile(project->getRenderProperties());
    }
    m_zoomSlider->setValue(project->zoom().x());
    m_commandStack->setActiveStack(project->commandStack());
    KdenliveSettings::setProject_display_ratio(project->dar());

    setWindowTitle(project->description());
    setWindowModified(project->isModified());
    m_saveAction->setEnabled(project->isModified());
    m_normalEditTool->setChecked(true);
    connect(m_projectMonitor, SIGNAL(durationChanged(int)), this, SLOT(slotUpdateProjectDuration(int)));
    pCore->monitorManager()->setDocument(project);
    trackView->updateProjectFps();
    project->checkProjectClips();
    if (m_recMonitor) {
        m_recMonitor->slotUpdateCaptureFolder(project->projectFolder().path() + QDir::separator());
    }
    //Update the mouse position display so it will display in DF/NDF format by default based on the project setting.
    slotUpdateMousePosition(0);

    // Update guides info in render widget
    slotGuidesUpdated();

    // Make sure monitor is visible so that it is painted black on startup
    //show();
    //pCore->monitorManager()->activateMonitor(Kdenlive::ClipMonitor, true);
    // set tool to select tool
    m_buttonSelectTool->setChecked(true);
    connect(m_projectMonitorDock, SIGNAL(visibilityChanged(bool)), m_projectMonitor, SLOT(refreshMonitor(bool)), Qt::UniqueConnection);
    connect(m_clipMonitorDock, SIGNAL(visibilityChanged(bool)), m_clipMonitor, SLOT(refreshMonitor(bool)), Qt::UniqueConnection);
}

void MainWindow::slotZoneMoved(int start, int end)
{
    pCore->projectManager()->current()->setZone(start, end);
    m_projectMonitor->slotZoneMoved(start, end);
}

void MainWindow::slotGuidesUpdated()
{
    if (m_renderWidget)
        m_renderWidget->setGuides(pCore->projectManager()->currentTimeline()->projectView()->guidesData(), pCore->projectManager()->current()->projectDuration());
}

void MainWindow::slotEditKeys()
{
    KShortcutsDialog dialog(KShortcutsEditor::AllActions, KShortcutsEditor::LetterShortcutsAllowed, this);
    dialog.addCollection(actionCollection(), i18nc("general keyboard shortcuts", "General"));
    dialog.addCollection(m_effectsActionCollection, i18nc("effects and transitions keyboard shortcuts", "Effects & Transitions"));
    dialog.addCollection(m_tracksActionCollection, i18nc("timeline track keyboard shortcuts", "Timeline and Tracks"));
    dialog.configure();
}

void MainWindow::slotPreferences(int page, int option)
{
    /*
     * An instance of your dialog could be already created and could be
     * cached, in which case you want to display the cached dialog
     * instead of creating another one
     */
    if (m_stopmotion) {
        m_stopmotion->slotLive(false);
    }

    if (KConfigDialog::showDialog("settings")) {
        KdenliveSettingsDialog* d = static_cast <KdenliveSettingsDialog*>(KConfigDialog::exists("settings"));
        if (page != -1) d->showPage(page, option);
        return;
    }

    // KConfigDialog didn't find an instance of this dialog, so lets
    // create it :

    // Get the mappable actions in localized form
    QMap<QString, QString> actions;
    KActionCollection* collection = actionCollection();
    foreach (const QString& action_name, m_actionNames) {
        actions[collection->action(action_name)->text()] = action_name;
    }

    KdenliveSettingsDialog* dialog = new KdenliveSettingsDialog(actions, m_gpuAllowed, this);
    connect(dialog, SIGNAL(settingsChanged(QString)), this, SLOT(updateConfiguration()));
    connect(dialog, SIGNAL(settingsChanged(QString)), SIGNAL(configurationChanged()));
    connect(dialog, SIGNAL(doResetProfile()), pCore->monitorManager(), SLOT(slotResetProfiles()));
    connect(dialog, SIGNAL(restartKdenlive()), this, SLOT(slotRestart()));
    if (m_recMonitor) {
        connect(dialog, SIGNAL(updateCaptureFolder()), this, SLOT(slotUpdateCaptureFolder()));
        connect(dialog, SIGNAL(updateFullScreenGrab()), m_recMonitor, SLOT(slotUpdateFullScreenGrab()));
    }
    dialog->show();
    if (page != -1) {
        dialog->showPage(page, option);
    }
}

void MainWindow::slotRestart()
{
    m_exitCode = EXIT_RESTART;
    QApplication::closeAllWindows();
}

void MainWindow::closeEvent(QCloseEvent* event)
{
    KXmlGuiWindow::closeEvent(event);
    QApplication::exit(m_exitCode);
    return;
}

void MainWindow::slotUpdateCaptureFolder()
{
    if (m_recMonitor) {
        if (pCore->projectManager()->current())
            m_recMonitor->slotUpdateCaptureFolder(pCore->projectManager()->current()->projectFolder().path() + QDir::separator());
        else
            m_recMonitor->slotUpdateCaptureFolder(KdenliveSettings::defaultprojectfolder());
    }
}

void MainWindow::updateConfiguration()
{
    //TODO: we should apply settings to all projects, not only the current one
    if (pCore->projectManager()->currentTimeline()) {
        pCore->projectManager()->currentTimeline()->refresh();
        pCore->projectManager()->currentTimeline()->projectView()->checkAutoScroll();
        pCore->projectManager()->currentTimeline()->checkTrackHeight();
        if (pCore->projectManager()->current())
            pCore->projectManager()->current()->clipManager()->checkAudioThumbs();
    }
    m_buttonAudioThumbs->setChecked(KdenliveSettings::audiothumbnails());
    m_buttonVideoThumbs->setChecked(KdenliveSettings::videothumbnails());
    m_buttonShowMarkers->setChecked(KdenliveSettings::showmarkers());
    m_buttonAutomaticSplitAudio->setChecked(KdenliveSettings::splitaudio());

    // Update list of transcoding profiles
    loadTranscoders();
    loadClipActions();
}

void MainWindow::slotSwitchSplitAudio()
{
    KdenliveSettings::setSplitaudio(!KdenliveSettings::splitaudio());
    m_buttonAutomaticSplitAudio->setChecked(KdenliveSettings::splitaudio());
}

void MainWindow::slotSwitchVideoThumbs()
{
    KdenliveSettings::setVideothumbnails(!KdenliveSettings::videothumbnails());
    if (pCore->projectManager()->currentTimeline()) {
        pCore->projectManager()->currentTimeline()->projectView()->slotUpdateAllThumbs();
    }
    m_buttonVideoThumbs->setChecked(KdenliveSettings::videothumbnails());
}

void MainWindow::slotSwitchAudioThumbs()
{
    KdenliveSettings::setAudiothumbnails(!KdenliveSettings::audiothumbnails());
    if (pCore->projectManager()->currentTimeline()) {
        pCore->projectManager()->currentTimeline()->refresh();
        pCore->projectManager()->currentTimeline()->projectView()->checkAutoScroll();
        if (pCore->projectManager()->current()) {
            pCore->projectManager()->current()->clipManager()->checkAudioThumbs();
        }
    }
    m_buttonAudioThumbs->setChecked(KdenliveSettings::audiothumbnails());
}

void MainWindow::slotSwitchMarkersComments()
{
    KdenliveSettings::setShowmarkers(!KdenliveSettings::showmarkers());
    if (pCore->projectManager()->currentTimeline()) {
        pCore->projectManager()->currentTimeline()->refresh();
    }
    m_buttonShowMarkers->setChecked(KdenliveSettings::showmarkers());
}

void MainWindow::slotSwitchSnap()
{
    KdenliveSettings::setSnaptopoints(!KdenliveSettings::snaptopoints());
    m_buttonSnap->setChecked(KdenliveSettings::snaptopoints());
}


void MainWindow::slotDeleteItem()
{
    if (QApplication::focusWidget() &&
            QApplication::focusWidget()->parentWidget() &&
            QApplication::focusWidget()->parentWidget()->parentWidget() &&
            QApplication::focusWidget()->parentWidget()->parentWidget() == pCore->bin()) {
        pCore->bin()->slotDeleteClip();

    } else {
        QWidget *widget = QApplication::focusWidget();
        while (widget) {
            if (widget == m_effectStackDock) {
                m_effectStack->deleteCurrentEffect();
                return;
            }
            widget = widget->parentWidget();
        }

        // effect stack has no focus
        if (pCore->projectManager()->currentTimeline()) {
            pCore->projectManager()->currentTimeline()->projectView()->deleteSelectedClips();
        }
    }
}


void MainWindow::slotAddClipMarker()
{
    KdenliveDoc *project = pCore->projectManager()->current();

    ClipController *clip = NULL;
    GenTime pos;
    if (m_projectMonitor->isActive()) {
        if (pCore->projectManager()->currentTimeline()) {
            ClipItem *item = pCore->projectManager()->currentTimeline()->projectView()->getActiveClipUnderCursor();
            if (item) {
                pos = GenTime((int)((m_projectMonitor->position() - item->startPos() + item->cropStart()).frames(project->fps()) * item->speed() + 0.5), project->fps());
                clip = pCore->binController()->getController(item->getBinId());
            }
        }
    } else {
        clip = m_clipMonitor->currentController();
        pos = m_clipMonitor->position();
    }
    if (!clip) {
        m_messageLabel->setMessage(i18n("Cannot find clip to add marker"), ErrorMessage);
        return;
    }
    QString id = clip->clipId();
    CommentedTime marker(pos, i18n("Marker"), KdenliveSettings::default_marker_type());
    QPointer<MarkerDialog> d = new MarkerDialog(clip, marker,
                                                project->timecode(), i18n("Add Marker"), this);
    if (d->exec() == QDialog::Accepted) {
        pCore->bin()->slotAddClipMarker(id, QList <CommentedTime>() << d->newMarker());
        QString hash = clip->getClipHash();
        if (!hash.isEmpty()) project->cacheImage(hash + '#' + QString::number(d->newMarker().time().frames(project->fps())), d->markerImage());
    }
    delete d;
}

void MainWindow::slotDeleteClipMarker()
{
    ClipController *clip = NULL;
    GenTime pos;
    if (m_projectMonitor->isActive()) {
        if (pCore->projectManager()->currentTimeline()) {
            ClipItem *item = pCore->projectManager()->currentTimeline()->projectView()->getActiveClipUnderCursor();
            if (item) {
                pos = (m_projectMonitor->position() - item->startPos() + item->cropStart()) / item->speed();
                clip = pCore->binController()->getController(item->getBinId());
            }
        }
    } else {
        clip = m_clipMonitor->currentController();
        pos = m_clipMonitor->position();
    }
    if (!clip) {
        m_messageLabel->setMessage(i18n("Cannot find clip to remove marker"), ErrorMessage);
        return;
    }

    QString id = clip->clipId();
    QString comment = clip->markerComment(pos);
    if (comment.isEmpty()) {
        m_messageLabel->setMessage(i18n("No marker found at cursor time"), ErrorMessage);
        return;
    }
    pCore->bin()->deleteClipMarker(comment, id, pos);
}

void MainWindow::slotDeleteAllClipMarkers()
{
    ClipController *clip = NULL;
    if (m_projectMonitor->isActive()) {
        if (pCore->projectManager()->currentTimeline()) {
            ClipItem *item = pCore->projectManager()->currentTimeline()->projectView()->getActiveClipUnderCursor();
            if (item) {
                clip = pCore->binController()->getController(item->getBinId());
            }
        }
    } else {
        clip = m_clipMonitor->currentController();
    }
    if (!clip) {
        m_messageLabel->setMessage(i18n("Cannot find clip to remove marker"), ErrorMessage);
        return;
    }
    pCore->bin()->deleteAllClipMarkers(clip->clipId());
}

void MainWindow::slotEditClipMarker()
{
    ClipController *clip = NULL;
    GenTime pos;
    if (m_projectMonitor->isActive()) {
        if (pCore->projectManager()->currentTimeline()) {
            ClipItem *item = pCore->projectManager()->currentTimeline()->projectView()->getActiveClipUnderCursor();
            if (item) {
                pos = (m_projectMonitor->position() - item->startPos() + item->cropStart()) / item->speed();
                clip = pCore->binController()->getController(item->getBinId());
            }
        }
    } else {
        clip = m_clipMonitor->currentController();
        pos = m_clipMonitor->position();
    }
    if (!clip) {
        m_messageLabel->setMessage(i18n("Cannot find clip to remove marker"), ErrorMessage);
        return;
    }

    QString id = clip->clipId();
    CommentedTime oldMarker = clip->markerAt(pos);
    if (oldMarker == CommentedTime()) {
        m_messageLabel->setMessage(i18n("No marker found at cursor time"), ErrorMessage);
        return;
    }

    QPointer<MarkerDialog> d = new MarkerDialog(clip, oldMarker,
                                                pCore->projectManager()->current()->timecode(), i18n("Edit Marker"), this);
    if (d->exec() == QDialog::Accepted) {
        pCore->bin()->slotAddClipMarker(id, QList <CommentedTime>() <<d->newMarker());
        QString hash = clip->getClipHash();
        if (!hash.isEmpty()) pCore->projectManager()->current()->cacheImage(hash + '#' + QString::number(d->newMarker().time().frames(pCore->projectManager()->current()->fps())), d->markerImage());
        if (d->newMarker().time() != pos) {
            // remove old marker
            oldMarker.setMarkerType(-1);
            pCore->bin()->slotAddClipMarker(id, QList <CommentedTime>() <<oldMarker);
        }
    }
    delete d;
}

void MainWindow::slotAddMarkerGuideQuickly()
{
    if (!pCore->projectManager()->currentTimeline() || !pCore->projectManager()->current())
        return;

    if (m_clipMonitor->isActive()) {
        ClipController *clip = m_clipMonitor->currentController();
        GenTime pos = m_clipMonitor->position();

        if (!clip) {
            m_messageLabel->setMessage(i18n("Cannot find clip to add marker"), ErrorMessage);
            return;
        }
        //TODO: allow user to set default marker category
        CommentedTime marker(pos, pCore->projectManager()->current()->timecode().getDisplayTimecode(pos, false), KdenliveSettings::default_marker_type());
        pCore->bin()->slotAddClipMarker(clip->clipId(), QList <CommentedTime>() <<marker);
    } else {
        pCore->projectManager()->currentTimeline()->projectView()->slotAddGuide(false);
    }
}

void MainWindow::slotAddGuide()
{
    if (pCore->projectManager()->currentTimeline())
        pCore->projectManager()->currentTimeline()->projectView()->slotAddGuide();
}

void MainWindow::slotInsertSpace()
{
    if (pCore->projectManager()->currentTimeline())
        pCore->projectManager()->currentTimeline()->projectView()->slotInsertSpace();
}

void MainWindow::slotRemoveSpace()
{
    if (pCore->projectManager()->currentTimeline())
        pCore->projectManager()->currentTimeline()->projectView()->slotRemoveSpace();
}

void MainWindow::slotRippleDelete()
{
  if (!m_projectMonitor->isActive() || !pCore->projectManager()->currentTimeline()) return;
      
  int zoneStart = m_projectMonitor->getZoneStart();
  int zoneEnd = m_projectMonitor->getZoneEnd();
  if (!zoneStart && zoneEnd == (pCore->projectManager()->currentTimeline()->duration() - 1)) return;

  int zoneFrameCount = zoneEnd - zoneStart;
  
  m_projectMonitor->slotZoneStart();
  pCore->projectManager()->currentTimeline()->projectView()->setCursorPos(zoneStart);
  pCore->projectManager()->currentTimeline()->projectView()->slotSelectAllClips();
  pCore->projectManager()->currentTimeline()->projectView()->cutSelectedClips();    
  pCore->projectManager()->currentTimeline()->projectView()->resetSelectionGroup(false);
  m_projectMonitor->slotZoneEnd();
  pCore->projectManager()->currentTimeline()->projectView()->setCursorPos(zoneEnd);
  zoneEnd++;
  pCore->projectManager()->currentTimeline()->projectView()->selectItemsRightOfFrame(zoneEnd);
  pCore->projectManager()->currentTimeline()->projectView()->setInPoint();
  pCore->projectManager()->currentTimeline()->projectView()->resetSelectionGroup(false);

  zoneEnd++;
  pCore->projectManager()->currentTimeline()->projectView()->selectItemsRightOfFrame(zoneEnd);
  
  pCore->projectManager()->currentTimeline()->projectView()->spaceToolMoveToSnapPos((double) zoneEnd);
  pCore->projectManager()->currentTimeline()->projectView()->spaceToolMoveToSnapPos((double) zoneStart);
  
  GenTime timeOffset = GenTime(zoneFrameCount * -1, pCore->projectManager()->current()->fps());
  pCore->projectManager()->currentTimeline()->projectView()->completeSpaceOperation(-1, timeOffset);
  
  m_projectMonitor->slotZoneStart();
  pCore->projectManager()->currentTimeline()->projectView()->setCursorPos(zoneStart);

  pCore->projectManager()->currentTimeline()->projectView()->resetSelectionGroup(false);
  
  return;
}

void MainWindow::slotInsertTrack(int ix)
{
    pCore->monitorManager()->activateMonitor(Kdenlive::ProjectMonitor);
    if (pCore->projectManager()->currentTimeline()) {
        if (ix == -1) {
            ix = pCore->projectManager()->currentTimeline()->projectView()->selectedTrack();
        }
        pCore->projectManager()->currentTimeline()->projectView()->slotInsertTrack(ix);
    }
    if (pCore->projectManager()->current()) {
        m_transitionConfig->updateProjectFormat();
    }
}

void MainWindow::slotDeleteTrack(int ix)
{
    pCore->monitorManager()->activateMonitor(Kdenlive::ProjectMonitor);
    if (pCore->projectManager()->currentTimeline()) {
        if (ix == -1) {
            ix = pCore->projectManager()->currentTimeline()->projectView()->selectedTrack();
        }
        pCore->projectManager()->currentTimeline()->projectView()->slotDeleteTrack(ix);
    }
    if (pCore->projectManager()->current()) {
        m_transitionConfig->updateProjectFormat();
    }
}

void MainWindow::slotConfigTrack(int ix)
{
    pCore->monitorManager()->activateMonitor(Kdenlive::ProjectMonitor);
    if (pCore->projectManager()->currentTimeline())
        pCore->projectManager()->currentTimeline()->projectView()->slotConfigTracks(ix);
    if (pCore->projectManager()->current())
        m_transitionConfig->updateProjectFormat();
}

void MainWindow::slotSelectTrack()
{
    pCore->monitorManager()->activateMonitor(Kdenlive::ProjectMonitor);
    if (pCore->projectManager()->currentTimeline()) {
        pCore->projectManager()->currentTimeline()->projectView()->slotSelectClipsInTrack();
    }
}

void MainWindow::slotSelectAllTracks()
{
    pCore->monitorManager()->activateMonitor(Kdenlive::ProjectMonitor);
    if (pCore->projectManager()->currentTimeline())
        pCore->projectManager()->currentTimeline()->projectView()->slotSelectAllClips();
}

void MainWindow::slotEditGuide()
{
    if (pCore->projectManager()->currentTimeline())
        pCore->projectManager()->currentTimeline()->projectView()->slotEditGuide();
}

void MainWindow::slotDeleteGuide()
{
    if (pCore->projectManager()->currentTimeline())
        pCore->projectManager()->currentTimeline()->projectView()->slotDeleteGuide();
}

void MainWindow::slotDeleteAllGuides()
{
    if (pCore->projectManager()->currentTimeline())
        pCore->projectManager()->currentTimeline()->projectView()->slotDeleteAllGuides();
}

void MainWindow::slotCutTimelineClip()
{
    if (pCore->projectManager()->currentTimeline())
        pCore->projectManager()->currentTimeline()->projectView()->cutSelectedClips();
}

void MainWindow::slotInsertClipOverwrite()
{
    if (pCore->projectManager()->currentTimeline()) {
        QStringList data = m_clipMonitor->getZoneInfo();
        pCore->projectManager()->currentTimeline()->projectView()->insertZoneOverwrite(data, pCore->projectManager()->currentTimeline()->inPoint());
    }
}

void MainWindow::slotSelectTimelineClip()
{
    if (pCore->projectManager()->currentTimeline())
        pCore->projectManager()->currentTimeline()->projectView()->selectClip(true);
}

void MainWindow::slotSelectTimelineTransition()
{
    if (pCore->projectManager()->currentTimeline())
        pCore->projectManager()->currentTimeline()->projectView()->selectTransition(true);
}

void MainWindow::slotDeselectTimelineClip()
{
    if (pCore->projectManager()->currentTimeline())
        pCore->projectManager()->currentTimeline()->projectView()->selectClip(false, true);
}

void MainWindow::slotDeselectTimelineTransition()
{
    if (pCore->projectManager()->currentTimeline())
        pCore->projectManager()->currentTimeline()->projectView()->selectTransition(false, true);
}

void MainWindow::slotSelectAddTimelineClip()
{
    if (pCore->projectManager()->currentTimeline())
        pCore->projectManager()->currentTimeline()->projectView()->selectClip(true, true);
}

void MainWindow::slotSelectAddTimelineTransition()
{
    if (pCore->projectManager()->currentTimeline())
        pCore->projectManager()->currentTimeline()->projectView()->selectTransition(true, true);
}

void MainWindow::slotGroupClips()
{
    if (pCore->projectManager()->currentTimeline())
        pCore->projectManager()->currentTimeline()->projectView()->groupClips();
}

void MainWindow::slotUnGroupClips()
{
    if (pCore->projectManager()->currentTimeline())
        pCore->projectManager()->currentTimeline()->projectView()->groupClips(false);
}

void MainWindow::slotEditItemDuration()
{
    if (pCore->projectManager()->currentTimeline())
        pCore->projectManager()->currentTimeline()->projectView()->editItemDuration();
}

void MainWindow::slotAddProjectClip(const QUrl &url, const QMap<QString,QString> &data)
{
    pCore->bin()->droppedUrls(QList<QUrl>() << url, data);
}

void MainWindow::slotAddProjectClipList(const QList<QUrl> &urls)
{
    pCore->bin()->droppedUrls(urls);
}

void MainWindow::slotAddTransition(QAction *result)
{
    if (!result) return;
    QStringList info = result->data().toStringList();
    if (info.isEmpty()) return;
    QDomElement transition = transitions.getEffectByTag(info.at(1), info.at(2));
    if (pCore->projectManager()->currentTimeline() && !transition.isNull()) {
        pCore->projectManager()->currentTimeline()->projectView()->slotAddTransitionToSelectedClips(transition.cloneNode().toElement());
    }
}

void MainWindow::slotAddVideoEffect(QAction *result)
{
    if (!result) {
        return;
    }
    const int VideoEffect = 1;
    const int AudioEffect = 2;
    QStringList info = result->data().toStringList();

    if (info.isEmpty() || info.size() < 3) {
        return;
    }
    QDomElement effect ;
    if (info.last() == QString::number((int) VideoEffect)) {
        effect = videoEffects.getEffectByTag(info.at(0), info.at(1));
    } else if (info.last() == QString::number((int) AudioEffect)) {
        effect = audioEffects.getEffectByTag(info.at(0), info.at(1));
    } else {
        effect = customEffects.getEffectByTag(info.at(0), info.at(1));
    }

    if (!effect.isNull()) {
        slotAddEffect(effect);
    } else {
        m_messageLabel->setMessage(i18n("Cannot find effect %1 / %2", info.at(0), info.at(1)), ErrorMessage);
    }
}


void MainWindow::slotZoomIn()
{
    m_zoomSlider->setValue(m_zoomSlider->value() - 1);
    slotShowZoomSliderToolTip();
}

void MainWindow::slotZoomOut()
{
    m_zoomSlider->setValue(m_zoomSlider->value() + 1);
    slotShowZoomSliderToolTip();
}

void MainWindow::slotFitZoom()
{
    if (pCore->projectManager()->currentTimeline())
        m_zoomSlider->setValue(pCore->projectManager()->currentTimeline()->fitZoom());
}

void MainWindow::slotSetZoom(int value)
{
    value = qMax(m_zoomSlider->minimum(), value);
    value = qMin(m_zoomSlider->maximum(), value);

    if (pCore->projectManager()->currentTimeline()) {
        pCore->projectManager()->currentTimeline()->slotChangeZoom(value);
    }

    m_zoomOut->setEnabled(value < m_zoomSlider->maximum());
    m_zoomIn->setEnabled(value > m_zoomSlider->minimum());
    slotUpdateZoomSliderToolTip(value);

    m_zoomSlider->blockSignals(true);
    m_zoomSlider->setValue(value);
    m_zoomSlider->blockSignals(false);
}

void MainWindow::slotShowZoomSliderToolTip(int zoomlevel)
{
    if (zoomlevel != -1) {
        slotUpdateZoomSliderToolTip(zoomlevel);
    }

    QPoint global = m_zoomSlider->rect().topLeft();
    global.ry() += m_zoomSlider->height() / 2;
    QHelpEvent toolTipEvent(QEvent::ToolTip, QPoint(0, 0), m_zoomSlider->mapToGlobal(global));
    QApplication::sendEvent(m_zoomSlider, &toolTipEvent);
}

void MainWindow::slotUpdateZoomSliderToolTip(int zoomlevel)
{
    m_zoomSlider->setToolTip(i18n("Zoom Level: %1/13", (13 - zoomlevel)));
}

void MainWindow::slotGotProgressInfo(const QString &message, int progress, MessageType type)
{
    if (type == DefaultMessage) {
        m_statusProgressBar->setValue(progress);
    }
    m_messageLabel->setMessage(message, type);
    if (progress >= 0) {
        if (type == DefaultMessage) {
            m_statusProgressBar->setVisible(true);
        }
    } else {
        m_statusProgressBar->setVisible(false);
    }
}

void MainWindow::customEvent(QEvent* e)
{
    if (e->type() == QEvent::User)
        m_messageLabel->setMessage(static_cast <MltErrorEvent *>(e)->message(), MltError);
}

void MainWindow::slotTimelineClipSelected(ClipItem* item, bool raise)
{
    if (item != m_mainClip) {
        if (m_mainClip) {
            m_mainClip->setMainSelectedClip(false);
        }
        if (item) {
            item->setMainSelectedClip(true);
        }
        m_mainClip = item;
    }

    m_effectStack->slotClipItemSelected(item, m_projectMonitor);
    m_projectMonitor->slotSetSelectedClip(item);
    if (raise) {
        m_effectStack->raiseWindow(m_effectStackDock);
    }
}

void MainWindow::slotTrackSelected(int index, const TrackInfo &info, bool raise)
{
    m_effectStack->slotTrackItemSelected(index, info, m_projectMonitor);
    if (raise) {
        m_effectStack->raiseWindow(m_effectStackDock);
    }
}

void MainWindow::slotActivateTransitionView(Transition *transition)
{
    if (transition)
        m_transitionConfig->raiseWindow(m_transitionConfigDock);
}

void MainWindow::slotSnapRewind()
{
    if (m_projectMonitor->isActive()) {
        if (pCore->projectManager()->currentTimeline()) {
            pCore->projectManager()->currentTimeline()->projectView()->slotSeekToPreviousSnap();
        }
    } else  {
        m_clipMonitor->slotSeekToPreviousSnap();
    }
}

void MainWindow::slotSnapForward()
{
    if (m_projectMonitor->isActive()) {
        if (pCore->projectManager()->currentTimeline()) {
            pCore->projectManager()->currentTimeline()->projectView()->slotSeekToNextSnap();
        }
    } else {
        m_clipMonitor->slotSeekToNextSnap();
    }
}

void MainWindow::slotClipStart()
{
    if (m_projectMonitor->isActive()) {
        if (pCore->projectManager()->currentTimeline()) {
            pCore->projectManager()->currentTimeline()->projectView()->clipStart();
        }
    }
}

void MainWindow::slotClipEnd()
{
    if (m_projectMonitor->isActive()) {
        if (pCore->projectManager()->currentTimeline()) {
            pCore->projectManager()->currentTimeline()->projectView()->clipEnd();
        }
    }
}

void MainWindow::slotChangeTool(QAction * action)
{
    if (action == m_buttonSelectTool)
        slotSetTool(SelectTool);
    else if (action == m_buttonRazorTool)
        slotSetTool(RazorTool);
    else if (action == m_buttonSpacerTool)
        slotSetTool(SpacerTool);
}

void MainWindow::slotChangeEdit(QAction * action)
{
    if (!pCore->projectManager()->currentTimeline())
        return;

    if (action == m_overwriteEditTool)
        pCore->projectManager()->currentTimeline()->projectView()->setEditMode(OverwriteEdit);
    else if (action == m_insertEditTool)
        pCore->projectManager()->currentTimeline()->projectView()->setEditMode(InsertEdit);
    else
        pCore->projectManager()->currentTimeline()->projectView()->setEditMode(NormalEdit);
}

void MainWindow::slotSetTool(ProjectTool tool)
{
    if (pCore->projectManager()->current() && pCore->projectManager()->currentTimeline()) {
        //pCore->projectManager()->current()->setTool(tool);
        QString message;
        switch (tool)  {
        case SpacerTool:
            message = i18n("Ctrl + click to use spacer on current track only");
            break;
        case RazorTool:
            message = i18n("Click on a clip to cut it");
            break;
        default:
            message = i18n("Shift + click to create a selection rectangle, Ctrl + click to add an item to selection");
            break;
        }
        m_messageLabel->setMessage(message, InformationMessage);
        pCore->projectManager()->currentTimeline()->projectView()->setTool(tool);
    }
}

void MainWindow::slotCopy()
{
    if (pCore->projectManager()->currentTimeline())
        pCore->projectManager()->currentTimeline()->projectView()->copyClip();
}

void MainWindow::slotPaste()
{
    if (pCore->projectManager()->currentTimeline())
        pCore->projectManager()->currentTimeline()->projectView()->pasteClip();
}

void MainWindow::slotPasteEffects()
{
    if (pCore->projectManager()->currentTimeline())
        pCore->projectManager()->currentTimeline()->projectView()->pasteClipEffects();
}

void MainWindow::slotClipInTimeline(const QString &clipId)
{
    if (pCore->projectManager()->currentTimeline()) {
        QList<ItemInfo> matching = pCore->projectManager()->currentTimeline()->projectView()->findId(clipId);

        QMenu *inTimelineMenu = static_cast<QMenu*>(factory()->container("clip_in_timeline", this));
        inTimelineMenu->clear();

        QList <QAction *> actionList;

        for (int i = 0; i < matching.count(); ++i) {
            QString track = QString::number(matching.at(i).track);
            QString start = pCore->projectManager()->current()->timecode().getTimecode(matching.at(i).startPos);
            int j = 0;
            QAction *a = new QAction(track + ": " + start, this);
            a->setData(QStringList() << track << start);
            connect(a, SIGNAL(triggered()), this, SLOT(slotSelectClipInTimeline()));
            while (j < actionList.count()) {
                if (actionList.at(j)->text() > a->text()) break;
                j++;
            }
            actionList.insert(j, a);
        }
        inTimelineMenu->addActions(actionList);

        if (matching.empty()) {
            inTimelineMenu->setEnabled(false);
        } else {
            inTimelineMenu->setEnabled(true);
        }
    }
}

void MainWindow::slotClipInProjectTree()
{
    if (pCore->projectManager()->currentTimeline()) {
        QStringList clipIds;
        if (m_mainClip) {
            clipIds << m_mainClip->getBinId();
        } else {
            clipIds = pCore->projectManager()->currentTimeline()->projectView()->selectedClips();
        }
        if (clipIds.isEmpty()) {
            return;
        }
        m_projectBinDock->raise();
        pCore->bin()->selectClipById(clipIds.at(0));
        if (m_projectMonitor->isActive()) {
            slotSwitchMonitors();
        }
    }
}

/*void MainWindow::slotClipToProjectTree()
{
    if (pCore->projectManager()->currentTimeline()) {
    const QList<ClipItem *> clips =  pCore->projectManager()->currentTimeline()->projectView()->selectedClipItems();
        if (clips.isEmpty()) return;
        for (int i = 0; i < clips.count(); ++i) {
        m_projectList->slotAddXmlClip(clips.at(i)->itemXml());
        }
        //m_projectList->selectItemById(clipIds.at(i));
    }
}*/

void MainWindow::slotSelectClipInTimeline()
{
    if (pCore->projectManager()->currentTimeline()) {
        QAction *action = qobject_cast<QAction *>(sender());
        QStringList data = action->data().toStringList();
        pCore->projectManager()->currentTimeline()->projectView()->selectFound(data.at(0), data.at(1));
    }
}

/** Gets called when the window gets hidden */
void MainWindow::hideEvent(QHideEvent */*event*/)
{
    if (isMinimized() && pCore->monitorManager())
        pCore->monitorManager()->stopActiveMonitor();
}

/*void MainWindow::slotSaveZone(Render *render, const QPoint &zone, DocClipBase *baseClip, QUrl path)
{
    QPointer<QDialog> dialog = new QDialog(this);
    dialog->setWindowTitle("Save clip zone");
    QDialogButtonBox *buttonBox = new QDialogButtonBox(QDialogButtonBox::Ok|QDialogButtonBox::Cancel);
    QVBoxLayout *mainLayout = new QVBoxLayout;
    dialog->setLayout(mainLayout);
    
    QPushButton *okButton = buttonBox->button(QDialogButtonBox::Ok);
    okButton->setDefault(true);
    okButton->setShortcut(Qt::CTRL | Qt::Key_Return);
    dialog->connect(buttonBox, SIGNAL(accepted()), dialog, SLOT(accept()));
    dialog->connect(buttonBox, SIGNAL(rejected()), dialog, SLOT(reject()));

    QLabel *label1 = new QLabel(i18n("Save clip zone as:"), this);
    if (path.isEmpty()) {
        QString tmppath = pCore->projectManager()->current()->projectFolder().path() + QDir::separator();
        if (baseClip == NULL) {
            tmppath.append("untitled.mlt");
        } else {
            tmppath.append((baseClip->name().isEmpty() ? baseClip->fileURL().fileName() : baseClip->name()) + '-' + QString::number(zone.x()).rightJustified(4, '0') + ".mlt");
        }
        path = QUrl(tmppath);
    }
    KUrlRequester *url = new KUrlRequester(path, this);
    url->setFilter("video/mlt-playlist");
    QLabel *label2 = new QLabel(i18n("Description:"), this);
    QLineEdit *edit = new QLineEdit(this);
    mainLayout->addWidget(label1);
    mainLayout->addWidget(url);
    mainLayout->addWidget(label2);
    mainLayout->addWidget(edit);    
    mainLayout->addWidget(buttonBox);

    if (dialog->exec() == QDialog::Accepted) {
        if (QFile::exists(url->url().path())) {
            if (KMessageBox::questionYesNo(this, i18n("File %1 already exists.\nDo you want to overwrite it?", url->url().path())) == KMessageBox::No) {
                slotSaveZone(render, zone, baseClip, url->url());
                delete dialog;
                return;
            }
        }
        if (baseClip && !baseClip->fileURL().isEmpty()) {
            // create zone from clip url, so that we don't have problems with proxy clips
            QProcess p;
            QProcessEnvironment env = QProcessEnvironment::systemEnvironment();
            env.remove("MLT_PROFILE");
            p.setProcessEnvironment(env);
            p.start(KdenliveSettings::rendererpath(), QStringList() << baseClip->fileURL().toLocalFile() << "in=" + QString::number(zone.x()) << "out=" + QString::number(zone.y()) << "-consumer" << "xml:" + url->url().path());
            if (!p.waitForStarted(3000)) {
                KMessageBox::sorry(this, i18n("Cannot start MLT's renderer:\n%1", KdenliveSettings::rendererpath()));
            }
            else if (!p.waitForFinished(5000)) {
                KMessageBox::sorry(this, i18n("Timeout while creating xml output"));
            }
        }
        else render->saveZone(url->url(), edit->text(), zone);
    }
    delete dialog;
}*/

void MainWindow::slotResizeItemStart()
{
    if (pCore->projectManager()->currentTimeline())
        pCore->projectManager()->currentTimeline()->projectView()->setInPoint();
}

void MainWindow::slotResizeItemEnd()
{
    if (pCore->projectManager()->currentTimeline())
        pCore->projectManager()->currentTimeline()->projectView()->setOutPoint();
}

int MainWindow::getNewStuff(const QString &configFile)
{
    KNS3::Entry::List entries;
    QPointer<KNS3::DownloadDialog> dialog = new KNS3::DownloadDialog(configFile);
    if (dialog->exec()) entries = dialog->changedEntries();
    foreach(const KNS3::Entry & entry, entries) {
        if (entry.status() == KNS3::Entry::Installed)
            qDebug() << "// Installed files: " << entry.installedFiles();
    }
    delete dialog;
    return entries.size();
}

void MainWindow::slotGetNewTitleStuff()
{
    if (getNewStuff("kdenlive_titles.knsrc") > 0)
        TitleWidget::refreshTitleTemplates();
}

void MainWindow::slotGetNewLumaStuff()
{
    if (getNewStuff("kdenlive_wipes.knsrc") > 0) {
        initEffects::refreshLumas();
        pCore->projectManager()->currentTimeline()->projectView()->reloadTransitionLumas();
    }
}

void MainWindow::slotGetNewRenderStuff()
{
    if (getNewStuff("kdenlive_renderprofiles.knsrc") > 0)
        if (m_renderWidget)
            m_renderWidget->reloadProfiles();
}

void MainWindow::slotGetNewMltProfileStuff()
{
    if (getNewStuff("kdenlive_projectprofiles.knsrc") > 0) {
        // update the list of profiles in settings dialog
        KdenliveSettingsDialog* d = static_cast <KdenliveSettingsDialog*>(KConfigDialog::exists("settings"));
        if (d)
            d->checkProfile();
    }
}

void MainWindow::slotAutoTransition()
{
    if (pCore->projectManager()->currentTimeline())
        pCore->projectManager()->currentTimeline()->projectView()->autoTransition();
}

void MainWindow::slotSplitAudio()
{
    if (pCore->projectManager()->currentTimeline())
        pCore->projectManager()->currentTimeline()->projectView()->splitAudio();
}

void MainWindow::slotSetAudioAlignReference()
{
    if (pCore->projectManager()->currentTimeline()) {
        pCore->projectManager()->currentTimeline()->projectView()->setAudioAlignReference();
    }
}

void MainWindow::slotAlignAudio()
{
    if (pCore->projectManager()->currentTimeline()) {
        pCore->projectManager()->currentTimeline()->projectView()->alignAudio();
    }
}

void MainWindow::slotUpdateClipType(QAction *action)
{
    if (pCore->projectManager()->currentTimeline()) {
        bool videoOnly = false;
        bool audioOnly = false;
        if (action->data().toString() == "clip_audio_only") 
            audioOnly = true;
        else if (action->data().toString() == "clip_video_only")
            videoOnly = true;
        pCore->projectManager()->currentTimeline()->projectView()->setClipType(videoOnly, audioOnly);
    }
}

void MainWindow::slotDvdWizard(const QString &url)
{
    // We must stop the monitors since we create a new on in the dvd wizard
    pCore->monitorManager()->activateMonitor(Kdenlive::DvdMonitor);
    QPointer<DvdWizard> w = new DvdWizard(pCore->monitorManager(), url, this);
    w->exec();
    delete w;
    pCore->monitorManager()->activateMonitor(Kdenlive::ClipMonitor);
}

void MainWindow::slotShowTimeline(bool show)
{
    if (show == false) {
        m_timelineState = saveState();
        centralWidget()->setHidden(true);
    } else {
        centralWidget()->setHidden(false);
        restoreState(m_timelineState);
    }
}

void MainWindow::loadClipActions()
{
    QMenu* actionMenu= static_cast<QMenu*>(factory()->container("clip_actions", this));
    if (actionMenu){
        actionMenu->clear();
        Mlt::Profile profile;
        Mlt::Filter *filter = Mlt::Factory::filter(profile,(char*)"vidstab");
        if (filter) {
            if (!filter->is_valid()) {
                delete filter;
            }
            else {
                delete filter;
                QAction *action=actionMenu->addAction(i18n("Stabilize"));
                QStringList stabJob;
                stabJob << QString::number((int) AbstractClipJob::FILTERCLIPJOB) << "vidstab";
                action->setData(stabJob);
                connect(action, SIGNAL(triggered(bool)), pCore->bin(), SLOT(slotStartClipJob(bool)));
            }
        }
        filter = Mlt::Factory::filter(profile,(char*)"motion_est");
        if (filter) {
            if (!filter->is_valid()) {
                delete filter;
            }
            else {
                delete filter;
                QAction *action=actionMenu->addAction(i18n("Automatic scene split"));
                QStringList stabJob;
                stabJob << QString::number((int) AbstractClipJob::FILTERCLIPJOB) << "motion_est";
                action->setData(stabJob);
                connect(action, SIGNAL(triggered(bool)), pCore->bin(), SLOT(slotStartClipJob(bool)));
            }
        }
        if (KdenliveSettings::producerslist().contains("framebuffer")) {
            QAction *action=actionMenu->addAction(i18n("Reverse clip"));
            QStringList stabJob;
            stabJob << QString::number((int) AbstractClipJob::FILTERCLIPJOB) << "framebuffer";
            action->setData(stabJob);
            connect(action, SIGNAL(triggered(bool)), pCore->bin(), SLOT(slotStartClipJob(bool)));
        }
    }

}

void MainWindow::loadTranscoders()
{
    QMenu *transMenu = static_cast<QMenu*>(factory()->container("transcoders", this));
    transMenu->clear();

    QMenu *extractAudioMenu = static_cast<QMenu*>(factory()->container("extract_audio", this));
    extractAudioMenu->clear();

    KSharedConfigPtr config = KSharedConfig::openConfig(QStandardPaths::locate(QStandardPaths::DataLocation, "kdenlivetranscodingrc"), KConfig::CascadeConfig);
    KConfigGroup transConfig(config, "Transcoding");
    // read the entries
    QMap< QString, QString > profiles = transConfig.entryMap();
    QMapIterator<QString, QString> i(profiles);
    while (i.hasNext()) {
        i.next();
        QStringList data;
        data << QString::number((int) AbstractClipJob::TRANSCODEJOB);
        data << i.value().split(';');
        QAction *a;
        // separate audio transcoding in a separate menu
        if (data.count() > 2 && data.at(2) == "audio") {
            a = extractAudioMenu->addAction(i.key());
        }
        else {
            a = transMenu->addAction(i.key());
        }
        a->setData(data);
        if (data.count() > 1) a->setToolTip(data.at(1));
        // slottranscode
        connect(a, SIGNAL(triggered(bool)), pCore->bin(), SLOT(slotStartClipJob(bool)));
    }
}

void MainWindow::slotTranscode(const QStringList &urls)
{
    QString params;
    QString desc;
    QString condition;
    if (urls.isEmpty()) {
        QAction *action = qobject_cast<QAction *>(sender());
        QStringList data = action->data().toStringList();
        pCore->bin()->startClipJob(data);
        return;
    }
    if (urls.isEmpty()) {
        m_messageLabel->setMessage(i18n("No clip to transcode"), ErrorMessage);
        return;
    }
    ClipTranscode *d = new ClipTranscode(urls, params, QStringList(), desc);
    connect(d, SIGNAL(addClip(QUrl)), this, SLOT(slotAddProjectClip(QUrl)));
    d->show();
}

void MainWindow::slotTranscodeClip()
{
    QString allExtensions = ClipCreationDialog::getExtensions().join(" ");
    const QString dialogFilter =  i18n("All Supported Files") + '(' + allExtensions + ");;" + i18n("All Files") + "(*)";
    QString clipFolder = KRecentDirs::dir(":KdenliveClipFolder");
    QStringList urls = QFileDialog::getOpenFileNames(this, i18n("Files to transcode"), clipFolder, dialogFilter);
    if (urls.isEmpty()) return;
    slotTranscode(urls);
}

void MainWindow::slotSetDocumentRenderProfile(const QMap <QString, QString> &props)
{
    QMapIterator<QString, QString> i(props);
    while (i.hasNext()) {
        i.next();
        pCore->projectManager()->current()->setDocumentProperty(i.key(), i.value());
    }
    pCore->projectManager()->current()->setModified(true);
}


void MainWindow::slotPrepareRendering(bool scriptExport, bool zoneOnly, const QString &chapterFile)
{
    KdenliveDoc *project = pCore->projectManager()->current();

    if (m_renderWidget == NULL) return;
    QString scriptPath;
    QString playlistPath;
    QString mltSuffix(".mlt");
    QList<QString> playlistPaths;
    QList<QString> trackNames;
    const QList <TrackInfo> trackInfoList = project->tracksList();
    int tracksCount = 1;
    bool stemExport = m_renderWidget->isStemAudioExportEnabled();

    if (scriptExport) {
        //QString scriptsFolder = project->projectFolder().path(QUrl::AddTrailingSlash) + "scripts/";
        QString path = m_renderWidget->getFreeScriptName(project->url());
        QPointer<KUrlRequesterDialog> getUrl = new KUrlRequesterDialog(QUrl::fromLocalFile(path), i18n("Create Render Script"), this);
        getUrl->urlRequester()->setMode(KFile::File);
        if (getUrl->exec() == QDialog::Rejected) {
            delete getUrl;
            return;
        }
        scriptPath = getUrl->selectedUrl().path();
        delete getUrl;
        QFile f(scriptPath);
        if (f.exists()) {
            if (KMessageBox::warningYesNo(this, i18n("Script file already exists. Do you want to overwrite it?")) != KMessageBox::Yes)
                return;
        }
        playlistPath = scriptPath;
    } else {
        QTemporaryFile temp(QDir::tempPath() + QLatin1String("/kdenlive_rendering_XXXXXX.mlt"));
        temp.setAutoRemove(false);
        temp.open();
        playlistPath = temp.fileName();
    }

    QString playlistContent = m_projectMonitor->sceneList();
    if (!chapterFile.isEmpty()) {
        int in = 0;
        int out;
        if (!zoneOnly) out = (int) GenTime(project->projectDuration()).frames(project->fps());
        else {
            in = pCore->projectManager()->currentTimeline()->inPoint();
            out = pCore->projectManager()->currentTimeline()->outPoint();
        }
        QDomDocument doc;
        QDomElement chapters = doc.createElement("chapters");
        chapters.setAttribute("fps", project->fps());
        doc.appendChild(chapters);

        
        QMap <double, QString> guidesData = pCore->projectManager()->currentTimeline()->projectView()->guidesData();
        QMapIterator<double, QString> g(guidesData);
        QLocale locale;
        while (g.hasNext()) {
            g.next();
            int time = (int) GenTime(g.key()).frames(project->fps());
            if (time >= in && time < out) {
                if (zoneOnly) time = time - in;
                QDomElement chapter = doc.createElement("chapter");
                chapters.appendChild(chapter);
                chapter.setAttribute("title", g.value());
                chapter.setAttribute("time", time);
            }
        }

        if (chapters.childNodes().count() > 0) {
            if (pCore->projectManager()->currentTimeline()->projectView()->hasGuide(out, 0) == -1) {
                // Always insert a guide in pos 0
                QDomElement chapter = doc.createElement("chapter");
                chapters.insertBefore(chapter, QDomNode());
                chapter.setAttribute("title", i18nc("the first in a list of chapters", "Start"));
                chapter.setAttribute("time", "0");
            }
            // save chapters file
            QFile file(chapterFile);
            if (!file.open(QIODevice::WriteOnly | QIODevice::Text)) {
                qWarning() << "//////  ERROR writing DVD CHAPTER file: " << chapterFile;
            } else {
                file.write(doc.toString().toUtf8());
                if (file.error() != QFile::NoError) {
                    qWarning() << "//////  ERROR writing DVD CHAPTER file: " << chapterFile;
                }
                file.close();
            }
        }
    }

    // check if audio export is selected
    bool exportAudio;
    if (m_renderWidget->automaticAudioExport()) {
        exportAudio = pCore->projectManager()->currentTimeline()->checkProjectAudio();
    } else exportAudio = m_renderWidget->selectedAudioExport();

    // Set playlist audio volume to 100%
    QDomDocument doc;
    doc.setContent(playlistContent);
    QDomElement tractor = doc.documentElement().firstChildElement("tractor");
    if (!tractor.isNull()) {
        QDomNodeList props = tractor.elementsByTagName("property");
        for (int i = 0; i < props.count(); ++i) {
            if (props.at(i).toElement().attribute("name") == "meta.volume") {
                props.at(i).firstChild().setNodeValue("1");
                break;
            }
        }
    }

    // Do we want proxy rendering
    if (project->useProxy() && !m_renderWidget->proxyRendering()) {
        QString root = doc.documentElement().attribute("root");

        // replace proxy clips with originals
        //TODO
        QMap <QString, QString> proxies; // = m_projectList->getProxies();

        QDomNodeList producers = doc.elementsByTagName("producer");
        QString producerResource;
        QString suffix;
        for (uint n = 0; n < producers.length(); ++n) {
            QDomElement e = producers.item(n).toElement();
            producerResource = EffectsList::property(e, "resource");
            if (producerResource.isEmpty()) {
                continue;
            }
            if (!producerResource.startsWith('/')) {
                producerResource.prepend(root + '/');
            }
            if (producerResource.contains('?')) {
                // slowmotion producer
                suffix = '?' + producerResource.section('?', 1);
                producerResource = producerResource.section('?', 0, 0);
            }
            else {
                suffix.clear();
            }
            if (!producerResource.isEmpty()) {
                if (proxies.contains(producerResource)) {
                    EffectsList::setProperty(e, "resource", proxies.value(producerResource) + suffix);
                    // We need to delete the "aspect_ratio" property because proxy clips
                    // sometimes have different ratio than original clips
                    EffectsList::removeProperty(e, "aspect_ratio");
                    EffectsList::removeMetaProperties(e);
                }
            }
        }
    }

    QList<QDomDocument> docList;

    // check which audio tracks have to be exported
    if (stemExport) {
        CustomTrackView* ctv = pCore->projectManager()->currentTimeline()->projectView();
        int trackInfoCount = trackInfoList.count();
        tracksCount = 0;

        for (int i = 0; i < trackInfoCount; i++) {
            TrackInfo info = trackInfoList.at(trackInfoCount - i - 1);
            if (!info.isMute && ctv->hasAudio(i)) {
                QDomDocument docCopy = doc.cloneNode(true).toDocument();
                // save track name
                trackNames << info.trackName;
                qDebug() << "Track-Name: " << info.trackName;
                // create stem export playlist content
                QDomNodeList tracks = docCopy.elementsByTagName("track");
                for (int j = trackInfoCount; j >= 0; j--) {
                    if (j != (trackInfoCount - i)) {
                        tracks.at(j).toElement().setAttribute("hide", "both");
                    }
                }
                docList << docCopy;
                tracksCount++;
            }
        }
    } else {
        docList << doc;
    }

    // create full playlistPaths
    for (int i = 0; i < tracksCount; i++) {
        QString plPath(playlistPath);

        // add track number to path name
        if (stemExport) {
            plPath = plPath + "_" + QString(trackNames.at(i)).replace(" ", "_");
        }
        // add mlt suffix
        plPath += mltSuffix;
        playlistPaths << plPath;
        qDebug() << "playlistPath: " << plPath << endl;

        // Do save scenelist
        QFile file(plPath);
        if (!file.open(QIODevice::WriteOnly | QIODevice::Text)) {
            m_messageLabel->setMessage(i18n("Cannot write to file %1", plPath), ErrorMessage);
            return;
        }
        file.write(docList.at(i).toString().toUtf8());
        if (file.error() != QFile::NoError) {
            m_messageLabel->setMessage(i18n("Cannot write to file %1", plPath), ErrorMessage);
            file.close();
            return;
        }
        file.close();
    }
    m_renderWidget->slotExport(scriptExport,
            pCore->projectManager()->currentTimeline()->inPoint(),
            pCore->projectManager()->currentTimeline()->outPoint(),
            project->metadata(),
            playlistPaths, trackNames, scriptPath, exportAudio);
}

void MainWindow::slotUpdateTimecodeFormat(int ix)
{
    KdenliveSettings::setFrametimecode(ix == 1);
    m_clipMonitor->updateTimecodeFormat();
    m_projectMonitor->updateTimecodeFormat();
    m_transitionConfig->updateTimecodeFormat();
    m_effectStack->updateTimecodeFormat();
    pCore->bin()->updateTimecodeFormat();
    //pCore->projectManager()->currentTimeline()->projectView()->clearSelection();
    pCore->projectManager()->currentTimeline()->updateRuler();
    slotUpdateMousePosition(pCore->projectManager()->currentTimeline()->projectView()->getMousePos());
}

void MainWindow::slotRemoveFocus()
{
    statusBar()->setFocus();
    statusBar()->clearFocus();
}

void MainWindow::slotShutdown()
{
    pCore->projectManager()->current()->setModified(false);
    // Call shutdown
    QDBusConnectionInterface* interface = QDBusConnection::sessionBus().interface();
    if (interface && interface->isServiceRegistered("org.kde.ksmserver")) {
        QDBusInterface smserver("org.kde.ksmserver", "/KSMServer", "org.kde.KSMServerInterface");
        smserver.call("logout", 1, 2, 2);
    } else if (interface && interface->isServiceRegistered("org.gnome.SessionManager")) {
        QDBusInterface smserver("org.gnome.SessionManager", "/org/gnome/SessionManager", "org.gnome.SessionManager");
        smserver.call("Shutdown");
    }
}

void MainWindow::slotUpdateTrackInfo()
{
    m_transitionConfig->updateProjectFormat();
}

void MainWindow::slotSwitchMonitors()
<<<<<<< HEAD
=======
{
    pCore->monitorManager()->slotSwitchMonitors(!m_clipMonitor->isActive());
    if (m_projectMonitor->isActive()) pCore->projectManager()->currentTimeline()->projectView()->setFocus();
    else pCore->bin()->focusBinView();
}

void MainWindow::slotSwitchMonitorOverlay(bool show)
{
    m_clipMonitor->switchMonitorInfo(show);
    m_projectMonitor->switchMonitorInfo(show);
}

void MainWindow::slotSwitchDropFrames(bool drop)
{
    m_clipMonitor->switchDropFrames(drop);
    m_projectMonitor->switchDropFrames(drop);
}

void MainWindow::slotSetMonitorGamma(int gamma)
>>>>>>> 1e11e1ab
{
    KdenliveSettings::setMonitor_gamma(gamma);
    m_clipMonitor->updateMonitorGamma();
    m_projectMonitor->updateMonitorGamma();
}

void MainWindow::slotInsertZoneToTree()
{
    if (!m_clipMonitor->isActive() || m_clipMonitor->currentController() == NULL) return;
    QStringList info = m_clipMonitor->getZoneInfo();
    pCore->bin()->slotAddClipCut(info.at(0), info.at(1).toInt(), info.at(2).toInt());
}

void MainWindow::slotInsertZoneToTimeline()
{
    if (pCore->projectManager()->currentTimeline() == NULL || m_clipMonitor->currentController() == NULL) return;
    QStringList info = m_clipMonitor->getZoneInfo();
    pCore->projectManager()->currentTimeline()->projectView()->insertClipCut(m_clipMonitor->activeClipId(), info.at(1).toInt(), info.at(2).toInt());
}


void MainWindow::slotMonitorRequestRenderFrame(bool request)
{
    if (request) {
        m_projectMonitor->render->sendFrameForAnalysis = true;
        return;
    } else {
        for (int i = 0; i < m_gfxScopesList.count(); ++i) {
            if (m_gfxScopesList.at(i)->isVisible() && tabifiedDockWidgets(m_gfxScopesList.at(i)).isEmpty() && static_cast<AbstractGfxScopeWidget *>(m_gfxScopesList.at(i)->widget())->autoRefreshEnabled()) {
                request = true;
                break;
            }
        }
    }
#ifdef DEBUG_MAINW
    qDebug() << "Any scope accepting new frames? " << request;
#endif
    if (!request) {
        m_projectMonitor->render->sendFrameForAnalysis = false;
    }
}


void MainWindow::slotOpenStopmotion()
{
    if (m_stopmotion == NULL) {
        m_stopmotion = new StopmotionWidget(pCore->monitorManager(), pCore->projectManager()->current()->projectFolder(), m_stopmotion_actions->actions(), this);
        //TODO
        //connect(m_stopmotion, SIGNAL(addOrUpdateSequence(QString)), m_projectList, SLOT(slotAddOrUpdateSequence(QString)));
        //for (int i = 0; i < m_gfxScopesList.count(); ++i) {
        // Check if we need the renderer to send a new frame for update
        /*if (!m_scopesList.at(i)->widget()->visibleRegion().isEmpty() && !(static_cast<AbstractScopeWidget *>(m_scopesList.at(i)->widget())->autoRefreshEnabled())) request = true;*/
        //connect(m_stopmotion, SIGNAL(gotFrame(QImage)), static_cast<AbstractGfxScopeWidget *>(m_gfxScopesList.at(i)->widget()), SLOT(slotRenderZoneUpdated(QImage)));
        //static_cast<AbstractScopeWidget *>(m_scopesList.at(i)->widget())->slotMonitorCapture();
        //}
    }
    m_stopmotion->show();
}

void MainWindow::slotUpdateProxySettings()
{
    KdenliveDoc *project = pCore->projectManager()->current();
    if (m_renderWidget) m_renderWidget->updateProxyConfig(project->useProxy());
    if (KdenliveSettings::enableproxy()) {
        QDir dir(pCore->projectManager()->current()->projectFolder().path());
        dir.mkdir("proxy");
    }
    //TODO
    //m_projectList->updateProxyConfig();
}

void MainWindow::slotArchiveProject()
{
    QList <ClipController*> list = pCore->binController()->getControllerList();
    QDomDocument doc = pCore->projectManager()->current()->xmlSceneList(m_projectMonitor->sceneList(), pCore->projectManager()->currentTimeline()->projectView()->guidesData());
    QPointer<ArchiveWidget> d = new ArchiveWidget(pCore->projectManager()->current()->url().fileName(), doc, list, pCore->projectManager()->currentTimeline()->projectView()->extractTransitionsLumas(), this);
    if (d->exec()) {
        m_messageLabel->setMessage(i18n("Archiving project"), OperationCompletedMessage);
    }
    delete d;
}

void MainWindow::slotElapsedTime()
{
    //qDebug()<<"-----------------------------------------\n"<<"Time elapsed: "<<m_timer.elapsed()<<"\n-------------------------";
}


void MainWindow::slotDownloadResources()
{
    QString currentFolder;
    if (pCore->projectManager()->current())
        currentFolder = pCore->projectManager()->current()->projectFolder().path();
    else
        currentFolder = KdenliveSettings::defaultprojectfolder();
    ResourceWidget *d = new ResourceWidget(currentFolder);
    connect(d, SIGNAL(addClip(QUrl,stringMap)), this, SLOT(slotAddProjectClip(QUrl,stringMap)));
    d->show();
}


void MainWindow::slotSaveTimelineClip()
{
    if (pCore->projectManager()->currentTimeline() && m_projectMonitor->render) {
        ClipItem *clip = pCore->projectManager()->currentTimeline()->projectView()->getActiveClipUnderCursor(true);
        if (!clip) {
            m_messageLabel->setMessage(i18n("Select a clip to save"), InformationMessage);
            return;
        }
        QUrl url = QFileDialog::getSaveFileUrl(this, i18n("Save clip"), pCore->projectManager()->current()->projectFolder(), i18n("MLT playlist (*.mlt)"));
        if (url.isValid()) {
            m_projectMonitor->render->saveClip(pCore->projectManager()->current()->tracksCount() - clip->track(), clip->startPos(), url);
        }
    }
}

void MainWindow::slotProcessImportKeyframes(GraphicsRectItem type, const QString& data, int maximum)
{
    if (type == AVWidget) {
        // This data should be sent to the effect stack
        m_effectStack->setKeyframes(data, maximum);
    }
    else if (type == TransitionWidget) {
        // This data should be sent to the transition stack
        m_transitionConfig->setKeyframes(data, maximum);
    }
    else {
        // Error
    }
}

void MainWindow::slotAlignPlayheadToMousePos()
{
    pCore->monitorManager()->activateMonitor(Kdenlive::ProjectMonitor);
    pCore->projectManager()->currentTimeline()->projectView()->slotAlignPlayheadToMousePos();
}

QDockWidget *MainWindow::addDock(const QString &title, const QString &objectName, QWidget* widget, Qt::DockWidgetArea area)
{
    QDockWidget *dockWidget = new QDockWidget(title, this);
    dockWidget->setObjectName(objectName);
    dockWidget->setWidget(widget);
    addDockWidget(area, dockWidget);
    return dockWidget;
}


#ifdef DEBUG_MAINW
#undef DEBUG_MAINW
#endif<|MERGE_RESOLUTION|>--- conflicted
+++ resolved
@@ -129,23 +129,16 @@
     m_renderWidget(NULL),
     m_mainClip(NULL),
     m_transitionConfig(NULL),
-<<<<<<< HEAD
-    m_timelineArea(NULL)
-=======
     m_timelineArea(NULL),
     m_exitCode(EXIT_SUCCESS)
->>>>>>> 1e11e1ab
 {
     qRegisterMetaType<audioShortVector> ("audioShortVector");
     qRegisterMetaType<MessageType> ("MessageType");
     qRegisterMetaType<stringMap> ("stringMap");
     qRegisterMetaType<audioByteArray> ("audioByteArray");
-<<<<<<< HEAD
     qRegisterMetaType< QVector <int> > ();
-=======
     qRegisterMetaType<requestClipInfo> ("requestClipInfo");
 
->>>>>>> 1e11e1ab
     new RenderingAdaptor(this);
     Core::initialize(this);
     MltConnection::locateMeltAndProfilesPath(MltPath);
@@ -176,11 +169,7 @@
     QTabBar *bar = m_timelineArea->findChild<QTabBar *>();
     bar->setHidden(true);
 
-<<<<<<< HEAD
-    Mlt::Repository *repo = initEffects::parseEffectFiles();
-=======
     m_gpuAllowed = initEffects::parseEffectFiles(pCore->binController()->mltRepository());
->>>>>>> 1e11e1ab
     //initEffects::parseCustomEffectsFile();
 
     m_shortcutRemoveFocus = new QShortcut(QKeySequence("Esc"), this);
@@ -214,7 +203,6 @@
 
 */
     pCore->monitorManager()->initMonitors(m_clipMonitor, m_projectMonitor, m_recMonitor);
-    m_projectMonitor->render->setMltRepository(repo);
 
     m_effectStack = new EffectStackView2();
     connect(m_effectStack, SIGNAL(startFilterJob(const ItemInfo&,const QString&,QMap<QString,QString>&,QMap<QString,QString>&,QMap<QString,QString>&)), pCore->bin(), SLOT(slotStartFilterJob(const ItemInfo &,const QString&,QMap<QString,QString>&,QMap<QString,QString>&,QMap<QString,QString>&)));
@@ -459,13 +447,9 @@
     }
 
     pCore->projectManager()->init(Url, clipsToLoad);
-<<<<<<< HEAD
-    connect(this, SIGNAL(reloadTheme()), this, SLOT(slotReloadTheme()), Qt::UniqueConnection);
-=======
     QTimer::singleShot(0, pCore->projectManager(), SLOT(slotLoadOnOpen()));
     connect(this, SIGNAL(reloadTheme()), this, SLOT(slotReloadTheme()), Qt::UniqueConnection);
 
->>>>>>> 1e11e1ab
 #ifdef USE_JOGSHUTTLE
     new JogManager(this);
 #endif
@@ -489,59 +473,6 @@
     if (pCore->projectManager()->currentTimeline()) {
         pCore->projectManager()->currentTimeline()->updatePalette();
     }
-    if (m_timelineArea) {
-        m_timelineArea->setPalette(plt);
-    }
-    if (statusBar()) {
-        const QObjectList children = statusBar()->children();
-        foreach(QObject * child, children) {
-            if (child->isWidgetType())
-                ((QWidget*)child)->setPalette(plt);
-            const QObjectList subchildren = child->children();
-            foreach(QObject * subchild, subchildren) {
-                if (subchild->isWidgetType())
-                    ((QWidget*)subchild)->setPalette(plt);
-            }
-        }
-    }
-    connect(this, SIGNAL(reloadTheme()), this, SLOT(slotReloadTheme()), Qt::UniqueConnection);
-}
-
-bool MainWindow::event(QEvent *e) {
-    switch (e->type()) {
-        case QEvent::ApplicationPaletteChange:
-            emit reloadTheme();
-            e->accept();
-            break;
-        default:
-            break;
-    }
-    return KXmlGuiWindow::event(e);
-}
-
-void MainWindow::slotReloadTheme()
-{
-    ThemeManager::instance()->slotSettingsChanged();
-}
-
-void MainWindow::slotThemeChanged(const QString &theme)
-{
-    disconnect(this, SIGNAL(reloadTheme()), this, SLOT(slotReloadTheme()));
-    KSharedConfigPtr config = KSharedConfig::openConfig(theme);
-    setPalette(KColorScheme::createApplicationPalette(config));
-    qApp->setPalette(palette());
-    KdenliveSettings::setColortheme(ThemeManager::instance()->currentThemeName());
-    QPalette plt = palette();
-    if (m_effectStack) m_effectStack->updatePalette();
-    if (m_effectList) m_effectList->updatePalette();
-    if (m_transitionConfig) m_transitionConfig->updatePalette();
-    if (m_clipMonitor) m_clipMonitor->setPalette(plt);
-    if (m_projectMonitor) m_projectMonitor->setPalette(plt);
-    setStatusBarStyleSheet(plt);
-    if (pCore->projectManager()->currentTrackView()) {
-        pCore->projectManager()->currentTrackView()->updatePalette();
-    }
-
     if (m_timelineArea) {
         m_timelineArea->setPalette(plt);
     }
@@ -3133,8 +3064,6 @@
 }
 
 void MainWindow::slotSwitchMonitors()
-<<<<<<< HEAD
-=======
 {
     pCore->monitorManager()->slotSwitchMonitors(!m_clipMonitor->isActive());
     if (m_projectMonitor->isActive()) pCore->projectManager()->currentTimeline()->projectView()->setFocus();
@@ -3154,7 +3083,6 @@
 }
 
 void MainWindow::slotSetMonitorGamma(int gamma)
->>>>>>> 1e11e1ab
 {
     KdenliveSettings::setMonitor_gamma(gamma);
     m_clipMonitor->updateMonitorGamma();
