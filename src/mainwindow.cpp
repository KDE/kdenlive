--- conflicted
+++ resolved
@@ -1149,12 +1149,8 @@
 
     QAction *deleteTrack = new QAction(QIcon(), i18n("Delete Track"), this);
     connect(deleteTrack, &QAction::triggered, this, &MainWindow::slotDeleteTrack);
-<<<<<<< HEAD
     timelineActions->addAction(QStringLiteral("delete_track"), deleteTrack);
-=======
     deleteTrack->setData("delete_track");
-    timelineActions->addAction("delete_track", deleteTrack);
->>>>>>> f1726ffc
 
     QAction *configTracks = new QAction(KoIconUtils::themedIcon(QStringLiteral("configure")), i18n("Configure Tracks"), this);
     connect(configTracks, &QAction::triggered, this, &MainWindow::slotConfigTrack);
