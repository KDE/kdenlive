--- conflicted
+++ resolved
@@ -4699,14 +4699,14 @@
     }
 }
 
-<<<<<<< HEAD
 void MainWindow::manageClipJobs()
 {
     QScopedPointer<ClipJobManager> dialog(new ClipJobManager(this));
     dialog->exec();
     // Rebuild list of clip jobs
     buildDynamicActions();
-=======
+}
+
 TimelineWidget *MainWindow::openTimeline(const QUuid &uuid, const QString &tabName, std::shared_ptr<TimelineItemModel> timelineModel, MonitorProxy *proxy)
 {
     // Create a new timeline tab
@@ -4803,7 +4803,6 @@
 void MainWindow::slotCreateSequenceFromSelection()
 {
     pCore->projectManager()->slotCreateSequenceFromSelection();
->>>>>>> 931447c7
 }
 
 #ifdef DEBUG_MAINW
