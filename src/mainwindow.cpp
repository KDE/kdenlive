/***************************************************************************
 *   Copyright (C) 2007 by Jean-Baptiste Mardelle (jb@kdenlive.org)        *
 *                                                                         *
 *   This program is free software; you can redistribute it and/or modify  *
 *   it under the terms of the GNU General Public License as published by  *
 *   the Free Software Foundation; either version 2 of the License, or     *
 *   (at your option) any later version.                                   *
 *                                                                         *
 *   This program is distributed in the hope that it will be useful,       *
 *   but WITHOUT ANY WARRANTY; without even the implied warranty of        *
 *   MERCHANTABILITY or FITNESS FOR A PARTICULAR PURPOSE.  See the         *
 *   GNU General Public License for more details.                          *
 *                                                                         *
 *   You should have received a copy of the GNU General Public License     *
 *   along with this program; if not, write to the                         *
 *   Free Software Foundation, Inc.,                                       *
 *   51 Franklin Street, Fifth Floor, Boston, MA  02110-1301  USA          *
 ***************************************************************************/

#include "mainwindow.h"
#include "assets/assetpanel.hpp"
#include "bin/clipcreator.hpp"
#include "bin/generators/generators.h"
#include "bin/projectclip.h"
#include "bin/projectfolder.h"
#include "bin/projectitemmodel.h"
#include "core.h"
#include "dialogs/clipcreationdialog.h"
#include "dialogs/kdenlivesettingsdialog.h"
#include "dialogs/renderwidget.h"
#include "dialogs/wizard.h"
#include "doc/docundostack.hpp"
#include "doc/kdenlivedoc.h"
#include "effects/effectlist/view/effectlistwidget.hpp"
#include "effectslist/effectbasket.h"
#include "effectslist/effectslistview.h"
#include "effectslist/effectslistwidget.h"
#include "effectslist/initeffects.h"
#include "hidetitlebars.h"
#include "jobs/jobmanager.h"
#include "jobs/scenesplitjob.hpp"
#include "jobs/speedjob.hpp"
#include "jobs/stabilizejob.hpp"
#include "kdenlivesettings.h"
#include "layoutmanagement.h"
#include "library/librarywidget.h"
#include "mainwindowadaptor.h"
#include "mltconnection.h"
#include "mltcontroller/bincontroller.h"
#include "mltcontroller/clipcontroller.h"
#include "monitor/monitor.h"
#include "monitor/monitormanager.h"
#include "monitor/scopes/audiographspectrum.h"
#include "profiles/profilemodel.hpp"
#include "project/cliptranscode.h"
#include "project/dialogs/archivewidget.h"
#include "project/dialogs/projectsettings.h"
#include "project/projectcommands.h"
#include "project/projectmanager.h"
#include "renderer.h"
#include "scopes/scopemanager.h"
#include "timeline2/view/timelinecontroller.h"
#include "timeline2/view/timelinetabs.hpp"
#include "timeline2/view/timelinewidget.h"
#include "titler/titlewidget.h"
#include "transitions/transitionlist/view/transitionlistwidget.hpp"
#include "transitions/transitionsrepository.hpp"
#include "utils/resourcewidget.h"
#include "utils/thememanager.h"

#include "effectslist/effectslistwidget.h"
#include "profiles/profilerepository.hpp"
#include "widgets/progressbutton.h"
#include <config-kdenlive.h>

#include "project/dialogs/temporarydata.h"
#include "utils/KoIconUtils.h"
#ifdef USE_JOGSHUTTLE
#include "jogshuttle/jogmanager.h"
#endif

#include <KActionCategory>
#include <KActionCollection>
#include <KActionMenu>
#include <KColorScheme>
#include <KColorSchemeManager>
#include <KConfigDialog>
#include <KDualAction>
#include <KEditToolBar>
#include <KIconTheme>
#include <KMessageBox>
#include <KNotifyConfigWidget>
#include <KRecentDirs>
#include <KShortcutsDialog>
#include <KStandardAction>
#include <KToolBar>
#include <KUrlRequesterDialog>
#include <KXMLGUIFactory>
#include <klocalizedstring.h>
#include <kns3/downloaddialog.h>
#include <kns3/knewstuffaction.h>
#include <ktogglefullscreenaction.h>

#include "kdenlive_debug.h"
#include <QAction>
#include <QFileDialog>
#include <QMenu>
#include <QMenuBar>
#include <QStatusBar>
#include <QStyleFactory>
#include <QTemporaryFile>
#include <QUndoGroup>

#include <KConfigGroup>
#include <QDialogButtonBox>
#include <QPushButton>
#include <QScreen>
#include <QStandardPaths>
#include <QVBoxLayout>
#include <stdlib.h>

static const char version[] = KDENLIVE_VERSION;
namespace Mlt {
class Producer;
}

EffectsList MainWindow::videoEffects;
EffectsList MainWindow::audioEffects;
EffectsList MainWindow::customEffects;
EffectsList MainWindow::transitions;

QMap<QString, QImage> MainWindow::m_lumacache;
QMap<QString, QStringList> MainWindow::m_lumaFiles;

/*static bool sortByNames(const QPair<QString, QAction *> &a, const QPair<QString, QAction*> &b)
{
    return a.first < b.first;
}*/

// determine the default KDE style as defined BY THE USER
// (as opposed to whatever style KDE considers default)
static QString defaultStyle(const char *fallback = nullptr)
{
    KSharedConfigPtr kdeGlobals = KSharedConfig::openConfig(QStringLiteral("kdeglobals"), KConfig::NoGlobals);
    KConfigGroup cg(kdeGlobals, "KDE");
    return cg.readEntry("widgetStyle", fallback);
}

MainWindow::MainWindow(QWidget *parent)
    : KXmlGuiWindow(parent)
    , m_exitCode(EXIT_SUCCESS)
    , m_effectList(nullptr)
    , m_transitionList(nullptr)
    , m_assetPanel(nullptr)
    , m_clipMonitor(nullptr)
    , m_projectMonitor(nullptr)
    , m_timelineTabs(nullptr)
    , m_renderWidget(nullptr)
    , m_messageLabel(nullptr)
    , m_themeInitialized(false)
    , m_isDarkTheme(false)
{
}

void MainWindow::init()
{
    QString desktopStyle = QApplication::style()->objectName();
    // Init color theme
    KActionMenu *themeAction = new KActionMenu(i18n("Theme"), this);
    ThemeManager::instance()->setThemeMenuAction(themeAction);
    connect(ThemeManager::instance(), &ThemeManager::signalThemeChanged, this, &MainWindow::slotThemeChanged, Qt::DirectConnection);
    ThemeManager::instance()->setCurrentTheme(KdenliveSettings::colortheme());

    if (!KdenliveSettings::widgetstyle().isEmpty() && QString::compare(desktopStyle, KdenliveSettings::widgetstyle(), Qt::CaseInsensitive) != 0) {
        // User wants a custom widget style, init
        doChangeStyle();
    } else {
        ThemeManager::instance()->slotChangePalette();
    }

    // Widget themes for non KDE users
    KActionMenu *stylesAction = new KActionMenu(i18n("Style"), this);
    auto *stylesGroup = new QActionGroup(stylesAction);

    // GTK theme does not work well with Kdenlive, and does not support color theming, so avoid it
    QStringList availableStyles = QStyleFactory::keys();
    if (KdenliveSettings::widgetstyle().isEmpty()) {
        // First run
        QStringList incompatibleStyles;
        incompatibleStyles << QStringLiteral("GTK+") << QStringLiteral("windowsvista") << QStringLiteral("windowsxp");
        if (incompatibleStyles.contains(desktopStyle, Qt::CaseInsensitive)) {
            if (availableStyles.contains(QStringLiteral("breeze"), Qt::CaseInsensitive)) {
                // Auto switch to Breeze theme
                KdenliveSettings::setWidgetstyle(QStringLiteral("Breeze"));
            } else if (availableStyles.contains(QStringLiteral("fusion"), Qt::CaseInsensitive)) {
                KdenliveSettings::setWidgetstyle(QStringLiteral("Fusion"));
            }
        } else {
            KdenliveSettings::setWidgetstyle(QStringLiteral("Default"));
        }
    }

    // Add default style action
    QAction *defaultStyle = new QAction(i18n("Default"), stylesGroup);
    defaultStyle->setData(QStringLiteral("Default"));
    defaultStyle->setCheckable(true);
    stylesAction->addAction(defaultStyle);
    if (KdenliveSettings::widgetstyle() == QLatin1String("Default") || KdenliveSettings::widgetstyle().isEmpty()) {
        defaultStyle->setChecked(true);
    }

    for (const QString &style : availableStyles) {
        auto *a = new QAction(style, stylesGroup);
        a->setCheckable(true);
        a->setData(style);
        if (KdenliveSettings::widgetstyle() == style) {
            a->setChecked(true);
        }
        stylesAction->addAction(a);
    }
    connect(stylesGroup, &QActionGroup::triggered, this, &MainWindow::slotChangeStyle);
    // QIcon::setThemeSearchPaths(QStringList() <<QStringLiteral(":/icons/"));

    new RenderingAdaptor(this);
    QString defaultProfile = KdenliveSettings::default_profile();
    pCore->setCurrentProfile(defaultProfile.isEmpty() ? ProjectManager::getDefaultProjectFormat() : defaultProfile);
    m_commandStack = new QUndoGroup();

    // If using a custom profile, make sure the file exists or fallback to default
    QString currentProfilePath = pCore->getCurrentProfile()->path();
    if (currentProfilePath.startsWith(QLatin1Char('/')) && !QFile::exists(currentProfilePath)) {
        KMessageBox::sorry(this, i18n("Cannot find your default profile, switching to ATSC 1080p 25"));
        pCore->setCurrentProfile(QStringLiteral("atsc_1080p_25"));
        KdenliveSettings::setDefault_profile(QStringLiteral("atsc_1080p_25"));
    }

    m_gpuAllowed = initEffects::parseEffectFiles(pCore->getMltRepository());
    // initEffects::parseCustomEffectsFile();

    m_shortcutRemoveFocus = new QShortcut(QKeySequence(QStringLiteral("Esc")), this);
    connect(m_shortcutRemoveFocus, &QShortcut::activated, this, &MainWindow::slotRemoveFocus);

    /// Add Widgets
    setDockOptions(dockOptions() | QMainWindow::AllowNestedDocks | QMainWindow::AllowTabbedDocks);
    setDockOptions(dockOptions() | QMainWindow::GroupedDragging);
    setTabPosition(Qt::AllDockWidgetAreas, (QTabWidget::TabPosition)KdenliveSettings::tabposition());
    m_timelineToolBar = toolBar(QStringLiteral("timelineToolBar"));
    m_timelineToolBarContainer = new QWidget(this);
    auto *ctnLay = new QVBoxLayout;
    ctnLay->setSpacing(0);
    ctnLay->setContentsMargins(0, 0, 0, 0);
    m_timelineToolBarContainer->setLayout(ctnLay);
    ctnLay->addWidget(m_timelineToolBar);
    KSharedConfigPtr config = KSharedConfig::openConfig();
    KConfigGroup mainConfig(config, QStringLiteral("MainWindow"));
    KConfigGroup tbGroup(&mainConfig, QStringLiteral("Toolbar timelineToolBar"));
    m_timelineToolBar->applySettings(tbGroup);
    QFrame *fr = new QFrame(this);
    fr->setFrameShape(QFrame::HLine);
    fr->setMaximumHeight(1);
    fr->setLineWidth(1);
    ctnLay->addWidget(fr);
    setCentralWidget(m_timelineToolBarContainer);
    setupActions();

    QDockWidget *libraryDock = addDock(i18n("Library"), QStringLiteral("library"), pCore->library());

    m_clipMonitor = new Monitor(Kdenlive::ClipMonitor, pCore->monitorManager(), this);
    pCore->bin()->setMonitor(m_clipMonitor);
    connect(m_clipMonitor, &Monitor::showConfigDialog, this, &MainWindow::slotPreferences);
    connect(m_clipMonitor, &Monitor::addMarker, this, &MainWindow::slotAddMarkerGuideQuickly);
    connect(m_clipMonitor, &Monitor::deleteMarker, this, &MainWindow::slotDeleteClipMarker);
    connect(m_clipMonitor, &Monitor::seekToPreviousSnap, this, &MainWindow::slotSnapRewind);
    connect(m_clipMonitor, &Monitor::seekToNextSnap, this, &MainWindow::slotSnapForward);

    connect(pCore->bin(), &Bin::findInTimeline, this, &MainWindow::slotClipInTimeline);

    // TODO deprecated, replace with Bin methods if necessary
    /*connect(m_projectList, SIGNAL(loadingIsOver()), this, SLOT(slotElapsedTime()));
    connect(m_projectList, SIGNAL(updateRenderStatus()), this, SLOT(slotCheckRenderStatus()));
    connect(m_projectList, SIGNAL(updateProfile(QString)), this, SLOT(slotUpdateProjectProfile(QString)));
    connect(m_projectList, SIGNAL(refreshClip(QString,bool)), pCore->monitorManager(), SLOT(slotRefreshCurrentMonitor(QString)));
    connect(m_clipMonitor, SIGNAL(zoneUpdated(QPoint)), m_projectList, SLOT(slotUpdateClipCut(QPoint)));*/

    // TODO refac : reimplement ?
    // connect(m_clipMonitor, &Monitor::extractZone, pCore->bin(), &Bin::slotStartCutJob);

    connect(m_clipMonitor, &Monitor::passKeyPress, this, &MainWindow::triggerKey);

    m_projectMonitor = new Monitor(Kdenlive::ProjectMonitor, pCore->monitorManager(), this);
    connect(m_projectMonitor, &Monitor::passKeyPress, this, &MainWindow::triggerKey);
    connect(m_projectMonitor, &Monitor::addMarker, this, &MainWindow::slotAddMarkerGuideQuickly);
    connect(m_projectMonitor, &Monitor::deleteMarker, this, &MainWindow::slotDeleteGuide);
    connect(m_projectMonitor, &Monitor::seekToPreviousSnap, this, &MainWindow::slotSnapRewind);
    connect(m_projectMonitor, &Monitor::seekToNextSnap, this, &MainWindow::slotSnapForward);
    connect(m_loopClip, &QAction::triggered, m_projectMonitor, &Monitor::slotLoopClip);

    pCore->monitorManager()->initMonitors(m_clipMonitor, m_projectMonitor);
    connect(m_clipMonitor, &Monitor::addMasterEffect, pCore->bin(), &Bin::slotAddEffect);

    m_timelineTabs = new TimelineTabs(this);
    ctnLay->addWidget(m_timelineTabs);

    // Audio spectrum scope
    m_audioSpectrum = new AudioGraphSpectrum(pCore->monitorManager());
    QDockWidget *spectrumDock = addDock(i18n("Audio Spectrum"), QStringLiteral("audiospectrum"), m_audioSpectrum);
    connect(this, &MainWindow::reloadTheme, m_audioSpectrum, &AudioGraphSpectrum::refreshPixmap);
    // Close library and audiospectrum on first run
    libraryDock->close();
    spectrumDock->close();

    m_projectBinDock = addDock(i18n("Project Bin"), QStringLiteral("project_bin"), pCore->bin());

<<<<<<< HEAD
    m_assetPanel = new AssetPanel(this);

    connect(m_assetPanel, &AssetPanel::doSplitEffect, m_projectMonitor, &Monitor::slotSwitchCompare);
    connect(m_assetPanel, &AssetPanel::doSplitBinEffect, m_clipMonitor, &Monitor::slotSwitchCompare);
    connect(m_assetPanel, &AssetPanel::changeSpeed, this, &MainWindow::slotChangeSpeed);
    connect(m_timelineTabs, &TimelineTabs::showTransitionModel, m_assetPanel, &AssetPanel::showTransition);
    connect(m_timelineTabs, &TimelineTabs::showItemEffectStack, m_assetPanel, &AssetPanel::showEffectStack);
    connect(pCore->bin(), &Bin::requestShowEffectStack, m_assetPanel, &AssetPanel::showEffectStack);
    connect(this, &MainWindow::clearAssetPanel, m_assetPanel, &AssetPanel::clearAssetPanel);

    connect(m_assetPanel, &AssetPanel::seekToPos, [this](int pos) {
        ObjectId oId = m_assetPanel->effectStackOwner();
        switch (oId.first) {
        case ObjectType::TimelineTrack:
        case ObjectType::TimelineClip:
        case ObjectType::TimelineComposition:
            getCurrentTimeline()->controller()->setPosition(pos);
            break;
        case ObjectType::BinClip:
            m_clipMonitor->requestSeek(pos);
            break;
        default:
            qDebug() << "ERROR unhandled object type";
            break;
        }
    });
=======
    connect(m_effectStack, &EffectStackView2::startFilterJob, pCore->bin(), &Bin::slotStartFilterJob);
    connect(pCore->bin(), &Bin::masterClipSelected, m_effectStack, &EffectStackView2::slotMasterClipItemSelected);
    connect(pCore->bin(), &Bin::masterClipUpdated, m_effectStack, &EffectStackView2::slotRefreshMasterClipEffects);
    connect(m_effectStack, SIGNAL(addMasterEffect(QString, QDomElement)), pCore->bin(), SLOT(slotEffectDropped(QString, QDomElement)));
    connect(m_effectStack, SIGNAL(updateMasterEffect(QString,QDomElement,QDomElement,int,bool,bool)), pCore->bin(), SLOT(slotUpdateEffect(QString,QDomElement,QDomElement,int,bool,bool)));
    connect(m_effectStack, SIGNAL(changeMasterEffectState(QString, QList<int>, bool)), pCore->bin(), SLOT(slotChangeEffectState(QString, QList<int>, bool)));
    connect(m_effectStack, &EffectStackView2::removeMasterEffect, pCore->bin(), &Bin::slotDeleteEffect);
    connect(m_effectStack, SIGNAL(changeEffectPosition(QString, QList<int>, int)), pCore->bin(), SLOT(slotMoveEffect(QString, QList<int>, int)));
    connect(m_effectStack, &EffectStackView2::reloadEffects, this, &MainWindow::slotReloadEffects);
    connect(m_effectStack, SIGNAL(displayMessage(QString, int)), m_messageLabel, SLOT(setProgressMessage(QString, int)));
>>>>>>> eb395991

    m_effectStackDock = addDock(i18n("Properties"), QStringLiteral("effect_stack"), m_assetPanel);

    m_effectList = new EffectsListView();
    // m_effectListDock = addDock(i18n("Effects"), QStringLiteral("effect_list"), m_effectList);

    m_effectList2 = new EffectListWidget(this);
    connect(m_effectList2, &EffectListWidget::activateAsset, pCore->projectManager(), &ProjectManager::activateAsset);
    m_effectListDock = addDock(i18n("Effects"), QStringLiteral("effect_list"), m_effectList2);

    m_transitionList = new EffectsListView(EffectsListView::TransitionMode);
    m_transitionList2 = new TransitionListWidget(this);
    // m_transitionListDock = addDock(i18n("Transitions"), QStringLiteral("transition_list"), m_transitionList);

    m_transitionListDock = addDock(i18n("Transitions"), QStringLiteral("transition_list"), m_transitionList2);

    // Add monitors here to keep them at the right of the window
    m_clipMonitorDock = addDock(i18n("Clip Monitor"), QStringLiteral("clip_monitor"), m_clipMonitor);
    m_projectMonitorDock = addDock(i18n("Project Monitor"), QStringLiteral("project_monitor"), m_projectMonitor);

    m_undoView = new QUndoView();
    m_undoView->setCleanIcon(KoIconUtils::themedIcon(QStringLiteral("edit-clear")));
    m_undoView->setEmptyLabel(i18n("Clean"));
    m_undoView->setGroup(m_commandStack);
    m_undoViewDock = addDock(i18n("Undo History"), QStringLiteral("undo_history"), m_undoView);

    // Color and icon theme stuff
    addAction(QStringLiteral("themes_menu"), themeAction);
    connect(m_commandStack, &QUndoGroup::cleanChanged, m_saveAction, &QAction::setDisabled);
    addAction(QStringLiteral("styles_menu"), stylesAction);

    QAction *iconAction = new QAction(i18n("Force Breeze Icon Theme"), this);
    iconAction->setCheckable(true);
    iconAction->setChecked(KdenliveSettings::force_breeze());
    addAction(QStringLiteral("force_icon_theme"), iconAction);
    connect(iconAction, &QAction::triggered, this, &MainWindow::forceIconSet);

    // Close non-general docks for the initial layout
    // only show important ones
    m_undoViewDock->close();

    /// Tabify Widgets
    tabifyDockWidget(m_transitionListDock, m_effectListDock);
    tabifyDockWidget(m_effectStackDock, pCore->bin()->clipPropertiesDock());
    // tabifyDockWidget(m_effectListDock, m_effectStackDock);

    tabifyDockWidget(m_clipMonitorDock, m_projectMonitorDock);
    bool firstRun = readOptions();

    // Monitor Record action
    addAction(QStringLiteral("switch_monitor_rec"), m_clipMonitor->recAction());

    // Build effects menu
    m_effectsMenu = new QMenu(i18n("Add Effect"), this);
    m_effectActions = new KActionCategory(i18n("Effects"), actionCollection());
    m_effectList->reloadEffectList(m_effectsMenu, m_effectActions);

    m_transitionsMenu = new QMenu(i18n("Add Transition"), this);
    m_transitionActions = new KActionCategory(i18n("Transitions"), actionCollection());
    m_transitionList->reloadEffectList(m_transitionsMenu, m_transitionActions);

    auto *scmanager = new ScopeManager(this);

    new LayoutManagement(this);
    new HideTitleBars(this);
    m_extraFactory = new KXMLGUIClient(this);
    buildDynamicActions();

    // Create Effect Basket (dropdown list of favorites)
    m_effectBasket = new EffectBasket(m_effectList);
    connect(m_effectBasket, SIGNAL(addEffect(QDomElement)), this, SLOT(slotAddEffect(QDomElement)));
    auto *widgetlist = new QWidgetAction(this);
    widgetlist->setDefaultWidget(m_effectBasket);
    // widgetlist->setText(i18n("Favorite Effects"));
    widgetlist->setToolTip(i18n("Favorite Effects"));
    widgetlist->setIcon(KoIconUtils::themedIcon(QStringLiteral("favorite")));
    auto *menu = new QMenu(this);
    menu->addAction(widgetlist);

    auto *basketButton = new QToolButton(this);
    basketButton->setMenu(menu);
    basketButton->setToolButtonStyle(toolBar()->toolButtonStyle());
    basketButton->setDefaultAction(widgetlist);
    basketButton->setPopupMode(QToolButton::InstantPopup);
    // basketButton->setText(i18n("Favorite Effects"));
    basketButton->setToolTip(i18n("Favorite Effects"));
    basketButton->setIcon(KoIconUtils::themedIcon(QStringLiteral("favorite")));

    auto *toolButtonAction = new QWidgetAction(this);
    toolButtonAction->setText(i18n("Favorite Effects"));
    toolButtonAction->setIcon(KoIconUtils::themedIcon(QStringLiteral("favorite")));
    toolButtonAction->setDefaultWidget(basketButton);
    addAction(QStringLiteral("favorite_effects"), toolButtonAction);
    connect(toolButtonAction, &QAction::triggered, basketButton, &QToolButton::showMenu);

    // Render button
    ProgressButton *timelineRender = new ProgressButton(i18n("Render"), 100, this);
    auto *tlrMenu = new QMenu(this);
    timelineRender->setMenu(tlrMenu);
    connect(this, &MainWindow::setRenderProgress, timelineRender, &ProgressButton::setProgress);
    auto *renderButtonAction = new QWidgetAction(this);
    renderButtonAction->setText(i18n("Render Button"));
    renderButtonAction->setIcon(KoIconUtils::themedIcon(QStringLiteral("media-record")));
    renderButtonAction->setDefaultWidget(timelineRender);
    addAction(QStringLiteral("project_render_button"), renderButtonAction);

    // Timeline preview button
    ProgressButton *timelinePreview = new ProgressButton(i18n("Rendering preview"), 1000, this);
    auto *tlMenu = new QMenu(this);
    timelinePreview->setMenu(tlMenu);
    connect(this, &MainWindow::setPreviewProgress, timelinePreview, &ProgressButton::setProgress);
    auto *previewButtonAction = new QWidgetAction(this);
    previewButtonAction->setText(i18n("Timeline Preview"));
    previewButtonAction->setIcon(KoIconUtils::themedIcon(QStringLiteral("preview-render-on")));
    previewButtonAction->setDefaultWidget(timelinePreview);
    addAction(QStringLiteral("timeline_preview_button"), previewButtonAction);

    setupGUI();
    if (firstRun) {
        QScreen *current = QApplication::primaryScreen();
        if (current) {
            if (current->availableSize().height() < 1000) {
                resize(current->availableSize());
            } else {
                resize(current->availableSize() / 1.5);
            }
        }
    }
    updateActionsToolTip();
    m_timelineToolBar->setToolButtonStyle(Qt::ToolButtonFollowStyle);
    m_timelineToolBar->setProperty("otherToolbar", true);
    timelinePreview->setToolButtonStyle(m_timelineToolBar->toolButtonStyle());
    connect(m_timelineToolBar, &QToolBar::toolButtonStyleChanged, timelinePreview, &ProgressButton::setToolButtonStyle);

    timelineRender->setToolButtonStyle(toolBar()->toolButtonStyle());
    /*ScriptingPart* sp = new ScriptingPart(this, QStringList());
    guiFactory()->addClient(sp);*/

    loadGenerators();
    loadDockActions();
    loadClipActions();

    // Connect monitor overlay info menu.
    QMenu *monitorOverlay = static_cast<QMenu *>(factory()->container(QStringLiteral("monitor_config_overlay"), this));
    connect(monitorOverlay, &QMenu::triggered, this, &MainWindow::slotSwitchMonitorOverlay);

    m_projectMonitor->setupMenu(static_cast<QMenu *>(factory()->container(QStringLiteral("monitor_go"), this)), monitorOverlay, m_playZone, m_loopZone, nullptr,
                                m_loopClip);
    m_clipMonitor->setupMenu(static_cast<QMenu *>(factory()->container(QStringLiteral("monitor_go"), this)), monitorOverlay, m_playZone, m_loopZone,
                             static_cast<QMenu *>(factory()->container(QStringLiteral("marker_menu"), this)));

    QMenu *clipInTimeline = static_cast<QMenu *>(factory()->container(QStringLiteral("clip_in_timeline"), this));
    clipInTimeline->setIcon(KoIconUtils::themedIcon(QStringLiteral("go-jump")));
    pCore->bin()->setupGeneratorMenu();

    connect(pCore->monitorManager(), &MonitorManager::updateOverlayInfos, this, &MainWindow::slotUpdateMonitorOverlays);

    // Setup and fill effects and transitions menus.
    QMenu *m = static_cast<QMenu *>(factory()->container(QStringLiteral("video_effects_menu"), this));
    connect(m, &QMenu::triggered, this, &MainWindow::slotAddVideoEffect);
    connect(m_effectsMenu, &QMenu::triggered, this, &MainWindow::slotAddVideoEffect);
    connect(m_transitionsMenu, &QMenu::triggered, this, &MainWindow::slotAddTransition);

    m_timelineContextMenu = new QMenu(this);
    m_timelineContextClipMenu = new QMenu(this);
    m_timelineContextTransitionMenu = new QMenu(this);

    m_timelineContextMenu->addAction(actionCollection()->action(QStringLiteral("insert_space")));
    m_timelineContextMenu->addAction(actionCollection()->action(QStringLiteral("delete_space")));
    m_timelineContextMenu->addAction(actionCollection()->action(QStringLiteral("delete_space_all_tracks")));
    m_timelineContextMenu->addAction(actionCollection()->action(KStandardAction::name(KStandardAction::Paste)));

    m_timelineContextClipMenu->addAction(actionCollection()->action(QStringLiteral("clip_in_project_tree")));
    // m_timelineContextClipMenu->addAction(actionCollection()->action("clip_to_project_tree"));
    m_timelineContextClipMenu->addAction(actionCollection()->action(QStringLiteral("delete_timeline_clip")));
    m_timelineContextClipMenu->addSeparator();
    m_timelineContextClipMenu->addAction(actionCollection()->action(QStringLiteral("group_clip")));
    m_timelineContextClipMenu->addAction(actionCollection()->action(QStringLiteral("ungroup_clip")));
    m_timelineContextClipMenu->addAction(actionCollection()->action(QStringLiteral("split_audio")));
    m_timelineContextClipMenu->addAction(actionCollection()->action(QStringLiteral("set_audio_align_ref")));
    m_timelineContextClipMenu->addAction(actionCollection()->action(QStringLiteral("align_audio")));
    m_timelineContextClipMenu->addSeparator();
    m_timelineContextClipMenu->addAction(actionCollection()->action(QStringLiteral("cut_timeline_clip")));
    m_timelineContextClipMenu->addAction(actionCollection()->action(KStandardAction::name(KStandardAction::Copy)));
    m_timelineContextClipMenu->addAction(actionCollection()->action(QStringLiteral("paste_effects")));
    m_timelineContextClipMenu->addSeparator();

    QMenu *markersMenu = static_cast<QMenu *>(factory()->container(QStringLiteral("marker_menu"), this));
    m_timelineContextClipMenu->addMenu(markersMenu);
    m_timelineContextClipMenu->addSeparator();
    m_timelineContextClipMenu->addMenu(m_transitionsMenu);
    m_timelineContextClipMenu->addMenu(m_effectsMenu);

    m_timelineContextTransitionMenu->addAction(actionCollection()->action(QStringLiteral("delete_timeline_clip")));
    m_timelineContextTransitionMenu->addAction(actionCollection()->action(KStandardAction::name(KStandardAction::Copy)));

    m_timelineContextTransitionMenu->addAction(actionCollection()->action(QStringLiteral("auto_transition")));

    connect(m_effectList, &EffectsListView::addEffect, this, &MainWindow::slotAddEffect);
    connect(m_effectList, &EffectsListView::reloadEffects, this, &MainWindow::slotReloadEffects);

    slotConnectMonitors();

    m_timelineToolBar->setToolButtonStyle(Qt::ToolButtonIconOnly);
    // TODO: let user select timeline toolbar toolbutton style
    // connect(toolBar(), &QToolBar::iconSizeChanged, m_timelineToolBar, &QToolBar::setToolButtonStyle);
    m_timelineToolBar->setContextMenuPolicy(Qt::CustomContextMenu);
    connect(m_timelineToolBar, &QWidget::customContextMenuRequested, this, &MainWindow::showTimelineToolbarMenu);

    QAction *prevRender = actionCollection()->action(QStringLiteral("prerender_timeline_zone"));
    QAction *stopPrevRender = actionCollection()->action(QStringLiteral("stop_prerender_timeline"));
    tlMenu->addAction(stopPrevRender);
    tlMenu->addAction(actionCollection()->action(QStringLiteral("set_render_timeline_zone")));
    tlMenu->addAction(actionCollection()->action(QStringLiteral("unset_render_timeline_zone")));
    tlMenu->addAction(actionCollection()->action(QStringLiteral("clear_render_timeline_zone")));

    // Automatic timeline preview action
    QAction *autoRender = new QAction(KoIconUtils::themedIcon(QStringLiteral("view-refresh")), i18n("Automatic Preview"), this);
    autoRender->setCheckable(true);
    autoRender->setChecked(KdenliveSettings::autopreview());
    connect(autoRender, &QAction::triggered, this, &MainWindow::slotToggleAutoPreview);
    tlMenu->addAction(autoRender);
    tlMenu->addSeparator();
    tlMenu->addAction(actionCollection()->action(QStringLiteral("disable_preview")));
    tlMenu->addAction(actionCollection()->action(QStringLiteral("manage_cache")));
    timelinePreview->defineDefaultAction(prevRender, stopPrevRender);
    timelinePreview->setAutoRaise(true);

    QAction *showRender = actionCollection()->action(QStringLiteral("project_render"));
    tlrMenu->addAction(showRender);
    tlrMenu->addAction(actionCollection()->action(QStringLiteral("stop_project_render")));
    timelineRender->defineDefaultAction(showRender, showRender);
    timelineRender->setAutoRaise(true);

    // Populate encoding profiles
    KConfig conf(QStringLiteral("encodingprofiles.rc"), KConfig::CascadeConfig, QStandardPaths::AppDataLocation);
    if (KdenliveSettings::proxyparams().isEmpty() || KdenliveSettings::proxyextension().isEmpty()) {
        KConfigGroup group(&conf, "proxy");
        QMap<QString, QString> values = group.entryMap();
        QMapIterator<QString, QString> i(values);
        if (i.hasNext()) {
            i.next();
            QString proxystring = i.value();
            KdenliveSettings::setProxyparams(proxystring.section(QLatin1Char(';'), 0, 0));
            KdenliveSettings::setProxyextension(proxystring.section(QLatin1Char(';'), 1, 1));
        }
    }
    if (KdenliveSettings::v4l_parameters().isEmpty() || KdenliveSettings::v4l_extension().isEmpty()) {
        KConfigGroup group(&conf, "video4linux");
        QMap<QString, QString> values = group.entryMap();
        QMapIterator<QString, QString> i(values);
        if (i.hasNext()) {
            i.next();
            QString v4lstring = i.value();
            KdenliveSettings::setV4l_parameters(v4lstring.section(QLatin1Char(';'), 0, 0));
            KdenliveSettings::setV4l_extension(v4lstring.section(QLatin1Char(';'), 1, 1));
        }
    }
    if (KdenliveSettings::grab_parameters().isEmpty() || KdenliveSettings::grab_extension().isEmpty()) {
        KConfigGroup group(&conf, "screengrab");
        QMap<QString, QString> values = group.entryMap();
        QMapIterator<QString, QString> i(values);
        if (i.hasNext()) {
            i.next();
            QString grabstring = i.value();
            KdenliveSettings::setGrab_parameters(grabstring.section(QLatin1Char(';'), 0, 0));
            KdenliveSettings::setGrab_extension(grabstring.section(QLatin1Char(';'), 1, 1));
        }
    }
    if (KdenliveSettings::decklink_parameters().isEmpty() || KdenliveSettings::decklink_extension().isEmpty()) {
        KConfigGroup group(&conf, "decklink");
        QMap<QString, QString> values = group.entryMap();
        QMapIterator<QString, QString> i(values);
        if (i.hasNext()) {
            i.next();
            QString decklinkstring = i.value();
            KdenliveSettings::setDecklink_parameters(decklinkstring.section(QLatin1Char(';'), 0, 0));
            KdenliveSettings::setDecklink_extension(decklinkstring.section(QLatin1Char(';'), 1, 1));
        }
    }
    if (!QDir(KdenliveSettings::currenttmpfolder()).isReadable())
        KdenliveSettings::setCurrenttmpfolder(QStandardPaths::writableLocation(QStandardPaths::TempLocation));

    QTimer::singleShot(0, this, &MainWindow::GUISetupDone);
    connect(this, &MainWindow::reloadTheme, this, &MainWindow::slotReloadTheme, Qt::UniqueConnection);

#ifdef USE_JOGSHUTTLE
    new JogManager(this);
#endif
    scmanager->slotCheckActiveScopes();
    // m_messageLabel->setMessage(QStringLiteral("This is a beta version. Always backup your data"), MltError);
}

void MainWindow::slotThemeChanged(const QString &theme)
{
    disconnect(this, &MainWindow::reloadTheme, this, &MainWindow::slotReloadTheme);
    KSharedConfigPtr config = KSharedConfig::openConfig(theme);

    QPalette plt = KColorScheme::createApplicationPalette(config);
    setPalette(plt);
    qApp->setPalette(palette());
    // Required for qml palette change
    QGuiApplication::setPalette(plt);
    KdenliveSettings::setColortheme(theme);

    QColor background = plt.window().color();
    bool useDarkIcons = background.value() < 100;
    if (KdenliveSettings::force_breeze() && useDarkIcons != KdenliveSettings::use_dark_breeze()) {
        // We need to reload icon theme
        KdenliveSettings::setUse_dark_breeze(useDarkIcons);
        if (KMessageBox::warningContinueCancel(this, i18n("Kdenlive needs to be restarted to apply color theme change. Restart now ?")) ==
            KMessageBox::Continue) {
            slotRestart();
        }
    }

    if (m_assetPanel) {
        m_assetPanel->updatePalette();
    }
    if (m_effectList) {
        m_effectList->updatePalette();
    }
    if (m_transitionList) {
        m_transitionList->updatePalette();
    }
    if (m_clipMonitor) {
        m_clipMonitor->setPalette(plt);
    }
    if (m_projectMonitor) {
        m_projectMonitor->setPalette(plt);
    }
    if (m_timelineTabs) {
        m_timelineTabs->setPalette(plt);
    }

#if KXMLGUI_VERSION_MINOR < 23 && KXMLGUI_VERSION_MAJOR == 5
    // Not required anymore with auto colored icons since KF5 5.23
    QColor background = plt.window().color();
    bool useDarkIcons = background.value() < 100;
    if (m_themeInitialized && useDarkIcons != m_isDarkTheme) {
        if (pCore->bin()) {
            pCore->bin()->refreshIcons();
        }
        if (m_clipMonitor) {
            m_clipMonitor->refreshIcons();
        }
        if (m_projectMonitor) {
            m_projectMonitor->refreshIcons();
        }
        if (pCore->monitorManager()) {
            pCore->monitorManager()->refreshIcons();
        }
        if (m_effectList) {
            m_effectList->refreshIcons();
        }

        for (QAction *action : actionCollection()->actions()) {
            QIcon icon = action->icon();
            if (icon.isNull()) {
                continue;
            }
            QString iconName = icon.name();
            QIcon newIcon = KoIconUtils::themedIcon(iconName);
            if (newIcon.isNull()) {
                continue;
            }
            action->setIcon(newIcon);
        }
    }
    m_themeInitialized = true;
    m_isDarkTheme = useDarkIcons;
#endif
    connect(this, &MainWindow::reloadTheme, this, &MainWindow::slotReloadTheme, Qt::UniqueConnection);
}

bool MainWindow::event(QEvent *e)
{
    switch (e->type()) {
    case QEvent::ApplicationPaletteChange:
        emit reloadTheme();
        e->accept();
        break;
    default:
        break;
    }
    return KXmlGuiWindow::event(e);
}

void MainWindow::updateActionsToolTip()
{
    // Add shortcut to action tooltips
    QList<KActionCollection *> collections = KActionCollection::allCollections();
    for (int i = 0; i < collections.count(); ++i) {
        KActionCollection *coll = collections.at(i);
        for (QAction *tempAction : coll->actions()) {
            // find the shortcut pattern and delete (note the preceding space in the RegEx)
            QString strippedTooltip = tempAction->toolTip().remove(QRegExp(QStringLiteral("\\s\\(.*\\)")));
            // append shortcut if it exists for action
            if (tempAction->shortcut() == QKeySequence(0)) {
                tempAction->setToolTip(strippedTooltip);
            } else {
                tempAction->setToolTip(strippedTooltip + QStringLiteral(" (") + tempAction->shortcut().toString() + QLatin1Char(')'));
            }
            connect(tempAction, &QAction::changed, this, &MainWindow::updateAction);
        }
    }
}

void MainWindow::updateAction()
{
    QAction *action = qobject_cast<QAction *>(sender());
    QString toolTip = KLocalizedString::removeAcceleratorMarker(action->toolTip());
    QString strippedTooltip = toolTip.remove(QRegExp(QStringLiteral("\\s\\(.*\\)")));
    action->setToolTip(i18nc("@info:tooltip Tooltip of toolbar button", "%1 (%2)", strippedTooltip, action->shortcut().toString()));
}

void MainWindow::slotReloadTheme()
{
    ThemeManager::instance()->slotSettingsChanged();
}

MainWindow::~MainWindow()
{
    pCore->prepareShutdown();
    m_timelineTabs->disconnectTimeline(getMainTimeline());
    delete m_audioSpectrum;
    if (m_projectMonitor) {
        m_projectMonitor->stop();
    }
    if (m_clipMonitor) {
        m_clipMonitor->stop();
    }
    ClipController::mediaUnavailable.reset();
    delete m_projectMonitor;
    delete m_clipMonitor;
    delete m_shortcutRemoveFocus;
    delete m_effectList2;
    delete m_transitionList2;
    qDeleteAll(m_transitions);
    // Mlt::Factory::close();
}

// virtual
bool MainWindow::queryClose()
{
    if (m_renderWidget) {
        int waitingJobs = m_renderWidget->waitingJobsCount();
        if (waitingJobs > 0) {
            switch (
                KMessageBox::warningYesNoCancel(this,
                                                i18np("You have 1 rendering job waiting in the queue.\nWhat do you want to do with this job?",
                                                      "You have %1 rendering jobs waiting in the queue.\nWhat do you want to do with these jobs?", waitingJobs),
                                                QString(), KGuiItem(i18n("Start them now")), KGuiItem(i18n("Delete them")))) {
            case KMessageBox::Yes:
                // create script with waiting jobs and start it
                if (!m_renderWidget->startWaitingRenderJobs()) {
                    return false;
                }
                break;
            case KMessageBox::No:
                // Don't do anything, jobs will be deleted
                break;
            default:
                return false;
            }
        }
    }
    saveOptions();

    // WARNING: According to KMainWindow::queryClose documentation we are not supposed to close the document here?
    return pCore->projectManager()->closeCurrentDocument(true, true);
}

void MainWindow::loadGenerators()
{
    QMenu *addMenu = static_cast<QMenu *>(factory()->container(QStringLiteral("generators"), this));
    Generators::getGenerators(KdenliveSettings::producerslist(), addMenu);
    connect(addMenu, &QMenu::triggered, this, &MainWindow::buildGenerator);
}

void MainWindow::buildGenerator(QAction *action)
{
    Generators gen(m_clipMonitor, action->data().toString(), this);
    if (gen.exec() == QDialog::Accepted) {
        pCore->bin()->slotAddClipToProject(gen.getSavedClip());
    }
}

void MainWindow::saveProperties(KConfigGroup &config)
{
    // save properties here
    KXmlGuiWindow::saveProperties(config);
    // TODO: fix session management
    if (qApp->isSavingSession() && pCore->projectManager()) {
        if (pCore->currentDoc() && !pCore->currentDoc()->url().isEmpty()) {
            config.writeEntry("kdenlive_lastUrl", pCore->currentDoc()->url().toLocalFile());
        }
    }
}

void MainWindow::readProperties(const KConfigGroup &config)
{
    // read properties here
    KXmlGuiWindow::readProperties(config);
    // TODO: fix session management
    /*if (qApp->isSessionRestored()) {
    pCore->projectManager()->openFile(QUrl::fromLocalFile(config.readEntry("kdenlive_lastUrl", QString())));
    }*/
}

void MainWindow::saveNewToolbarConfig()
{
    KXmlGuiWindow::saveNewToolbarConfig();
    // TODO for some reason all dynamically inserted actions are removed by the save toolbar
    // So we currently re-add them manually....
    loadDockActions();
    loadClipActions();
    pCore->bin()->rebuildMenu();
    QMenu *monitorOverlay = static_cast<QMenu *>(factory()->container(QStringLiteral("monitor_config_overlay"), this));
    if (monitorOverlay) {
        m_projectMonitor->setupMenu(static_cast<QMenu *>(factory()->container(QStringLiteral("monitor_go"), this)), monitorOverlay, m_playZone, m_loopZone,
                                    nullptr, m_loopClip);
        m_clipMonitor->setupMenu(static_cast<QMenu *>(factory()->container(QStringLiteral("monitor_go"), this)), monitorOverlay, m_playZone, m_loopZone,
                                 static_cast<QMenu *>(factory()->container(QStringLiteral("marker_menu"), this)));
    }
}

void MainWindow::slotReloadEffects()
{
    initEffects::parseCustomEffectsFile();
    m_effectList->reloadEffectList(m_effectsMenu, m_effectActions);
}

void MainWindow::configureNotifications()
{
    KNotifyConfigWidget::configure(this);
}

void MainWindow::slotFullScreen()
{
    KToggleFullScreenAction::setFullScreen(this, actionCollection()->action(QStringLiteral("fullscreen"))->isChecked());
}

void MainWindow::slotAddEffect(const QDomElement &effect)
{
    Q_UNUSED(effect)
    // TODO refac : reimplement
    /*
    if (effect.isNull()) {
        qCDebug(KDENLIVE_LOG) << "--- ERROR, TRYING TO APPEND nullptr EFFECT";
        return;
    }
    QDomElement effectToAdd = effect.cloneNode().toElement();
    EFFECTMODE status = m_effectStack->effectStatus();
    switch (status) {
    case TIMELINE_TRACK:
        pCore->projectManager()->currentTimeline()->projectView()->slotAddTrackEffect(effectToAdd, m_effectStack->trackIndex());
        break;
    case TIMELINE_CLIP:
        pCore->projectManager()->currentTimeline()->projectView()->slotAddEffectToCurrentItem(effectToAdd);
        break;
    case MASTER_CLIP:
        // TODO refac reimplement this.
        // pCore->bin()->slotEffectDropped(QString(), effectToAdd);
        break;
    default:
        // No clip selected
        m_messageLabel->setMessage(i18n("Select a clip if you want to apply an effect"), ErrorMessage);
    }
    */
}

void MainWindow::slotConnectMonitors()
{
    // connect(m_projectList, SIGNAL(deleteProjectClips(QStringList,QMap<QString,QString>)), this,
    // SLOT(slotDeleteProjectClips(QStringList,QMap<QString,QString>)));
    connect(m_clipMonitor, &Monitor::refreshClipThumbnail, pCore->bin(), &Bin::slotRefreshClipThumbnail);
    connect(m_projectMonitor, &Monitor::requestFrameForAnalysis, this, &MainWindow::slotMonitorRequestRenderFrame);
    connect(m_projectMonitor, &Monitor::createSplitOverlay, this, &MainWindow::createSplitOverlay);
    connect(m_projectMonitor, &Monitor::removeSplitOverlay, this, &MainWindow::removeSplitOverlay);
}

void MainWindow::createSplitOverlay(Mlt::Filter *filter)
{
    getMainTimeline()->controller()->createSplitOverlay(filter);
    m_projectMonitor->activateSplit();
}

void MainWindow::removeSplitOverlay()
{
    getMainTimeline()->controller()->removeSplitOverlay();
}

void MainWindow::addAction(const QString &name, QAction *action)
{
    m_actionNames.append(name);
    actionCollection()->addAction(name, action);
    actionCollection()->setDefaultShortcut(action, action->shortcut()); // Fix warning about setDefaultShortcut
}

QAction *MainWindow::addAction(const QString &name, const QString &text, const QObject *receiver, const char *member, const QIcon &icon,
                               const QKeySequence &shortcut)
{
    auto *action = new QAction(text, this);
    if (!icon.isNull()) {
        action->setIcon(icon);
    }
    if (!shortcut.isEmpty()) {
        action->setShortcut(shortcut);
    }
    addAction(name, action);
    connect(action, SIGNAL(triggered(bool)), receiver, member);

    return action;
}

void MainWindow::setupActions()
{
    // create edit mode buttons
    m_normalEditTool = new QAction(KoIconUtils::themedIcon(QStringLiteral("kdenlive-normal-edit")), i18n("Normal mode"), this);
    m_normalEditTool->setShortcut(i18nc("Normal editing", "n"));
    m_normalEditTool->setCheckable(true);
    m_normalEditTool->setChecked(true);

    m_overwriteEditTool = new QAction(KoIconUtils::themedIcon(QStringLiteral("kdenlive-overwrite-edit")), i18n("Overwrite mode"), this);
    m_overwriteEditTool->setCheckable(true);
    m_overwriteEditTool->setChecked(false);

    m_insertEditTool = new QAction(KoIconUtils::themedIcon(QStringLiteral("kdenlive-insert-edit")), i18n("Insert mode"), this);
    m_insertEditTool->setCheckable(true);
    m_insertEditTool->setChecked(false);

    KSelectAction *sceneMode = new KSelectAction(i18n("Timeline Edit Mode"), this);
    sceneMode->addAction(m_normalEditTool);
    sceneMode->addAction(m_overwriteEditTool);
    sceneMode->addAction(m_insertEditTool);
    sceneMode->setCurrentItem(0);
    connect(sceneMode, static_cast<void (KSelectAction::*)(QAction *)>(&KSelectAction::triggered), this, &MainWindow::slotChangeEdit);
    addAction(QStringLiteral("timeline_mode"), sceneMode);

    m_useTimelineZone = new KDualAction(i18n("Don't Use Timeline Zone for Insert"), i18n("Use Timeline Zone for Insert"), this);
    m_useTimelineZone->setActiveIcon(KoIconUtils::themedIcon(QStringLiteral("timeline-use-zone-on")));
    m_useTimelineZone->setInactiveIcon(KoIconUtils::themedIcon(QStringLiteral("timeline-use-zone-off")));
    m_useTimelineZone->setShortcut(Qt::Key_G);
    m_useTimelineZone->setAutoToggle(true);
    connect(m_useTimelineZone, &KDualAction::activeChangedByUser, this, &MainWindow::slotSwitchTimelineZone);
    addAction(QStringLiteral("use_timeline_zone_in_edit"), m_useTimelineZone);

    m_compositeAction = new KSelectAction(KoIconUtils::themedIcon(QStringLiteral("composite-track-off")), i18n("Track compositing"), this);
    m_compositeAction->setToolTip(i18n("Track compositing"));
    QAction *noComposite = new QAction(KoIconUtils::themedIcon(QStringLiteral("composite-track-off")), i18n("None"), this);
    noComposite->setCheckable(true);
    noComposite->setData(0);
    m_compositeAction->addAction(noComposite);
    QString compose = TransitionsRepository::get()->getCompositingTransition();
    if (compose == QStringLiteral("movit.overlay")) {
        // Movit, do not show "preview" option since movit is faster
        QAction *hqComposite = new QAction(KoIconUtils::themedIcon(QStringLiteral("composite-track-on")), i18n("High Quality"), this);
        hqComposite->setCheckable(true);
        hqComposite->setData(2);
        m_compositeAction->addAction(hqComposite);
        m_compositeAction->setCurrentAction(hqComposite);
    } else {
        QAction *previewComposite = new QAction(KoIconUtils::themedIcon(QStringLiteral("composite-track-preview")), i18n("Preview"), this);
        previewComposite->setCheckable(true);
        previewComposite->setData(1);
        m_compositeAction->addAction(previewComposite);
        if (compose != QStringLiteral("composite")) {
            QAction *hqComposite = new QAction(KoIconUtils::themedIcon(QStringLiteral("composite-track-on")), i18n("High Quality"), this);
            hqComposite->setData(2);
            hqComposite->setCheckable(true);
            m_compositeAction->addAction(hqComposite);
            m_compositeAction->setCurrentAction(hqComposite);
        } else {
            m_compositeAction->setCurrentAction(previewComposite);
        }
    }
    connect(m_compositeAction, static_cast<void (KSelectAction::*)(QAction *)>(&KSelectAction::triggered), this, &MainWindow::slotUpdateCompositing);
    addAction(QStringLiteral("timeline_compositing"), m_compositeAction);

    m_timeFormatButton = new KSelectAction(QStringLiteral("00:00:00:00 / 00:00:00:00"), this);
    m_timeFormatButton->setFont(QFontDatabase::systemFont(QFontDatabase::FixedFont));
    m_timeFormatButton->addAction(i18n("hh:mm:ss:ff"));
    m_timeFormatButton->addAction(i18n("Frames"));
    if (KdenliveSettings::frametimecode()) {
        m_timeFormatButton->setCurrentItem(1);
    } else {
        m_timeFormatButton->setCurrentItem(0);
    }
    connect(m_timeFormatButton, static_cast<void (KSelectAction::*)(int)>(&KSelectAction::triggered), this, &MainWindow::slotUpdateTimecodeFormat);
    m_timeFormatButton->setToolBarMode(KSelectAction::MenuMode);
    m_timeFormatButton->setToolButtonPopupMode(QToolButton::InstantPopup);
    addAction(QStringLiteral("timeline_timecode"), m_timeFormatButton);

    // create tools buttons
    m_buttonSelectTool = new QAction(KoIconUtils::themedIcon(QStringLiteral("cursor-arrow")), i18n("Selection tool"), this);
    m_buttonSelectTool->setShortcut(i18nc("Selection tool shortcut", "s"));
    // toolbar->addAction(m_buttonSelectTool);
    m_buttonSelectTool->setCheckable(true);
    m_buttonSelectTool->setChecked(true);

    m_buttonRazorTool = new QAction(KoIconUtils::themedIcon(QStringLiteral("edit-cut")), i18n("Razor tool"), this);
    m_buttonRazorTool->setShortcut(i18nc("Razor tool shortcut", "x"));
    // toolbar->addAction(m_buttonRazorTool);
    m_buttonRazorTool->setCheckable(true);
    m_buttonRazorTool->setChecked(false);

    m_buttonSpacerTool = new QAction(KoIconUtils::themedIcon(QStringLiteral("distribute-horizontal-x")), i18n("Spacer tool"), this);
    m_buttonSpacerTool->setShortcut(i18nc("Spacer tool shortcut", "m"));
    // toolbar->addAction(m_buttonSpacerTool);
    m_buttonSpacerTool->setCheckable(true);
    m_buttonSpacerTool->setChecked(false);
    auto *toolGroup = new QActionGroup(this);
    toolGroup->addAction(m_buttonSelectTool);
    toolGroup->addAction(m_buttonRazorTool);
    toolGroup->addAction(m_buttonSpacerTool);
    toolGroup->setExclusive(true);
    // toolbar->setToolButtonStyle(Qt::ToolButtonIconOnly);

    /*QWidget * actionWidget;
    int max = toolbar->iconSizeDefault() + 2;
    actionWidget = toolbar->widgetForAction(m_normalEditTool);
    actionWidget->setMaximumWidth(max);
    actionWidget->setMaximumHeight(max - 4);

    actionWidget = toolbar->widgetForAction(m_insertEditTool);
    actionWidget->setMaximumWidth(max);
    actionWidget->setMaximumHeight(max - 4);

    actionWidget = toolbar->widgetForAction(m_overwriteEditTool);
    actionWidget->setMaximumWidth(max);
    actionWidget->setMaximumHeight(max - 4);

    actionWidget = toolbar->widgetForAction(m_buttonSelectTool);
    actionWidget->setMaximumWidth(max);
    actionWidget->setMaximumHeight(max - 4);

    actionWidget = toolbar->widgetForAction(m_buttonRazorTool);
    actionWidget->setMaximumWidth(max);
    actionWidget->setMaximumHeight(max - 4);

    actionWidget = toolbar->widgetForAction(m_buttonSpacerTool);
    actionWidget->setMaximumWidth(max);
    actionWidget->setMaximumHeight(max - 4);*/

    connect(toolGroup, &QActionGroup::triggered, this, &MainWindow::slotChangeTool);

    m_buttonVideoThumbs = new QAction(KoIconUtils::themedIcon(QStringLiteral("kdenlive-show-videothumb")), i18n("Show video thumbnails"), this);

    m_buttonVideoThumbs->setCheckable(true);
    m_buttonVideoThumbs->setChecked(KdenliveSettings::videothumbnails());
    connect(m_buttonVideoThumbs, &QAction::triggered, this, &MainWindow::slotSwitchVideoThumbs);

    m_buttonAudioThumbs = new QAction(KoIconUtils::themedIcon(QStringLiteral("kdenlive-show-audiothumb")), i18n("Show audio thumbnails"), this);

    m_buttonAudioThumbs->setCheckable(true);
    m_buttonAudioThumbs->setChecked(KdenliveSettings::audiothumbnails());
    connect(m_buttonAudioThumbs, &QAction::triggered, this, &MainWindow::slotSwitchAudioThumbs);

    m_buttonShowMarkers = new QAction(KoIconUtils::themedIcon(QStringLiteral("kdenlive-show-markers")), i18n("Show markers comments"), this);

    m_buttonShowMarkers->setCheckable(true);
    m_buttonShowMarkers->setChecked(KdenliveSettings::showmarkers());
    connect(m_buttonShowMarkers, &QAction::triggered, this, &MainWindow::slotSwitchMarkersComments);

    m_buttonSnap = new QAction(KoIconUtils::themedIcon(QStringLiteral("kdenlive-snap")), i18n("Snap"), this);

    m_buttonSnap->setCheckable(true);
    m_buttonSnap->setChecked(KdenliveSettings::snaptopoints());
    connect(m_buttonSnap, &QAction::triggered, this, &MainWindow::slotSwitchSnap);

    m_buttonAutomaticTransition = new QAction(KoIconUtils::themedIcon(QStringLiteral("auto-transition")), i18n("Automatic transitions"), this);

    m_buttonAutomaticTransition->setCheckable(true);
    m_buttonAutomaticTransition->setChecked(KdenliveSettings::automatictransitions());
    connect(m_buttonAutomaticTransition, &QAction::triggered, this, &MainWindow::slotSwitchAutomaticTransition);

    m_buttonFitZoom = new QAction(KoIconUtils::themedIcon(QStringLiteral("zoom-fit-best")), i18n("Fit zoom to project"), this);

    m_buttonFitZoom->setCheckable(false);

    m_zoomOut = new QAction(KoIconUtils::themedIcon(QStringLiteral("zoom-out")), i18n("Zoom Out"), this);
    m_zoomOut->setShortcut(Qt::CTRL + Qt::Key_Minus);

    m_zoomSlider = new QSlider(Qt::Horizontal, this);
    m_zoomSlider->setMaximum(13);
    m_zoomSlider->setPageStep(1);
    m_zoomSlider->setInvertedAppearance(true);
    m_zoomSlider->setInvertedControls(true);

    m_zoomSlider->setMaximumWidth(150);
    m_zoomSlider->setMinimumWidth(100);

    m_zoomIn = new QAction(KoIconUtils::themedIcon(QStringLiteral("zoom-in")), i18n("Zoom In"), this);
    m_zoomIn->setShortcut(Qt::CTRL + Qt::Key_Plus);

    /*actionWidget = toolbar->widgetForAction(m_buttonFitZoom);
    actionWidget->setMaximumWidth(max);
    actionWidget->setMaximumHeight(max - 4);
    actionWidget->setStyleSheet(styleBorderless);

    actionWidget = toolbar->widgetForAction(m_zoomIn);
    actionWidget->setMaximumWidth(max);
    actionWidget->setMaximumHeight(max - 4);
    actionWidget->setStyleSheet(styleBorderless);

    actionWidget = toolbar->widgetForAction(m_zoomOut);
    actionWidget->setMaximumWidth(max);
    actionWidget->setMaximumHeight(max - 4);
    actionWidget->setStyleSheet(styleBorderless);*/

    connect(m_zoomSlider, SIGNAL(valueChanged(int)), this, SLOT(slotSetZoom(int)));
    connect(m_zoomSlider, &QAbstractSlider::sliderMoved, this, &MainWindow::slotShowZoomSliderToolTip);
    connect(m_buttonFitZoom, &QAction::triggered, this, &MainWindow::slotFitZoom);
    connect(m_zoomIn, &QAction::triggered, this, &MainWindow::slotZoomIn);
    connect(m_zoomOut, &QAction::triggered, this, &MainWindow::slotZoomOut);

    m_trimLabel = new QLabel(QStringLiteral(" "), this);
    m_trimLabel->setFont(QFontDatabase::systemFont(QFontDatabase::SmallestReadableFont));
    // m_trimLabel->setAutoFillBackground(true);
    m_trimLabel->setAlignment(Qt::AlignHCenter);
    m_trimLabel->setStyleSheet(QStringLiteral("QLabel { background-color :red; }"));

    KToolBar *toolbar = new KToolBar(QStringLiteral("statusToolBar"), this, Qt::BottomToolBarArea);
    toolbar->setMovable(false);
    toolbar->setToolButtonStyle(Qt::ToolButtonIconOnly);

    /*QString styleBorderless = QStringLiteral("QToolButton { border-width: 0px;margin: 1px 3px 0px;padding: 0px;}");*/
    toolbar->addWidget(m_trimLabel);
    toolbar->addAction(m_buttonAutomaticTransition);
    toolbar->addAction(m_buttonVideoThumbs);
    toolbar->addAction(m_buttonAudioThumbs);
    toolbar->addAction(m_buttonShowMarkers);
    toolbar->addAction(m_buttonSnap);
    toolbar->addSeparator();
    toolbar->addAction(m_buttonFitZoom);
    toolbar->addAction(m_zoomOut);
    toolbar->addWidget(m_zoomSlider);
    toolbar->addAction(m_zoomIn);

    int small = style()->pixelMetric(QStyle::PM_SmallIconSize);
    statusBar()->setMaximumHeight(2 * small);
    m_messageLabel = new StatusBarMessageLabel(this);
    m_messageLabel->setSizePolicy(QSizePolicy::Expanding, QSizePolicy::MinimumExpanding);
    connect(this, &MainWindow::displayMessage, m_messageLabel, &StatusBarMessageLabel::setMessage);
    statusBar()->addWidget(m_messageLabel, 0);
    QWidget *spacer = new QWidget(this);
    spacer->setSizePolicy(QSizePolicy::Expanding, QSizePolicy::Preferred);
    statusBar()->addWidget(spacer, 1);
    statusBar()->addPermanentWidget(toolbar);
    toolbar->setIconSize(QSize(small, small));
    toolbar->layout()->setContentsMargins(0, 0, 0, 0);
    statusBar()->setContentsMargins(0, 0, 0, 0);

    addAction(QStringLiteral("normal_mode"), m_normalEditTool);
    addAction(QStringLiteral("overwrite_mode"), m_overwriteEditTool);
    addAction(QStringLiteral("insert_mode"), m_insertEditTool);
    addAction(QStringLiteral("select_tool"), m_buttonSelectTool);
    addAction(QStringLiteral("razor_tool"), m_buttonRazorTool);
    addAction(QStringLiteral("spacer_tool"), m_buttonSpacerTool);

    addAction(QStringLiteral("automatic_transition"), m_buttonAutomaticTransition);
    addAction(QStringLiteral("show_video_thumbs"), m_buttonVideoThumbs);
    addAction(QStringLiteral("show_audio_thumbs"), m_buttonAudioThumbs);
    addAction(QStringLiteral("show_markers"), m_buttonShowMarkers);
    addAction(QStringLiteral("snap"), m_buttonSnap);
    addAction(QStringLiteral("zoom_fit"), m_buttonFitZoom);
    addAction(QStringLiteral("zoom_in"), m_zoomIn);
    addAction(QStringLiteral("zoom_out"), m_zoomOut);

    KNS3::standardAction(i18n("Download New Wipes..."), this, SLOT(slotGetNewLumaStuff()), actionCollection(), "get_new_lumas");
    KNS3::standardAction(i18n("Download New Keyboard Schemes..."), this, SLOT(slotGetNewKeyboardStuff()), actionCollection(), "get_new_keyboardschemes");
    KNS3::standardAction(i18n("Download New Render Profiles..."), this, SLOT(slotGetNewRenderStuff()), actionCollection(), "get_new_profiles");
    KNS3::standardAction(i18n("Download New Title Templates..."), this, SLOT(slotGetNewTitleStuff()), actionCollection(), "get_new_titles");

    addAction(QStringLiteral("run_wizard"), i18n("Run Config Wizard"), this, SLOT(slotRunWizard()), KoIconUtils::themedIcon(QStringLiteral("tools-wizard")));
    addAction(QStringLiteral("project_settings"), i18n("Project Settings"), this, SLOT(slotEditProjectSettings()),
              KoIconUtils::themedIcon(QStringLiteral("configure")));

    addAction(QStringLiteral("project_render"), i18n("Render"), this, SLOT(slotRenderProject()), KoIconUtils::themedIcon(QStringLiteral("media-record")),
              Qt::CTRL + Qt::Key_Return);

    addAction(QStringLiteral("stop_project_render"), i18n("Stop Render"), this, SLOT(slotStopRenderProject()),
              KoIconUtils::themedIcon(QStringLiteral("media-record")));

    addAction(QStringLiteral("project_clean"), i18n("Clean Project"), this, SLOT(slotCleanProject()), KoIconUtils::themedIcon(QStringLiteral("edit-clear")));

    // TODO
    // addAction("project_adjust_profile", i18n("Adjust Profile to Current Clip"), pCore->bin(), SLOT(adjustProjectProfileToItem()));

    m_playZone = addAction(QStringLiteral("monitor_play_zone"), i18n("Play Zone"), pCore->monitorManager(), SLOT(slotPlayZone()),
                           KoIconUtils::themedIcon(QStringLiteral("media-playback-start")), Qt::CTRL + Qt::Key_Space);
    m_loopZone = addAction(QStringLiteral("monitor_loop_zone"), i18n("Loop Zone"), pCore->monitorManager(), SLOT(slotLoopZone()),
                           KoIconUtils::themedIcon(QStringLiteral("media-playback-start")), Qt::ALT + Qt::Key_Space);
    m_loopClip = new QAction(KoIconUtils::themedIcon(QStringLiteral("media-playback-start")), i18n("Loop selected clip"), this);
    addAction(QStringLiteral("monitor_loop_clip"), m_loopClip);
    m_loopClip->setEnabled(false);

    addAction(QStringLiteral("dvd_wizard"), i18n("DVD Wizard"), this, SLOT(slotDvdWizard()), KoIconUtils::themedIcon(QStringLiteral("media-optical")));
    addAction(QStringLiteral("transcode_clip"), i18n("Transcode Clips"), this, SLOT(slotTranscodeClip()), KoIconUtils::themedIcon(QStringLiteral("edit-copy")));
    addAction(QStringLiteral("archive_project"), i18n("Archive Project"), this, SLOT(slotArchiveProject()),
              KoIconUtils::themedIcon(QStringLiteral("document-save-all")));
    addAction(QStringLiteral("switch_monitor"), i18n("Switch monitor"), this, SLOT(slotSwitchMonitors()), QIcon(), Qt::Key_T);
    addAction(QStringLiteral("expand_timeline_clip"), i18n("Expand Clip"), pCore->projectManager(), SLOT(slotExpandClip()),
              KoIconUtils::themedIcon(QStringLiteral("document-open")));

    QAction *overlayInfo = new QAction(KoIconUtils::themedIcon(QStringLiteral("help-hint")), i18n("Monitor Info Overlay"), this);
    addAction(QStringLiteral("monitor_overlay"), overlayInfo);
    overlayInfo->setCheckable(true);
    overlayInfo->setData(0x01);

    QAction *overlayTCInfo = new QAction(KoIconUtils::themedIcon(QStringLiteral("help-hint")), i18n("Monitor Overlay Timecode"), this);
    addAction(QStringLiteral("monitor_overlay_tc"), overlayTCInfo);
    overlayTCInfo->setCheckable(true);
    overlayTCInfo->setData(0x02);

    QAction *overlayFpsInfo = new QAction(KoIconUtils::themedIcon(QStringLiteral("help-hint")), i18n("Monitor Overlay Playback Fps"), this);
    addAction(QStringLiteral("monitor_overlay_fps"), overlayFpsInfo);
    overlayFpsInfo->setCheckable(true);
    overlayFpsInfo->setData(0x20);

    QAction *overlayMarkerInfo = new QAction(KoIconUtils::themedIcon(QStringLiteral("help-hint")), i18n("Monitor Overlay Markers"), this);
    addAction(QStringLiteral("monitor_overlay_markers"), overlayMarkerInfo);
    overlayMarkerInfo->setCheckable(true);
    overlayMarkerInfo->setData(0x04);

    QAction *overlayAudioInfo = new QAction(KoIconUtils::themedIcon(QStringLiteral("help-hint")), i18n("Monitor Overlay Audio Waveform"), this);
    addAction(QStringLiteral("monitor_overlay_audiothumb"), overlayAudioInfo);
    overlayAudioInfo->setCheckable(true);
    overlayAudioInfo->setData(0x10);

    QAction *dropFrames = new QAction(QIcon(), i18n("Real Time (drop frames)"), this);
    dropFrames->setCheckable(true);
    dropFrames->setChecked(KdenliveSettings::monitor_dropframes());
    addAction(QStringLiteral("mlt_realtime"), dropFrames);
    connect(dropFrames, &QAction::toggled, this, &MainWindow::slotSwitchDropFrames);

    KSelectAction *monitorGamma = new KSelectAction(i18n("Monitor Gamma"), this);
    monitorGamma->addAction(i18n("sRGB (computer)"));
    monitorGamma->addAction(i18n("Rec. 709 (TV)"));
    addAction(QStringLiteral("mlt_gamma"), monitorGamma);
    monitorGamma->setCurrentItem(KdenliveSettings::monitor_gamma());
    connect(monitorGamma, static_cast<void (KSelectAction::*)(int)>(&KSelectAction::triggered), this, &MainWindow::slotSetMonitorGamma);

    addAction(QStringLiteral("switch_trim"), i18n("Trim Mode"), this, SLOT(slotSwitchTrimMode()), KoIconUtils::themedIcon(QStringLiteral("cursor-arrow")));
    // disable shortcut until fully working, Qt::CTRL + Qt::Key_T);

    addAction(QStringLiteral("insert_project_tree"), i18n("Insert Zone in Project Bin"), this, SLOT(slotInsertZoneToTree()), QIcon(), Qt::CTRL + Qt::Key_I);
    addAction(QStringLiteral("insert_timeline"), i18n("Insert Zone in Timeline"), this, SLOT(slotInsertZoneToTimeline()), QIcon(),
              Qt::SHIFT + Qt::CTRL + Qt::Key_I);

    QAction *resizeStart = new QAction(QIcon(), i18n("Resize Item Start"), this);
    addAction(QStringLiteral("resize_timeline_clip_start"), resizeStart);
    resizeStart->setShortcut(Qt::Key_1);
    connect(resizeStart, &QAction::triggered, this, &MainWindow::slotResizeItemStart);

    QAction *resizeEnd = new QAction(QIcon(), i18n("Resize Item End"), this);
    addAction(QStringLiteral("resize_timeline_clip_end"), resizeEnd);
    resizeEnd->setShortcut(Qt::Key_2);
    connect(resizeEnd, &QAction::triggered, this, &MainWindow::slotResizeItemEnd);

    addAction(QStringLiteral("monitor_seek_snap_backward"), i18n("Go to Previous Snap Point"), this, SLOT(slotSnapRewind()),
              KoIconUtils::themedIcon(QStringLiteral("media-seek-backward")), Qt::ALT + Qt::Key_Left);
    addAction(QStringLiteral("seek_clip_start"), i18n("Go to Clip Start"), this, SLOT(slotClipStart()),
              KoIconUtils::themedIcon(QStringLiteral("media-seek-backward")), Qt::Key_Home);
    addAction(QStringLiteral("seek_clip_end"), i18n("Go to Clip End"), this, SLOT(slotClipEnd()), KoIconUtils::themedIcon(QStringLiteral("media-seek-forward")),
              Qt::Key_End);
    addAction(QStringLiteral("monitor_seek_snap_forward"), i18n("Go to Next Snap Point"), this, SLOT(slotSnapForward()),
              KoIconUtils::themedIcon(QStringLiteral("media-seek-forward")), Qt::ALT + Qt::Key_Right);
    addAction(QStringLiteral("delete_timeline_clip"), i18n("Delete Selected Item"), this, SLOT(slotDeleteItem()),
              KoIconUtils::themedIcon(QStringLiteral("edit-delete")), Qt::Key_Delete);
    addAction(QStringLiteral("align_playhead"), i18n("Align Playhead to Mouse Position"), this, SLOT(slotAlignPlayheadToMousePos()), QIcon(), Qt::Key_P);

    QAction *stickTransition = new QAction(i18n("Automatic Transition"), this);
    stickTransition->setData(QStringLiteral("auto"));
    stickTransition->setCheckable(true);
    stickTransition->setEnabled(false);
    addAction(QStringLiteral("auto_transition"), stickTransition);
    connect(stickTransition, &QAction::triggered, this, &MainWindow::slotAutoTransition);

    addAction(QStringLiteral("group_clip"), i18n("Group Clips"), this, SLOT(slotGroupClips()), KoIconUtils::themedIcon(QStringLiteral("object-group")),
              Qt::CTRL + Qt::Key_G);

    QAction *ungroupClip = addAction(QStringLiteral("ungroup_clip"), i18n("Ungroup Clips"), this, SLOT(slotUnGroupClips()),
                                     KoIconUtils::themedIcon(QStringLiteral("object-ungroup")), Qt::CTRL + Qt::SHIFT + Qt::Key_G);
    ungroupClip->setData("ungroup_clip");

    addAction(QStringLiteral("edit_item_duration"), i18n("Edit Duration"), this, SLOT(slotEditItemDuration()),
              KoIconUtils::themedIcon(QStringLiteral("measure")));
    addAction(QStringLiteral("clip_in_project_tree"), i18n("Clip in Project Bin"), this, SLOT(slotClipInProjectTree()),
              KoIconUtils::themedIcon(QStringLiteral("go-jump-definition")));
    addAction(QStringLiteral("overwrite_to_in_point"), i18n("Overwrite Clip Zone in Timeline"), this, SLOT(slotInsertClipOverwrite()),
              KoIconUtils::themedIcon(QStringLiteral("timeline-overwrite")), Qt::Key_B);
    addAction(QStringLiteral("insert_to_in_point"), i18n("Insert Clip Zone in Timeline"), this, SLOT(slotInsertClipInsert()),
              KoIconUtils::themedIcon(QStringLiteral("timeline-insert")), Qt::Key_V);
    addAction(QStringLiteral("remove_extract"), i18n("Extract Timeline Zone"), this, SLOT(slotExtractZone()),
              KoIconUtils::themedIcon(QStringLiteral("timeline-extract")), Qt::SHIFT + Qt::Key_X);
    addAction(QStringLiteral("remove_lift"), i18n("Lift Timeline Zone"), this, SLOT(slotLiftZone()), KoIconUtils::themedIcon(QStringLiteral("timeline-lift")),
              Qt::Key_Z);
    addAction(QStringLiteral("set_render_timeline_zone"), i18n("Add Preview Zone"), this, SLOT(slotDefinePreviewRender()),
              KoIconUtils::themedIcon(QStringLiteral("preview-add-zone")));
    addAction(QStringLiteral("unset_render_timeline_zone"), i18n("Remove Preview Zone"), this, SLOT(slotRemovePreviewRender()),
              KoIconUtils::themedIcon(QStringLiteral("preview-remove-zone")));
    addAction(QStringLiteral("clear_render_timeline_zone"), i18n("Remove All Preview Zones"), this, SLOT(slotClearPreviewRender()),
              KoIconUtils::themedIcon(QStringLiteral("preview-remove-all")));
    addAction(QStringLiteral("prerender_timeline_zone"), i18n("Start Preview Render"), this, SLOT(slotPreviewRender()),
              KoIconUtils::themedIcon(QStringLiteral("preview-render-on")), QKeySequence(Qt::SHIFT + Qt::Key_Return));
    addAction(QStringLiteral("stop_prerender_timeline"), i18n("Stop Preview Render"), this, SLOT(slotStopPreviewRender()),
              KoIconUtils::themedIcon(QStringLiteral("preview-render-off")));

    addAction(QStringLiteral("select_timeline_clip"), i18n("Select Clip"), this, SLOT(slotSelectTimelineClip()),
              KoIconUtils::themedIcon(QStringLiteral("edit-select")), Qt::Key_Plus);
    addAction(QStringLiteral("deselect_timeline_clip"), i18n("Deselect Clip"), this, SLOT(slotDeselectTimelineClip()),
              KoIconUtils::themedIcon(QStringLiteral("edit-select")), Qt::Key_Minus);
    addAction(QStringLiteral("select_add_timeline_clip"), i18n("Add Clip To Selection"), this, SLOT(slotSelectAddTimelineClip()),
              KoIconUtils::themedIcon(QStringLiteral("edit-select")), Qt::ALT + Qt::Key_Plus);
    addAction(QStringLiteral("select_timeline_transition"), i18n("Select Transition"), this, SLOT(slotSelectTimelineTransition()),
              KoIconUtils::themedIcon(QStringLiteral("edit-select")), Qt::SHIFT + Qt::Key_Plus);
    addAction(QStringLiteral("deselect_timeline_transition"), i18n("Deselect Transition"), this, SLOT(slotDeselectTimelineTransition()),
              KoIconUtils::themedIcon(QStringLiteral("edit-select")), Qt::SHIFT + Qt::Key_Minus);
    addAction(QStringLiteral("select_add_timeline_transition"), i18n("Add Transition To Selection"), this, SLOT(slotSelectAddTimelineTransition()),
              KoIconUtils::themedIcon(QStringLiteral("edit-select")), Qt::ALT + Qt::SHIFT + Qt::Key_Plus);
    addAction(QStringLiteral("cut_timeline_clip"), i18n("Cut Clip"), this, SLOT(slotCutTimelineClip()), KoIconUtils::themedIcon(QStringLiteral("edit-cut")),
              Qt::SHIFT + Qt::Key_R);
    addAction(QStringLiteral("add_clip_marker"), i18n("Add Marker"), this, SLOT(slotAddClipMarker()), KoIconUtils::themedIcon(QStringLiteral("bookmark-new")));
    addAction(QStringLiteral("delete_clip_marker"), i18n("Delete Marker"), this, SLOT(slotDeleteClipMarker()),
              KoIconUtils::themedIcon(QStringLiteral("edit-delete")));
    addAction(QStringLiteral("delete_all_clip_markers"), i18n("Delete All Markers"), this, SLOT(slotDeleteAllClipMarkers()),
              KoIconUtils::themedIcon(QStringLiteral("edit-delete")));

    QAction *editClipMarker = addAction(QStringLiteral("edit_clip_marker"), i18n("Edit Marker"), this, SLOT(slotEditClipMarker()),
                                        KoIconUtils::themedIcon(QStringLiteral("document-properties")));
    editClipMarker->setData(QStringLiteral("edit_marker"));

    addAction(QStringLiteral("add_marker_guide_quickly"), i18n("Add Marker/Guide quickly"), this, SLOT(slotAddMarkerGuideQuickly()),
              KoIconUtils::themedIcon(QStringLiteral("bookmark-new")), Qt::Key_Asterisk);

    QAction *splitAudio =
        addAction(QStringLiteral("split_audio"), i18n("Split Audio"), this, SLOT(slotSplitAudio()), KoIconUtils::themedIcon(QStringLiteral("document-new")));
    // "A+V" as data means this action should only be available for clips with audio AND video
    splitAudio->setData("A+V");

    QAction *setAudioAlignReference = addAction(QStringLiteral("set_audio_align_ref"), i18n("Set Audio Reference"), this, SLOT(slotSetAudioAlignReference()));
    // "A" as data means this action should only be available for clips with audio
    setAudioAlignReference->setData("A");

    QAction *alignAudio = addAction(QStringLiteral("align_audio"), i18n("Align Audio to Reference"), this, SLOT(slotAlignAudio()), QIcon());
    // "A" as data means this action should only be available for clips with audio
    alignAudio->setData("A");

    QAction *audioOnly = new QAction(KoIconUtils::themedIcon(QStringLiteral("document-new")), i18n("Audio Only"), this);
    addAction(QStringLiteral("clip_audio_only"), audioOnly);
    audioOnly->setData(QVariant::fromValue(PlaylistState::AudioOnly));
    audioOnly->setCheckable(true);

    QAction *videoOnly = new QAction(KoIconUtils::themedIcon(QStringLiteral("document-new")), i18n("Video Only"), this);
    addAction(QStringLiteral("clip_video_only"), videoOnly);
    videoOnly->setData(QVariant::fromValue(PlaylistState::VideoOnly));
    videoOnly->setCheckable(true);

    m_clipTypeGroup = new QActionGroup(this);
    m_clipTypeGroup->addAction(audioOnly);
    m_clipTypeGroup->addAction(videoOnly);
    connect(m_clipTypeGroup, &QActionGroup::triggered, this, &MainWindow::slotUpdateClipType);
    m_clipTypeGroup->setEnabled(false);

    addAction(QStringLiteral("insert_space"), i18n("Insert Space"), this, SLOT(slotInsertSpace()));
    addAction(QStringLiteral("delete_space"), i18n("Remove Space"), this, SLOT(slotRemoveSpace()));
    addAction(QStringLiteral("delete_space_all_tracks"), i18n("Remove Space In All Tracks"), this, SLOT(slotRemoveAllSpace()));

    KActionCategory *timelineActions = new KActionCategory(i18n("Tracks"), actionCollection());
    QAction *insertTrack = new QAction(QIcon(), i18n("Insert Track"), this);
    connect(insertTrack, &QAction::triggered, this, &MainWindow::slotInsertTrack);
    timelineActions->addAction(QStringLiteral("insert_track"), insertTrack);

    QAction *deleteTrack = new QAction(QIcon(), i18n("Delete Track"), this);
    connect(deleteTrack, &QAction::triggered, this, &MainWindow::slotDeleteTrack);
    timelineActions->addAction(QStringLiteral("delete_track"), deleteTrack);
    deleteTrack->setData("delete_track");

    QAction *configTracks = new QAction(KoIconUtils::themedIcon(QStringLiteral("configure")), i18n("Configure Tracks"), this);
    connect(configTracks, &QAction::triggered, this, &MainWindow::slotConfigTrack);
    timelineActions->addAction(QStringLiteral("config_tracks"), configTracks);

    QAction *selectTrack = new QAction(QIcon(), i18n("Select All in Current Track"), this);
    connect(selectTrack, &QAction::triggered, this, &MainWindow::slotSelectTrack);
    timelineActions->addAction(QStringLiteral("select_track"), selectTrack);

    QAction *selectAll = KStandardAction::selectAll(this, SLOT(slotSelectAllTracks()), this);
    selectAll->setIcon(KoIconUtils::themedIcon(QStringLiteral("kdenlive-select-all")));
    selectAll->setShortcutContext(Qt::WidgetWithChildrenShortcut);
    timelineActions->addAction(QStringLiteral("select_all_tracks"), selectAll);

    QAction *unselectAll = KStandardAction::deselect(this, SLOT(slotUnselectAllTracks()), this);
    unselectAll->setIcon(KoIconUtils::themedIcon(QStringLiteral("kdenlive-unselect-all")));
    unselectAll->setShortcutContext(Qt::WidgetWithChildrenShortcut);
    timelineActions->addAction(QStringLiteral("unselect_all_tracks"), unselectAll);

    kdenliveCategoryMap.insert(QStringLiteral("timeline"), timelineActions);

    // Cached data management
    addAction(QStringLiteral("manage_cache"), i18n("Manage Cached Data"), this, SLOT(slotManageCache()),
              KoIconUtils::themedIcon(QStringLiteral("network-server-database")));

    QAction *disablePreview = new QAction(i18n("Disable Timeline Preview"), this);
    disablePreview->setCheckable(true);
    addAction(QStringLiteral("disable_preview"), disablePreview);

    addAction(QStringLiteral("add_guide"), i18n("Add Guide"), this, SLOT(slotAddGuide()), KoIconUtils::themedIcon(QStringLiteral("list-add")));
    addAction(QStringLiteral("delete_guide"), i18n("Delete Guide"), this, SLOT(slotDeleteGuide()), KoIconUtils::themedIcon(QStringLiteral("edit-delete")));
    addAction(QStringLiteral("edit_guide"), i18n("Edit Guide"), this, SLOT(slotEditGuide()), KoIconUtils::themedIcon(QStringLiteral("document-properties")));
    addAction(QStringLiteral("delete_all_guides"), i18n("Delete All Guides"), this, SLOT(slotDeleteAllGuides()),
              KoIconUtils::themedIcon(QStringLiteral("edit-delete")));

    QAction *pasteEffects = addAction(QStringLiteral("paste_effects"), i18n("Paste Effects"), this, SLOT(slotPasteEffects()),
                                      KoIconUtils::themedIcon(QStringLiteral("edit-paste")));
    pasteEffects->setData("paste_effects");

    m_saveAction = KStandardAction::save(pCore->projectManager(), SLOT(saveFile()), actionCollection());
    m_saveAction->setIcon(KoIconUtils::themedIcon(QStringLiteral("document-save")));

    addAction(QStringLiteral("save_selection"), i18n("Save Selection"), pCore->projectManager(), SLOT(slotSaveSelection()),
              KoIconUtils::themedIcon(QStringLiteral("document-save")));

    QAction *sentToLibrary = addAction(QStringLiteral("send_library"), i18n("Add Timeline Selection to Library"), pCore->library(), SLOT(slotAddToLibrary()),
                                       KoIconUtils::themedIcon(QStringLiteral("bookmark-new")));
    pCore->library()->setupActions(QList<QAction *>() << sentToLibrary);

    KStandardAction::showMenubar(this, SLOT(showMenuBar(bool)), actionCollection());

    QAction *a = KStandardAction::quit(this, SLOT(close()), actionCollection());
    a->setIcon(KoIconUtils::themedIcon(QStringLiteral("application-exit")));
    // TODO: make the following connection to slotEditKeys work
    // KStandardAction::keyBindings(this,            SLOT(slotEditKeys()),           actionCollection());
    a = KStandardAction::preferences(this, SLOT(slotPreferences()), actionCollection());
    a->setIcon(KoIconUtils::themedIcon(QStringLiteral("configure")));
    a = KStandardAction::configureNotifications(this, SLOT(configureNotifications()), actionCollection());
    a->setIcon(KoIconUtils::themedIcon(QStringLiteral("configure")));
    a = KStandardAction::copy(this, SLOT(slotCopy()), actionCollection());
    a->setIcon(KoIconUtils::themedIcon(QStringLiteral("edit-copy")));
    a = KStandardAction::paste(this, SLOT(slotPaste()), actionCollection());
    a->setIcon(KoIconUtils::themedIcon(QStringLiteral("edit-paste")));
    a = KStandardAction::fullScreen(this, SLOT(slotFullScreen()), this, actionCollection());
    a->setIcon(KoIconUtils::themedIcon(QStringLiteral("view-fullscreen")));

    QAction *undo = KStandardAction::undo(m_commandStack, SLOT(undo()), actionCollection());
    undo->setIcon(KoIconUtils::themedIcon(QStringLiteral("edit-undo")));
    undo->setEnabled(false);
    connect(m_commandStack, &QUndoGroup::canUndoChanged, undo, &QAction::setEnabled);

    QAction *redo = KStandardAction::redo(m_commandStack, SLOT(redo()), actionCollection());
    redo->setIcon(KoIconUtils::themedIcon(QStringLiteral("edit-redo")));
    redo->setEnabled(false);
    connect(m_commandStack, &QUndoGroup::canRedoChanged, redo, &QAction::setEnabled);

    auto *addClips = new QMenu(this);

    QAction *addClip = addAction(QStringLiteral("add_clip"), i18n("Add Clip"), pCore->bin(), SLOT(slotAddClip()),
                                 KoIconUtils::themedIcon(QStringLiteral("kdenlive-add-clip")));
    addClips->addAction(addClip);
    QAction *action = addAction(QStringLiteral("add_color_clip"), i18n("Add Color Clip"), pCore->bin(), SLOT(slotCreateProjectClip()),
                                KoIconUtils::themedIcon(QStringLiteral("kdenlive-add-color-clip")));
    action->setData((int)ClipType::Color);
    addClips->addAction(action);
    action = addAction(QStringLiteral("add_slide_clip"), i18n("Add Slideshow Clip"), pCore->bin(), SLOT(slotCreateProjectClip()),
                       KoIconUtils::themedIcon(QStringLiteral("kdenlive-add-slide-clip")));
    action->setData((int)ClipType::SlideShow);
    addClips->addAction(action);
    action = addAction(QStringLiteral("add_text_clip"), i18n("Add Title Clip"), pCore->bin(), SLOT(slotCreateProjectClip()),
                       KoIconUtils::themedIcon(QStringLiteral("kdenlive-add-text-clip")));
    action->setData((int)ClipType::Text);
    addClips->addAction(action);
    action = addAction(QStringLiteral("add_text_template_clip"), i18n("Add Template Title"), pCore->bin(), SLOT(slotCreateProjectClip()),
                       KoIconUtils::themedIcon(QStringLiteral("kdenlive-add-text-clip")));
    action->setData((int)ClipType::TextTemplate);
    addClips->addAction(action);
    /*action = addAction(QStringLiteral("add_qtext_clip"), i18n("Add Simple Text Clip"), pCore->bin(), SLOT(slotCreateProjectClip()),
    KoIconUtils::themedIcon(QStringLiteral("kdenlive-add-text-clip")));
    action->setData((int) QText);
    addClips->addAction(action);*/

    QAction *addFolder = addAction(QStringLiteral("add_folder"), i18n("Create Folder"), pCore->bin(), SLOT(slotAddFolder()),
                                   KoIconUtils::themedIcon(QStringLiteral("folder-new")));
    addClips->addAction(addAction(QStringLiteral("download_resource"), i18n("Online Resources"), this, SLOT(slotDownloadResources()),
                                  KoIconUtils::themedIcon(QStringLiteral("edit-download"))));

    QAction *clipProperties = addAction(QStringLiteral("clip_properties"), i18n("Clip Properties"), pCore->bin(), SLOT(slotSwitchClipProperties()),
                                        KoIconUtils::themedIcon(QStringLiteral("document-edit")));
    clipProperties->setData("clip_properties");

    QAction *openClip =
        addAction(QStringLiteral("edit_clip"), i18n("Edit Clip"), pCore->bin(), SLOT(slotOpenClip()), KoIconUtils::themedIcon(QStringLiteral("document-open")));
    openClip->setData("edit_clip");
    openClip->setEnabled(false);

    QAction *deleteClip = addAction(QStringLiteral("delete_clip"), i18n("Delete Clip"), pCore->bin(), SLOT(slotDeleteClip()),
                                    KoIconUtils::themedIcon(QStringLiteral("edit-delete")));
    deleteClip->setData("delete_clip");
    deleteClip->setEnabled(false);

    QAction *reloadClip = addAction(QStringLiteral("reload_clip"), i18n("Reload Clip"), pCore->bin(), SLOT(slotReloadClip()),
                                    KoIconUtils::themedIcon(QStringLiteral("view-refresh")));
    reloadClip->setData("reload_clip");
    reloadClip->setEnabled(false);

    QAction *disableEffects = addAction(QStringLiteral("disable_timeline_effects"), i18n("Disable Timeline Effects"), pCore->projectManager(),
                                        SLOT(slotDisableTimelineEffects(bool)), KoIconUtils::themedIcon(QStringLiteral("favorite")));
    disableEffects->setData("disable_timeline_effects");
    disableEffects->setCheckable(true);
    disableEffects->setChecked(false);

    QAction *locateClip = addAction(QStringLiteral("locate_clip"), i18n("Locate Clip..."), pCore->bin(), SLOT(slotLocateClip()),
                                    KoIconUtils::themedIcon(QStringLiteral("edit-file")));
    locateClip->setData("locate_clip");
    locateClip->setEnabled(false);

    QAction *duplicateClip = addAction(QStringLiteral("duplicate_clip"), i18n("Duplicate Clip"), pCore->bin(), SLOT(slotDuplicateClip()),
                                       KoIconUtils::themedIcon(QStringLiteral("edit-copy")));
    duplicateClip->setData("duplicate_clip");
    duplicateClip->setEnabled(false);

    QAction *proxyClip = new QAction(i18n("Proxy Clip"), this);
    addAction(QStringLiteral("proxy_clip"), proxyClip);
    proxyClip->setData(QStringList() << QString::number((int)AbstractClipJob::PROXYJOB));
    proxyClip->setCheckable(true);
    proxyClip->setChecked(false);

    addAction(QStringLiteral("switch_track_lock"), i18n("Toggle Track Lock"), pCore->projectManager(), SLOT(slotSwitchTrackLock()), QIcon(),
              Qt::SHIFT + Qt::Key_L);
    addAction(QStringLiteral("switch_all_track_lock"), i18n("Toggle All Track Lock"), pCore->projectManager(), SLOT(slotSwitchAllTrackLock()), QIcon(),
              Qt::CTRL + Qt::SHIFT + Qt::Key_L);
    addAction(QStringLiteral("switch_track_target"), i18n("Toggle Track Target"), pCore->projectManager(), SLOT(slotSwitchTrackTarget()), QIcon(),
              Qt::SHIFT + Qt::Key_T);

    QHash<QString, QAction *> actions;
    actions.insert(QStringLiteral("locate"), locateClip);
    actions.insert(QStringLiteral("reload"), reloadClip);
    actions.insert(QStringLiteral("duplicate"), duplicateClip);
    actions.insert(QStringLiteral("proxy"), proxyClip);
    actions.insert(QStringLiteral("properties"), clipProperties);
    actions.insert(QStringLiteral("open"), openClip);
    actions.insert(QStringLiteral("delete"), deleteClip);
    actions.insert(QStringLiteral("folder"), addFolder);
    pCore->bin()->setupMenu(addClips, addClip, actions);

    // Setup effects and transitions actions.
    KActionCategory *transitionActions = new KActionCategory(i18n("Transitions"), actionCollection());
    // m_transitions = new QAction*[transitions.count()];
    for (int i = 0; i < transitions.count(); ++i) {
        QStringList effectInfo = transitions.effectIdInfo(i);
        if (effectInfo.isEmpty()) {
            continue;
        }
        auto *transAction = new QAction(effectInfo.at(0), this);
        transAction->setData(effectInfo);
        transAction->setIconVisibleInMenu(false);
        m_transitions << transAction;
        QString id = effectInfo.at(2);
        if (id.isEmpty()) {
            id = effectInfo.at(1);
        }
        transitionActions->addAction("transition_" + id, transAction);
    }

    // monitor actions
    addAction(QStringLiteral("extract_frame"), i18n("Extract frame..."), pCore->monitorManager(), SLOT(slotExtractCurrentFrame()),
              KoIconUtils::themedIcon(QStringLiteral("insert-image")));

    addAction(QStringLiteral("extract_frame_to_project"), i18n("Extract frame to project..."), pCore->monitorManager(),
              SLOT(slotExtractCurrentFrameToProject()), KoIconUtils::themedIcon(QStringLiteral("insert-image")));
}

void MainWindow::saveOptions()
{
    KdenliveSettings::self()->save();
}

bool MainWindow::readOptions()
{
    KSharedConfigPtr config = KSharedConfig::openConfig();
    pCore->projectManager()->recentFilesAction()->loadEntries(KConfigGroup(config, "Recent Files"));

    if (KdenliveSettings::defaultprojectfolder().isEmpty()) {
        QDir dir(QStandardPaths::writableLocation(QStandardPaths::DocumentsLocation));
        dir.mkpath(QStringLiteral("."));
        KdenliveSettings::setDefaultprojectfolder(dir.absolutePath());
    }
    if (KdenliveSettings::trackheight() == 0) {
        QFontMetrics metrics(font());
        int trackHeight = 2 * metrics.height();
        QStyle *style = qApp->style();
        trackHeight += style->pixelMetric(QStyle::PM_ToolBarIconSize) + 2 * style->pixelMetric(QStyle::PM_ToolBarItemMargin) +
                       style->pixelMetric(QStyle::PM_ToolBarItemSpacing) + 2;
        KdenliveSettings::setTrackheight(trackHeight);
    }
    if (KdenliveSettings::trackheight() == 0) {
        KdenliveSettings::setTrackheight(50);
    }
    bool firstRun = false;
    KConfigGroup initialGroup(config, "version");
    if (!initialGroup.exists() || KdenliveSettings::sdlAudioBackend().isEmpty()) {
        // First run, check if user is on a KDE Desktop
        firstRun = true;
        // Check color theme
        ThemeManager::instance()->initDarkTheme();
        // this is our first run, show Wizard
        QPointer<Wizard> w = new Wizard(true, false);
        if (w->exec() == QDialog::Accepted && w->isOk()) {
            w->adjustSettings();
            delete w;
        } else {
            delete w;
            ::exit(1);
        }
    } else if (!KdenliveSettings::ffmpegpath().isEmpty() && !QFile::exists(KdenliveSettings::ffmpegpath())) {
        // Invalid entry for FFmpeg, check system
        QPointer<Wizard> w = new Wizard(true, config->name().contains(QLatin1String("appimage")));
        if (w->exec() == QDialog::Accepted && w->isOk()) {
            w->adjustSettings();
        }
        delete w;
    }
    initialGroup.writeEntry("version", version);
    return firstRun;
}

void MainWindow::slotRunWizard()
{
    QPointer<Wizard> w = new Wizard(false, false, this);
    if (w->exec() == QDialog::Accepted && w->isOk()) {
        w->adjustSettings();
    }
    delete w;
}

void MainWindow::slotRefreshProfiles()
{
    KdenliveSettingsDialog *d = static_cast<KdenliveSettingsDialog *>(KConfigDialog::exists(QStringLiteral("settings")));
    if (d) {
        d->checkProfile();
    }
}

void MainWindow::slotEditProjectSettings()
{
    KdenliveDoc *project = pCore->currentDoc();
    QPoint p = getMainTimeline()->getTracksCount();

    ProjectSettings *w = new ProjectSettings(project, project->metadata(), getMainTimeline()->controller()->extractCompositionLumas(), p.x(), p.y(),
                                             project->projectTempFolder(), true, !project->isModified(), this);
    connect(w, &ProjectSettings::disableProxies, this, &MainWindow::slotDisableProxies);
    // connect(w, SIGNAL(disablePreview()), pCore->projectManager()->currentTimeline(), SLOT(invalidateRange()));
    connect(w, &ProjectSettings::refreshProfiles, this, &MainWindow::slotRefreshProfiles);

    if (w->exec() == QDialog::Accepted) {
        QString profile = w->selectedProfile();
        // project->setProjectFolder(w->selectedFolder());
        bool modified = false;
<<<<<<< HEAD
=======
        if (m_recMonitor) {
            m_recMonitor->slotUpdateCaptureFolder(project->projectDataFolder());
        }
>>>>>>> eb395991
        if (m_renderWidget) {
            m_renderWidget->setDocumentPath(project->projectDataFolder());
        }
        if (KdenliveSettings::videothumbnails() != w->enableVideoThumbs()) {
            slotSwitchVideoThumbs();
        }
        if (KdenliveSettings::audiothumbnails() != w->enableAudioThumbs()) {
            slotSwitchAudioThumbs();
        }
        if (pCore->getCurrentProfile()->path() != profile || project->profileChanged(profile)) {
            pCore->setCurrentProfile(profile);
            pCore->projectManager()->slotResetProfiles();
            slotUpdateDocumentState(true);
        }
        if (project->getDocumentProperty(QStringLiteral("proxyparams")) != w->proxyParams() ||
            project->getDocumentProperty(QStringLiteral("proxyextension")) != w->proxyExtension()) {
            modified = true;
            project->setDocumentProperty(QStringLiteral("proxyparams"), w->proxyParams());
            project->setDocumentProperty(QStringLiteral("proxyextension"), w->proxyExtension());
            if (pCore->binController()->clipCount() > 0 &&
                KMessageBox::questionYesNo(this, i18n("You have changed the proxy parameters. Do you want to recreate all proxy clips for this project?")) ==
                    KMessageBox::Yes) {
                // TODO: rebuild all proxies
                pCore->bin()->rebuildProxies();
            }
        }
        if (project->getDocumentProperty(QStringLiteral("generateproxy")) != QString::number((int)w->generateProxy())) {
            modified = true;
            project->setDocumentProperty(QStringLiteral("generateproxy"), QString::number((int)w->generateProxy()));
        }
        if (project->getDocumentProperty(QStringLiteral("proxyminsize")) != QString::number(w->proxyMinSize())) {
            modified = true;
            project->setDocumentProperty(QStringLiteral("proxyminsize"), QString::number(w->proxyMinSize()));
        }
        if (project->getDocumentProperty(QStringLiteral("generateimageproxy")) != QString::number((int)w->generateImageProxy())) {
            modified = true;
            project->setDocumentProperty(QStringLiteral("generateimageproxy"), QString::number((int)w->generateImageProxy()));
        }
        if (project->getDocumentProperty(QStringLiteral("proxyimageminsize")) != QString::number(w->proxyImageMinSize())) {
            modified = true;
            project->setDocumentProperty(QStringLiteral("proxyimageminsize"), QString::number(w->proxyImageMinSize()));
        }
        if (project->getDocumentProperty(QStringLiteral("resizepreview")) != QString::number(w->resizePreview())) {
            modified = true;
            project->setDocumentProperty(QStringLiteral("resizepreview"), QString::number(w->resizePreview()));
        }
        if (project->getDocumentProperty(QStringLiteral("previewheight")) != QString::number(w->previewHeight())) {
            modified = true;
            project->setDocumentProperty(QStringLiteral("previewheight"), QString::number(w->previewHeight()));
        }
        if (project->getDocumentProperty(QStringLiteral("proxyimagesize")) != QString::number(w->proxyImageSize())) {
            modified = true;
            project->setDocumentProperty(QStringLiteral("proxyimagesize"), QString::number(w->proxyImageSize()));
        }
        if (w->resizePreviewChanged() || project->updatePreviewSettings(w->selectedPreview())) {
            // preview setting changed, reset cache and update
            getMainTimeline()->controller()->resetPreview();
        }
        if (QString::number((int)w->useProxy()) != project->getDocumentProperty(QStringLiteral("enableproxy"))) {
            project->setDocumentProperty(QStringLiteral("enableproxy"), QString::number((int)w->useProxy()));
            modified = true;
            slotUpdateProxySettings();
        }
        if (w->metadata() != project->metadata()) {
            project->setMetadata(w->metadata());
        }
        QString newProjectFolder = w->storageFolder();
        if (newProjectFolder.isEmpty()) {
            newProjectFolder = QStandardPaths::writableLocation(QStandardPaths::CacheLocation);
        }
        if (newProjectFolder != project->projectTempFolder()) {
            KMessageBox::ButtonCode answer;
            // Project folder changed:
            if (project->isModified()) {
                answer = KMessageBox::warningContinueCancel(this, i18n("The current project has not been saved. This will first save the project, then move "
                                                                       "all temporary files from <b>%1</b> to <b>%2</b>, and the project file will be reloaded",
                                                                       project->projectTempFolder(), newProjectFolder));
                if (answer == KMessageBox::Continue) {
                    pCore->projectManager()->saveFile();
                }
            } else {
                answer = KMessageBox::warningContinueCancel(
                    this, i18n("This will move all temporary files from <b>%1</b> to <b>%2</b>, the project file will then be reloaded",
                               project->projectTempFolder(), newProjectFolder));
            }
            if (answer == KMessageBox::Continue) {
                // Proceeed with move
                QString documentId = QDir::cleanPath(project->getDocumentProperty(QStringLiteral("documentid")));
                bool ok;
                documentId.toLongLong(&ok, 10);
                if (!ok || documentId.isEmpty()) {
                    KMessageBox::sorry(this, i18n("Cannot perform operation, invalid document id: %1", documentId));
                } else {
                    QDir newDir(newProjectFolder);
                    QDir oldDir(project->projectTempFolder());
                    if (newDir.exists(documentId)) {
                        KMessageBox::sorry(this, i18n("Cannot perform operation, target directory already exists: %1", newDir.absoluteFilePath(documentId)));
                    } else {
                        // Proceed with the move
                        pCore->projectManager()->moveProjectData(oldDir.absoluteFilePath(documentId), newDir.absolutePath());
                    }
                }
            }
        }
        if (modified) {
            project->setModified();
        }
    }
    delete w;
}

void MainWindow::slotDisableProxies()
{
    pCore->currentDoc()->setDocumentProperty(QStringLiteral("enableproxy"), QString::number((int)false));
    pCore->currentDoc()->setModified();
    slotUpdateProxySettings();
}

void MainWindow::slotStopRenderProject()
{
    if (m_renderWidget) {
        m_renderWidget->slotAbortCurrentJob();
    }
}

void MainWindow::slotRenderProject()
{
    KdenliveDoc *project = pCore->currentDoc();

    if (!m_renderWidget) {
        QString projectfolder = project ? project->projectDataFolder() + QDir::separator() : KdenliveSettings::defaultprojectfolder();
        if (project) {
            m_renderWidget = new RenderWidget(projectfolder, project->useProxy(), this);
            connect(m_renderWidget, &RenderWidget::shutdown, this, &MainWindow::slotShutdown);
            connect(m_renderWidget, &RenderWidget::selectedRenderProfile, this, &MainWindow::slotSetDocumentRenderProfile);
            connect(m_renderWidget, &RenderWidget::prepareRenderingData, this, &MainWindow::slotPrepareRendering);
            connect(m_renderWidget, &RenderWidget::abortProcess, this, &MainWindow::abortRenderJob);
            connect(m_renderWidget, &RenderWidget::openDvdWizard, this, &MainWindow::slotDvdWizard);
<<<<<<< HEAD
            connect(this, &MainWindow::updateRenderWidgetProfile, m_renderWidget, &RenderWidget::adjustViewToProfile);
            double projectDuration = GenTime(getMainTimeline()->controller()->duration(), pCore->getCurrentFps()).ms() / 1000;
            m_renderWidget->setGuides(project->getGuideModel()->getAllMarkers(), projectDuration);
=======
            m_renderWidget->setProfile(project->mltProfile().path);
            m_renderWidget->setGuides(pCore->projectManager()->currentTimeline()->projectView()->guidesData(), project->projectDuration());
>>>>>>> eb395991
            m_renderWidget->setDocumentPath(project->projectDataFolder());
            m_renderWidget->setRenderProfile(project->getRenderProperties());
        }
        if (m_compositeAction->currentAction()) {
            m_renderWidget->errorMessage(RenderWidget::CompositeError, m_compositeAction->currentAction()->data().toInt() == 1
                                                                           ? i18n("Rendering using low quality track compositing")
                                                                           : QString());
        }
    }
    slotCheckRenderStatus();
    m_renderWidget->show();
    // m_renderWidget->showNormal();

    // What are the following lines supposed to do?
    // m_renderWidget->enableAudio(false);
    // m_renderWidget->export_audio;
}

void MainWindow::slotCheckRenderStatus()
{
    // Make sure there are no missing clips
    // TODO
    /*if (m_renderWidget)
        m_renderWidget->missingClips(pCore->bin()->hasMissingClips());*/
}

void MainWindow::setRenderingProgress(const QString &url, int progress)
{
    emit setRenderProgress(progress);
    if (m_renderWidget) {
        m_renderWidget->setRenderJob(url, progress);
    }
}

void MainWindow::setRenderingFinished(const QString &url, int status, const QString &error)
{
    emit setRenderProgress(100);
    if (m_renderWidget) {
        m_renderWidget->setRenderStatus(url, status, error);
    }
}

void MainWindow::addProjectClip(const QString &url)
{
    if (pCore->currentDoc()) {
        QStringList ids = pCore->binController()->getBinIdsByResource(QFileInfo(url));
        if (!ids.isEmpty()) {
            // Clip is already in project bin, abort
            return;
        }

        ClipCreator::createClipFromFile(url, pCore->projectItemModel()->getRootFolder()->clipId(), pCore->projectItemModel());
    }
}

void MainWindow::addTimelineClip(const QString &url)
{
    if (pCore->currentDoc()) {
        QStringList ids = pCore->binController()->getBinIdsByResource(QFileInfo(url));
        if (!ids.isEmpty()) {
            pCore->selectBinClip(ids.constFirst());
            slotInsertClipInsert();
        }
    }
}

void MainWindow::addEffect(const QString &effectName)
{
    QStringList effectInfo;
    effectInfo << effectName << effectName;
    const QDomElement effect = EffectsListWidget::itemEffect(5, effectInfo);
    if (!effect.isNull()) {
        slotAddEffect(effect);
    } else {
        qCDebug(KDENLIVE_LOG) << " * * *EFFECT: " << effectName << " NOT AVAILABLE";
        exitApp();
    }
}

void MainWindow::scriptRender(const QString &url)
{
    slotRenderProject();
    m_renderWidget->slotPrepareExport(true, url);
}

void MainWindow::exitApp()
{
    QApplication::exit(0);
}

void MainWindow::slotCleanProject()
{
    if (KMessageBox::warningContinueCancel(this, i18n("This will remove all unused clips from your project."), i18n("Clean up project")) ==
        KMessageBox::Cancel) {
        return;
    }
    pCore->bin()->cleanup();
}

void MainWindow::slotUpdateMousePosition(int pos)
{
    if (pCore->currentDoc()) {
        switch (m_timeFormatButton->currentItem()) {
        case 0:
            m_timeFormatButton->setText(pCore->currentDoc()->timecode().getTimecodeFromFrames(pos) + QStringLiteral(" / ") +
                                        pCore->currentDoc()->timecode().getTimecodeFromFrames(getMainTimeline()->controller()->duration()));
            break;
        default:
            m_timeFormatButton->setText(
                QStringLiteral("%1 / %2").arg(pos, 6, 10, QLatin1Char('0')).arg(getMainTimeline()->controller()->duration(), 6, 10, QLatin1Char('0')));
        }
    }
}

void MainWindow::slotUpdateProjectDuration(int pos)
{
    Q_UNUSED(pos)
    if (pCore->currentDoc()) {
        slotUpdateMousePosition(getMainTimeline()->controller()->getMousePos());
    }
}

void MainWindow::slotUpdateDocumentState(bool modified)
{
    setWindowTitle(pCore->currentDoc()->description());
    setWindowModified(modified);
    m_saveAction->setEnabled(modified);
}

void MainWindow::connectDocument()
{
    KdenliveDoc *project = pCore->currentDoc();
    connect(project, &KdenliveDoc::startAutoSave, pCore->projectManager(), &ProjectManager::slotStartAutoSave);
    connect(project, &KdenliveDoc::reloadEffects, this, &MainWindow::slotReloadEffects);
    KdenliveSettings::setProject_fps(pCore->getCurrentFps());
    m_projectMonitor->slotLoadClipZone(project->zone());

    // TODO REFAC: reconnect to new timeline
    /*
    Timeline *trackView = pCore->projectManager()->currentTimeline();
    connect(trackView, &Timeline::configTrack, this, &MainWindow::slotConfigTrack);
    connect(trackView, &Timeline::updateTracksInfo, this, &MainWindow::slotUpdateTrackInfo);
    connect(trackView, &Timeline::mousePosition, this, &MainWindow::slotUpdateMousePosition);
    connect(pCore->producerQueue(), &ProducerQueue::infoProcessingFinished, trackView->projectView(), &CustomTrackView::slotInfoProcessingFinished,
    Qt::DirectConnection);

    connect(trackView->projectView(), &CustomTrackView::importKeyframes, this, &MainWindow::slotProcessImportKeyframes);
    connect(trackView->projectView(), &CustomTrackView::updateTrimMode, this, &MainWindow::setTrimMode);
    connect(m_projectMonitor, &Monitor::multitrackView, trackView, &Timeline::slotMultitrackView);
    connect(m_projectMonitor, SIGNAL(renderPosition(int)), trackView, SLOT(moveCursorPos(int)));
    connect(m_projectMonitor, SIGNAL(zoneUpdated(QPoint)), trackView, SLOT(slotSetZone(QPoint)));

    connect(trackView->projectView(), &CustomTrackView::guidesUpdated, this, &MainWindow::slotGuidesUpdated);
    connect(trackView->projectView(), &CustomTrackView::loadMonitorScene, m_projectMonitor, &Monitor::slotShowEffectScene);
    connect(trackView->projectView(), &CustomTrackView::setQmlProperty, m_projectMonitor, &Monitor::setQmlProperty);
    connect(m_projectMonitor, SIGNAL(acceptRipple(bool)), trackView->projectView(), SLOT(slotAcceptRipple(bool)));
    connect(m_projectMonitor, SIGNAL(switchTrimMode(int)), trackView->projectView(), SLOT(switchTrimMode(int)));
    connect(project, &KdenliveDoc::saveTimelinePreview, trackView, &Timeline::slotSaveTimelinePreview);

    connect(trackView, SIGNAL(showTrackEffects(int, TrackInfo)), this, SLOT(slotTrackSelected(int, TrackInfo)));

    connect(trackView->projectView(), &CustomTrackView::clipItemSelected, this, &MainWindow::slotTimelineClipSelected, Qt::DirectConnection);
    connect(trackView->projectView(), &CustomTrackView::setActiveKeyframe, m_effectStack, &EffectStackView2::setActiveKeyframe);
    connect(trackView->projectView(), SIGNAL(transitionItemSelected(Transition *, int, QPoint, bool)), m_effectStack, SLOT(slotTransitionItemSelected(Transition
    *, int, QPoint, bool)), Qt::DirectConnection);

    connect(trackView->projectView(), SIGNAL(transitionItemSelected(Transition *, int, QPoint, bool)), this, SLOT(slotActivateTransitionView(Transition *)));

    connect(trackView->projectView(), &CustomTrackView::zoomIn, this, &MainWindow::slotZoomIn);
    connect(trackView->projectView(), &CustomTrackView::zoomOut, this, &MainWindow::slotZoomOut);
    connect(trackView, SIGNAL(setZoom(int)), this, SLOT(slotSetZoom(int)));

    connect(trackView, SIGNAL(displayMessage(QString, MessageType)), m_messageLabel, SLOT(setMessage(QString, MessageType)));
    connect(trackView->projectView(), SIGNAL(displayMessage(QString, MessageType)), m_messageLabel, SLOT(setMessage(QString, MessageType)));
    connect(pCore->bin(), &Bin::clipNameChanged, trackView->projectView(), &CustomTrackView::clipNameChanged);

    connect(trackView->projectView(), SIGNAL(showClipFrame(QString, int)), pCore->bin(), SLOT(selectClipById(QString, int)));
    connect(trackView->projectView(), SIGNAL(playMonitor()), m_projectMonitor, SLOT(slotPlay()));
    connect(trackView->projectView(), &CustomTrackView::pauseMonitor, m_projectMonitor, &Monitor::pause, Qt::DirectConnection);

    connect(m_projectMonitor, &Monitor::addEffect, trackView->projectView(), &CustomTrackView::slotAddEffectToCurrentItem);

    connect(trackView->projectView(), SIGNAL(transitionItemSelected(Transition *, int, QPoint, bool)), m_projectMonitor, SLOT(slotSetSelectedClip(Transition
    *)));

    connect(pCore->bin(), SIGNAL(gotFilterJobResults(QString, int, int, stringMap, stringMap)), trackView->projectView(), SLOT(slotGotFilterJobResults(QString,
    int, int, stringMap, stringMap)));

    //TODO
    //connect(m_projectList, SIGNAL(addMarkers(QString,QList<CommentedTime>)), trackView->projectView(), SLOT(slotAddClipMarker(QString,QList<CommentedTime>)));

    // Effect stack signals
    connect(m_effectStack, &EffectStackView2::updateEffect, trackView->projectView(), &CustomTrackView::slotUpdateClipEffect);
    connect(m_effectStack, &EffectStackView2::updateClipRegion, trackView->projectView(), &CustomTrackView::slotUpdateClipRegion);
    connect(m_effectStack, SIGNAL(removeEffect(ClipItem *, int, QDomElement)), trackView->projectView(), SLOT(slotDeleteEffect(ClipItem *, int, QDomElement)));
    connect(m_effectStack, SIGNAL(removeEffectGroup(ClipItem *, int, QDomDocument)), trackView->projectView(), SLOT(slotDeleteEffectGroup(ClipItem *, int,
    QDomDocument)));

    connect(m_effectStack, SIGNAL(addEffect(ClipItem *, QDomElement, int)), trackView->projectView(), SLOT(slotAddEffect(ClipItem *, QDomElement, int)));
    connect(m_effectStack, SIGNAL(changeEffectState(ClipItem *, int, QList<int>, bool)), trackView->projectView(), SLOT(slotChangeEffectState(ClipItem *, int,
    QList<int>, bool)));
    connect(m_effectStack, SIGNAL(changeEffectPosition(ClipItem *, int, QList<int>, int)), trackView->projectView(), SLOT(slotChangeEffectPosition(ClipItem *,
    int, QList<int>, int)));

    connect(m_effectStack, &EffectStackView2::refreshEffectStack, trackView->projectView(), &CustomTrackView::slotRefreshEffects);
    connect(m_effectStack, &EffectStackView2::seekTimeline, trackView->projectView(), &CustomTrackView::seekCursorPos);
    connect(m_effectStack, SIGNAL(importClipKeyframes(GraphicsRectItem, ItemInfo, QDomElement, QMap<QString, QString>)), trackView->projectView(),
    SLOT(slotImportClipKeyframes(GraphicsRectItem, ItemInfo, QDomElement, QMap<QString, QString>)));

    // Transition config signals
    connect(m_effectStack->transitionConfig(), SIGNAL(transitionUpdated(Transition *, QDomElement)), trackView->projectView(),
    SLOT(slotTransitionUpdated(Transition *, QDomElement)));
    connect(m_effectStack->transitionConfig(), &TransitionSettings::seekTimeline, trackView->projectView(), &CustomTrackView::seekCursorPos);

    connect(trackView->projectView(), SIGNAL(activateDocumentMonitor()), m_projectMonitor, SLOT(slotActivateMonitor()), Qt::DirectConnection);
    connect(project, &KdenliveDoc::updateFps, this, &MainWindow::slotUpdateProfile, Qt::DirectConnection);
    connect(trackView, &Timeline::zoneMoved, this, &MainWindow::slotZoneMoved);
    trackView->projectView()->setContextMenu(m_timelineContextMenu, m_timelineContextClipMenu, m_timelineContextTransitionMenu, m_clipTypeGroup,
    static_cast<QMenu *>(factory()->container(QStringLiteral("marker_menu"), this)));
    */

    connect(m_projectMonitor, SIGNAL(zoneUpdated(QPoint)), project, SLOT(setModified()));
    connect(m_clipMonitor, SIGNAL(zoneUpdated(QPoint)), project, SLOT(setModified()));
    connect(project, &KdenliveDoc::docModified, this, &MainWindow::slotUpdateDocumentState);
    connect(pCore->bin(), SIGNAL(displayMessage(QString, int, MessageType)), m_messageLabel, SLOT(setProgressMessage(QString, int, MessageType)));

    if (m_renderWidget) {
        slotCheckRenderStatus();
<<<<<<< HEAD
        // m_renderWidget->setGuides(pCore->projectManager()->currentTimeline()->projectView()->guidesData(), project->projectDuration());
=======
        m_renderWidget->setProfile(project->mltProfile().path);
        m_renderWidget->setGuides(pCore->projectManager()->currentTimeline()->projectView()->guidesData(), project->projectDuration());
>>>>>>> eb395991
        m_renderWidget->setDocumentPath(project->projectDataFolder());
        m_renderWidget->setRenderProfile(project->getRenderProperties());
    }
    m_zoomSlider->setValue(project->zoom().x());
    m_commandStack->setActiveStack(project->commandStack().get());

    setWindowTitle(project->description());
    setWindowModified(project->isModified());
    m_saveAction->setEnabled(project->isModified());
    m_normalEditTool->setChecked(true);
    connect(m_projectMonitor, &Monitor::durationChanged, this, &MainWindow::slotUpdateProjectDuration);
    pCore->monitorManager()->setDocument(project);
<<<<<<< HEAD
    // TODO REFAC: fix
    // trackView->updateProfile(1.0);
=======
    trackView->updateProfile(1.0);
    if (m_recMonitor) {
        m_recMonitor->slotUpdateCaptureFolder(project->projectDataFolder());
    }
>>>>>>> eb395991
    // Init document zone
    // m_projectMonitor->slotZoneMoved(trackView->inPoint(), trackView->outPoint());
    // Update the mouse position display so it will display in DF/NDF format by default based on the project setting.
    // slotUpdateMousePosition(0);

    // Update guides info in render widget
    // slotGuidesUpdated();

    // set tool to select tool
    setTrimMode(QString());

    m_buttonSelectTool->setChecked(true);
    connect(m_projectMonitorDock, &QDockWidget::visibilityChanged, m_projectMonitor, &Monitor::slotRefreshMonitor, Qt::UniqueConnection);
    connect(m_clipMonitorDock, &QDockWidget::visibilityChanged, m_clipMonitor, &Monitor::slotRefreshMonitor, Qt::UniqueConnection);
}

void MainWindow::slotZoneMoved(int start, int end)
{
    pCore->currentDoc()->setZone(start, end);
    QPoint zone(start, end);
    m_projectMonitor->slotLoadClipZone(zone);
}

void MainWindow::slotGuidesUpdated()
{
    if (m_renderWidget) {
        double projectDuration = GenTime(getMainTimeline()->controller()->duration() - TimelineModel::seekDuration - 2, pCore->getCurrentFps()).ms() / 1000;
        m_renderWidget->setGuides(pCore->currentDoc()->getGuideModel()->getAllMarkers(), projectDuration);
    }
}

void MainWindow::slotEditKeys()
{
    KShortcutsDialog dialog(KShortcutsEditor::AllActions, KShortcutsEditor::LetterShortcutsAllowed, this);
    dialog.addCollection(actionCollection(), i18nc("general keyboard shortcuts", "General"));
    dialog.configure();
}

void MainWindow::slotPreferences(int page, int option)
{
    /*
     * An instance of your dialog could be already created and could be
     * cached, in which case you want to display the cached dialog
     * instead of creating another one
     */
    if (KConfigDialog::showDialog(QStringLiteral("settings"))) {
        KdenliveSettingsDialog *d = static_cast<KdenliveSettingsDialog *>(KConfigDialog::exists(QStringLiteral("settings")));
        if (page != -1) {
            d->showPage(page, option);
        }
        return;
    }

    // KConfigDialog didn't find an instance of this dialog, so lets
    // create it :

    // Get the mappable actions in localized form
    QMap<QString, QString> actions;
    KActionCollection *collection = actionCollection();
    QRegExp ampEx("&{1,1}");
    for (const QString &action_name : m_actionNames) {
        QString action_text = collection->action(action_name)->text();
        action_text.remove(ampEx);
        actions[action_text] = action_name;
    }

    auto *dialog = new KdenliveSettingsDialog(actions, m_gpuAllowed, this);
    connect(dialog, &KConfigDialog::settingsChanged, this, &MainWindow::updateConfiguration);
    connect(dialog, &KConfigDialog::settingsChanged, this, &MainWindow::configurationChanged);
    connect(dialog, &KdenliveSettingsDialog::doResetProfile, pCore->projectManager(), &ProjectManager::slotResetProfiles);
    connect(dialog, &KdenliveSettingsDialog::checkTabPosition, this, &MainWindow::slotCheckTabPosition);
    connect(dialog, &KdenliveSettingsDialog::restartKdenlive, this, &MainWindow::slotRestart);
    connect(dialog, &KdenliveSettingsDialog::updateLibraryFolder, pCore.get(), &Core::updateLibraryPath);
    connect(dialog, &KdenliveSettingsDialog::audioThumbFormatChanged, m_timelineTabs, &TimelineTabs::audioThumbFormatChanged);
    connect(dialog, &KdenliveSettingsDialog::resetView, this, &MainWindow::resetTimelineTracks);

    dialog->show();
    if (page != -1) {
        dialog->showPage(page, option);
    }
}

void MainWindow::slotCheckTabPosition()
{
    int pos = tabPosition(Qt::LeftDockWidgetArea);
    if (KdenliveSettings::tabposition() != pos) {
        setTabPosition(Qt::AllDockWidgetAreas, (QTabWidget::TabPosition)KdenliveSettings::tabposition());
    }
}

void MainWindow::slotRestart()
{
    m_exitCode = EXIT_RESTART;
    QApplication::closeAllWindows();
}

void MainWindow::closeEvent(QCloseEvent *event)
{
    KXmlGuiWindow::closeEvent(event);
    if (event->isAccepted()) {
        QApplication::exit(m_exitCode);
        return;
    }
}

<<<<<<< HEAD
=======
void MainWindow::slotUpdateCaptureFolder()
{
    if (m_recMonitor) {
        if (pCore->projectManager()->current()) {
            m_recMonitor->slotUpdateCaptureFolder(pCore->projectManager()->current()->projectDataFolder());
        } else {
            m_recMonitor->slotUpdateCaptureFolder(KdenliveSettings::defaultprojectfolder());
        }
    }
}

>>>>>>> eb395991
void MainWindow::updateConfiguration()
{
    // TODO: we should apply settings to all projects, not only the current one
    m_buttonAudioThumbs->setChecked(KdenliveSettings::audiothumbnails());
    m_buttonVideoThumbs->setChecked(KdenliveSettings::videothumbnails());
    m_buttonShowMarkers->setChecked(KdenliveSettings::showmarkers());
    slotSwitchAutomaticTransition();

    // Update list of transcoding profiles
    buildDynamicActions();
    loadClipActions();
}

void MainWindow::slotSwitchVideoThumbs()
{
    KdenliveSettings::setVideothumbnails(!KdenliveSettings::videothumbnails());
    m_timelineTabs->showThumbnailsChanged();
    m_buttonVideoThumbs->setChecked(KdenliveSettings::videothumbnails());
}

void MainWindow::slotSwitchAudioThumbs()
{
    KdenliveSettings::setAudiothumbnails(!KdenliveSettings::audiothumbnails());
    m_timelineTabs->showAudioThumbnailsChanged();
    m_buttonAudioThumbs->setChecked(KdenliveSettings::audiothumbnails());
}

void MainWindow::slotSwitchMarkersComments()
{
    KdenliveSettings::setShowmarkers(!KdenliveSettings::showmarkers());
    getMainTimeline()->controller()->showMarkersChanged();
    m_buttonShowMarkers->setChecked(KdenliveSettings::showmarkers());
}

void MainWindow::slotSwitchSnap()
{
    KdenliveSettings::setSnaptopoints(!KdenliveSettings::snaptopoints());
    m_buttonSnap->setChecked(KdenliveSettings::snaptopoints());
    getMainTimeline()->controller()->snapChanged(KdenliveSettings::snaptopoints());
}

void MainWindow::slotSwitchAutomaticTransition()
{
    KdenliveSettings::setAutomatictransitions(!KdenliveSettings::automatictransitions());
    m_buttonAutomaticTransition->setChecked(KdenliveSettings::automatictransitions());
}

void MainWindow::slotDeleteItem()
{
    if ((QApplication::focusWidget() != nullptr) && (QApplication::focusWidget()->parentWidget() != nullptr) &&
        QApplication::focusWidget()->parentWidget() == pCore->bin()) {
        pCore->bin()->slotDeleteClip();

    } else {
        QWidget *widget = QApplication::focusWidget();
        while ((widget != nullptr) && widget != this) {
            if (widget == m_effectStackDock) {
                // TODO refac: reimplement
                // m_effectStack->deleteCurrentEffect();
                return;
            }
            widget = widget->parentWidget();
        }

        // effect stack has no focus
        getMainTimeline()->controller()->deleteSelectedClips();
    }
}

void MainWindow::slotAddClipMarker()
{
    std::shared_ptr<ProjectClip> clip(nullptr);
    GenTime pos;
    if (m_projectMonitor->isActive()) {
        return;
    } else {
        clip = m_clipMonitor->currentController();
        pos = GenTime(m_clipMonitor->position(), pCore->getCurrentFps());
    }
    if (!clip) {
        m_messageLabel->setMessage(i18n("Cannot find clip to add marker"), ErrorMessage);
        return;
    }
    QString id = clip->AbstractProjectItem::clipId();
    clip->getMarkerModel()->editMarkerGui(pos, this, true, clip.get());
}

void MainWindow::slotDeleteClipMarker(bool allowGuideDeletion)
{
    std::shared_ptr<ProjectClip> clip(nullptr);
    GenTime pos;
    if (m_projectMonitor->isActive()) {
        // TODO refac retrieve active clip
        /*
        if (pCore->projectManager()->currentTimeline()) {
            ClipItem *item = pCore->projectManager()->currentTimeline()->projectView()->getActiveClipUnderCursor();
            if (item) {
                pos = (GenTime(m_projectMonitor->position(), pCore->getCurrentFps()) - item->startPos() + item->cropStart()) / item->speed();
                clip = pCore->bin()->getBinClip(item->getBinId());
            }
        }
        */
    } else {
        clip = m_clipMonitor->currentController();
        pos = GenTime(m_clipMonitor->position(), pCore->getCurrentFps());
    }
    if (!clip) {
        m_messageLabel->setMessage(i18n("Cannot find clip to remove marker"), ErrorMessage);
        return;
    }

    QString id = clip->AbstractProjectItem::clipId();
    bool markerFound = false;
    CommentedTime marker = clip->getMarkerModel()->getMarker(pos, &markerFound);
    if (!markerFound) {
        if (allowGuideDeletion && m_projectMonitor->isActive()) {
            slotDeleteGuide();
        } else {
            m_messageLabel->setMessage(i18n("No marker found at cursor time"), ErrorMessage);
        }
        return;
    }
    clip->getMarkerModel()->removeMarker(pos);
}

void MainWindow::slotDeleteAllClipMarkers()
{
    std::shared_ptr<ProjectClip> clip(nullptr);
    if (m_projectMonitor->isActive()) {
        // TODO refac
        /*
        if (pCore->projectManager()->currentTimeline()) {
            ClipItem *item = pCore->projectManager()->currentTimeline()->projectView()->getActiveClipUnderCursor();
            if (item) {
                clip = pCore->bin()->getBinClip(item->getBinId());
            }
        }
        */
    } else {
        clip = m_clipMonitor->currentController();
    }
    if (!clip) {
        m_messageLabel->setMessage(i18n("Cannot find clip to remove marker"), ErrorMessage);
        return;
    }
    bool ok = clip->getMarkerModel()->removeAllMarkers();
    if (!ok) {
        m_messageLabel->setMessage(i18n("An error occured while deleting markers"), ErrorMessage);
        return;
    }
}

void MainWindow::slotEditClipMarker()
{
    std::shared_ptr<ProjectClip> clip(nullptr);
    GenTime pos;
    if (m_projectMonitor->isActive()) {
        // TODO refac
        /*
        if (pCore->projectManager()->currentTimeline()) {
            ClipItem *item = pCore->projectManager()->currentTimeline()->projectView()->getActiveClipUnderCursor();
            if (item) {
                pos = (GenTime(m_projectMonitor->position(), pCore->getCurrentFps()) - item->startPos() + item->cropStart()) / item->speed();
                clip = pCore->bin()->getBinClip(item->getBinId());
            }
        }
        */
    } else {
        clip = m_clipMonitor->currentController();
        pos = GenTime(m_clipMonitor->position(), pCore->getCurrentFps());
    }
    if (!clip) {
        m_messageLabel->setMessage(i18n("Cannot find clip to edit marker"), ErrorMessage);
        return;
    }

    QString id = clip->AbstractProjectItem::clipId();
    bool markerFound = false;
    CommentedTime oldMarker = clip->getMarkerModel()->getMarker(pos, &markerFound);
    if (!markerFound) {
        m_messageLabel->setMessage(i18n("No marker found at cursor time"), ErrorMessage);
        return;
    }

    clip->getMarkerModel()->editMarkerGui(pos, this, false, clip.get());
}

void MainWindow::slotAddMarkerGuideQuickly()
{
    if (!getMainTimeline() || !pCore->currentDoc()) {
        return;
    }

    if (m_clipMonitor->isActive()) {
        std::shared_ptr<ProjectClip> clip(m_clipMonitor->currentController());
        GenTime pos(m_clipMonitor->position(), pCore->getCurrentFps());

        if (!clip) {
            m_messageLabel->setMessage(i18n("Cannot find clip to add marker"), ErrorMessage);
            return;
        }
        CommentedTime marker(pos, pCore->currentDoc()->timecode().getDisplayTimecode(pos, false), KdenliveSettings::default_marker_type());
        clip->getMarkerModel()->addMarker(marker.time(), marker.comment(), marker.markerType());
    } else {
        getMainTimeline()->controller()->switchGuide();
    }
}

void MainWindow::slotAddGuide()
{
    getMainTimeline()->controller()->switchGuide();
}

void MainWindow::slotInsertSpace()
{
    getMainTimeline()->controller()->insertSpace();
}

void MainWindow::slotRemoveSpace()
{
    getMainTimeline()->controller()->removeSpace(-1, -1, false);
}

void MainWindow::slotRemoveAllSpace()
{
    getMainTimeline()->controller()->removeSpace(-1, -1, true);
}

void MainWindow::slotInsertTrack()
{
    pCore->monitorManager()->activateMonitor(Kdenlive::ProjectMonitor);
    getMainTimeline()->controller()->addTrack(-1);
}

void MainWindow::slotDeleteTrack()
{
    pCore->monitorManager()->activateMonitor(Kdenlive::ProjectMonitor);
    getMainTimeline()->controller()->addTrack(-1);
}

void MainWindow::slotConfigTrack()
{
    pCore->monitorManager()->activateMonitor(Kdenlive::ProjectMonitor);
    getMainTimeline()->controller()->deleteTrack(-1);
}

void MainWindow::slotSelectTrack()
{
    getMainTimeline()->controller()->selectCurrentTrack();
}

void MainWindow::slotSelectAllTracks()
{

    getMainTimeline()->controller()->selectAll();
}

void MainWindow::slotUnselectAllTracks()
{
    getMainTimeline()->controller()->clearSelection();
}

void MainWindow::slotEditGuide()
{
    getMainTimeline()->controller()->editGuide();
}

void MainWindow::slotDeleteGuide()
{
    getMainTimeline()->controller()->switchGuide(-1, true);
}

void MainWindow::slotDeleteAllGuides()
{
    pCore->currentDoc()->getGuideModel()->removeAllMarkers();
}

void MainWindow::slotCutTimelineClip()
{
    getMainTimeline()->controller()->cutClipUnderCursor();
}

void MainWindow::slotInsertClipOverwrite()
{
    const QString &binId = m_clipMonitor->activeClipId();
    if (binId.isEmpty()) {
        // No clip in monitor
        return;
    }
    int pos = getMainTimeline()->controller()->insertZone(binId, m_clipMonitor->getZoneInfo(), true);
    if (pos > 0) {
        pCore->monitorManager()->activateMonitor(Kdenlive::ProjectMonitor);
        m_projectMonitor->refreshMonitorIfActive(true);
        getCurrentTimeline()->controller()->setPosition(pos);
        pCore->monitorManager()->activateMonitor(Kdenlive::ClipMonitor);
    }
}

void MainWindow::slotInsertClipInsert()
{
    const QString &binId = m_clipMonitor->activeClipId();
    if (binId.isEmpty()) {
        // No clip in monitor
        return;
    }
    int pos = getMainTimeline()->controller()->insertZone(binId, m_clipMonitor->getZoneInfo(), false);
    if (pos > 0) {
        pCore->monitorManager()->activateMonitor(Kdenlive::ProjectMonitor);
        m_projectMonitor->refreshMonitorIfActive(true);
        getCurrentTimeline()->controller()->setPosition(pos);
        pCore->monitorManager()->activateMonitor(Kdenlive::ClipMonitor);
    }
}

void MainWindow::slotExtractZone()
{
    getMainTimeline()->controller()->extractZone(m_clipMonitor->getZoneInfo());
}

void MainWindow::slotLiftZone()
{
    getMainTimeline()->controller()->extractZone(m_clipMonitor->getZoneInfo(), true);
}

void MainWindow::slotPreviewRender()
{
    if (pCore->currentDoc()) {
        getCurrentTimeline()->controller()->startPreviewRender();
    }
}

void MainWindow::slotStopPreviewRender()
{
    if (pCore->currentDoc()) {
        getCurrentTimeline()->controller()->stopPreviewRender();
    }
}

void MainWindow::slotDefinePreviewRender()
{
    if (pCore->currentDoc()) {
        getCurrentTimeline()->controller()->addPreviewRange(true);
    }
}

void MainWindow::slotRemovePreviewRender()
{
    if (pCore->currentDoc()) {
        getCurrentTimeline()->controller()->addPreviewRange(false);
    }
}

void MainWindow::slotClearPreviewRender()
{
    if (pCore->currentDoc()) {
        getCurrentTimeline()->controller()->clearPreviewRange();
    }
}

void MainWindow::slotSelectTimelineClip()
{
    getCurrentTimeline()->controller()->selectCurrentItem(ObjectType::TimelineClip, true);
}

void MainWindow::slotSelectTimelineTransition()
{
    getCurrentTimeline()->controller()->selectCurrentItem(ObjectType::TimelineComposition, true);
}

void MainWindow::slotDeselectTimelineClip()
{
    getCurrentTimeline()->controller()->selectCurrentItem(ObjectType::TimelineClip, false);
}

void MainWindow::slotDeselectTimelineTransition()
{
    getCurrentTimeline()->controller()->selectCurrentItem(ObjectType::TimelineComposition, false);
}

void MainWindow::slotSelectAddTimelineClip()
{
    getCurrentTimeline()->controller()->selectCurrentItem(ObjectType::TimelineClip, true, true);
}

void MainWindow::slotSelectAddTimelineTransition()
{
    getCurrentTimeline()->controller()->selectCurrentItem(ObjectType::TimelineComposition, true, true);
}

void MainWindow::slotGroupClips()
{
    getCurrentTimeline()->controller()->groupSelection();
}

void MainWindow::slotUnGroupClips()
{
    getCurrentTimeline()->controller()->unGroupSelection();
}

void MainWindow::slotEditItemDuration()
{
    // TODO refac
    /*
    if (pCore->projectManager()->currentTimeline()) {
        pCore->projectManager()->currentTimeline()->projectView()->editItemDuration();
    }
    */
}

void MainWindow::slotAddProjectClip(const QUrl &url, const QStringList &folderInfo)
{
    pCore->bin()->droppedUrls(QList<QUrl>() << url, folderInfo);
}

void MainWindow::slotAddProjectClipList(const QList<QUrl> &urls)
{
    pCore->bin()->droppedUrls(urls);
}

void MainWindow::slotAddTransition(QAction *result)
{
    if (!result) {
        return;
    }
    // TODO refac
    /*
    QStringList info = result->data().toStringList();
    if (info.isEmpty() || info.count() < 2) {
        return;
    }
    QDomElement transition = transitions.getEffectByTag(info.at(0), info.at(1));
    if (pCore->projectManager()->currentTimeline() && !transition.isNull()) {
        pCore->projectManager()->currentTimeline()->projectView()->slotAddTransitionToSelectedClips(transition.cloneNode().toElement());
    }
    */
}

void MainWindow::slotAddVideoEffect(QAction *result)
{
    if (!result) {
        return;
    }
    QStringList info = result->data().toStringList();
    if (info.isEmpty() || info.size() < 3) {
        return;
    }
    QDomElement effect;
    int effectType = info.last().toInt();
    switch (effectType) {
    case EffectsList::EFFECT_VIDEO:
    case EffectsList::EFFECT_GPU:
        effect = videoEffects.getEffectByTag(info.at(0), info.at(1));
        break;
    case EffectsList::EFFECT_AUDIO:
        effect = audioEffects.getEffectByTag(info.at(0), info.at(1));
        break;
    case EffectsList::EFFECT_CUSTOM:
        effect = customEffects.getEffectByTag(info.at(0), info.at(1));
        break;
    default:
        effect = videoEffects.getEffectByTag(info.at(0), info.at(1));
        if (!effect.isNull()) {
            break;
        }
        effect = audioEffects.getEffectByTag(info.at(0), info.at(1));
        if (!effect.isNull()) {
            break;
        }
        effect = customEffects.getEffectByTag(info.at(0), info.at(1));
        break;
    }

    if (!effect.isNull()) {
        slotAddEffect(effect);
    } else {
        m_messageLabel->setMessage(i18n("Cannot find effect %1 / %2", info.at(0), info.at(1)), ErrorMessage);
    }
}

void MainWindow::slotZoomIn(bool zoomOnMouse)
{
    slotSetZoom(m_zoomSlider->value() - 1, zoomOnMouse);
    slotShowZoomSliderToolTip();
}

void MainWindow::slotZoomOut(bool zoomOnMouse)
{
    slotSetZoom(m_zoomSlider->value() + 1, zoomOnMouse);
    slotShowZoomSliderToolTip();
}

void MainWindow::slotFitZoom()
{
    /*
    if (pCore->projectManager()->currentTimeline()) {
        m_zoomSlider->setValue(pCore->projectManager()->currentTimeline()->fitZoom());
        // Make sure to reset scroll bar to start
        pCore->projectManager()->currentTimeline()->projectView()->scrollToStart();
    }
    */
}

void MainWindow::slotSetZoom(int value, bool zoomOnMouse)
{
    value = qBound(m_zoomSlider->minimum(), value, m_zoomSlider->maximum());
    m_timelineTabs->changeZoom(value, zoomOnMouse);
    m_zoomOut->setEnabled(value < m_zoomSlider->maximum());
    m_zoomIn->setEnabled(value > m_zoomSlider->minimum());
    slotUpdateZoomSliderToolTip(value);

    m_zoomSlider->blockSignals(true);
    m_zoomSlider->setValue(value);
    m_zoomSlider->blockSignals(false);
}

void MainWindow::slotShowZoomSliderToolTip(int zoomlevel)
{
    if (zoomlevel != -1) {
        slotUpdateZoomSliderToolTip(zoomlevel);
    }

    QPoint global = m_zoomSlider->rect().topLeft();
    global.ry() += m_zoomSlider->height() / 2;
    QHelpEvent toolTipEvent(QEvent::ToolTip, QPoint(0, 0), m_zoomSlider->mapToGlobal(global));
    QApplication::sendEvent(m_zoomSlider, &toolTipEvent);
}

void MainWindow::slotUpdateZoomSliderToolTip(int zoomlevel)
{
    m_zoomSlider->setToolTip(i18n("Zoom Level: %1/13", (13 - zoomlevel)));
}

void MainWindow::slotGotProgressInfo(const QString &message, int progress, MessageType type)
{
    m_messageLabel->setProgressMessage(message, progress, type);
}

void MainWindow::customEvent(QEvent *e)
{
    if (e->type() == QEvent::User) {
        m_messageLabel->setMessage(static_cast<MltErrorEvent *>(e)->message(), MltError);
    }
}

void MainWindow::slotSnapRewind()
{
    if (m_projectMonitor->isActive()) {
        getMainTimeline()->controller()->gotoPreviousSnap();
    } else {
        m_clipMonitor->slotSeekToPreviousSnap();
    }
}

void MainWindow::slotSnapForward()
{
    if (m_projectMonitor->isActive()) {
        getMainTimeline()->controller()->gotoNextSnap();
    } else {
        m_clipMonitor->slotSeekToNextSnap();
    }
}

void MainWindow::slotClipStart()
{
    if (m_projectMonitor->isActive()) {
        getMainTimeline()->controller()->seekCurrentClip(false);
    }
}

void MainWindow::slotClipEnd()
{
    if (m_projectMonitor->isActive()) {
        getMainTimeline()->controller()->seekCurrentClip(true);
    }
}

void MainWindow::slotChangeTool(QAction *action)
{
    if (action == m_buttonSelectTool) {
        slotSetTool(SelectTool);
    } else if (action == m_buttonRazorTool) {
        slotSetTool(RazorTool);
    } else if (action == m_buttonSpacerTool) {
        slotSetTool(SpacerTool);
    }
}

void MainWindow::slotChangeEdit(QAction *action)
{
    Q_UNUSED(action)
    // TODO refac
    /*
    if (!pCore->projectManager()->currentTimeline()) {
        return;
    }

    if (action == m_overwriteEditTool) {
        pCore->projectManager()->currentTimeline()->projectView()->setEditMode(TimelineMode::OverwriteEdit);
    } else if (action == m_insertEditTool) {
        pCore->projectManager()->currentTimeline()->projectView()->setEditMode(TimelineMode::InsertEdit);
    } else {
        pCore->projectManager()->currentTimeline()->projectView()->setEditMode(TimelineMode::NormalEdit);
    }
    */
}

void MainWindow::slotSetTool(ProjectTool tool)
{
    if (pCore->currentDoc()) {
        // pCore->currentDoc()->setTool(tool);
        QString message;
        switch (tool) {
        case SpacerTool:
            message = i18n("Ctrl + click to use spacer on current track only");
            break;
        case RazorTool:
            message = i18n("Click on a clip to cut it, Shift + move to preview cut frame");
            break;
        default:
            message = i18n("Shift + click to create a selection rectangle, Ctrl + click to add an item to selection");
            break;
        }
        m_messageLabel->setMessage(message, InformationMessage);
        getMainTimeline()->setTool(tool);
    }
}

void MainWindow::slotCopy()
{
    getMainTimeline()->controller()->copyItem();
}

void MainWindow::slotPaste()
{
    getMainTimeline()->controller()->pasteItem();
}

void MainWindow::slotPasteEffects()
{
    // TODO refac
    /*
    if (pCore->projectManager()->currentTimeline()) {
        pCore->projectManager()->currentTimeline()->projectView()->pasteClipEffects();
    }
    */
}

void MainWindow::slotClipInTimeline(const QString &clipId, QList<int> ids)
{
    Q_UNUSED(clipId)
    QMenu *inTimelineMenu = static_cast<QMenu *>(factory()->container(QStringLiteral("clip_in_timeline"), this));

    QList<QAction *> actionList;
    for (int i = 0; i < ids.count(); ++i) {
        QString track = getMainTimeline()->controller()->getTrackNameFromIndex(pCore->getItemTrack(ObjectId(ObjectType::TimelineClip, ids.at(i))));
        QString start = pCore->currentDoc()->timecode().getTimecodeFromFrames(pCore->getItemPosition(ObjectId(ObjectType::TimelineClip, ids.at(i))));
        int j = 0;
        QAction *a = new QAction(track + QStringLiteral(": ") + start, inTimelineMenu);
        a->setData(ids.at(i));
        connect(a, &QAction::triggered, this, &MainWindow::slotSelectClipInTimeline);
        while (j < actionList.count()) {
            if (actionList.at(j)->text() > a->text()) {
                break;
            }
            j++;
        }
        actionList.insert(j, a);
    }
    QList<QAction *> list = inTimelineMenu->actions();
    unplugActionList(QStringLiteral("timeline_occurences"));
    qDeleteAll(list);
    plugActionList(QStringLiteral("timeline_occurences"), actionList);

    if (actionList.isEmpty()) {
        inTimelineMenu->setEnabled(false);
    } else {
        inTimelineMenu->setEnabled(true);
    }
}

void MainWindow::slotClipInProjectTree()
{
    QList<int> ids = getMainTimeline()->controller()->selection();
    if (!ids.isEmpty()) {
        m_projectBinDock->raise();
        ObjectId id(ObjectType::TimelineClip, ids.constFirst());
        int start = pCore->getItemIn(id);
        int duration = pCore->getItemDuration(id);
        QPoint zone(start, start + duration);
        qDebug() << " - - selecting clip on monitor, zone: " << zone;
        if (m_projectMonitor->isActive()) {
            slotSwitchMonitors();
        }
        int pos = m_projectMonitor->position();
        int itemPos = pCore->getItemPosition(id);
        if (pos >= itemPos && pos < itemPos + duration) {
            pos -= itemPos;
        } else {
            pos = -1;
        }
        pCore->selectBinClip(getMainTimeline()->controller()->getClipBinId(ids.constFirst()), pos, zone);
    }
}

void MainWindow::slotSelectClipInTimeline()
{
    pCore->monitorManager()->activateMonitor(Kdenlive::ProjectMonitor);
    QAction *action = qobject_cast<QAction *>(sender());
    int clipId = action->data().toInt();
    getMainTimeline()->controller()->focusItem(clipId);
}

/** Gets called when the window gets hidden */
void MainWindow::hideEvent(QHideEvent * /*event*/)
{
    if (isMinimized() && pCore->monitorManager()) {
        pCore->monitorManager()->pauseActiveMonitor();
    }
}

/*void MainWindow::slotSaveZone(Render *render, const QPoint &zone, DocClipBase *baseClip, QUrl path)
{
    QPointer<QDialog> dialog = new QDialog(this);
    dialog->setWindowTitle("Save clip zone");
    QDialogButtonBox *buttonBox = new QDialogButtonBox(QDialogButtonBox::Ok|QDialogButtonBox::Cancel);
    QVBoxLayout *mainLayout = new QVBoxLayout;
    dialog->setLayout(mainLayout);

    QPushButton *okButton = buttonBox->button(QDialogButtonBox::Ok);
    okButton->setDefault(true);
    okButton->setShortcut(Qt::CTRL | Qt::Key_Return);
    dialog->connect(buttonBox, SIGNAL(accepted()), dialog, SLOT(accept()));
    dialog->connect(buttonBox, SIGNAL(rejected()), dialog, SLOT(reject()));

    QLabel *label1 = new QLabel(i18n("Save clip zone as:"), this);
    if (path.isEmpty()) {
        QString tmppath = pCore->currentDoc()->projectFolder().path() + QDir::separator();
        if (baseClip == nullptr) {
            tmppath.append("untitled.mlt");
        } else {
            tmppath.append((baseClip->name().isEmpty() ? baseClip->fileURL().fileName() : baseClip->name()) + '-' + QString::number(zone.x()).rightJustified(4,
'0') + QStringLiteral(".mlt"));
        }
        path = QUrl(tmppath);
    }
    KUrlRequester *url = new KUrlRequester(path, this);
    url->setFilter("video/mlt-playlist");
    QLabel *label2 = new QLabel(i18n("Description:"), this);
    QLineEdit *edit = new QLineEdit(this);
    mainLayout->addWidget(label1);
    mainLayout->addWidget(url);
    mainLayout->addWidget(label2);
    mainLayout->addWidget(edit);
    mainLayout->addWidget(buttonBox);

    if (dialog->exec() == QDialog::Accepted) {
        if (QFile::exists(url->url().path())) {
            if (KMessageBox::questionYesNo(this, i18n("File %1 already exists.\nDo you want to overwrite it?", url->url().path())) == KMessageBox::No) {
                slotSaveZone(render, zone, baseClip, url->url());
                delete dialog;
                return;
            }
        }
        if (baseClip && !baseClip->fileURL().isEmpty()) {
            // create zone from clip url, so that we don't have problems with proxy clips
            QProcess p;
            QProcessEnvironment env = QProcessEnvironment::systemEnvironment();
            env.remove("MLT_PROFILE");
            p.setProcessEnvironment(env);
            p.start(KdenliveSettings::rendererpath(), QStringList() << baseClip->fileURL().toLocalFile() << "in=" + QString::number(zone.x()) << "out=" +
QString::number(zone.y()) << "-consumer" << "xml:" + url->url().path());
            if (!p.waitForStarted(3000)) {
                KMessageBox::sorry(this, i18n("Cannot start MLT's renderer:\n%1", KdenliveSettings::rendererpath()));
            }
            else if (!p.waitForFinished(5000)) {
                KMessageBox::sorry(this, i18n("Timeout while creating xml output"));
            }
        }
        else render->saveZone(url->url(), edit->text(), zone);
    }
    delete dialog;
}*/

void MainWindow::slotResizeItemStart()
{
    getMainTimeline()->controller()->setInPoint();
}

void MainWindow::slotResizeItemEnd()
{
    getMainTimeline()->controller()->setOutPoint();
}

int MainWindow::getNewStuff(const QString &configFile)
{
    KNS3::Entry::List entries;
    QPointer<KNS3::DownloadDialog> dialog = new KNS3::DownloadDialog(configFile);
    if (dialog->exec() != 0) {
        entries = dialog->changedEntries();
    }
    for (const KNS3::Entry &entry : entries) {
        if (entry.status() == KNS3::Entry::Installed) {
            qCDebug(KDENLIVE_LOG) << "// Installed files: " << entry.installedFiles();
        }
    }
    delete dialog;
    return entries.size();
}

void MainWindow::slotGetNewTitleStuff()
{
    if (getNewStuff(QStringLiteral(":data/kdenlive_titles.knsrc")) > 0) {
        // get project title path
        QString titlePath = pCore->currentDoc()->projectDataFolder() + QStringLiteral("/titles/");
        TitleWidget::refreshTitleTemplates(titlePath);
    }
}

void MainWindow::slotGetNewLumaStuff()
{
    if (getNewStuff(QStringLiteral(":data/kdenlive_wipes.knsrc")) > 0) {
        initEffects::refreshLumas();
        // TODO: refresh currently displayd trans ?
    }
}

void MainWindow::slotGetNewKeyboardStuff()
{
    if (getNewStuff(QStringLiteral(":data/kdenlive_keyboardschemes.knsrc")) > 0) {
        // Is there something to do ?
    }
}

void MainWindow::slotGetNewRenderStuff()
{
    if (getNewStuff(QStringLiteral(":data/kdenlive_renderprofiles.knsrc")) > 0)
        if (m_renderWidget) {
            m_renderWidget->reloadProfiles();
        }
}

void MainWindow::slotAutoTransition()
{
    // TODO refac
    /*
    if (pCore->projectManager()->currentTimeline()) {
        pCore->projectManager()->currentTimeline()->projectView()->autoTransition();
    }
    */
}

void MainWindow::slotSplitAudio()
{
    // TODO refac
    /*
    if (pCore->projectManager()->currentTimeline()) {
        pCore->projectManager()->currentTimeline()->projectView()->splitAudio();
    }
    */
}

void MainWindow::slotSetAudioAlignReference()
{
    // TODO refac
    /*
    if (pCore->projectManager()->currentTimeline()) {
        pCore->projectManager()->currentTimeline()->projectView()->setAudioAlignReference();
    }
    */
}

void MainWindow::slotAlignAudio()
{
    // TODO refac
    /*
    if (pCore->projectManager()->currentTimeline()) {
        pCore->projectManager()->currentTimeline()->projectView()->alignAudio();
    }
    */
}

void MainWindow::slotUpdateClipType(QAction *action)
{
    Q_UNUSED(action)
    // TODO refac
    /*
    if (pCore->projectManager()->currentTimeline()) {
        PlaylistState::ClipState state = (PlaylistState::ClipState)action->data().toInt();
        pCore->projectManager()->currentTimeline()->projectView()->setClipType(state);
    }
    */
}

void MainWindow::slotDvdWizard(const QString &url)
{
    // We must stop the monitors since we create a new on in the dvd wizard
    QPointer<DvdWizard> w = new DvdWizard(pCore->monitorManager(), url, this);
    w->exec();
    delete w;
    pCore->monitorManager()->activateMonitor(Kdenlive::ClipMonitor);
}

void MainWindow::slotShowTimeline(bool show)
{
    if (!show) {
        m_timelineState = saveState();
        centralWidget()->setHidden(true);
    } else {
        centralWidget()->setHidden(false);
        restoreState(m_timelineState);
    }
}

void MainWindow::loadClipActions()
{
    unplugActionList(QStringLiteral("add_effect"));
    plugActionList(QStringLiteral("add_effect"), m_effectsMenu->actions());

    QList<QAction *> clipJobActions = getExtraActions(QStringLiteral("clipjobs"));
    unplugActionList(QStringLiteral("clip_jobs"));
    plugActionList(QStringLiteral("clip_jobs"), clipJobActions);

    QList<QAction *> atcActions = getExtraActions(QStringLiteral("audiotranscoderslist"));
    unplugActionList(QStringLiteral("audio_transcoders_list"));
    plugActionList(QStringLiteral("audio_transcoders_list"), atcActions);

    QList<QAction *> tcActions = getExtraActions(QStringLiteral("transcoderslist"));
    unplugActionList(QStringLiteral("transcoders_list"));
    plugActionList(QStringLiteral("transcoders_list"), tcActions);
}

void MainWindow::loadDockActions()
{
    QList<QAction *> list = kdenliveCategoryMap.value(QStringLiteral("interface"))->actions();
    // Sort actions
    QMap<QString, QAction *> sorted;
    QStringList sortedList;
    for (QAction *a : list) {
        sorted.insert(a->text(), a);
        sortedList << a->text();
    }
    QList<QAction *> orderedList;
    sortedList.sort(Qt::CaseInsensitive);
    for (const QString &text : sortedList) {
        orderedList << sorted.value(text);
    }
    unplugActionList(QStringLiteral("dock_actions"));
    plugActionList(QStringLiteral("dock_actions"), orderedList);
}

void MainWindow::buildDynamicActions()
{
    KActionCategory *ts = nullptr;
    if (kdenliveCategoryMap.contains(QStringLiteral("clipjobs"))) {
        ts = kdenliveCategoryMap.take(QStringLiteral("clipjobs"));
        delete ts;
    }
    ts = new KActionCategory(i18n("Clip Jobs"), m_extraFactory->actionCollection());

    Mlt::Profile profile;
    std::unique_ptr<Mlt::Filter> filter;

    for (const QString &stab : {QStringLiteral("vidstab"), QStringLiteral("videostab2"), QStringLiteral("videostab")}) {
        filter.reset(Mlt::Factory::filter(profile, stab.toUtf8().data()));
        if ((filter != nullptr) && filter->is_valid()) {
            QAction *action = new QAction(i18n("Stabilize") + QStringLiteral(" (") + stab + QLatin1Char(')'), m_extraFactory->actionCollection());
            ts->addAction(action->text(), action);
            connect(action, &QAction::triggered,
                    [&]() { pCore->jobManager()->startJob<StabilizeJob>(pCore->bin()->selectedClipsIds(), {}, i18n("Stabilize clips"), stab); });
            break;
        }
    }
    filter.reset(Mlt::Factory::filter(profile, "motion_est"));
    if (filter) {
        if (filter->is_valid()) {
            QAction *action = new QAction(i18n("Automatic scene split"), m_extraFactory->actionCollection());
            ts->addAction(action->text(), action);
            connect(action, &QAction::triggered, [&]() {
                pCore->jobManager()->startJob<SceneSplitJob>(pCore->bin()->selectedClipsIds(), {},
                                                             i18np("Stabilize clip", "Stabilize clips", pCore->bin()->selectedClipsIds().size()));
            });
        }
    }
    if (true /* TODO: check if timewarp producer is available */) {
        QAction *action = new QAction(i18n("Duplicate clip with speed change"), m_extraFactory->actionCollection());
        ts->addAction(action->text(), action);
        connect(action, &QAction::triggered,
                [&]() { pCore->jobManager()->startJob<SpeedJob>(pCore->bin()->selectedClipsIds(), {}, i18n("Change clip speed")); });
    }
    // TODO refac reimplement analyseclipjob
    /*
    QAction *action = new QAction(i18n("Analyse keyframes"), m_extraFactory->actionCollection());
    QStringList stabJob(QString::number((int)AbstractClipJob::ANALYSECLIPJOB));
    action->setData(stabJob);
    ts->addAction(action->text(), action);
    connect(action, &QAction::triggered, pCore->bin(), &Bin::slotStartClipJob);
    */
    kdenliveCategoryMap.insert(QStringLiteral("clipjobs"), ts);

    if (kdenliveCategoryMap.contains(QStringLiteral("transcoderslist"))) {
        ts = kdenliveCategoryMap.take(QStringLiteral("transcoderslist"));
        delete ts;
    }
    if (kdenliveCategoryMap.contains(QStringLiteral("audiotranscoderslist"))) {
        ts = kdenliveCategoryMap.take(QStringLiteral("audiotranscoderslist"));
        delete ts;
    }
    // TODO refac : reimplement transcode
    /*
    ts = new KActionCategory(i18n("Transcoders"), m_extraFactory->actionCollection());
    KActionCategory *ats = new KActionCategory(i18n("Extract Audio"), m_extraFactory->actionCollection());
    KSharedConfigPtr config =
        KSharedConfig::openConfig(QStandardPaths::locate(QStandardPaths::AppDataLocation, QStringLiteral("kdenlivetranscodingrc")), KConfig::CascadeConfig);
    KConfigGroup transConfig(config, "Transcoding");
    // read the entries
    QMap<QString, QString> profiles = transConfig.entryMap();
    QMapIterator<QString, QString> i(profiles);
    while (i.hasNext()) {
        i.next();
        QStringList transList;
        transList << QString::number((int)AbstractClipJob::TRANSCODEJOB);
        transList << i.value().split(QLatin1Char(';'));
        auto *a = new QAction(i.key(), m_extraFactory->actionCollection());
        a->setData(transList);
        if (transList.count() > 1) {
            a->setToolTip(transList.at(1));
        }
        // slottranscode
        connect(a, &QAction::triggered, pCore->bin(), &Bin::slotStartClipJob);
        if (transList.count() > 3 && transList.at(3) == QLatin1String("audio")) {
            // This is an audio transcoding action
            ats->addAction(i.key(), a);
        } else {
            ts->addAction(i.key(), a);
        }
    }
    kdenliveCategoryMap.insert(QStringLiteral("transcoderslist"), ts);
    kdenliveCategoryMap.insert(QStringLiteral("audiotranscoderslist"), ats);
    */

    // Populate View menu with show / hide actions for dock widgets
    KActionCategory *guiActions = nullptr;
    if (kdenliveCategoryMap.contains(QStringLiteral("interface"))) {
        guiActions = kdenliveCategoryMap.take(QStringLiteral("interface"));
        delete guiActions;
    }
    guiActions = new KActionCategory(i18n("Interface"), actionCollection());
    QAction *showTimeline = new QAction(i18n("Timeline"), this);
    showTimeline->setCheckable(true);
    showTimeline->setChecked(true);
    connect(showTimeline, &QAction::triggered, this, &MainWindow::slotShowTimeline);
    guiActions->addAction(showTimeline->text(), showTimeline);
    actionCollection()->addAction(showTimeline->text(), showTimeline);

    QList<QDockWidget *> docks = findChildren<QDockWidget *>();
    for (int j = 0; j < docks.count(); ++j) {
        QDockWidget *dock = docks.at(j);
        QAction *dockInformations = dock->toggleViewAction();
        if (!dockInformations) {
            continue;
        }
        dockInformations->setChecked(!dock->isHidden());
        guiActions->addAction(dockInformations->text(), dockInformations);
    }
    kdenliveCategoryMap.insert(QStringLiteral("interface"), guiActions);
}

QList<QAction *> MainWindow::getExtraActions(const QString &name)
{
    if (!kdenliveCategoryMap.contains(name)) {
        return QList<QAction *>();
    }
    return kdenliveCategoryMap.value(name)->actions();
}

void MainWindow::slotTranscode(const QStringList &urls)
{
    Q_UNUSED(urls)
    // TODO refac : remove or reimplement transcoding
    /*
    QString params;
    QString desc;
    if (urls.isEmpty()) {
        QAction *action = qobject_cast<QAction *>(sender());
        QStringList transList = action->data().toStringList();
        pCore->bin()->startClipJob(transList);
        return;
    }
    if (urls.isEmpty()) {
        m_messageLabel->setMessage(i18n("No clip to transcode"), ErrorMessage);
        return;
    }
    qCDebug(KDENLIVE_LOG) << "// TRANSODING FOLDER: " << pCore->bin()->getFolderInfo();
    ClipTranscode *d = new ClipTranscode(urls, params, QStringList(), desc, pCore->bin()->getFolderInfo());
    connect(d, &ClipTranscode::addClip, this, &MainWindow::slotAddProjectClip);
    d->show();
    */
}

void MainWindow::slotTranscodeClip()
{
    // TODO refac : remove or reimplement transcoding
    /*
    QString allExtensions = ClipCreationDialog::getExtensions().join(QLatin1Char(' '));
    const QString dialogFilter =
        i18n("All Supported Files") + QLatin1Char('(') + allExtensions + QStringLiteral(");;") + i18n("All Files") + QStringLiteral("(*)");
    QString clipFolder = KRecentDirs::dir(QStringLiteral(":KdenliveClipFolder"));
    QStringList urls = QFileDialog::getOpenFileNames(this, i18n("Files to transcode"), clipFolder, dialogFilter);
    if (urls.isEmpty()) {
        return;
    }
    slotTranscode(urls);
    */
}

void MainWindow::slotSetDocumentRenderProfile(const QMap<QString, QString> &props)
{
    KdenliveDoc *project = pCore->currentDoc();

    bool modified = false;
    QMapIterator<QString, QString> i(props);
    while (i.hasNext()) {
        i.next();
        if (project->getDocumentProperty(i.key()) == i.value()) {
            continue;
        }
        project->setDocumentProperty(i.key(), i.value());
        modified = true;
    }
    if (modified) {
        project->setModified();
    }
}

void MainWindow::slotPrepareRendering(bool scriptExport, bool zoneOnly, const QString &chapterFile, QString scriptPath)
{
    KdenliveDoc *project = pCore->currentDoc();

    if (m_renderWidget == nullptr) {
        return;
    }
    QString playlistPath;
    QString mltSuffix(QStringLiteral(".mlt"));
    QList<QString> playlistPaths;
    QList<QString> trackNames;
    int tracksCount = 1;
    bool stemExport = m_renderWidget->isStemAudioExportEnabled();

    if (scriptExport) {
        // QString scriptsFolder = project->projectFolder().path(QUrl::AddTrailingSlash) + "scripts/";
        if (scriptPath.isEmpty()) {
            QString path = m_renderWidget->getFreeScriptName(project->url());
            QPointer<KUrlRequesterDialog> getUrl = new KUrlRequesterDialog(QUrl::fromLocalFile(path), i18n("Create Render Script"), this);
            getUrl->urlRequester()->setMode(KFile::File);
            if (getUrl->exec() == QDialog::Rejected) {
                delete getUrl;
                return;
            }
            scriptPath = getUrl->selectedUrl().toLocalFile();
            delete getUrl;
        }
        QFile f(scriptPath);
        if (f.exists()) {
            if (KMessageBox::warningYesNo(this, i18n("Script file already exists. Do you want to overwrite it?")) != KMessageBox::Yes) {
                return;
            }
        }
        playlistPath = scriptPath;
    } else {
        QTemporaryFile temp(QDir::tempPath() + QStringLiteral("/kdenlive_rendering_XXXXXX.mlt"));
        temp.setAutoRemove(false);
        temp.open();
        playlistPath = temp.fileName();
    }
    int in = 0;
    int out;
    if (zoneOnly) {
        in = getMainTimeline()->controller()->zoneIn();
        out = getMainTimeline()->controller()->zoneOut() - 1;
    } else {
        out = getMainTimeline()->controller()->duration() - 2;
    }

    QString playlistContent = pCore->projectManager()->projectSceneList(project->url().adjusted(QUrl::RemoveFilename | QUrl::StripTrailingSlash).toLocalFile());
    if (!chapterFile.isEmpty()) {
        QDomDocument doc;
        QDomElement chapters = doc.createElement(QStringLiteral("chapters"));
        chapters.setAttribute(QStringLiteral("fps"), pCore->getCurrentFps());
        doc.appendChild(chapters);
        const QList<CommentedTime> guidesList = project->getGuideModel()->getAllMarkers();
        for (int i = 0; i < guidesList.count(); i++) {
            CommentedTime c = guidesList.at(i);
            int time = c.time().frames(pCore->getCurrentFps());
            if (time >= in && time < out) {
                if (zoneOnly) {
                    time = time - in;
                }
            }
            QDomElement chapter = doc.createElement(QStringLiteral("chapter"));
            chapters.appendChild(chapter);
            chapter.setAttribute(QStringLiteral("title"), c.comment());
            chapter.setAttribute(QStringLiteral("time"), time);
        }
        if (!chapters.childNodes().isEmpty()) {
            if (!project->getGuideModel()->hasMarker(out)) {
                // Always insert a guide in pos 0
                QDomElement chapter = doc.createElement(QStringLiteral("chapter"));
                chapters.insertBefore(chapter, QDomNode());
                chapter.setAttribute(QStringLiteral("title"), i18nc("the first in a list of chapters", "Start"));
                chapter.setAttribute(QStringLiteral("time"), QStringLiteral("0"));
            }
            // save chapters file
            QFile file(chapterFile);
            if (!file.open(QIODevice::WriteOnly | QIODevice::Text)) {
                qCWarning(KDENLIVE_LOG) << "//////  ERROR writing DVD CHAPTER file: " << chapterFile;
            } else {
                file.write(doc.toString().toUtf8());
                if (file.error() != QFile::NoError) {
                    qCWarning(KDENLIVE_LOG) << "//////  ERROR writing DVD CHAPTER file: " << chapterFile;
                }
                file.close();
            }
        }
    }

    // check if audio export is selected
    bool exportAudio;
    if (m_renderWidget->automaticAudioExport()) {
        // TODO check if projact contains audio
        // exportAudio = pCore->projectManager()->currentTimeline()->checkProjectAudio();
        exportAudio = true;
    } else {
        exportAudio = m_renderWidget->selectedAudioExport();
    }

    // Set playlist audio volume to 100%
    QDomDocument doc;
    doc.setContent(playlistContent);
    QDomElement tractor = doc.documentElement().firstChildElement(QStringLiteral("tractor"));
    if (!tractor.isNull()) {
        QDomNodeList props = tractor.elementsByTagName(QStringLiteral("property"));
        for (int i = 0; i < props.count(); ++i) {
            if (props.at(i).toElement().attribute(QStringLiteral("name")) == QLatin1String("meta.volume")) {
                props.at(i).firstChild().setNodeValue(QStringLiteral("1"));
                break;
            }
        }
    }

    // Add autoclose to playlists.
    QDomNodeList playlists = doc.elementsByTagName(QStringLiteral("playlist"));
    for (int i = 0; i < playlists.length(); ++i) {
        playlists.item(i).toElement().setAttribute(QStringLiteral("autoclose"), 1);
    }

    // Do we want proxy rendering
    if (project->useProxy() && !m_renderWidget->proxyRendering()) {
        QString root = doc.documentElement().attribute(QStringLiteral("root"));
        if (!root.isEmpty() && !root.endsWith(QLatin1Char('/'))) {
            root.append(QLatin1Char('/'));
        }

        // replace proxy clips with originals
        QMap<QString, QString> proxies = pCore->projectItemModel()->getProxies(pCore->currentDoc()->documentRoot());

        QDomNodeList producers = doc.elementsByTagName(QStringLiteral("producer"));
        QString producerResource;
        QString producerService;
        QString suffix;
        QString prefix;
        for (int n = 0; n < producers.length(); ++n) {
            QDomElement e = producers.item(n).toElement();
            producerResource = EffectsList::property(e, QStringLiteral("resource"));
            producerService = EffectsList::property(e, QStringLiteral("mlt_service"));
            if (producerResource.isEmpty() || producerService == QLatin1String("color")) {
                continue;
            }
            if (producerService == QLatin1String("timewarp")) {
                // slowmotion producer
                prefix = producerResource.section(QLatin1Char(':'), 0, 0) + QLatin1Char(':');
                producerResource = producerResource.section(QLatin1Char(':'), 1);
            } else {
                prefix.clear();
            }
            if (producerService == QLatin1String("framebuffer")) {
                // slowmotion producer
                suffix = QLatin1Char('?') + producerResource.section(QLatin1Char('?'), 1);
                producerResource = producerResource.section(QLatin1Char('?'), 0, 0);
            } else {
                suffix.clear();
            }
            if (!producerResource.isEmpty()) {
                if (QFileInfo(producerResource).isRelative()) {
                    producerResource.prepend(root);
                }
                if (proxies.contains(producerResource)) {
                    QString replacementResource = proxies.value(producerResource);
                    EffectsList::setProperty(e, QStringLiteral("resource"), prefix + replacementResource + suffix);
                    if (producerService == QLatin1String("timewarp")) {
                        EffectsList::setProperty(e, QStringLiteral("warp_resource"), replacementResource);
                    }
                    // We need to delete the "aspect_ratio" property because proxy clips
                    // sometimes have different ratio than original clips
                    EffectsList::removeProperty(e, QStringLiteral("aspect_ratio"));
                    EffectsList::removeMetaProperties(e);
                }
            }
        }
    }

    QList<QDomDocument> docList;

    // check which audio tracks have to be exported
    if (stemExport) {
        // TODO refac
        /*
        //TODO port to new timeline model
        Timeline *ct = pCore->projectManager()->currentTimeline();
        int allTracksCount = ct->tracksCount();

        // reset tracks count (tracks to be rendered)
        tracksCount = 0;
        // begin with track 1 (track zero is a hidden black track)
        for (int i = 1; i < allTracksCount; i++) {
            Track *track = ct->track(i);
            // add only tracks to render list that are not muted and have audio
            if ((track != nullptr) && !track->info().isMute && track->hasAudio()) {
                QDomDocument docCopy = doc.cloneNode(true).toDocument();
                QString trackName = track->info().trackName;

                // save track name
                trackNames << trackName;
                qCDebug(KDENLIVE_LOG) << "Track-Name: " << trackName;

                // create stem export doc content
                QDomNodeList tracks = docCopy.elementsByTagName(QStringLiteral("track"));
                for (int j = 0; j < allTracksCount; j++) {
                    if (j != i) {
                        // mute other tracks
                        tracks.at(j).toElement().setAttribute(QStringLiteral("hide"), QStringLiteral("both"));
                    }
                }
                docList << docCopy;
                tracksCount++;
            }
        }
        */
    } else {
        docList << doc;
    }

    // create full playlistPaths
    for (int i = 0; i < tracksCount; i++) {
        QString plPath(playlistPath);

        // add track number to path name
        if (stemExport) {
            plPath = plPath + QLatin1Char('_') + QString(trackNames.at(i)).replace(QLatin1Char(' '), QLatin1Char('_'));
        }
        // add mlt suffix
        if (!plPath.endsWith(mltSuffix)) {
            plPath += mltSuffix;
        }
        playlistPaths << plPath;
        qCDebug(KDENLIVE_LOG) << "playlistPath: " << plPath << endl;

        // Do save scenelist
        QFile file(plPath);
        if (!file.open(QIODevice::WriteOnly | QIODevice::Text)) {
            m_messageLabel->setMessage(i18n("Cannot write to file %1", plPath), ErrorMessage);
            return;
        }
        file.write(docList.at(i).toString().toUtf8());
        if (file.error() != QFile::NoError) {
            m_messageLabel->setMessage(i18n("Cannot write to file %1", plPath), ErrorMessage);
            file.close();
            return;
        }
        file.close();
    }
    m_renderWidget->slotExport(scriptExport, in, out, project->metadata(), playlistPaths, trackNames, scriptPath, exportAudio);
}

void MainWindow::slotUpdateTimecodeFormat(int ix)
{
    KdenliveSettings::setFrametimecode(ix == 1);
    m_clipMonitor->updateTimecodeFormat();
    m_projectMonitor->updateTimecodeFormat();
    // TODO refac: reimplement ?
    // m_effectStack->transitionConfig()->updateTimecodeFormat();
    // m_effectStack->updateTimecodeFormat();
    pCore->bin()->updateTimecodeFormat();
    getMainTimeline()->controller()->frameFormatChanged();
    m_timeFormatButton->setFont(QFontDatabase::systemFont(QFontDatabase::FixedFont));
}

void MainWindow::slotRemoveFocus()
{
    getMainTimeline()->setFocus();
}

void MainWindow::slotShutdown()
{
    pCore->currentDoc()->setModified(false);
    // Call shutdown
    QDBusConnectionInterface *interface = QDBusConnection::sessionBus().interface();
    if ((interface != nullptr) && interface->isServiceRegistered(QStringLiteral("org.kde.ksmserver"))) {
        QDBusInterface smserver(QStringLiteral("org.kde.ksmserver"), QStringLiteral("/KSMServer"), QStringLiteral("org.kde.KSMServerInterface"));
        smserver.call(QStringLiteral("logout"), 1, 2, 2);
    } else if ((interface != nullptr) && interface->isServiceRegistered(QStringLiteral("org.gnome.SessionManager"))) {
        QDBusInterface smserver(QStringLiteral("org.gnome.SessionManager"), QStringLiteral("/org/gnome/SessionManager"),
                                QStringLiteral("org.gnome.SessionManager"));
        smserver.call(QStringLiteral("Shutdown"));
    }
}

void MainWindow::slotSwitchMonitors()
{
    pCore->monitorManager()->slotSwitchMonitors(!m_clipMonitor->isActive());
    if (m_projectMonitor->isActive()) {
        getMainTimeline()->setFocus();
    } else {
        pCore->bin()->focusBinView();
    }
}

void MainWindow::slotSwitchMonitorOverlay(QAction *action)
{
    if (pCore->monitorManager()->isActive(Kdenlive::ClipMonitor)) {
        m_clipMonitor->switchMonitorInfo(action->data().toInt());
    } else {
        m_projectMonitor->switchMonitorInfo(action->data().toInt());
    }
}

void MainWindow::slotSwitchDropFrames(bool drop)
{
    m_clipMonitor->switchDropFrames(drop);
    m_projectMonitor->switchDropFrames(drop);
}

void MainWindow::slotSetMonitorGamma(int gamma)
{
    KdenliveSettings::setMonitor_gamma(gamma);
    m_clipMonitor->updateMonitorGamma();
    m_projectMonitor->updateMonitorGamma();
}

void MainWindow::slotInsertZoneToTree()
{
    if (!m_clipMonitor->isActive() || m_clipMonitor->currentController() == nullptr) {
        return;
    }
    QPoint info = m_clipMonitor->getZoneInfo();
    QString id;
    pCore->projectItemModel()->requestAddBinSubClip(id, info.x(), info.y(), m_clipMonitor->activeClipId());
}

void MainWindow::slotInsertZoneToTimeline()
{
    QPoint info = m_clipMonitor->getZoneInfo();
    QString clipData = QString("%1#%2#%3").arg(m_clipMonitor->activeClipId()).arg(info.x()).arg(info.y());
    int cid = getMainTimeline()->controller()->insertClip(-1, -1, clipData, true, true, true);
    if (cid == -1) {
        pCore->displayMessage(i18n("Cannot insert clip at requested position"), InformationMessage);
    } else {
        getMainTimeline()->controller()->seekToClip(cid, true);
    }
}

void MainWindow::slotMonitorRequestRenderFrame(bool request)
{
    if (request) {
        m_projectMonitor->sendFrameForAnalysis(true);
        return;
    }
    for (int i = 0; i < m_gfxScopesList.count(); ++i) {
        if (m_gfxScopesList.at(i)->isVisible() && tabifiedDockWidgets(m_gfxScopesList.at(i)).isEmpty() &&
            static_cast<AbstractGfxScopeWidget *>(m_gfxScopesList.at(i)->widget())->autoRefreshEnabled()) {
            request = true;
            break;
        }
    }

#ifdef DEBUG_MAINW
    qCDebug(KDENLIVE_LOG) << "Any scope accepting new frames? " << request;
#endif
    if (!request) {
        m_projectMonitor->sendFrameForAnalysis(false);
    }
}

void MainWindow::slotUpdateProxySettings()
{
    KdenliveDoc *project = pCore->currentDoc();
    if (m_renderWidget) {
        m_renderWidget->updateProxyConfig(project->useProxy());
    }
    pCore->bin()->refreshProxySettings();
}

void MainWindow::slotArchiveProject()
{
    // TODO refac
    /*
    QList<std::shared_ptr<ClipController>> list = pCore->binController()->getControllerList();
    KdenliveDoc *doc = pCore->currentDoc();
    pCore->binController()->saveDocumentProperties(pCore->projectManager()->currentTimeline()->documentProperties(), doc->metadata(), doc->getGuideModel());
    QDomDocument xmlDoc = doc->xmlSceneList(m_projectMonitor->sceneList(doc->url().adjusted(QUrl::RemoveFilename | QUrl::StripTrailingSlash).toLocalFile()));
    QScopedPointer<ArchiveWidget> d(
        new ArchiveWidget(doc->url().fileName(), xmlDoc, list, pCore->projectManager()->currentTimeline()->projectView()->extractTransitionsLumas(), this));
    if (d->exec() != 0) {
        m_messageLabel->setMessage(i18n("Archiving project"), OperationCompletedMessage);
    }
    */
}

void MainWindow::slotDownloadResources()
{
    QString currentFolder;
    if (pCore->currentDoc()) {
        currentFolder = pCore->currentDoc()->projectDataFolder();
    } else {
        currentFolder = KdenliveSettings::defaultprojectfolder();
    }
    auto *d = new ResourceWidget(currentFolder);
    connect(d, &ResourceWidget::addClip, this, &MainWindow::slotAddProjectClip);
    d->show();
}

void MainWindow::slotProcessImportKeyframes(GraphicsRectItem type, const QString &tag, const QString &keyframes)
{
    Q_UNUSED(keyframes)
    Q_UNUSED(tag)
    if (type == AVWidget) {
        // This data should be sent to the effect stack
        // TODO REFAC reimplement
        // m_effectStack->setKeyframes(tag, data);
    } else if (type == TransitionWidget) {
        // This data should be sent to the transition stack
        // TODO REFAC reimplement
        // m_effectStack->transitionConfig()->setKeyframes(tag, data);
    } else {
        // Error
    }
}

void MainWindow::slotAlignPlayheadToMousePos()
{
    pCore->monitorManager()->activateMonitor(Kdenlive::ProjectMonitor);
    getMainTimeline()->controller()->seekToMouse();
}

void MainWindow::triggerKey(QKeyEvent *ev)
{
    // Hack: The QQuickWindow that displays fullscreen monitor does not integrate quith QActions.
    // so on keypress events we parse keys and check for shortcuts in all existing actions
    QKeySequence seq;
    // Remove the Num modifier or some shortcuts like "*" will not work
    if (ev->modifiers() != Qt::KeypadModifier) {
        seq = QKeySequence(ev->key() + static_cast<int>(ev->modifiers()));
    } else {
        seq = QKeySequence(ev->key());
    }
    QList<KActionCollection *> collections = KActionCollection::allCollections();
    for (int i = 0; i < collections.count(); ++i) {
        KActionCollection *coll = collections.at(i);
        for (QAction *tempAction : coll->actions()) {
            if (tempAction->shortcuts().contains(seq)) {
                // Trigger action
                tempAction->trigger();
                ev->accept();
                return;
            }
        }
    }
}

QDockWidget *MainWindow::addDock(const QString &title, const QString &objectName, QWidget *widget, Qt::DockWidgetArea area)
{
    QDockWidget *dockWidget = new QDockWidget(title, this);
    dockWidget->setObjectName(objectName);
    dockWidget->setWidget(widget);
    addDockWidget(area, dockWidget);
    connect(dockWidget, &QDockWidget::dockLocationChanged, this, &MainWindow::updateDockTitleBars);
    connect(dockWidget, &QDockWidget::topLevelChanged, this, &MainWindow::updateDockTitleBars);
    return dockWidget;
}

void MainWindow::slotUpdateMonitorOverlays(int id, int code)
{
    QMenu *monitorOverlay = static_cast<QMenu *>(factory()->container(QStringLiteral("monitor_config_overlay"), this));
    if (!monitorOverlay) {
        return;
    }
    QList<QAction *> actions = monitorOverlay->actions();
    for (QAction *ac : actions) {
        int mid = ac->data().toInt();
        if (mid == 0x010) {
            ac->setEnabled(id == Kdenlive::ClipMonitor);
        }
        ac->setChecked(code & mid);
    }
}

void MainWindow::slotChangeStyle(QAction *a)
{
    QString style = a->data().toString();
    KdenliveSettings::setWidgetstyle(style);
    doChangeStyle();
}

void MainWindow::doChangeStyle()
{
    QString newStyle = KdenliveSettings::widgetstyle();
    if (newStyle.isEmpty() || newStyle == QStringLiteral("Default")) {
        newStyle = defaultStyle("Breeze");
    }
    QApplication::setStyle(QStyleFactory::create(newStyle));
    // Changing widget style resets color theme, so update color theme again
    ThemeManager::instance()->slotChangePalette();
}

bool MainWindow::isTabbedWith(QDockWidget *widget, const QString &otherWidget)
{
    QList<QDockWidget *> tabbed = tabifiedDockWidgets(widget);
    for (int i = 0; i < tabbed.count(); i++) {
        if (tabbed.at(i)->objectName() == otherWidget) {
            return true;
        }
    }
    return false;
}

void MainWindow::updateDockTitleBars(bool isTopLevel)
{
    if (!KdenliveSettings::showtitlebars() || !isTopLevel) {
        return;
    }
    QList<QDockWidget *> docks = pCore->window()->findChildren<QDockWidget *>();
    for (int i = 0; i < docks.count(); ++i) {
        QDockWidget *dock = docks.at(i);
        QWidget *bar = dock->titleBarWidget();
        if (dock->isFloating()) {
            if (bar) {
                dock->setTitleBarWidget(nullptr);
                delete bar;
            }
            continue;
        }
        QList<QDockWidget *> docked = pCore->window()->tabifiedDockWidgets(dock);
        if (docked.isEmpty()) {
            if (bar) {
                dock->setTitleBarWidget(nullptr);
                delete bar;
            }
            continue;
        }
        bool hasVisibleDockSibling = false;
        for (QDockWidget *sub : docked) {
            if (sub->toggleViewAction()->isChecked()) {
                // we have another docked widget, so tabs are visible and can be used instead of title bars
                hasVisibleDockSibling = true;
                break;
            }
        }
        if (!hasVisibleDockSibling) {
            if (bar) {
                dock->setTitleBarWidget(nullptr);
                delete bar;
            }
            continue;
        }
        if (!bar) {
            dock->setTitleBarWidget(new QWidget);
        }
    }
}

void MainWindow::slotToggleAutoPreview(bool enable)
{
    Q_UNUSED(enable)
    // TODO refac
    /*
    KdenliveSettings::setAutopreview(enable);
    if (enable && pCore->projectManager()->currentTimeline()) {
        pCore->projectManager()->currentTimeline()->startPreviewRender();
    }
    */
}

void MainWindow::configureToolbars()
{
    // Since our timeline toolbar is a non-standard toolbar (as it is docked in a custom widget, not
    // in a QToolBarDockArea, we have to hack KXmlGuiWindow to avoid a crash when saving toolbar config.
    // This is why we hijack the configureToolbars() and temporarily move the toolbar to a standard location
    QVBoxLayout *ctnLay = (QVBoxLayout *)m_timelineToolBarContainer->layout();
    ctnLay->removeWidget(m_timelineToolBar);
    addToolBar(Qt::BottomToolBarArea, m_timelineToolBar);
    auto *toolBarEditor = new KEditToolBar(guiFactory(), this);
    toolBarEditor->setAttribute(Qt::WA_DeleteOnClose);
    connect(toolBarEditor, SIGNAL(newToolBarConfig()), SLOT(saveNewToolbarConfig()));
    connect(toolBarEditor, &QDialog::finished, this, &MainWindow::rebuildTimlineToolBar);
    toolBarEditor->show();
}

void MainWindow::rebuildTimlineToolBar()
{
    // Timeline toolbar settings changed, we can now re-add our toolbar to custom location
    m_timelineToolBar = toolBar(QStringLiteral("timelineToolBar"));
    removeToolBar(m_timelineToolBar);
    m_timelineToolBar->setToolButtonStyle(Qt::ToolButtonIconOnly);
    QVBoxLayout *ctnLay = (QVBoxLayout *)m_timelineToolBarContainer->layout();
    if (ctnLay) {
        ctnLay->insertWidget(0, m_timelineToolBar);
    }
    m_timelineToolBar->setContextMenuPolicy(Qt::CustomContextMenu);
    connect(m_timelineToolBar, &QWidget::customContextMenuRequested, this, &MainWindow::showTimelineToolbarMenu);
    m_timelineToolBar->setVisible(true);
}

void MainWindow::showTimelineToolbarMenu(const QPoint &pos)
{
    QMenu menu;
    menu.addAction(actionCollection()->action(KStandardAction::name(KStandardAction::ConfigureToolbars)));
    QMenu *contextSize = new QMenu(i18n("Icon Size"));
    menu.addMenu(contextSize);
    auto *sizeGroup = new QActionGroup(contextSize);
    int currentSize = m_timelineToolBar->iconSize().width();
    QAction *a = new QAction(i18nc("@item:inmenu Icon size", "Default"), contextSize);
    a->setData(m_timelineToolBar->iconSizeDefault());
    a->setCheckable(true);
    if (m_timelineToolBar->iconSizeDefault() == currentSize) {
        a->setChecked(true);
    }
    a->setActionGroup(sizeGroup);
    contextSize->addAction(a);
    KIconTheme *theme = KIconLoader::global()->theme();
    QList<int> avSizes;
    if (theme) {
        avSizes = theme->querySizes(KIconLoader::Toolbar);
    }

    qSort(avSizes);

    if (avSizes.count() < 10) {
        // Fixed or threshold type icons
        Q_FOREACH (int it, avSizes) {
            QString text;
            if (it < 19) {
                text = i18n("Small (%1x%2)", it, it);
            } else if (it < 25) {
                text = i18n("Medium (%1x%2)", it, it);
            } else if (it < 35) {
                text = i18n("Large (%1x%2)", it, it);
            } else {
                text = i18n("Huge (%1x%2)", it, it);
            }

            // save the size in the contextIconSizes map
            auto *sizeAction = new QAction(text, contextSize);
            sizeAction->setData(it);
            sizeAction->setCheckable(true);
            sizeAction->setActionGroup(sizeGroup);
            if (it == currentSize) {
                sizeAction->setChecked(true);
            }
            contextSize->addAction(sizeAction);
        }
    } else {
        // Scalable icons.
        const int progression[] = {16, 22, 32, 48, 64, 96, 128, 192, 256};

        for (uint i = 0; i < 9; i++) {
            Q_FOREACH (int it, avSizes) {
                if (it >= progression[i]) {
                    QString text;
                    if (it < 19) {
                        text = i18n("Small (%1x%2)", it, it);
                    } else if (it < 25) {
                        text = i18n("Medium (%1x%2)", it, it);
                    } else if (it < 35) {
                        text = i18n("Large (%1x%2)", it, it);
                    } else {
                        text = i18n("Huge (%1x%2)", it, it);
                    }

                    // save the size in the contextIconSizes map
                    auto *sizeAction = new QAction(text, contextSize);
                    sizeAction->setData(it);
                    sizeAction->setCheckable(true);
                    sizeAction->setActionGroup(sizeGroup);
                    if (it == currentSize) {
                        sizeAction->setChecked(true);
                    }
                    contextSize->addAction(sizeAction);
                    break;
                }
            }
        }
    }
    connect(contextSize, &QMenu::triggered, this, &MainWindow::setTimelineToolbarIconSize);
    menu.exec(m_timelineToolBar->mapToGlobal(pos));
    contextSize->deleteLater();
}

void MainWindow::setTimelineToolbarIconSize(QAction *a)
{
    if (!a) {
        return;
    }
    int size = a->data().toInt();
    m_timelineToolBar->setIconDimensions(size);
    KSharedConfigPtr config = KSharedConfig::openConfig();
    KConfigGroup mainConfig(config, QStringLiteral("MainWindow"));
    KConfigGroup tbGroup(&mainConfig, QStringLiteral("Toolbar timelineToolBar"));
    m_timelineToolBar->saveSettings(tbGroup);
}

void MainWindow::slotManageCache()
{
    QDialog d(this);
    d.setWindowTitle(i18n("Manage Cache Data"));
    auto *lay = new QVBoxLayout;
    TemporaryData tmp(pCore->currentDoc(), false, this);
    connect(&tmp, &TemporaryData::disableProxies, this, &MainWindow::slotDisableProxies);
    // TODO refac
    /*
    connect(&tmp, SIGNAL(disablePreview()), pCore->projectManager()->currentTimeline(), SLOT(invalidateRange()));
    */
    QDialogButtonBox *buttonBox = new QDialogButtonBox(QDialogButtonBox::Close);
    connect(buttonBox, &QDialogButtonBox::rejected, &d, &QDialog::reject);
    lay->addWidget(&tmp);
    lay->addWidget(buttonBox);
    d.setLayout(lay);
    d.exec();
}

void MainWindow::slotUpdateCompositing(QAction *compose)
{
    int mode = compose->data().toInt();
    getMainTimeline()->controller()->switchCompositing(mode);
    if (m_renderWidget) {
        m_renderWidget->errorMessage(RenderWidget::CompositeError, mode == 1 ? i18n("Rendering using low quality track compositing") : QString());
    }
}

void MainWindow::slotUpdateCompositeAction(int mode)
{
    QList<QAction *> actions = m_compositeAction->actions();
    for (int i = 0; i < actions.count(); i++) {
        if (actions.at(i)->data().toInt() == mode) {
            m_compositeAction->setCurrentAction(actions.at(i));
            break;
        }
    }
    if (m_renderWidget) {
        m_renderWidget->errorMessage(RenderWidget::CompositeError, mode == 1 ? i18n("Rendering using low quality track compositing") : QString());
    }
}

void MainWindow::showMenuBar(bool show)
{
    if (!show) {
        KMessageBox::information(this, i18n("This will hide the menu bar completely. You can show it again by typing Ctrl+M."), i18n("Hide menu bar"),
                                 QStringLiteral("show-menubar-warning"));
    }
    menuBar()->setVisible(show);
}

void MainWindow::forceIconSet(bool force)
{
    KdenliveSettings::setForce_breeze(force);
    if (force) {
        // Check current color theme
        QColor background = qApp->palette().window().color();
        bool useDarkIcons = background.value() < 100;
        KdenliveSettings::setUse_dark_breeze(useDarkIcons);
    }
    if (KMessageBox::warningContinueCancel(this, i18n("Kdenlive needs to be restarted to apply icon theme change. Restart now ?")) == KMessageBox::Continue) {
        slotRestart();
    }
}

void MainWindow::slotSwitchTrimMode()
{
    // TODO refac
    /*
    if (pCore->projectManager()->currentTimeline()) {
        pCore->projectManager()->currentTimeline()->projectView()->switchTrimMode();
    }
    */
}

void MainWindow::setTrimMode(const QString &mode){
    Q_UNUSED(mode)
    // TODO refac
    /*
    if (pCore->projectManager()->currentTimeline()) {
        m_trimLabel->setText(mode);
        m_trimLabel->setVisible(!mode.isEmpty());
    }
    */
}

TimelineWidget *MainWindow::getMainTimeline() const
{
    return m_timelineTabs->getMainTimeline();
}

TimelineWidget *MainWindow::getCurrentTimeline() const
{
    return m_timelineTabs->getCurrentTimeline();
}

void MainWindow::resetTimelineTracks()
{
    TimelineWidget *current = getCurrentTimeline();
    if (current) {
        current->controller()->resetTrackHeight();
    }
}

void MainWindow::slotChangeSpeed(int speed)
{
    ObjectId owner = m_assetPanel->effectStackOwner();
    // TODO: manage bin clips / tracks
    if (owner.first == ObjectType::TimelineClip) {
        getCurrentTimeline()->controller()->changeItemSpeed(owner.second, speed);
    }
}

void MainWindow::slotSwitchTimelineZone(bool active)
{
    qDebug()<<"* * * *\nSETTING ENABLE TL ZONE: "<<(active ? QStringLiteral("1") : QStringLiteral("0"));
    pCore->currentDoc()->setDocumentProperty(QStringLiteral("enableTimelineZone"), active ? QStringLiteral("1") : QStringLiteral("0"));
    getCurrentTimeline()->controller()->useRulerChanged();
    QSignalBlocker blocker(m_useTimelineZone);
    m_useTimelineZone->setActive(active);
}

#ifdef DEBUG_MAINW
#undef DEBUG_MAINW
#endif<|MERGE_RESOLUTION|>--- conflicted
+++ resolved
@@ -311,7 +311,6 @@
 
     m_projectBinDock = addDock(i18n("Project Bin"), QStringLiteral("project_bin"), pCore->bin());
 
-<<<<<<< HEAD
     m_assetPanel = new AssetPanel(this);
 
     connect(m_assetPanel, &AssetPanel::doSplitEffect, m_projectMonitor, &Monitor::slotSwitchCompare);
@@ -338,18 +337,6 @@
             break;
         }
     });
-=======
-    connect(m_effectStack, &EffectStackView2::startFilterJob, pCore->bin(), &Bin::slotStartFilterJob);
-    connect(pCore->bin(), &Bin::masterClipSelected, m_effectStack, &EffectStackView2::slotMasterClipItemSelected);
-    connect(pCore->bin(), &Bin::masterClipUpdated, m_effectStack, &EffectStackView2::slotRefreshMasterClipEffects);
-    connect(m_effectStack, SIGNAL(addMasterEffect(QString, QDomElement)), pCore->bin(), SLOT(slotEffectDropped(QString, QDomElement)));
-    connect(m_effectStack, SIGNAL(updateMasterEffect(QString,QDomElement,QDomElement,int,bool,bool)), pCore->bin(), SLOT(slotUpdateEffect(QString,QDomElement,QDomElement,int,bool,bool)));
-    connect(m_effectStack, SIGNAL(changeMasterEffectState(QString, QList<int>, bool)), pCore->bin(), SLOT(slotChangeEffectState(QString, QList<int>, bool)));
-    connect(m_effectStack, &EffectStackView2::removeMasterEffect, pCore->bin(), &Bin::slotDeleteEffect);
-    connect(m_effectStack, SIGNAL(changeEffectPosition(QString, QList<int>, int)), pCore->bin(), SLOT(slotMoveEffect(QString, QList<int>, int)));
-    connect(m_effectStack, &EffectStackView2::reloadEffects, this, &MainWindow::slotReloadEffects);
-    connect(m_effectStack, SIGNAL(displayMessage(QString, int)), m_messageLabel, SLOT(setProgressMessage(QString, int)));
->>>>>>> eb395991
 
     m_effectStackDock = addDock(i18n("Properties"), QStringLiteral("effect_stack"), m_assetPanel);
 
@@ -1708,12 +1695,6 @@
         QString profile = w->selectedProfile();
         // project->setProjectFolder(w->selectedFolder());
         bool modified = false;
-<<<<<<< HEAD
-=======
-        if (m_recMonitor) {
-            m_recMonitor->slotUpdateCaptureFolder(project->projectDataFolder());
-        }
->>>>>>> eb395991
         if (m_renderWidget) {
             m_renderWidget->setDocumentPath(project->projectDataFolder());
         }
@@ -1852,14 +1833,9 @@
             connect(m_renderWidget, &RenderWidget::prepareRenderingData, this, &MainWindow::slotPrepareRendering);
             connect(m_renderWidget, &RenderWidget::abortProcess, this, &MainWindow::abortRenderJob);
             connect(m_renderWidget, &RenderWidget::openDvdWizard, this, &MainWindow::slotDvdWizard);
-<<<<<<< HEAD
             connect(this, &MainWindow::updateRenderWidgetProfile, m_renderWidget, &RenderWidget::adjustViewToProfile);
             double projectDuration = GenTime(getMainTimeline()->controller()->duration(), pCore->getCurrentFps()).ms() / 1000;
             m_renderWidget->setGuides(project->getGuideModel()->getAllMarkers(), projectDuration);
-=======
-            m_renderWidget->setProfile(project->mltProfile().path);
-            m_renderWidget->setGuides(pCore->projectManager()->currentTimeline()->projectView()->guidesData(), project->projectDuration());
->>>>>>> eb395991
             m_renderWidget->setDocumentPath(project->projectDataFolder());
             m_renderWidget->setRenderProfile(project->getRenderProperties());
         }
@@ -2088,12 +2064,7 @@
 
     if (m_renderWidget) {
         slotCheckRenderStatus();
-<<<<<<< HEAD
         // m_renderWidget->setGuides(pCore->projectManager()->currentTimeline()->projectView()->guidesData(), project->projectDuration());
-=======
-        m_renderWidget->setProfile(project->mltProfile().path);
-        m_renderWidget->setGuides(pCore->projectManager()->currentTimeline()->projectView()->guidesData(), project->projectDuration());
->>>>>>> eb395991
         m_renderWidget->setDocumentPath(project->projectDataFolder());
         m_renderWidget->setRenderProfile(project->getRenderProperties());
     }
@@ -2106,15 +2077,8 @@
     m_normalEditTool->setChecked(true);
     connect(m_projectMonitor, &Monitor::durationChanged, this, &MainWindow::slotUpdateProjectDuration);
     pCore->monitorManager()->setDocument(project);
-<<<<<<< HEAD
     // TODO REFAC: fix
     // trackView->updateProfile(1.0);
-=======
-    trackView->updateProfile(1.0);
-    if (m_recMonitor) {
-        m_recMonitor->slotUpdateCaptureFolder(project->projectDataFolder());
-    }
->>>>>>> eb395991
     // Init document zone
     // m_projectMonitor->slotZoneMoved(trackView->inPoint(), trackView->outPoint());
     // Update the mouse position display so it will display in DF/NDF format by default based on the project setting.
@@ -2220,20 +2184,6 @@
     }
 }
 
-<<<<<<< HEAD
-=======
-void MainWindow::slotUpdateCaptureFolder()
-{
-    if (m_recMonitor) {
-        if (pCore->projectManager()->current()) {
-            m_recMonitor->slotUpdateCaptureFolder(pCore->projectManager()->current()->projectDataFolder());
-        } else {
-            m_recMonitor->slotUpdateCaptureFolder(KdenliveSettings::defaultprojectfolder());
-        }
-    }
-}
-
->>>>>>> eb395991
 void MainWindow::updateConfiguration()
 {
     // TODO: we should apply settings to all projects, not only the current one
