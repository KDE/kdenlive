/***************************************************************************
 *   Copyright (C) 2007 by Jean-Baptiste Mardelle (jb@kdenlive.org)        *
 *                                                                         *
 *   This program is free software; you can redistribute it and/or modify  *
 *   it under the terms of the GNU General Public License as published by  *
 *   the Free Software Foundation; either version 2 of the License, or     *
 *   (at your option) any later version.                                   *
 *                                                                         *
 *   This program is distributed in the hope that it will be useful,       *
 *   but WITHOUT ANY WARRANTY; without even the implied warranty of        *
 *   MERCHANTABILITY or FITNESS FOR A PARTICULAR PURPOSE.  See the         *
 *   GNU General Public License for more details.                          *
 *                                                                         *
 *   You should have received a copy of the GNU General Public License     *
 *   along with this program; if not, write to the                         *
 *   Free Software Foundation, Inc.,                                       *
 *   51 Franklin Street, Fifth Floor, Boston, MA  02110-1301  USA          *
 ***************************************************************************/


#include "mainwindow.h"
#include "mainwindowadaptor.h"
#include "kdenlivesettings.h"
#include "kdenlivesettingsdialog.h"
#include "initeffects.h"
#include "profilesdialog.h"
#include "projectsettings.h"
#include "events.h"
#include "clipmanager.h"
#include "projectlist.h"
#include "monitor.h"
#include "recmonitor.h"
#include "monitormanager.h"
#include "kdenlivedoc.h"
#include "trackview.h"
#include "customtrackview.h"
#include "effectslistview.h"
#include "effectstack/effectstackview2.h"
#include "transitionsettings.h"
#include "renderwidget.h"
#include "renderer.h"
#ifdef USE_JOGSHUTTLE
#include "jogshuttle.h"
#include "jogaction.h"
#include "jogshuttleconfig.h"
#endif
#include "clipproperties.h"
#include "wizard.h"
#include "commands/editclipcommand.h"
#include "titlewidget.h"
#include "markerdialog.h"
#include "clipitem.h"
#include "interfaces.h"
#include "config-kdenlive.h"
#include "cliptranscode.h"
#include "ui_templateclip_ui.h"
#include "scopes/scopemanager.h"
#include "scopes/colorscopes/vectorscope.h"
#include "scopes/colorscopes/waveform.h"
#include "scopes/colorscopes/rgbparade.h"
#include "scopes/colorscopes/histogram.h"
#include "scopes/audioscopes/audiosignal.h"
#include "scopes/audioscopes/audiospectrum.h"
#include "scopes/audioscopes/spectrogram.h"
#include "archivewidget.h"
#include "databackup/backupwidget.h"
#include "utils/resourcewidget.h"

#ifdef USE_JACK
#include "jackdevice.h"
#endif

#include <KApplication>
#include <KAction>
#include <KLocale>
#include <KGlobal>
#include <KActionCollection>
#include <KActionCategory>
#include <KStandardAction>
#include <KShortcutsDialog>
#include <KFileDialog>
#include <KMessageBox>
#include <KDebug>
#include <KIO/NetAccess>
#include <KSaveFile>
#include <KRuler>
#include <KConfigDialog>
#include <KXMLGUIFactory>
#include <KStatusBar>
#include <kstandarddirs.h>
#include <KUrlRequesterDialog>
#include <KTemporaryFile>
#include <KProcess>
#include <KActionMenu>
#include <KMenu>
#include <ktogglefullscreenaction.h>
#include <KFileItem>
#include <KNotification>
#include <KNotifyConfigWidget>
#if KDE_IS_VERSION(4,3,80)
#include <knewstuff3/downloaddialog.h>
#include <knewstuff3/knewstuffaction.h>
#else
#include <knewstuff2/engine.h>
#include <knewstuff2/ui/knewstuffaction.h>
#define KNS3 KNS
#endif
#include <KToolBar>
#include <KColorScheme>
#include <KProgressDialog>

#include <QTextStream>
#include <QTimer>
#include <QAction>
#include <QKeyEvent>
#include <QInputDialog>
#include <QDesktopWidget>
#include <QBitmap>

#include <stdlib.h>
#include <locale.h>

// Uncomment for deeper debugging
//#define DEBUG_MAINW

#ifdef DEBUG_MAINW
#include <QDebug>
#endif

static const char version[] = VERSION;

<<<<<<< HEAD
static const int ID_TIMELINE_POS = 0;
static const int STS_BAR_JACK_MON_ID = 1;


=======
>>>>>>> 08614d7b
namespace Mlt
{
class Producer;
};

Q_DECLARE_METATYPE(QVector<int16_t>)


EffectsList MainWindow::videoEffects;
EffectsList MainWindow::audioEffects;
EffectsList MainWindow::customEffects;
EffectsList MainWindow::transitions;

QMap <QString,QImage> MainWindow::m_lumacache;

static bool sortByNames(const QPair<QString, KAction*> &a, const QPair<QString, KAction*> &b)
{
    return a.first < b.first;
}

MainWindow::MainWindow(const QString &MltPath, const KUrl & Url, const QString & clipsToLoad, QWidget *parent) :
    KXmlGuiWindow(parent),
    m_activeDocument(NULL),
    m_activeTimeline(NULL),
    m_projectList(NULL),
    m_effectList(NULL),
    m_effectStack(NULL),
    m_clipMonitor(NULL),
    m_projectMonitor(NULL),
    m_recMonitor(NULL),
    m_renderWidget(NULL),
#ifdef USE_JOGSHUTTLE
    m_jogProcess(NULL),
    m_jogShuttle(NULL),
#endif
    m_findActivated(false),
    m_stopmotion(NULL),
    m_mainClip(NULL)
{
    qRegisterMetaType<QVector<int16_t> > ();
    qRegisterMetaType<stringMap> ("stringMap");
    qRegisterMetaType<audioByteArray> ("audioByteArray");

    // Init locale
    QLocale systemLocale = QLocale();
    setlocale(LC_NUMERIC, NULL);
    char *separator = localeconv()->decimal_point;
    if (separator != systemLocale.decimalPoint()) {
        kDebug()<<"------\n!!! system locale is not similar to Qt's locale... be prepared for bugs!!!\n------";
        // HACK: There is a locale conflict, so set locale to C
	// Make sure to override exported values or it won't work
	setenv("LANG", "C", 1);
	setlocale(LC_NUMERIC, "C");
        systemLocale = QLocale::c();
    }

    systemLocale.setNumberOptions(QLocale::OmitGroupSeparator);
    QLocale::setDefault(systemLocale);

    // Create DBus interface
    new MainWindowAdaptor(this);
    QDBusConnection dbus = QDBusConnection::sessionBus();
    dbus.registerObject("/MainWindow", this);

    if (!KdenliveSettings::colortheme().isEmpty()) slotChangePalette(NULL, KdenliveSettings::colortheme());
    setFont(KGlobalSettings::toolBarFont());
    parseProfiles(MltPath);
    KdenliveSettings::setCurrent_profile(KdenliveSettings::default_profile());
    m_commandStack = new QUndoGroup;
    setDockNestingEnabled(true);
    m_timelineArea = new KTabWidget(this);
    m_timelineArea->setTabReorderingEnabled(true);
    m_timelineArea->setTabBarHidden(true);
    m_timelineArea->setSizePolicy(QSizePolicy::Maximum, QSizePolicy::Preferred);
    m_timelineArea->setMinimumHeight(200);

    QToolButton *closeTabButton = new QToolButton;
    connect(closeTabButton, SIGNAL(clicked()), this, SLOT(closeCurrentDocument()));
    closeTabButton->setIcon(KIcon("tab-close"));
    closeTabButton->adjustSize();
    closeTabButton->setToolTip(i18n("Close the current tab"));
    m_timelineArea->setCornerWidget(closeTabButton);
    //connect(m_timelineArea, SIGNAL(currentChanged(int)), this, SLOT(activateDocument()));

    connect(&m_findTimer, SIGNAL(timeout()), this, SLOT(findTimeout()));
    m_findTimer.setSingleShot(true);

    // FIXME: the next call returns a newly allocated object, which leaks
    initEffects::parseEffectFiles();
    //initEffects::parseCustomEffectsFile();
    
    m_monitorManager = new MonitorManager();

    m_shortcutRemoveFocus = new QShortcut(QKeySequence("Esc"), this);
    connect(m_shortcutRemoveFocus, SIGNAL(activated()), this, SLOT(slotRemoveFocus()));


    /// Add Widgets ///

    m_projectListDock = new QDockWidget(i18n("Project Tree"), this);
    m_projectListDock->setObjectName("project_tree");
    m_projectList = new ProjectList();
    m_projectListDock->setWidget(m_projectList);
    addDockWidget(Qt::TopDockWidgetArea, m_projectListDock);

    m_clipMonitorDock = new QDockWidget(i18n("Clip Monitor"), this);
    m_clipMonitorDock->setObjectName("clip_monitor");
    m_clipMonitor = new Monitor(Kdenlive::clipMonitor, m_monitorManager, Rndr::NoRole, QString(), m_timelineArea);
    m_clipMonitorDock->setWidget(m_clipMonitor);

    // Connect the project list
    connect(m_projectList, SIGNAL(clipSelected(DocClipBase *, QPoint, bool)), m_clipMonitor, SLOT(slotSetClipProducer(DocClipBase *, QPoint, bool)));
    connect(m_projectList, SIGNAL(raiseClipMonitor(bool)), m_clipMonitor, SLOT(slotActivateMonitor(bool)));
    connect(m_projectList, SIGNAL(loadingIsOver()), this, SLOT(slotElapsedTime()));
    connect(m_projectList, SIGNAL(displayMessage(const QString&, int, MessageType)), this, SLOT(slotGotProgressInfo(const QString&, int, MessageType)));
    connect(m_projectList, SIGNAL(updateRenderStatus()), this, SLOT(slotCheckRenderStatus()));
    connect(m_projectList, SIGNAL(clipNeedsReload(const QString&)),this, SLOT(slotUpdateClip(const QString &)));
    connect(m_projectList, SIGNAL(updateProfile(const QString &)), this, SLOT(slotUpdateProjectProfile(const QString &)));
    connect(m_projectList, SIGNAL(refreshClip(const QString &, bool)), m_monitorManager, SLOT(slotRefreshCurrentMonitor(const QString &)));
    connect(m_projectList, SIGNAL(findInTimeline(const QString&)), this, SLOT(slotClipInTimeline(const QString&)));
    connect(m_clipMonitor, SIGNAL(zoneUpdated(QPoint)), m_projectList, SLOT(slotUpdateClipCut(QPoint)));
    connect(m_clipMonitor, SIGNAL(extractZone(const QString &, QPoint)), m_projectList, SLOT(slotCutClipJob(const QString &, QPoint)));

    m_projectMonitorDock = new QDockWidget(i18n("Project Monitor"), this);
    m_projectMonitorDock->setObjectName("project_monitor");
    m_projectMonitor = new Monitor(Kdenlive::projectMonitor, m_monitorManager, Rndr::OpenCloseEngineRole | Rndr::OpenCloseSlaveRole, QString());
    m_projectMonitorDock->setWidget(m_projectMonitor);

#ifndef Q_WS_MAC
    m_recMonitorDock = new QDockWidget(i18n("Record Monitor"), this);
    m_recMonitorDock->setObjectName("record_monitor");
    m_recMonitor = new RecMonitor(Kdenlive::recordMonitor, m_monitorManager);
    m_recMonitorDock->setWidget(m_recMonitor);
    connect(m_recMonitor, SIGNAL(addProjectClip(KUrl)), this, SLOT(slotAddProjectClip(KUrl)));
    connect(m_recMonitor, SIGNAL(addProjectClipList(KUrl::List)), this, SLOT(slotAddProjectClipList(KUrl::List)));
    connect(m_recMonitor, SIGNAL(showConfigDialog(int, int)), this, SLOT(slotPreferences(int, int)));

#endif /* ! Q_WS_MAC */
    m_monitorManager->initMonitors(m_clipMonitor, m_projectMonitor, m_recMonitor);

#ifdef USE_JACK
    connect (m_monitorManager, SIGNAL(monitorStarted(AbstractMonitor&)),
    		this, SLOT(slotEnableJackTransportButton(AbstractMonitor&)));
    connect (m_monitorManager, SIGNAL(monitorStopped(AbstractMonitor&)),
    		this, SLOT(slotDisableJackTransportButton(AbstractMonitor&)));
    connect (m_monitorManager, SIGNAL(monitorStarted(AbstractMonitor&)),
    		this, SLOT(slotEnableJackTransportMonButton(AbstractMonitor&)));
    connect (m_monitorManager, SIGNAL(monitorStopped(AbstractMonitor&)),
    		this, SLOT(slotDisableJackTransportMonButton(AbstractMonitor&)));

    connect (&JACKDEV, SIGNAL(playbackSyncDiffChanged(int)),
    		this, SLOT(slotUpdateJackSyncDiff(int)));
#endif

    m_notesDock = new QDockWidget(i18n("Project Notes"), this);
    m_notesDock->setObjectName("notes_widget");
    m_notesWidget = new NotesWidget();
    connect(m_notesWidget, SIGNAL(insertNotesTimecode()), this, SLOT(slotInsertNotesTimecode()));
    connect(m_notesWidget, SIGNAL(seekProject(int)), m_projectMonitor->render, SLOT(seekToFrame(int)));

    m_notesWidget->setTabChangesFocus(true);
#if KDE_IS_VERSION(4,4,0)
    m_notesWidget->setClickMessage(i18n("Enter your project notes here ..."));
#endif
    m_notesDock->setWidget(m_notesWidget);
    addDockWidget(Qt::TopDockWidgetArea, m_notesDock);

    m_effectStackDock = new QDockWidget(i18n("Effect Stack"), this);
    m_effectStackDock->setObjectName("effect_stack");
    m_effectStack = new EffectStackView2(m_projectMonitor);
    m_effectStackDock->setWidget(m_effectStack);
    addDockWidget(Qt::TopDockWidgetArea, m_effectStackDock);
    connect(m_effectStack, SIGNAL(startFilterJob(ItemInfo, const QString&,const QString&,const QString&,const QString&,const QString&,const QMap <QString, QString>&)), m_projectList, SLOT(slotStartFilterJob(ItemInfo, const QString&,const QString&,const QString&,const QString&,const QString&,const QMap <QString, QString>&)));

    m_transitionConfigDock = new QDockWidget(i18n("Transition"), this);
    m_transitionConfigDock->setObjectName("transition");
    m_transitionConfig = new TransitionSettings(m_projectMonitor);
    m_transitionConfigDock->setWidget(m_transitionConfig);
    addDockWidget(Qt::TopDockWidgetArea, m_transitionConfigDock);

    m_effectListDock = new QDockWidget(i18n("Effect List"), this);
    m_effectListDock->setObjectName("effect_list");
    m_effectList = new EffectsListView();
    m_effectListDock->setWidget(m_effectList);
    addDockWidget(Qt::TopDockWidgetArea, m_effectListDock);

    m_scopeManager = new ScopeManager(m_monitorManager);
    m_vectorscope = new Vectorscope();
    m_vectorscopeDock = new QDockWidget(i18n("Vectorscope"), this);
    m_vectorscopeDock->setObjectName(m_vectorscope->widgetName());
    m_vectorscopeDock->setWidget(m_vectorscope);
    addDockWidget(Qt::TopDockWidgetArea, m_vectorscopeDock);
    m_scopeManager->addScope(m_vectorscope, m_vectorscopeDock);

    m_waveform = new Waveform();
    m_waveformDock = new QDockWidget(i18n("Waveform"), this);
    m_waveformDock->setObjectName(m_waveform->widgetName());
    m_waveformDock->setWidget(m_waveform);
    addDockWidget(Qt::TopDockWidgetArea, m_waveformDock);
    m_scopeManager->addScope(m_waveform, m_waveformDock);

    m_RGBParade = new RGBParade();
    m_RGBParadeDock = new QDockWidget(i18n("RGB Parade"), this);
    m_RGBParadeDock->setObjectName(m_RGBParade->widgetName());
    m_RGBParadeDock->setWidget(m_RGBParade);
    addDockWidget(Qt::TopDockWidgetArea, m_RGBParadeDock);
    m_scopeManager->addScope(m_RGBParade, m_RGBParadeDock);

    m_histogram = new Histogram();
    m_histogramDock = new QDockWidget(i18n("Histogram"), this);
    m_histogramDock->setObjectName(m_histogram->widgetName());
    m_histogramDock->setWidget(m_histogram);
    addDockWidget(Qt::TopDockWidgetArea, m_histogramDock);
    m_scopeManager->addScope(m_histogram, m_histogramDock);

    m_audiosignal = new AudioSignal;
    m_audiosignalDock = new QDockWidget(i18n("Audio Signal"), this);
    m_audiosignalDock->setObjectName("audiosignal");
    m_audiosignalDock->setWidget(m_audiosignal);
    addDockWidget(Qt::TopDockWidgetArea, m_audiosignalDock);
    m_scopeManager->addScope(m_audiosignal, m_audiosignalDock);

    m_audioSpectrum = new AudioSpectrum();
    m_audioSpectrumDock = new QDockWidget(i18n("AudioSpectrum"), this);
    m_audioSpectrumDock->setObjectName(m_audioSpectrum->widgetName());
    m_audioSpectrumDock->setWidget(m_audioSpectrum);
    addDockWidget(Qt::TopDockWidgetArea, m_audioSpectrumDock);
    m_scopeManager->addScope(m_audioSpectrum, m_audioSpectrumDock);

    m_spectrogram = new Spectrogram();
    m_spectrogramDock = new QDockWidget(i18n("Spectrogram"), this);
    m_spectrogramDock->setObjectName(m_spectrogram->widgetName());
    m_spectrogramDock->setWidget(m_spectrogram);
    addDockWidget(Qt::TopDockWidgetArea, m_spectrogramDock);
    m_scopeManager->addScope(m_spectrogram, m_spectrogramDock);

    // Add monitors here to keep them at the right of the window
    addDockWidget(Qt::TopDockWidgetArea, m_clipMonitorDock);
    addDockWidget(Qt::TopDockWidgetArea, m_projectMonitorDock);
#ifndef Q_WS_MAC
    addDockWidget(Qt::TopDockWidgetArea, m_recMonitorDock);
#endif

    m_undoViewDock = new QDockWidget(i18n("Undo History"), this);
    m_undoViewDock->setObjectName("undo_history");
    m_undoView = new QUndoView();
    m_undoView->setCleanIcon(KIcon("edit-clear"));
    m_undoView->setEmptyLabel(i18n("Clean"));
    m_undoViewDock->setWidget(m_undoView);
    m_undoView->setGroup(m_commandStack);
    addDockWidget(Qt::TopDockWidgetArea, m_undoViewDock);


    setupActions();
    connect(m_commandStack, SIGNAL(cleanChanged(bool)), m_saveAction, SLOT(setDisabled(bool)));


    // Close non-general docks for the initial layout
    // only show important ones
    m_histogramDock->close();
    m_RGBParadeDock->close();
    m_waveformDock->close();
    m_vectorscopeDock->close();

    m_audioSpectrumDock->close();
    m_spectrogramDock->close();
    m_audiosignalDock->close();

    m_undoViewDock->close();



    /// Tabify Widgets ///
    tabifyDockWidget(m_effectListDock, m_effectStackDock);
    tabifyDockWidget(m_effectListDock, m_transitionConfigDock);
    tabifyDockWidget(m_projectListDock, m_notesDock);

    tabifyDockWidget(m_clipMonitorDock, m_projectMonitorDock);
#ifndef Q_WS_MAC
    tabifyDockWidget(m_clipMonitorDock, m_recMonitorDock);
#endif
    setCentralWidget(m_timelineArea);

    m_fileOpenRecent = KStandardAction::openRecent(this, SLOT(openFile(const KUrl &)), actionCollection());
    readOptions();
    m_fileRevert = KStandardAction::revert(this, SLOT(slotRevert()), actionCollection());
    m_fileRevert->setEnabled(false);

    // Prepare layout actions
    KActionCategory *layoutActions = new KActionCategory(i18n("Layouts"), actionCollection());
    m_loadLayout = new KSelectAction(i18n("Load Layout"), actionCollection());
    for (int i = 1; i < 5; i++) {
        KAction *load = new KAction(KIcon(), i18n("Layout %1", i), this);
        load->setData('_' + QString::number(i));
	layoutActions->addAction("load_layout" + QString::number(i), load);
        m_loadLayout->addAction(load);
        KAction *save = new KAction(KIcon(), i18n("Save As Layout %1", i), this);
        save->setData('_' + QString::number(i));
        layoutActions->addAction("save_layout" + QString::number(i), save);
    }
    // Required to enable user to add the load layout action to toolbar
    layoutActions->addAction("load_layouts", m_loadLayout);
    connect(m_loadLayout, SIGNAL(triggered(QAction*)), this, SLOT(slotLoadLayout(QAction*)));

    KAction *action;
    // Stop motion actions. Beware of the order, we MUST use the same order in stopmotion/stopmotion.cpp
    m_stopmotion_actions = new KActionCategory(i18n("Stop Motion"), actionCollection());
    action = new KAction(KIcon("media-record"), i18n("Capture frame"), this);
    //action->setShortcutContext(Qt::WidgetWithChildrenShortcut);
    m_stopmotion_actions->addAction("stopmotion_capture", action);
    action = new KAction(i18n("Switch live / captured frame"), this);
    //action->setShortcutContext(Qt::WidgetWithChildrenShortcut);
    m_stopmotion_actions->addAction("stopmotion_switch", action);
    action = new KAction(KIcon("edit-paste"), i18n("Show last frame over video"), this);
    action->setCheckable(true);
    action->setChecked(false);
    m_stopmotion_actions->addAction("stopmotion_overlay", action);

    // Build effects menu
    m_effectsMenu = new QMenu(i18n("Add Effect"));
    m_effectActions = new KActionCategory(i18n("Effects"), actionCollection());
    m_effectList->reloadEffectList(m_effectsMenu, m_effectActions);
    m_effectsActionCollection->readSettings();

       // Populate View menu with show / hide actions for dock widgets
    KActionCategory *guiActions = new KActionCategory(i18n("Interface"), actionCollection());

    setupGUI();

    // Find QDockWidget tab bars and show / hide widget title bars on right click
    QList <QTabBar *> tabs = findChildren<QTabBar *>();
    for (int i = 0; i < tabs.count(); i++) {
        tabs.at(i)->setContextMenuPolicy(Qt::CustomContextMenu);
        connect(tabs.at(i), SIGNAL(customContextMenuRequested(const QPoint &)), this, SLOT(slotSwitchTitles()));
    }

    /*ScriptingPart* sp = new ScriptingPart(this, QStringList());
    guiFactory()->addClient(sp);*/
    QMenu *trackMenu = (QMenu*)(factory()->container("track_menu", this));
    if (trackMenu) trackMenu->addActions(m_tracksActionCollection->actions());


    QMenu *saveLayout = (QMenu*)(factory()->container("layout_save_as", this));
    if (saveLayout)
        connect(saveLayout, SIGNAL(triggered(QAction*)), this, SLOT(slotSaveLayout(QAction*)));


    // Load layout names from config file
    loadLayouts();

    loadPlugins();
    loadTranscoders();
    loadClipActions();

    m_projectMonitor->setupMenu(static_cast<QMenu*>(factory()->container("monitor_go", this)), m_playZone, m_loopZone, NULL, m_loopClip);
    m_clipMonitor->setupMenu(static_cast<QMenu*>(factory()->container("monitor_go", this)), m_playZone, m_loopZone, static_cast<QMenu*>(factory()->container("marker_menu", this)));

    QMenu *clipInTimeline = static_cast<QMenu*>(factory()->container("clip_in_timeline", this));
    clipInTimeline->setIcon(KIcon("go-jump"));
    QHash<QString,QMenu*> menus;
    menus.insert("addMenu",static_cast<QMenu*>(factory()->container("generators", this)));
    menus.insert("extractAudioMenu",static_cast<QMenu*>(factory()->container("extract_audio", this)));
    menus.insert("transcodeMenu",static_cast<QMenu*>(factory()->container("transcoders", this)));
    menus.insert("clipActionsMenu",static_cast<QMenu*>(factory()->container("clip_actions", this)));
    menus.insert("inTimelineMenu",clipInTimeline);
    m_projectList->setupGeneratorMenu(menus);

    // build themes menus
    QMenu *themesMenu = static_cast<QMenu*>(factory()->container("themes_menu", this));
    QActionGroup *themegroup = new QActionGroup(this);
    themegroup->setExclusive(true);
    action = new KAction(i18n("Default"), this);
    action->setCheckable(true);
    themegroup->addAction(action);
    if (KdenliveSettings::colortheme().isEmpty()) action->setChecked(true);

    const QStringList schemeFiles = KGlobal::dirs()->findAllResources("data", "color-schemes/*.colors", KStandardDirs::NoDuplicates);

    for (int i = 0; i < schemeFiles.size(); ++i) {
        // get the file name
        const QString filename = schemeFiles.at(i);
        const QFileInfo info(filename);

        // add the entry
        KSharedConfigPtr config = KSharedConfig::openConfig(filename);
        QIcon icon = createSchemePreviewIcon(config);
        KConfigGroup group(config, "General");
        const QString name = group.readEntry("Name", info.baseName());
        action = new KAction(name, this);
        action->setData(filename);
        action->setIcon(icon);
        action->setCheckable(true);
        themegroup->addAction(action);
        if (KdenliveSettings::colortheme() == filename) action->setChecked(true);
    }

    /*KGlobal::dirs()->addResourceDir("themes", KStandardDirs::installPath("data") + QString("kdenlive/themes"));
    QStringList themes = KGlobal::dirs()->findAllResources("themes", QString(), KStandardDirs::Recursive | KStandardDirs::NoDuplicates);
    for (QStringList::const_iterator it = themes.constBegin(); it != themes.constEnd(); ++it)
    {
    QFileInfo fi(*it);
        action = new QAction(fi.fileName(), this);
        action->setData(*it);
    action->setCheckable(true);
    themegroup->addAction(action);
    if (KdenliveSettings::colortheme() == *it) action->setChecked(true);
    }*/
    themesMenu->addActions(themegroup->actions());
    connect(themesMenu, SIGNAL(triggered(QAction *)), this, SLOT(slotChangePalette(QAction*)));

    // Setup and fill effects and transitions menus.


    QMenu *m = static_cast<QMenu*>(factory()->container("video_effects_menu", this));
    m->addActions(m_effectsMenu->actions());


    m_transitionsMenu = new QMenu(i18n("Add Transition"), this);
    for (int i = 0; i < transitions.count(); ++i)
        m_transitionsMenu->addAction(m_transitions[i]);

    connect(m, SIGNAL(triggered(QAction *)), this, SLOT(slotAddVideoEffect(QAction *)));
    connect(m_effectsMenu, SIGNAL(triggered(QAction *)), this, SLOT(slotAddVideoEffect(QAction *)));
    connect(m_transitionsMenu, SIGNAL(triggered(QAction *)), this, SLOT(slotAddTransition(QAction *)));    

    m_timelineContextMenu = new QMenu(this);
    m_timelineContextClipMenu = new QMenu(this);
    m_timelineContextTransitionMenu = new QMenu(this);

    m_timelineContextMenu->addAction(actionCollection()->action("insert_space"));
    m_timelineContextMenu->addAction(actionCollection()->action("delete_space"));
    m_timelineContextMenu->addAction(actionCollection()->action(KStandardAction::name(KStandardAction::Paste)));

    m_timelineContextClipMenu->addAction(actionCollection()->action("clip_in_project_tree"));
    //m_timelineContextClipMenu->addAction(actionCollection()->action("clip_to_project_tree"));
    m_timelineContextClipMenu->addAction(actionCollection()->action("delete_item"));
    m_timelineContextClipMenu->addSeparator();
    m_timelineContextClipMenu->addAction(actionCollection()->action("group_clip"));
    m_timelineContextClipMenu->addAction(actionCollection()->action("ungroup_clip"));
    m_timelineContextClipMenu->addAction(actionCollection()->action("split_audio"));
    m_timelineContextClipMenu->addAction(actionCollection()->action("set_audio_align_ref"));
    m_timelineContextClipMenu->addAction(actionCollection()->action("align_audio"));
    m_timelineContextClipMenu->addSeparator();
    m_timelineContextClipMenu->addAction(actionCollection()->action("cut_timeline_clip"));
    m_timelineContextClipMenu->addAction(actionCollection()->action(KStandardAction::name(KStandardAction::Copy)));
    m_timelineContextClipMenu->addAction(actionCollection()->action("paste_effects"));
    m_timelineContextClipMenu->addSeparator();

    QMenu *markersMenu = (QMenu*)(factory()->container("marker_menu", this));
    m_timelineContextClipMenu->addMenu(markersMenu);
    m_timelineContextClipMenu->addSeparator();
    m_timelineContextClipMenu->addMenu(m_transitionsMenu);
    m_timelineContextClipMenu->addMenu(m_effectsMenu);

    m_timelineContextTransitionMenu->addAction(actionCollection()->action("delete_item"));
    m_timelineContextTransitionMenu->addAction(actionCollection()->action(KStandardAction::name(KStandardAction::Copy)));

    m_timelineContextTransitionMenu->addAction(actionCollection()->action("auto_transition"));

    connect(m_projectMonitorDock, SIGNAL(visibilityChanged(bool)), m_projectMonitor, SLOT(refreshMonitor(bool)));
    connect(m_clipMonitorDock, SIGNAL(visibilityChanged(bool)), m_clipMonitor, SLOT(refreshMonitor(bool)));
    connect(m_recMonitorDock, SIGNAL(visibilityChanged(bool)), m_recMonitor, SLOT(refreshRecMonitor(bool)));
    connect(m_effectList, SIGNAL(addEffect(const QDomElement)), this, SLOT(slotAddEffect(const QDomElement)));
    connect(m_effectList, SIGNAL(reloadEffects()), this, SLOT(slotReloadEffects()));

    slotConnectMonitors();

#ifdef USE_JOGSHUTTLE
    activateShuttleDevice();
#endif
    m_projectListDock->raise();

    actionCollection()->addAssociatedWidget(m_clipMonitor->container());
    actionCollection()->addAssociatedWidget(m_projectMonitor->container());

    QList<QPair<QString, KAction *> > viewActions;
    QPair <QString, KAction *> pair;
    KAction *showTimeline = new KAction(i18n("Timeline"), this);
    showTimeline->setCheckable(true);
    showTimeline->setChecked(true);
    connect(showTimeline, SIGNAL(triggered(bool)), this, SLOT(slotShowTimeline(bool)));
    
    KMenu *viewMenu = static_cast<KMenu*>(factory()->container("dockwindows", this));
    pair.first = showTimeline->text();
    pair.second = showTimeline;
    viewActions.append(pair);
    
    QList <QDockWidget *> docks = findChildren<QDockWidget *>();
    for (int i = 0; i < docks.count(); i++) {
        QDockWidget* dock = docks.at(i);
	QAction * a = dock->toggleViewAction();
	if (!a) continue;
	KAction* dockInformations = new KAction(this);
	dockInformations->setText(a->text());
	dockInformations->setCheckable(true);
	dockInformations->setChecked(!dock->isHidden());
	// HACK: since QActions cannot be used in KActionCategory to allow shortcut, we create a duplicate KAction of the dock QAction and link them
	connect(a,SIGNAL(toggled(bool)), dockInformations, SLOT(setChecked(bool)));
	connect(dockInformations,SIGNAL(triggered(bool)), a, SLOT(trigger()));
	pair.first = dockInformations->text();
	pair.second = dockInformations;
	viewActions.append(pair);
    }
    
    // Sort dock view action by name
    qSort(viewActions.begin(), viewActions.end(), sortByNames);
    // Populate view menu
    for (int i = 0; i < viewActions.count(); i++)
	viewMenu->addAction(guiActions->addAction(viewActions.at(i).first, viewActions.at(i).second));
    
    // Populate encoding profiles
    KConfig conf("encodingprofiles.rc", KConfig::CascadeConfig, "appdata");
    if (KdenliveSettings::proxyparams().isEmpty() || KdenliveSettings::proxyextension().isEmpty()) {
        KConfigGroup group(&conf, "proxy");
        QMap< QString, QString > values = group.entryMap();
        QMapIterator<QString, QString> i(values);
        if (i.hasNext()) {
            i.next();
            QString data = i.value();
            KdenliveSettings::setProxyparams(data.section(';', 0, 0));
            KdenliveSettings::setProxyextension(data.section(';', 1, 1));
        }
    }
    if (KdenliveSettings::v4l_parameters().isEmpty() || KdenliveSettings::v4l_extension().isEmpty()) {
        KConfigGroup group(&conf, "video4linux");
        QMap< QString, QString > values = group.entryMap();
        QMapIterator<QString, QString> i(values);
        if (i.hasNext()) {
            i.next();
            QString data = i.value();
            KdenliveSettings::setV4l_parameters(data.section(';', 0, 0));
            KdenliveSettings::setV4l_extension(data.section(';', 1, 1));
        }
    }
    if (KdenliveSettings::grab_parameters().isEmpty() || KdenliveSettings::grab_extension().isEmpty()) {
        KConfigGroup group(&conf, "screengrab");
        QMap< QString, QString > values = group.entryMap();
        QMapIterator<QString, QString> i(values);
        if (i.hasNext()) {
            i.next();
            QString data = i.value();
            KdenliveSettings::setGrab_parameters(data.section(';', 0, 0));
            KdenliveSettings::setGrab_extension(data.section(';', 1, 1));
        }
    }
    if (KdenliveSettings::decklink_parameters().isEmpty() || KdenliveSettings::decklink_extension().isEmpty()) {
        KConfigGroup group(&conf, "decklink");
        QMap< QString, QString > values = group.entryMap();
        QMapIterator<QString, QString> i(values);
        if (i.hasNext()) {
            i.next();
            QString data = i.value();
            KdenliveSettings::setDecklink_parameters(data.section(';', 0, 0));
            KdenliveSettings::setDecklink_extension(data.section(';', 1, 1));
        }
    }
    
    connect (KGlobalSettings::self(), SIGNAL(kdisplayPaletteChanged()), this, SLOT(slotChangePalette()));

    // Open or create a file.  Command line argument passed in Url has
    // precedence, then "openlastproject", then just a plain empty file.
    // If opening Url fails, openlastproject will _not_ be used.
    if (!Url.isEmpty()) {
        // delay loading so that the window shows up
        m_startUrl = Url;
        QTimer::singleShot(500, this, SLOT(openFile()));
    } else if (KdenliveSettings::openlastproject()) {
        QTimer::singleShot(500, this, SLOT(openLastFile()));
    } else { //if (m_timelineArea->count() == 0) {
        newFile(false);
    }

    if (!clipsToLoad.isEmpty() && m_activeDocument) {
        QStringList list = clipsToLoad.split(',');
        QList <QUrl> urls;
        foreach(const QString &path, list) {
            kDebug() << QDir::current().absoluteFilePath(path);
            urls << QUrl::fromLocalFile(QDir::current().absoluteFilePath(path));
        }
        m_projectList->slotAddClip(urls);
    }
}

MainWindow::~MainWindow()
{
    if (m_stopmotion) {
        delete m_stopmotion;
    }

#ifdef USE_JOGSHUTTLE
    if (m_jogProcess)
    	delete m_jogProcess;
#endif

    m_effectStack->slotClipItemSelected(NULL);
    m_transitionConfig->slotTransitionItemSelected(NULL, 0, QPoint(), false);

    if (m_projectMonitor) m_projectMonitor->stop();
    if (m_clipMonitor) m_clipMonitor->stop();

    delete m_activeTimeline;
    delete m_effectStack;
    delete m_transitionConfig;
    delete m_activeDocument;
    delete m_projectMonitor;
    delete m_clipMonitor;
    delete m_shortcutRemoveFocus;
    delete[] m_transitions;
    delete m_monitorManager;
    delete m_scopeManager;
    Mlt::Factory::close();
}

//virtual
bool MainWindow::queryClose()
{
    if (m_renderWidget) {
        int waitingJobs = m_renderWidget->waitingJobsCount();
        if (waitingJobs > 0) {
            switch (KMessageBox::warningYesNoCancel(this, i18np("You have 1 rendering job waiting in the queue.\nWhat do you want to do with this job?", "You have %1 rendering jobs waiting in the queue.\nWhat do you want to do with these jobs?", waitingJobs), QString(), KGuiItem(i18n("Start them now")), KGuiItem(i18n("Delete them")))) {
            case KMessageBox::Yes :
                // create script with waiting jobs and start it
                if (m_renderWidget->startWaitingRenderJobs() == false) return false;
                break;
            case KMessageBox::No :
                // Don't do anything, jobs will be deleted
                break;
            default:
                return false;
            }
        }
    }
    saveOptions();
    if (m_monitorManager) m_monitorManager->stopActiveMonitor();
    // warn the user to save if document is modified and we have clips in our project list
    if (m_activeDocument && m_activeDocument->isModified() &&
            ((m_projectList->documentClipList().isEmpty() && !m_activeDocument->url().isEmpty()) ||
             !m_projectList->documentClipList().isEmpty())) {
        raise();
        activateWindow();
        QString message;
        if (m_activeDocument->url().fileName().isEmpty())
            message = i18n("Save changes to document?");
        else
            message = i18n("The project <b>\"%1\"</b> has been changed.\nDo you want to save your changes?", m_activeDocument->url().fileName());
        switch (KMessageBox::warningYesNoCancel(this, message)) {
        case KMessageBox::Yes :
            // save document here. If saving fails, return false;
            return saveFile();
        case KMessageBox::No :
            // User does not want to save the changes, clear recovery files
            m_activeDocument->m_autosave->resize(0);
            return true;
        default: // cancel
            return false;
        }
    }
    return true;
}

void MainWindow::loadPlugins()
{
    foreach(QObject * plugin, QPluginLoader::staticInstances()) {
        populateMenus(plugin);
    }

    QStringList directories = KGlobal::dirs()->findDirs("module", QString());
    QStringList filters;
    filters << "libkdenlive*";
    foreach(const QString & folder, directories) {
        kDebug() << "Parsing plugin folder: " << folder;
        QDir pluginsDir(folder);
        foreach(const QString & fileName,
                pluginsDir.entryList(filters, QDir::Files)) {
            /*
             * Avoid loading the same plugin twice when there is more than one
             * installation.
             */
            if (!m_pluginFileNames.contains(fileName)) {
                kDebug() << "Found plugin: " << fileName;
                QPluginLoader loader(pluginsDir.absoluteFilePath(fileName));
                QObject *plugin = loader.instance();
                if (plugin) {
                    populateMenus(plugin);
                    m_pluginFileNames += fileName;
                } else
                    kDebug() << "Error loading plugin: " << fileName << ", " << loader.errorString();
            }
        }
    }
}

void MainWindow::populateMenus(QObject *plugin)
{
    QMenu *addMenu = static_cast<QMenu*>(factory()->container("generators", this));
    ClipGenerator *iGenerator = qobject_cast<ClipGenerator *>(plugin);
    if (iGenerator)
        addToMenu(plugin, iGenerator->generators(KdenliveSettings::producerslist()), addMenu, SLOT(generateClip()),
                  NULL);
}

void MainWindow::addToMenu(QObject *plugin, const QStringList &texts,
                           QMenu *menu, const char *member,
                           QActionGroup *actionGroup)
{
    kDebug() << "// ADD to MENU" << texts;
    foreach(const QString & text, texts) {
        QAction *action = new QAction(text, plugin);
        action->setData(text);
        connect(action, SIGNAL(triggered()), this, member);
        menu->addAction(action);

        if (actionGroup) {
            action->setCheckable(true);
            actionGroup->addAction(action);
        }
    }
}

void MainWindow::aboutPlugins()
{
    //PluginDialog dialog(pluginsDir.path(), m_pluginFileNames, this);
    //dialog.exec();
}


void MainWindow::generateClip()
{
    QAction *action = qobject_cast<QAction *>(sender());
    ClipGenerator *iGenerator = qobject_cast<ClipGenerator *>(action->parent());

    KUrl clipUrl = iGenerator->generatedClip(KdenliveSettings::rendererpath(), action->data().toString(), m_activeDocument->projectFolder(),
                   QStringList(), QStringList(), m_activeDocument->fps(), m_activeDocument->width(), m_activeDocument->height());
    if (!clipUrl.isEmpty()) {
        m_projectList->slotAddClip(QList <QUrl> () << clipUrl);
    }
}

void MainWindow::saveProperties(KConfigGroup &config)
{
    // save properties here,used by session management
    saveFile();
    KMainWindow::saveProperties(config);
}


void MainWindow::readProperties(const KConfigGroup &config)
{
    // read properties here,used by session management
    KMainWindow::readProperties(config);
    QString Lastproject = config.group("Recent Files").readPathEntry("File1", QString());
    openFile(KUrl(Lastproject));
}

void MainWindow::slotReloadEffects()
{
    initEffects::parseCustomEffectsFile();
    m_effectList->reloadEffectList(m_effectsMenu, m_effectActions);
}

#ifdef USE_JOGSHUTTLE
void MainWindow::activateShuttleDevice()
{
    delete m_jogShuttle;
    m_jogShuttle = NULL;
    delete m_jogProcess;
    m_jogProcess = NULL;
    if (KdenliveSettings::enableshuttle() == false) return;

    m_jogProcess = new JogShuttle(KdenliveSettings::shuttledevice());
    m_jogShuttle = new JogShuttleAction(m_jogProcess, JogShuttleConfig::actionMap(KdenliveSettings::shuttlebuttons()));

    connect(m_jogShuttle, SIGNAL(rewindOneFrame()), m_monitorManager, SLOT(slotRewindOneFrame()));
    connect(m_jogShuttle, SIGNAL(forwardOneFrame()), m_monitorManager, SLOT(slotForwardOneFrame()));
    connect(m_jogShuttle, SIGNAL(rewind(double)), m_monitorManager, SLOT(slotRewind(double)));
    connect(m_jogShuttle, SIGNAL(forward(double)), m_monitorManager, SLOT(slotForward(double)));
    connect(m_jogShuttle, SIGNAL(action(const QString&)), this, SLOT(slotDoAction(const QString&)));
}
#endif /* USE_JOGSHUTTLE */

void MainWindow::slotDoAction(const QString& action_name)
{
    QAction* action = actionCollection()->action(action_name);
    if (!action) {
        fprintf(stderr, "%s", QString("shuttle action '%1' unknown\n").arg(action_name).toAscii().constData());
        return;
    }
    action->trigger();
}

void MainWindow::configureNotifications()
{
    KNotifyConfigWidget::configure(this);
}

void MainWindow::slotFullScreen()
{
    KToggleFullScreenAction::setFullScreen(this, actionCollection()->action("fullscreen")->isChecked());
}

void MainWindow::slotAddEffect(const QDomElement effect)
{
    if (!m_activeDocument) return;
    if (effect.isNull()) {
        kDebug() << "--- ERROR, TRYING TO APPEND NULL EFFECT";
        return;
    }
    QDomElement effectToAdd = effect.cloneNode().toElement();
    bool ok;
    int ix = m_effectStack->isTrackMode(&ok);
    if (ok) m_activeTimeline->projectView()->slotAddTrackEffect(effectToAdd, m_activeDocument->tracksCount() - ix);
    else m_activeTimeline->projectView()->slotAddEffect(effectToAdd, GenTime(), -1);
}

void MainWindow::slotUpdateClip(const QString &id)
{
    if (!m_activeDocument) return;
    DocClipBase *clip = m_activeDocument->clipManager()->getClipById(id);
    if (!clip) return;
    if (clip->numReferences() > 0) m_activeTimeline->projectView()->slotUpdateClip(id);
    if (m_clipMonitor->activeClip() && m_clipMonitor->activeClip()->getId() == id) {
        Mlt::Producer *monitorProducer = clip->getCloneProducer();
        m_clipMonitor->updateClipProducer(monitorProducer);
    }
    clip->cleanupProducers();
}

void MainWindow::slotConnectMonitors()
{
    m_projectList->setRenderer(m_projectMonitor->render);
    connect(m_projectList, SIGNAL(pauseMonitor()), m_monitorManager, SLOT(slotPause()));
    connect(m_projectList, SIGNAL(deleteProjectClips(QStringList, QMap<QString, QString>)), this, SLOT(slotDeleteProjectClips(QStringList, QMap<QString, QString>)));
    connect(m_projectList, SIGNAL(showClipProperties(DocClipBase *)), this, SLOT(slotShowClipProperties(DocClipBase *)));
    connect(m_projectList, SIGNAL(showClipProperties(QList <DocClipBase *>, QMap<QString, QString>)), this, SLOT(slotShowClipProperties(QList <DocClipBase *>, QMap<QString, QString>)));
    connect(m_projectMonitor->render, SIGNAL(replyGetImage(const QString &, const QString &, int, int)), m_projectList, SLOT(slotReplyGetImage(const QString &, const QString &, int, int)));
    connect(m_projectMonitor->render, SIGNAL(replyGetImage(const QString &, const QImage &)), m_projectList, SLOT(slotReplyGetImage(const QString &, const QImage &)));

    connect(m_projectMonitor->render, SIGNAL(replyGetFileProperties(const QString &, Mlt::Producer*, const stringMap &, const stringMap &, bool)), m_projectList, SLOT(slotReplyGetFileProperties(const QString &, Mlt::Producer*, const stringMap &, const stringMap &, bool)));

    connect(m_projectMonitor->render, SIGNAL(removeInvalidClip(const QString &, bool)), m_projectList, SLOT(slotRemoveInvalidClip(const QString &, bool)));

    connect(m_projectMonitor->render, SIGNAL(removeInvalidProxy(const QString &, bool)), m_projectList, SLOT(slotRemoveInvalidProxy(const QString &, bool)));

    connect(m_clipMonitor, SIGNAL(refreshClipThumbnail(const QString &, bool)), m_projectList, SLOT(slotRefreshClipThumbnail(const QString &, bool)));

    connect(m_clipMonitor, SIGNAL(adjustMonitorSize()), this, SLOT(slotAdjustClipMonitor()));
    connect(m_projectMonitor, SIGNAL(adjustMonitorSize()), this, SLOT(slotAdjustProjectMonitor()));

    connect(m_projectMonitor, SIGNAL(requestFrameForAnalysis(bool)), this, SLOT(slotMonitorRequestRenderFrame(bool)));

    connect(m_clipMonitor, SIGNAL(saveZone(Render *, QPoint, DocClipBase *)), this, SLOT(slotSaveZone(Render *, QPoint, DocClipBase *)));
    connect(m_projectMonitor, SIGNAL(saveZone(Render *, QPoint, DocClipBase *)), this, SLOT(slotSaveZone(Render *, QPoint, DocClipBase *)));
}

void MainWindow::slotAdjustClipMonitor()
{
    m_clipMonitorDock->updateGeometry();
    m_clipMonitorDock->adjustSize();
    m_clipMonitor->resetSize();
}

void MainWindow::slotAdjustProjectMonitor()
{
    m_projectMonitorDock->updateGeometry();
    m_projectMonitorDock->adjustSize();
    m_projectMonitor->resetSize();
}


class NameGrabbingKActionCollection {
public:
  NameGrabbingKActionCollection(KActionCollection* collection, QStringList& action_names)
    : m_collection(collection), m_action_names(action_names) {
      m_action_names.clear();
    }
  KAction* addAction(const QString& action_name) {
    m_action_names << action_name;
    return m_collection->addAction(action_name);
  }
  void addAction(const QString& action_name, QAction* action) {
    m_action_names << action_name;
    m_collection->addAction(action_name, action);
  }
  operator KActionCollection*() { return m_collection; }
  const QStringList& actionNames() const { return m_action_names; }
private:
  KActionCollection* m_collection;
  QStringList& m_action_names;
};

void MainWindow::setupActions()
{
    NameGrabbingKActionCollection collection(actionCollection(), m_action_names);
    m_statusProgressBar = new QProgressBar(this);
    m_statusProgressBar->setMinimum(0);
    m_statusProgressBar->setMaximum(100);
    m_statusProgressBar->setMaximumWidth(150);
    m_statusProgressBar->setVisible(false);

    KToolBar *toolbar = new KToolBar("statusToolBar", this, Qt::BottomToolBarArea);
    toolbar->setMovable(false);
    
    setStatusBarStyleSheet(palette());
    QString styleBorderless = "QToolButton { border-width: 0px;margin: 1px 3px 0px;padding: 0px;}";
    
    //create edit mode buttons
    m_normalEditTool = new KAction(KIcon("kdenlive-normal-edit"), i18n("Normal mode"), this);
    m_normalEditTool->setShortcut(i18nc("Normal editing", "n"));
    toolbar->addAction(m_normalEditTool);
    m_normalEditTool->setCheckable(true);
    m_normalEditTool->setChecked(true);

    m_overwriteEditTool = new KAction(KIcon("kdenlive-overwrite-edit"), i18n("Overwrite mode"), this);
    //m_overwriteEditTool->setShortcut(i18nc("Overwrite mode shortcut", "o"));
    toolbar->addAction(m_overwriteEditTool);
    m_overwriteEditTool->setCheckable(true);
    m_overwriteEditTool->setChecked(false);

    m_insertEditTool = new KAction(KIcon("kdenlive-insert-edit"), i18n("Insert mode"), this);
    //m_insertEditTool->setShortcut(i18nc("Insert mode shortcut", "i"));
    toolbar->addAction(m_insertEditTool);
    m_insertEditTool->setCheckable(true);
    m_insertEditTool->setChecked(false);
    // not implemented yet
    m_insertEditTool->setEnabled(false);

    QActionGroup *editGroup = new QActionGroup(this);
    editGroup->addAction(m_normalEditTool);
    editGroup->addAction(m_overwriteEditTool);
    editGroup->addAction(m_insertEditTool);
    editGroup->setExclusive(true);
    connect(editGroup, SIGNAL(triggered(QAction *)), this, SLOT(slotChangeEdit(QAction *)));
    //connect(m_overwriteEditTool, SIGNAL(toggled(bool)), this, SLOT(slotSetOverwriteMode(bool)));

    toolbar->addSeparator();

    // create tools buttons
    m_buttonSelectTool = new KAction(KIcon("kdenlive-select-tool"), i18n("Selection tool"), this);
    m_buttonSelectTool->setShortcut(i18nc("Selection tool shortcut", "s"));
    toolbar->addAction(m_buttonSelectTool);
    m_buttonSelectTool->setCheckable(true);
    m_buttonSelectTool->setChecked(true);

    m_buttonRazorTool = new KAction(KIcon("edit-cut"), i18n("Razor tool"), this);
    m_buttonRazorTool->setShortcut(i18nc("Razor tool shortcut", "x"));
    toolbar->addAction(m_buttonRazorTool);
    m_buttonRazorTool->setCheckable(true);
    m_buttonRazorTool->setChecked(false);

    m_buttonSpacerTool = new KAction(KIcon("kdenlive-spacer-tool"), i18n("Spacer tool"), this);
    m_buttonSpacerTool->setShortcut(i18nc("Spacer tool shortcut", "m"));
    toolbar->addAction(m_buttonSpacerTool);
    m_buttonSpacerTool->setCheckable(true);
    m_buttonSpacerTool->setChecked(false);

    QActionGroup *toolGroup = new QActionGroup(this);
    toolGroup->addAction(m_buttonSelectTool);
    toolGroup->addAction(m_buttonRazorTool);
    toolGroup->addAction(m_buttonSpacerTool);
    toolGroup->setExclusive(true);
    toolbar->setToolButtonStyle(Qt::ToolButtonIconOnly);

    QWidget * actionWidget;
    int max = toolbar->iconSizeDefault() + 2;
    actionWidget = toolbar->widgetForAction(m_normalEditTool);
    actionWidget->setMaximumWidth(max);
    actionWidget->setMaximumHeight(max - 4);

    actionWidget = toolbar->widgetForAction(m_insertEditTool);
    actionWidget->setMaximumWidth(max);
    actionWidget->setMaximumHeight(max - 4);

    actionWidget = toolbar->widgetForAction(m_overwriteEditTool);
    actionWidget->setMaximumWidth(max);
    actionWidget->setMaximumHeight(max - 4);

    actionWidget = toolbar->widgetForAction(m_buttonSelectTool);
    actionWidget->setMaximumWidth(max);
    actionWidget->setMaximumHeight(max - 4);

    actionWidget = toolbar->widgetForAction(m_buttonRazorTool);
    actionWidget->setMaximumWidth(max);
    actionWidget->setMaximumHeight(max - 4);

    actionWidget = toolbar->widgetForAction(m_buttonSpacerTool);
    actionWidget->setMaximumWidth(max);
    actionWidget->setMaximumHeight(max - 4);

    connect(toolGroup, SIGNAL(triggered(QAction *)), this, SLOT(slotChangeTool(QAction *)));

    toolbar->addSeparator();
    m_buttonFitZoom = new KAction(KIcon("zoom-fit-best"), i18n("Fit zoom to project"), this);
    toolbar->addAction(m_buttonFitZoom);
    m_buttonFitZoom->setCheckable(false);

    m_zoomOut = new KAction(KIcon("zoom-out"), i18n("Zoom Out"), this);
    toolbar->addAction(m_zoomOut);
    m_zoomOut->setShortcut(Qt::CTRL + Qt::Key_Minus);

    m_zoomSlider = new QSlider(Qt::Horizontal, this);
    m_zoomSlider->setMaximum(13);
    m_zoomSlider->setPageStep(1);
    m_zoomSlider->setInvertedAppearance(true);

    m_zoomSlider->setMaximumWidth(150);
    m_zoomSlider->setMinimumWidth(100);
    toolbar->addWidget(m_zoomSlider);

    m_zoomIn = new KAction(KIcon("zoom-in"), i18n("Zoom In"), this);
    toolbar->addAction(m_zoomIn);
    m_zoomIn->setShortcut(Qt::CTRL + Qt::Key_Plus);

    actionWidget = toolbar->widgetForAction(m_buttonFitZoom);
    actionWidget->setMaximumWidth(max);
    actionWidget->setMaximumHeight(max - 4);
    actionWidget->setStyleSheet(styleBorderless);

    actionWidget = toolbar->widgetForAction(m_zoomIn);
    actionWidget->setMaximumWidth(max);
    actionWidget->setMaximumHeight(max - 4);
    actionWidget->setStyleSheet(styleBorderless);

    actionWidget = toolbar->widgetForAction(m_zoomOut);
    actionWidget->setMaximumWidth(max);
    actionWidget->setMaximumHeight(max - 4);
    actionWidget->setStyleSheet(styleBorderless);

    connect(m_zoomSlider, SIGNAL(valueChanged(int)), this, SLOT(slotSetZoom(int)));
    connect(m_zoomSlider, SIGNAL(sliderMoved(int)), this, SLOT(slotShowZoomSliderToolTip(int)));
    connect(m_buttonFitZoom, SIGNAL(triggered()), this, SLOT(slotFitZoom()));
    connect(m_zoomIn, SIGNAL(triggered(bool)), this, SLOT(slotZoomIn()));
    connect(m_zoomOut, SIGNAL(triggered(bool)), this, SLOT(slotZoomOut()));

    toolbar->addSeparator();

    //create automatic audio split button
    m_buttonAutomaticSplitAudio = new KAction(KIcon("kdenlive-split-audio"), i18n("Split audio and video automatically"), this);
    toolbar->addAction(m_buttonAutomaticSplitAudio);
    m_buttonAutomaticSplitAudio->setCheckable(true);
    m_buttonAutomaticSplitAudio->setChecked(KdenliveSettings::splitaudio());
    connect(m_buttonAutomaticSplitAudio, SIGNAL(triggered()), this, SLOT(slotSwitchSplitAudio()));

    m_buttonVideoThumbs = new KAction(KIcon("kdenlive-show-videothumb"), i18n("Show video thumbnails"), this);
    toolbar->addAction(m_buttonVideoThumbs);
    m_buttonVideoThumbs->setCheckable(true);
    m_buttonVideoThumbs->setChecked(KdenliveSettings::videothumbnails());
    connect(m_buttonVideoThumbs, SIGNAL(triggered()), this, SLOT(slotSwitchVideoThumbs()));

    m_buttonAudioThumbs = new KAction(KIcon("kdenlive-show-audiothumb"), i18n("Show audio thumbnails"), this);
    toolbar->addAction(m_buttonAudioThumbs);
    m_buttonAudioThumbs->setCheckable(true);
    m_buttonAudioThumbs->setChecked(KdenliveSettings::audiothumbnails());
    connect(m_buttonAudioThumbs, SIGNAL(triggered()), this, SLOT(slotSwitchAudioThumbs()));

    m_buttonShowMarkers = new KAction(KIcon("kdenlive-show-markers"), i18n("Show markers comments"), this);
    toolbar->addAction(m_buttonShowMarkers);
    m_buttonShowMarkers->setCheckable(true);
    m_buttonShowMarkers->setChecked(KdenliveSettings::showmarkers());
    connect(m_buttonShowMarkers, SIGNAL(triggered()), this, SLOT(slotSwitchMarkersComments()));

    m_buttonSnap = new KAction(KIcon("kdenlive-snap"), i18n("Snap"), this);
    toolbar->addAction(m_buttonSnap);
    m_buttonSnap->setCheckable(true);
    m_buttonSnap->setChecked(KdenliveSettings::snaptopoints());
    connect(m_buttonSnap, SIGNAL(triggered()), this, SLOT(slotSwitchSnap()));

#ifdef USE_JACK
    m_buttonJackTransport = new KAction(KIcon("kdenlive-toggle-jack"), i18n("Enable jack transport"), this);
    toolbar->addAction(m_buttonJackTransport);
    m_buttonJackTransport->setShortcut(Qt::SHIFT + Qt::Key_T);
    m_buttonJackTransport->setCheckable(true);
    m_buttonJackTransport->setChecked(KdenliveSettings::jacktransport());
    m_buttonJackTransport->setDisabled(true);
    connect(m_buttonJackTransport, SIGNAL(triggered()), this, SLOT(slotSwitchJackTransport()));

    m_buttonJackTransportMon = new KAction(KIcon("kdenlive-toggle-jack-mon"), i18n("Enable jack transport monitoring"), this);
    toolbar->addAction(m_buttonJackTransportMon);
    m_buttonJackTransportMon->setShortcut(Qt::SHIFT + Qt::Key_E);
    m_buttonJackTransportMon->setCheckable(true);
    m_buttonJackTransportMon->setChecked(KdenliveSettings::jacktransportmon());
    m_buttonJackTransportMon->setDisabled(true);
    connect(m_buttonJackTransportMon, SIGNAL(triggered()), this, SLOT(slotSwitchJackTransportMon()));
#endif

    actionWidget = toolbar->widgetForAction(m_buttonAutomaticSplitAudio);
    actionWidget->setMaximumWidth(max);
    actionWidget->setMaximumHeight(max - 4);

    actionWidget = toolbar->widgetForAction(m_buttonVideoThumbs);
    actionWidget->setMaximumWidth(max);
    actionWidget->setMaximumHeight(max - 4);

    actionWidget = toolbar->widgetForAction(m_buttonAudioThumbs);
    actionWidget->setMaximumWidth(max);
    actionWidget->setMaximumHeight(max - 4);

    actionWidget = toolbar->widgetForAction(m_buttonShowMarkers);
    actionWidget->setMaximumWidth(max);
    actionWidget->setMaximumHeight(max - 4);

    actionWidget = toolbar->widgetForAction(m_buttonSnap);
    actionWidget->setMaximumWidth(max);
    actionWidget->setMaximumHeight(max - 4);

#ifdef USE_JACK
    actionWidget = toolbar->widgetForAction(m_buttonJackTransport);
    actionWidget->setMaximumWidth(max);
    actionWidget->setMaximumHeight(max - 4);

    actionWidget = toolbar->widgetForAction(m_buttonJackTransportMon);
    actionWidget->setMaximumWidth(max);
    actionWidget->setMaximumHeight(max - 4);
#endif

    m_messageLabel = new StatusBarMessageLabel(this);
    m_messageLabel->setSizePolicy(QSizePolicy::Expanding, QSizePolicy::MinimumExpanding);

    statusBar()->addWidget(m_messageLabel, 10);
    statusBar()->addWidget(m_statusProgressBar, 0);
    statusBar()->addPermanentWidget(toolbar);
<<<<<<< HEAD
    statusBar()->insertPermanentFixedItem("    0", STS_BAR_JACK_MON_ID);
    statusBar()->insertPermanentFixedItem("00:00:00:00", ID_TIMELINE_POS);
    statusBar()->addPermanentWidget(m_timecodeFormat);
    //statusBar()->setMaximumHeight(statusBar()->font().pointSize() * 3);
=======

    m_timeFormatButton = new KSelectAction("00:00:00:00 / 00:00:00:00", this);
    m_timeFormatButton->addAction(i18n("hh:mm:ss:ff"));
    m_timeFormatButton->addAction(i18n("Frames"));
    if (KdenliveSettings::frametimecode()) m_timeFormatButton->setCurrentItem(1);
    else m_timeFormatButton->setCurrentItem(0);
    connect(m_timeFormatButton, SIGNAL(triggered(int)), this, SLOT(slotUpdateTimecodeFormat(int)));
    m_timeFormatButton->setToolBarMode(KSelectAction::MenuMode);
    toolbar->addAction(m_timeFormatButton);

    const QFontMetrics metric(statusBar()->font());
    int requiredWidth = metric.boundingRect("00:00:00:00 / 00:00:00:00").width() + 20;
    actionWidget = toolbar->widgetForAction(m_timeFormatButton);
    actionWidget->setObjectName("timecode");
    actionWidget->setMinimumWidth(requiredWidth);
>>>>>>> 08614d7b

    collection.addAction("normal_mode", m_normalEditTool);
    collection.addAction("overwrite_mode", m_overwriteEditTool);
    collection.addAction("insert_mode", m_insertEditTool);
    collection.addAction("select_tool", m_buttonSelectTool);
    collection.addAction("razor_tool", m_buttonRazorTool);
    collection.addAction("spacer_tool", m_buttonSpacerTool);

    collection.addAction("automatic_split_audio", m_buttonAutomaticSplitAudio);
    collection.addAction("show_video_thumbs", m_buttonVideoThumbs);
    collection.addAction("show_audio_thumbs", m_buttonAudioThumbs);
    collection.addAction("show_markers", m_buttonShowMarkers);
    collection.addAction("snap", m_buttonSnap);
#ifdef USE_JACK
    collection.addAction("jack_transport", m_buttonJackTransport);
#endif
    collection.addAction("zoom_fit", m_buttonFitZoom);
    collection.addAction("zoom_in", m_zoomIn);
    collection.addAction("zoom_out", m_zoomOut);

    m_projectSearch = new KAction(KIcon("edit-find"), i18n("Find"), this);
    collection.addAction("project_find", m_projectSearch);
    connect(m_projectSearch, SIGNAL(triggered(bool)), this, SLOT(slotFind()));
    m_projectSearch->setShortcut(Qt::Key_Slash);

    m_projectSearchNext = new KAction(KIcon("go-down-search"), i18n("Find Next"), this);
    collection.addAction("project_find_next", m_projectSearchNext);
    connect(m_projectSearchNext, SIGNAL(triggered(bool)), this, SLOT(slotFindNext()));
    m_projectSearchNext->setShortcut(Qt::Key_F3);
    m_projectSearchNext->setEnabled(false);

    KAction* profilesAction = new KAction(KIcon("document-new"), i18n("Manage Project Profiles"), this);
    collection.addAction("manage_profiles", profilesAction);
    connect(profilesAction, SIGNAL(triggered(bool)), this, SLOT(slotEditProfiles()));

    KNS3::standardAction(i18n("Download New Wipes..."),            this, SLOT(slotGetNewLumaStuff()),       actionCollection(), "get_new_lumas");
    KNS3::standardAction(i18n("Download New Render Profiles..."),  this, SLOT(slotGetNewRenderStuff()),     actionCollection(), "get_new_profiles");
    KNS3::standardAction(i18n("Download New Project Profiles..."), this, SLOT(slotGetNewMltProfileStuff()), actionCollection(), "get_new_mlt_profiles");
    KNS3::standardAction(i18n("Download New Title Templates..."),  this, SLOT(slotGetNewTitleStuff()),      actionCollection(), "get_new_titles");

    KAction* wizAction = new KAction(KIcon("configure"), i18n("Run Config Wizard"), this);
    collection.addAction("run_wizard", wizAction);
    connect(wizAction, SIGNAL(triggered(bool)), this, SLOT(slotRunWizard()));

    KAction* projectAction = new KAction(KIcon("configure"), i18n("Project Settings"), this);
    collection.addAction("project_settings", projectAction);
    connect(projectAction, SIGNAL(triggered(bool)), this, SLOT(slotEditProjectSettings()));

    KAction* backupAction = new KAction(KIcon("edit-undo"), i18n("Open Backup File"), this);
    collection.addAction("open_backup", backupAction);
    connect(backupAction, SIGNAL(triggered(bool)), this, SLOT(slotOpenBackupDialog()));

    KAction* projectRender = new KAction(KIcon("media-record"), i18n("Render"), this);
    collection.addAction("project_render", projectRender);
    projectRender->setShortcut(Qt::CTRL + Qt::Key_Return);
    connect(projectRender, SIGNAL(triggered(bool)), this, SLOT(slotRenderProject()));

    KAction* projectClean = new KAction(KIcon("edit-clear"), i18n("Clean Project"), this);
    collection.addAction("project_clean", projectClean);
    connect(projectClean, SIGNAL(triggered(bool)), this, SLOT(slotCleanProject()));

    KAction* projectAdjust = new KAction(KIcon(), i18n("Adjust Profile to Current Clip"), this);
    collection.addAction("project_adjust_profile", projectAdjust);
    connect(projectAdjust, SIGNAL(triggered(bool)), m_projectList, SLOT(adjustProjectProfileToItem()));

    KAction* monitorPlay = new KAction(KIcon("media-playback-start"), i18n("Play"), this);
    monitorPlay->setShortcut(Qt::Key_Space);
    collection.addAction("monitor_play", monitorPlay);
    connect(monitorPlay, SIGNAL(triggered(bool)), m_monitorManager, SLOT(slotPlay()));

    KAction* monitorPause = new KAction(KIcon("media-playback-stop"), i18n("Pause"), this);
    monitorPause->setShortcut(Qt::Key_K);
    collection.addAction("monitor_pause", monitorPause);
    connect(monitorPause, SIGNAL(triggered(bool)), m_monitorManager, SLOT(slotPause()));

    m_playZone = new KAction(KIcon("media-playback-start"), i18n("Play Zone"), this);
    m_playZone->setShortcut(Qt::CTRL + Qt::Key_Space);
    collection.addAction("monitor_play_zone", m_playZone);
    connect(m_playZone, SIGNAL(triggered(bool)), m_monitorManager, SLOT(slotPlayZone()));

    m_loopZone = new KAction(KIcon("media-playback-start"), i18n("Loop Zone"), this);
    m_loopZone->setShortcut(Qt::ALT + Qt::Key_Space);
    collection.addAction("monitor_loop_zone", m_loopZone);
    connect(m_loopZone, SIGNAL(triggered(bool)), m_monitorManager, SLOT(slotLoopZone()));

    m_loopClip = new KAction(KIcon("media-playback-start"), i18n("Loop selected clip"), this);
    m_loopClip->setEnabled(false);
    collection.addAction("monitor_loop_clip", m_loopClip);
    connect(m_loopClip, SIGNAL(triggered(bool)), m_projectMonitor, SLOT(slotLoopClip()));

    KAction *dvdWizard =  new KAction(KIcon("media-optical"), i18n("DVD Wizard"), this);
    collection.addAction("dvd_wizard", dvdWizard);
    connect(dvdWizard, SIGNAL(triggered(bool)), this, SLOT(slotDvdWizard()));

    KAction *transcodeClip =  new KAction(KIcon("edit-copy"), i18n("Transcode Clips"), this);
    collection.addAction("transcode_clip", transcodeClip);
    connect(transcodeClip, SIGNAL(triggered(bool)), this, SLOT(slotTranscodeClip()));

    KAction *archiveProject =  new KAction(KIcon("file-save"), i18n("Archive Project"), this);
    collection.addAction("archive_project", archiveProject);
    connect(archiveProject, SIGNAL(triggered(bool)), this, SLOT(slotArchiveProject()));


    KAction *markIn = collection.addAction("mark_in");
    markIn->setText(i18n("Set Zone In"));
    markIn->setShortcut(Qt::Key_I);
    connect(markIn, SIGNAL(triggered(bool)), this, SLOT(slotSetInPoint()));

    KAction *markOut = collection.addAction("mark_out");
    markOut->setText(i18n("Set Zone Out"));
    markOut->setShortcut(Qt::Key_O);
    connect(markOut, SIGNAL(triggered(bool)), this, SLOT(slotSetOutPoint()));

    KAction *switchMon = collection.addAction("switch_monitor");
    switchMon->setText(i18n("Switch monitor"));
    switchMon->setShortcut(Qt::Key_T);
    connect(switchMon, SIGNAL(triggered(bool)), this, SLOT(slotSwitchMonitors()));

    KAction *fullMon = collection.addAction("monitor_fullscreen");
    fullMon->setText(i18n("Switch monitor fullscreen"));
    fullMon->setIcon(KIcon("view-fullscreen"));
    connect(fullMon, SIGNAL(triggered(bool)), m_monitorManager, SLOT(slotSwitchFullscreen()));
    
    KSelectAction *interlace = new KSelectAction(i18n("Deinterlacer"), this);
    interlace->addAction(i18n("One Field (fast)"));
    interlace->addAction(i18n("Linear Blend (fast)"));
    interlace->addAction(i18n("YADIF - temporal only (good)"));
    interlace->addAction(i18n("YADIF - temporal + spacial (best)"));
    if (KdenliveSettings::mltdeinterlacer() == "linearblend") interlace->setCurrentItem(1);
    else if (KdenliveSettings::mltdeinterlacer() == "yadif-temporal") interlace->setCurrentItem(2);
    else if (KdenliveSettings::mltdeinterlacer() == "yadif") interlace->setCurrentItem(3);
    else interlace->setCurrentItem(0);
    collection.addAction("mlt_interlace", interlace);
    connect(interlace, SIGNAL(triggered(int)), this, SLOT(slotSetDeinterlacer(int)));
    
    KSelectAction *interpol = new KSelectAction(i18n("Interpolation"), this);
    interpol->addAction(i18n("Nearest Neighbor (fast)"));
    interpol->addAction(i18n("Bilinear (good)"));
    interpol->addAction(i18n("Bicubic (better)"));
    interpol->addAction(i18n("Hyper/Lanczos (best)"));
    if (KdenliveSettings::mltinterpolation() == "bilinear") interpol->setCurrentItem(1);
    else if (KdenliveSettings::mltinterpolation() == "bicubic") interpol->setCurrentItem(2);
    else if (KdenliveSettings::mltinterpolation() == "hyper") interpol->setCurrentItem(3);
    else interpol->setCurrentItem(0);
    collection.addAction("mlt_interpolation", interpol);
    connect(interpol, SIGNAL(triggered(int)), this, SLOT(slotSetInterpolation(int)));

    KAction *insertTree = collection.addAction("insert_project_tree");
    insertTree->setText(i18n("Insert zone in project tree"));
    insertTree->setShortcut(Qt::CTRL + Qt::Key_I);
    connect(insertTree, SIGNAL(triggered(bool)), this, SLOT(slotInsertZoneToTree()));

    KAction *insertTimeline = collection.addAction("insert_timeline");
    insertTimeline->setText(i18n("Insert zone in timeline"));
    insertTimeline->setShortcut(Qt::SHIFT + Qt::CTRL + Qt::Key_I);
    connect(insertTimeline, SIGNAL(triggered(bool)), this, SLOT(slotInsertZoneToTimeline()));

#ifdef USE_JACK
    KAction *connectJack = collection.addAction("connect_jack");
    connectJack->setText(i18n("Jack connect"));
    connectJack->setShortcut(Qt::SHIFT + Qt::CTRL + Qt::Key_A);
    connect(connectJack, SIGNAL(triggered(bool)), this, SLOT(slotConnectJack()));

    KAction *disconnectJack = collection.addAction("disconnect_jack");
    disconnectJack->setText(i18n("Jack disconnect"));
    disconnectJack->setShortcut(Qt::SHIFT + Qt::CTRL + Qt::Key_D);
    connect(disconnectJack, SIGNAL(triggered(bool)), this, SLOT(slotDisconnectJack()));
#endif

    KAction *resizeStart =  new KAction(KIcon(), i18n("Resize Item Start"), this);
    collection.addAction("resize_timeline_clip_start", resizeStart);
    resizeStart->setShortcut(Qt::Key_1);
    connect(resizeStart, SIGNAL(triggered(bool)), this, SLOT(slotResizeItemStart()));

    KAction *resizeEnd =  new KAction(KIcon(), i18n("Resize Item End"), this);
    collection.addAction("resize_timeline_clip_end", resizeEnd);
    resizeEnd->setShortcut(Qt::Key_2);
    connect(resizeEnd, SIGNAL(triggered(bool)), this, SLOT(slotResizeItemEnd()));

    KAction* monitorSeekBackward = new KAction(KIcon("media-seek-backward"), i18n("Rewind"), this);
    monitorSeekBackward->setShortcut(Qt::Key_J);
    collection.addAction("monitor_seek_backward", monitorSeekBackward);
    connect(monitorSeekBackward, SIGNAL(triggered(bool)), m_monitorManager, SLOT(slotRewind()));

    KAction* monitorSeekBackwardOneFrame = new KAction(KIcon("media-skip-backward"), i18n("Rewind 1 Frame"), this);
    monitorSeekBackwardOneFrame->setShortcut(Qt::Key_Left);
    collection.addAction("monitor_seek_backward-one-frame", monitorSeekBackwardOneFrame);
    connect(monitorSeekBackwardOneFrame, SIGNAL(triggered(bool)), m_monitorManager, SLOT(slotRewindOneFrame()));

    KAction* monitorSeekBackwardOneSecond = new KAction(KIcon("media-skip-backward"), i18n("Rewind 1 Second"), this);
    monitorSeekBackwardOneSecond->setShortcut(Qt::SHIFT + Qt::Key_Left);
    collection.addAction("monitor_seek_backward-one-second", monitorSeekBackwardOneSecond);
    connect(monitorSeekBackwardOneSecond, SIGNAL(triggered(bool)), m_monitorManager, SLOT(slotRewindOneSecond()));

    KAction* monitorSeekSnapBackward = new KAction(KIcon("media-seek-backward"), i18n("Go to Previous Snap Point"), this);
    monitorSeekSnapBackward->setShortcut(Qt::ALT + Qt::Key_Left);
    collection.addAction("monitor_seek_snap_backward", monitorSeekSnapBackward);
    connect(monitorSeekSnapBackward, SIGNAL(triggered(bool)), this, SLOT(slotSnapRewind()));

    KAction* monitorSeekForward = new KAction(KIcon("media-seek-forward"), i18n("Forward"), this);
    monitorSeekForward->setShortcut(Qt::Key_L);
    collection.addAction("monitor_seek_forward", monitorSeekForward);
    connect(monitorSeekForward, SIGNAL(triggered(bool)), m_monitorManager, SLOT(slotForward()));

    KAction* clipStart = new KAction(KIcon("media-seek-backward"), i18n("Go to Clip Start"), this);
    clipStart->setShortcut(Qt::Key_Home);
    collection.addAction("seek_clip_start", clipStart);
    connect(clipStart, SIGNAL(triggered(bool)), this, SLOT(slotClipStart()));

    KAction* clipEnd = new KAction(KIcon("media-seek-forward"), i18n("Go to Clip End"), this);
    clipEnd->setShortcut(Qt::Key_End);
    collection.addAction("seek_clip_end", clipEnd);
    connect(clipEnd, SIGNAL(triggered(bool)), this, SLOT(slotClipEnd()));

    KAction* zoneStart = new KAction(KIcon("media-seek-backward"), i18n("Go to Zone Start"), this);
    zoneStart->setShortcut(Qt::SHIFT + Qt::Key_I);
    collection.addAction("seek_zone_start", zoneStart);
    connect(zoneStart, SIGNAL(triggered(bool)), this, SLOT(slotZoneStart()));

    KAction* zoneEnd = new KAction(KIcon("media-seek-forward"), i18n("Go to Zone End"), this);
    zoneEnd->setShortcut(Qt::SHIFT + Qt::Key_O);
    collection.addAction("seek_zone_end", zoneEnd);
    connect(zoneEnd, SIGNAL(triggered(bool)), this, SLOT(slotZoneEnd()));

    KAction* projectStart = new KAction(KIcon("go-first"), i18n("Go to Project Start"), this);
    projectStart->setShortcut(Qt::CTRL + Qt::Key_Home);
    collection.addAction("seek_start", projectStart);
    connect(projectStart, SIGNAL(triggered(bool)), m_monitorManager, SLOT(slotStart()));

    KAction* projectEnd = new KAction(KIcon("go-last"), i18n("Go to Project End"), this);
    projectEnd->setShortcut(Qt::CTRL + Qt::Key_End);
    collection.addAction("seek_end", projectEnd);
    connect(projectEnd, SIGNAL(triggered(bool)), m_monitorManager, SLOT(slotEnd()));

    KAction* monitorSeekForwardOneFrame = new KAction(KIcon("media-skip-forward"), i18n("Forward 1 Frame"), this);
    monitorSeekForwardOneFrame->setShortcut(Qt::Key_Right);
    collection.addAction("monitor_seek_forward-one-frame", monitorSeekForwardOneFrame);
    connect(monitorSeekForwardOneFrame, SIGNAL(triggered(bool)), m_monitorManager, SLOT(slotForwardOneFrame()));

    KAction* monitorSeekForwardOneSecond = new KAction(KIcon("media-skip-forward"), i18n("Forward 1 Second"), this);
    monitorSeekForwardOneSecond->setShortcut(Qt::SHIFT + Qt::Key_Right);
    collection.addAction("monitor_seek_forward-one-second", monitorSeekForwardOneSecond);
    connect(monitorSeekForwardOneSecond, SIGNAL(triggered(bool)), m_monitorManager, SLOT(slotForwardOneSecond()));

    KAction* monitorSeekSnapForward = new KAction(KIcon("media-seek-forward"), i18n("Go to Next Snap Point"), this);
    monitorSeekSnapForward->setShortcut(Qt::ALT + Qt::Key_Right);
    collection.addAction("monitor_seek_snap_forward", monitorSeekSnapForward);
    connect(monitorSeekSnapForward, SIGNAL(triggered(bool)), this, SLOT(slotSnapForward()));

    KAction* deleteItem = new KAction(KIcon("edit-delete"), i18n("Delete Selected Item"), this);
    deleteItem->setShortcut(Qt::Key_Delete);
    collection.addAction("delete_timeline_clip", deleteItem);
    connect(deleteItem, SIGNAL(triggered(bool)), this, SLOT(slotDeleteItem()));

    KAction* alignPlayhead = new KAction(i18n("Align Playhead to Mouse Position"), this);
    alignPlayhead->setShortcut(Qt::Key_P);
    collection.addAction("align_playhead", alignPlayhead);
    connect(alignPlayhead, SIGNAL(triggered(bool)), this, SLOT(slotAlignPlayheadToMousePos()));

    /*KAction* editTimelineClipSpeed = new KAction(i18n("Change Clip Speed"), this);
    collection.addAction("change_clip_speed", editTimelineClipSpeed);
    editTimelineClipSpeed->setData("change_speed");
    connect(editTimelineClipSpeed, SIGNAL(triggered(bool)), this, SLOT(slotChangeClipSpeed()));*/

    KAction *stickTransition = collection.addAction("auto_transition");
    stickTransition->setData(QString("auto"));
    stickTransition->setCheckable(true);
    stickTransition->setEnabled(false);
    stickTransition->setText(i18n("Automatic Transition"));
    connect(stickTransition, SIGNAL(triggered(bool)), this, SLOT(slotAutoTransition()));

    KAction* groupClip = new KAction(KIcon("object-group"), i18n("Group Clips"), this);
    groupClip->setShortcut(Qt::CTRL + Qt::Key_G);
    collection.addAction("group_clip", groupClip);
    connect(groupClip, SIGNAL(triggered(bool)), this, SLOT(slotGroupClips()));

    KAction* ungroupClip = new KAction(KIcon("object-ungroup"), i18n("Ungroup Clips"), this);
    collection.addAction("ungroup_clip", ungroupClip);
    ungroupClip->setShortcut(Qt::CTRL + Qt::SHIFT + Qt::Key_G);
    ungroupClip->setData("ungroup_clip");
    connect(ungroupClip, SIGNAL(triggered(bool)), this, SLOT(slotUnGroupClips()));

    KAction* editItemDuration = new KAction(KIcon("measure"), i18n("Edit Duration"), this);
    collection.addAction("edit_item_duration", editItemDuration);
    connect(editItemDuration, SIGNAL(triggered(bool)), this, SLOT(slotEditItemDuration()));
    
    KAction* saveTimelineClip = new KAction(KIcon("document-save"), i18n("Save clip"), this);
    collection.addAction("save_timeline_clip", saveTimelineClip);
    connect(saveTimelineClip, SIGNAL(triggered(bool)), this, SLOT(slotSaveTimelineClip()));

    KAction* clipInProjectTree = new KAction(KIcon("go-jump-definition"), i18n("Clip in Project Tree"), this);
    collection.addAction("clip_in_project_tree", clipInProjectTree);
    connect(clipInProjectTree, SIGNAL(triggered(bool)), this, SLOT(slotClipInProjectTree()));

    /*KAction* clipToProjectTree = new KAction(KIcon("go-jump-definition"), i18n("Add Clip to Project Tree"), this);
    collection.addAction("clip_to_project_tree", clipToProjectTree);
    connect(clipToProjectTree, SIGNAL(triggered(bool)), this, SLOT(slotClipToProjectTree()));*/

    KAction* insertOvertwrite = new KAction(KIcon(), i18n("Insert Clip Zone in Timeline (Overwrite)"), this);
    insertOvertwrite->setShortcut(Qt::Key_V);
    collection.addAction("overwrite_to_in_point", insertOvertwrite);
    connect(insertOvertwrite, SIGNAL(triggered(bool)), this, SLOT(slotInsertClipOverwrite()));

    KAction* selectTimelineClip = new KAction(KIcon("edit-select"), i18n("Select Clip"), this);
    selectTimelineClip->setShortcut(Qt::Key_Plus);
    collection.addAction("select_timeline_clip", selectTimelineClip);
    connect(selectTimelineClip, SIGNAL(triggered(bool)), this, SLOT(slotSelectTimelineClip()));

    KAction* deselectTimelineClip = new KAction(KIcon("edit-select"), i18n("Deselect Clip"), this);
    deselectTimelineClip->setShortcut(Qt::Key_Minus);
    collection.addAction("deselect_timeline_clip", deselectTimelineClip);
    connect(deselectTimelineClip, SIGNAL(triggered(bool)), this, SLOT(slotDeselectTimelineClip()));

    KAction* selectAddTimelineClip = new KAction(KIcon("edit-select"), i18n("Add Clip To Selection"), this);
    selectAddTimelineClip->setShortcut(Qt::ALT + Qt::Key_Plus);
    collection.addAction("select_add_timeline_clip", selectAddTimelineClip);
    connect(selectAddTimelineClip, SIGNAL(triggered(bool)), this, SLOT(slotSelectAddTimelineClip()));

    KAction* selectTimelineTransition = new KAction(KIcon("edit-select"), i18n("Select Transition"), this);
    selectTimelineTransition->setShortcut(Qt::SHIFT + Qt::Key_Plus);
    collection.addAction("select_timeline_transition", selectTimelineTransition);
    connect(selectTimelineTransition, SIGNAL(triggered(bool)), this, SLOT(slotSelectTimelineTransition()));

    KAction* deselectTimelineTransition = new KAction(KIcon("edit-select"), i18n("Deselect Transition"), this);
    deselectTimelineTransition->setShortcut(Qt::SHIFT + Qt::Key_Minus);
    collection.addAction("deselect_timeline_transition", deselectTimelineTransition);
    connect(deselectTimelineTransition, SIGNAL(triggered(bool)), this, SLOT(slotDeselectTimelineTransition()));

    KAction* selectAddTimelineTransition = new KAction(KIcon("edit-select"), i18n("Add Transition To Selection"), this);
    selectAddTimelineTransition->setShortcut(Qt::ALT + Qt::SHIFT + Qt::Key_Plus);
    collection.addAction("select_add_timeline_transition", selectAddTimelineTransition);
    connect(selectAddTimelineTransition, SIGNAL(triggered(bool)), this, SLOT(slotSelectAddTimelineTransition()));

    KAction* cutTimelineClip = new KAction(KIcon("edit-cut"), i18n("Cut Clip"), this);
    cutTimelineClip->setShortcut(Qt::SHIFT + Qt::Key_R);
    collection.addAction("cut_timeline_clip", cutTimelineClip);
    connect(cutTimelineClip, SIGNAL(triggered(bool)), this, SLOT(slotCutTimelineClip()));

    KAction* addClipMarker = new KAction(KIcon("bookmark-new"), i18n("Add Marker"), this);
    collection.addAction("add_clip_marker", addClipMarker);
    connect(addClipMarker, SIGNAL(triggered(bool)), this, SLOT(slotAddClipMarker()));

    KAction* deleteClipMarker = new KAction(KIcon("edit-delete"), i18n("Delete Marker"), this);
    collection.addAction("delete_clip_marker", deleteClipMarker);
    connect(deleteClipMarker, SIGNAL(triggered(bool)), this, SLOT(slotDeleteClipMarker()));

    KAction* deleteAllClipMarkers = new KAction(KIcon("edit-delete"), i18n("Delete All Markers"), this);
    collection.addAction("delete_all_clip_markers", deleteAllClipMarkers);
    connect(deleteAllClipMarkers, SIGNAL(triggered(bool)), this, SLOT(slotDeleteAllClipMarkers()));

    KAction* editClipMarker = new KAction(KIcon("document-properties"), i18n("Edit Marker"), this);
    editClipMarker->setData(QString("edit_marker"));
    collection.addAction("edit_clip_marker", editClipMarker);
    connect(editClipMarker, SIGNAL(triggered(bool)), this, SLOT(slotEditClipMarker()));

    KAction* addMarkerGuideQuickly = new KAction(KIcon("bookmark-new"), i18n("Add Marker/Guide quickly"), this);
    addMarkerGuideQuickly->setShortcut(Qt::Key_Asterisk);
    collection.addAction("add_marker_guide_quickly", addMarkerGuideQuickly);
    connect(addMarkerGuideQuickly, SIGNAL(triggered(bool)), this, SLOT(slotAddMarkerGuideQuickly()));

    KAction* splitAudio = new KAction(KIcon("document-new"), i18n("Split Audio"), this);
    collection.addAction("split_audio", splitAudio);
    // "A+V" as data means this action should only be available for clips with audio AND video
    splitAudio->setData("A+V");
    connect(splitAudio, SIGNAL(triggered(bool)), this, SLOT(slotSplitAudio()));

    KAction* setAudioAlignReference = new KAction(i18n("Set Audio Reference"), this);
    collection.addAction("set_audio_align_ref", setAudioAlignReference);
    // "A" as data means this action should only be available for clips with audio
    setAudioAlignReference->setData("A");
    connect(setAudioAlignReference, SIGNAL(triggered()), this, SLOT(slotSetAudioAlignReference()));

    KAction* alignAudio = new KAction(i18n("Align Audio to Reference"), this);
    collection.addAction("align_audio", alignAudio);
    // "A" as data means this action should only be available for clips with audio
    alignAudio->setData("A");
    connect(alignAudio, SIGNAL(triggered()), this, SLOT(slotAlignAudio()));

    KAction* audioOnly = new KAction(KIcon("document-new"), i18n("Audio Only"), this);
    collection.addAction("clip_audio_only", audioOnly);
    audioOnly->setData("clip_audio_only");
    audioOnly->setCheckable(true);

    KAction* videoOnly = new KAction(KIcon("document-new"), i18n("Video Only"), this);
    collection.addAction("clip_video_only", videoOnly);
    videoOnly->setData("clip_video_only");
    videoOnly->setCheckable(true);

    KAction* audioAndVideo = new KAction(KIcon("document-new"), i18n("Audio and Video"), this);
    collection.addAction("clip_audio_and_video", audioAndVideo);
    audioAndVideo->setData("clip_audio_and_video");
    audioAndVideo->setCheckable(true);

    m_clipTypeGroup = new QActionGroup(this);
    m_clipTypeGroup->addAction(audioOnly);
    m_clipTypeGroup->addAction(videoOnly);
    m_clipTypeGroup->addAction(audioAndVideo);
    connect(m_clipTypeGroup, SIGNAL(triggered(QAction *)), this, SLOT(slotUpdateClipType(QAction *)));
    m_clipTypeGroup->setEnabled(false);

    KAction *insertSpace = new KAction(KIcon(), i18n("Insert Space"), this);
    collection.addAction("insert_space", insertSpace);
    connect(insertSpace, SIGNAL(triggered()), this, SLOT(slotInsertSpace()));

    KAction *removeSpace = new KAction(KIcon(), i18n("Remove Space"), this);
    collection.addAction("delete_space", removeSpace);
    connect(removeSpace, SIGNAL(triggered()), this, SLOT(slotRemoveSpace()));

    m_tracksActionCollection = new KActionCollection(this, KGlobal::mainComponent());
    m_tracksActionCollection->addAssociatedWidget(m_timelineArea);

    KAction *insertTrack = new KAction(KIcon(), i18n("Insert Track"), m_tracksActionCollection);
    m_tracksActionCollection->addAction("insert_track", insertTrack);
    connect(insertTrack, SIGNAL(triggered()), this, SLOT(slotInsertTrack()));

    KAction *deleteTrack = new KAction(KIcon(), i18n("Delete Track"), m_tracksActionCollection);
    m_tracksActionCollection->addAction("delete_track", deleteTrack);
    connect(deleteTrack, SIGNAL(triggered()), this, SLOT(slotDeleteTrack()));

    KAction *configTracks = new KAction(KIcon("configure"), i18n("Configure Tracks"), m_tracksActionCollection);
    m_tracksActionCollection->addAction("config_tracks", configTracks);
    connect(configTracks, SIGNAL(triggered()), this, SLOT(slotConfigTrack()));

    KAction *selectTrack = new KAction(KIcon(), i18n("Select All in Current Track"), m_tracksActionCollection);
    connect(selectTrack, SIGNAL(triggered()), this, SLOT(slotSelectTrack()));
    m_tracksActionCollection->addAction("select_track", selectTrack);

    QAction *selectAll = KStandardAction::selectAll(this, SLOT(slotSelectAllTracks()), m_tracksActionCollection);
    selectAll->setShortcutContext(Qt::WidgetWithChildrenShortcut);
    m_tracksActionCollection->addAction("select_all_tracks", selectAll);

    KAction *addGuide = new KAction(KIcon("document-new"), i18n("Add Guide"), this);
    collection.addAction("add_guide", addGuide);
    connect(addGuide, SIGNAL(triggered()), this, SLOT(slotAddGuide()));

    QAction *delGuide = new KAction(KIcon("edit-delete"), i18n("Delete Guide"), this);
    collection.addAction("delete_guide", delGuide);
    connect(delGuide, SIGNAL(triggered()), this, SLOT(slotDeleteGuide()));

    QAction *editGuide = new KAction(KIcon("document-properties"), i18n("Edit Guide"), this);
    collection.addAction("edit_guide", editGuide);
    connect(editGuide, SIGNAL(triggered()), this, SLOT(slotEditGuide()));

    QAction *delAllGuides = new KAction(KIcon("edit-delete"), i18n("Delete All Guides"), this);
    collection.addAction("delete_all_guides", delAllGuides);
    connect(delAllGuides, SIGNAL(triggered()), this, SLOT(slotDeleteAllGuides()));

    QAction *pasteEffects = new KAction(KIcon("edit-paste"), i18n("Paste Effects"), this);
    collection.addAction("paste_effects", pasteEffects);
    pasteEffects->setData("paste_effects");
    connect(pasteEffects , SIGNAL(triggered()), this, SLOT(slotPasteEffects()));

    QAction *showTitleBar = new KAction(i18n("Show Title Bars"), this);
    collection.addAction("show_titlebars", showTitleBar);
    showTitleBar->setCheckable(true);
    connect(showTitleBar, SIGNAL(triggered(bool)), this, SLOT(slotShowTitleBars(bool)));
    showTitleBar->setChecked(KdenliveSettings::showtitlebars());
    slotShowTitleBars(KdenliveSettings::showtitlebars());

    m_closeAction = KStandardAction::close(this,  SLOT(closeCurrentDocument()),   collection);
    KStandardAction::quit(this,                   SLOT(close()),                  collection);
    KStandardAction::open(this,                   SLOT(openFile()),               collection);
    m_saveAction = KStandardAction::save(this,    SLOT(saveFile()),               collection);
    KStandardAction::saveAs(this,                 SLOT(saveFileAs()),             collection);
    KStandardAction::openNew(this,                SLOT(newFile()),                collection);
    // TODO: make the following connection to slotEditKeys work
    //KStandardAction::keyBindings(this,            SLOT(slotEditKeys()),           collection);
    KStandardAction::preferences(this,            SLOT(slotPreferences()),        collection);
    KStandardAction::configureNotifications(this, SLOT(configureNotifications()), collection);
    KStandardAction::copy(this,                   SLOT(slotCopy()),               collection);
    KStandardAction::paste(this,                  SLOT(slotPaste()),              collection);
    KStandardAction::fullScreen(this,             SLOT(slotFullScreen()), this,   collection);

    KAction *undo = KStandardAction::undo(m_commandStack, SLOT(undo()), collection);
    undo->setEnabled(false);
    connect(m_commandStack, SIGNAL(canUndoChanged(bool)), undo, SLOT(setEnabled(bool)));

    KAction *redo = KStandardAction::redo(m_commandStack, SLOT(redo()), collection);
    redo->setEnabled(false);
    connect(m_commandStack, SIGNAL(canRedoChanged(bool)), redo, SLOT(setEnabled(bool)));

    /*
    //TODO: Add status tooltip to actions ?
    connect(collection, SIGNAL(actionHovered(QAction*)),
            this, SLOT(slotDisplayActionMessage(QAction*)));*/


    QAction *addClip = new KAction(KIcon("kdenlive-add-clip"), i18n("Add Clip"), this);
    collection.addAction("add_clip", addClip);
    connect(addClip , SIGNAL(triggered()), m_projectList, SLOT(slotAddClip()));

    QAction *addColorClip = new KAction(KIcon("kdenlive-add-color-clip"), i18n("Add Color Clip"), this);
    collection.addAction("add_color_clip", addColorClip);
    connect(addColorClip , SIGNAL(triggered()), m_projectList, SLOT(slotAddColorClip()));

    QAction *addSlideClip = new KAction(KIcon("kdenlive-add-slide-clip"), i18n("Add Slideshow Clip"), this);
    collection.addAction("add_slide_clip", addSlideClip);
    connect(addSlideClip , SIGNAL(triggered()), m_projectList, SLOT(slotAddSlideshowClip()));

    QAction *addTitleClip = new KAction(KIcon("kdenlive-add-text-clip"), i18n("Add Title Clip"), this);
    collection.addAction("add_text_clip", addTitleClip);
    connect(addTitleClip , SIGNAL(triggered()), m_projectList, SLOT(slotAddTitleClip()));

    QAction *addTitleTemplateClip = new KAction(KIcon("kdenlive-add-text-clip"), i18n("Add Template Title"), this);
    collection.addAction("add_text_template_clip", addTitleTemplateClip);
    connect(addTitleTemplateClip , SIGNAL(triggered()), m_projectList, SLOT(slotAddTitleTemplateClip()));

    QAction *addFolderButton = new KAction(KIcon("folder-new"), i18n("Create Folder"), this);
    collection.addAction("add_folder", addFolderButton);
    connect(addFolderButton , SIGNAL(triggered()), m_projectList, SLOT(slotAddFolder()));

    QAction *downloadResources = new KAction(KIcon("download"), i18n("Online Resources"), this);
    collection.addAction("download_resource", downloadResources);
    connect(downloadResources , SIGNAL(triggered()), this, SLOT(slotDownloadResources()));

    QAction *clipProperties = new KAction(KIcon("document-edit"), i18n("Clip Properties"), this);
    collection.addAction("clip_properties", clipProperties);
    clipProperties->setData("clip_properties");
    connect(clipProperties , SIGNAL(triggered()), m_projectList, SLOT(slotEditClip()));
    clipProperties->setEnabled(false);

    QAction *openClip = new KAction(KIcon("document-open"), i18n("Edit Clip"), this);
    collection.addAction("edit_clip", openClip);
    openClip->setData("edit_clip");
    connect(openClip , SIGNAL(triggered()), m_projectList, SLOT(slotOpenClip()));
    openClip->setEnabled(false);

    QAction *deleteClip = new KAction(KIcon("edit-delete"), i18n("Delete Clip"), this);
    collection.addAction("delete_clip", deleteClip);
    deleteClip->setData("delete_clip");
    connect(deleteClip , SIGNAL(triggered()), m_projectList, SLOT(slotRemoveClip()));
    deleteClip->setEnabled(false);

    QAction *reloadClip = new KAction(KIcon("view-refresh"), i18n("Reload Clip"), this);
    collection.addAction("reload_clip", reloadClip);
    reloadClip->setData("reload_clip");
    connect(reloadClip , SIGNAL(triggered()), m_projectList, SLOT(slotReloadClip()));
    reloadClip->setEnabled(false);

    QAction *proxyClip = new KAction(i18n("Proxy Clip"), this);
    collection.addAction("proxy_clip", proxyClip);
    proxyClip->setData("proxy_clip");
    proxyClip->setCheckable(true);
    proxyClip->setChecked(false);
    connect(proxyClip, SIGNAL(toggled(bool)), m_projectList, SLOT(slotProxyCurrentItem(bool)));

    QAction *stopMotion = new KAction(KIcon("image-x-generic"), i18n("Stop Motion Capture"), this);
    collection.addAction("stopmotion", stopMotion);
    connect(stopMotion , SIGNAL(triggered()), this, SLOT(slotOpenStopmotion()));

    QMenu *addClips = new QMenu();
    addClips->addAction(addClip);
    addClips->addAction(addColorClip);
    addClips->addAction(addSlideClip);
    addClips->addAction(addTitleClip);
    addClips->addAction(addTitleTemplateClip);
    addClips->addAction(addFolderButton);
    addClips->addAction(downloadResources);

    addClips->addAction(reloadClip);
    addClips->addAction(proxyClip);
    addClips->addAction(clipProperties);
    addClips->addAction(openClip);
    addClips->addAction(deleteClip);
    m_projectList->setupMenu(addClips, addClip);

    // Setup effects and transitions actions.
    m_effectsActionCollection = new KActionCollection(this, KGlobal::mainComponent());
    //KActionCategory *transitionActions = new KActionCategory(i18n("Transitions"), m_effectsActionCollection);
    KActionCategory *transitionActions = new KActionCategory(i18n("Transitions"), collection);
    m_transitions = new KAction*[transitions.count()];
    for (int i = 0; i < transitions.count(); i++) {
        QStringList effectInfo = transitions.effectIdInfo(i);
        m_transitions[i] = new KAction(effectInfo.at(0), this);
        m_transitions[i]->setData(effectInfo);
        m_transitions[i]->setIconVisibleInMenu(false);
        QString id = effectInfo.at(2);
        if (id.isEmpty()) id = effectInfo.at(1);
        transitionActions->addAction("transition_" + id, m_transitions[i]);
    }
    //m_effectsActionCollection->readSettings();

}

void MainWindow::slotDisplayActionMessage(QAction *a)
{
    statusBar()->showMessage(a->data().toString(), 3000);
}

void MainWindow::setStatusBarStyleSheet(const QPalette &p)
{
    KColorScheme scheme(p.currentColorGroup(), KColorScheme::Window, KSharedConfig::openConfig(KdenliveSettings::colortheme()));
    QColor buttonBg = scheme.background(KColorScheme::LinkBackground).color();
    QColor buttonBord = scheme.foreground(KColorScheme::LinkText).color();
    QColor buttonBord2 = scheme.shade(KColorScheme::LightShade);
    statusBar()->setStyleSheet(QString("QStatusBar QLabel {font-size:%1pt;} QStatusBar::item { border: 0px; font-size:%1pt;padding:0px; }").arg(statusBar()->font().pointSize()));
    QString style1 = QString("QToolBar { border: 0px } QToolButton { border-style: inset; border:1px solid transparent;border-radius: 3px;margin: 0px 3px;padding: 0px;} QToolButton#timecode {padding-right:10px;} QToolButton:hover { background: %3;border-style: inset; border:1px solid %3;border-radius: 3px;} QToolButton:checked { background-color: %1; border-style: inset; border:1px solid %2;border-radius: 3px;}").arg(buttonBg.name()).arg(buttonBord.name()).arg(buttonBord2.name());
    statusBar()->setStyleSheet(style1);
}

void MainWindow::loadLayouts()
{
    QMenu *saveLayout = (QMenu*)(factory()->container("layout_save_as", this));
    if (m_loadLayout == NULL || saveLayout == NULL) return;
    KSharedConfigPtr config = KGlobal::config();
    KConfigGroup layoutGroup(config, "Layouts");
    QStringList entries = layoutGroup.keyList();
    QList<QAction *> loadActions = m_loadLayout->actions();
    QList<QAction *> saveActions = saveLayout->actions();
    for (int i = 1; i < 5; i++) {
        // Rename the layouts actions
        foreach(const QString & key, entries) {
            if (key.endsWith(QString("_%1").arg(i))) {
                // Found previously saved layout
                QString layoutName = key.section('_', 0, -2);
                for (int j = 0; j < loadActions.count(); j++) {
                    if (loadActions.at(j)->data().toString().endsWith('_' + QString::number(i))) {
                        loadActions[j]->setText(layoutName);
                        loadActions[j]->setData(key);
                        break;
                    }
                }
                for (int j = 0; j < saveActions.count(); j++) {
                    if (saveActions.at(j)->data().toString().endsWith('_' + QString::number(i))) {
                        saveActions[j]->setText(i18n("Save as %1", layoutName));
                        saveActions[j]->setData(key);
                        break;
                    }
                }
            }
        }
    }
}

void MainWindow::slotLoadLayout(QAction *action)
{
    if (!action) return;
    QString layoutId = action->data().toString();
    if (layoutId.isEmpty()) return;
    KSharedConfigPtr config = KGlobal::config();
    KConfigGroup layouts(config, "Layouts");
    QByteArray state = QByteArray::fromBase64(layouts.readEntry(layoutId).toAscii());
    restoreState(state);
}

void MainWindow::slotSaveLayout(QAction *action)
{
    QString originallayoutName = action->data().toString();
    int layoutId = originallayoutName.section('_', -1).toInt();

    QString layoutName = QInputDialog::getText(this, i18n("Save Layout"), i18n("Layout name:"), QLineEdit::Normal, originallayoutName.section('_', 0, -2));
    if (layoutName.isEmpty()) return;
    KSharedConfigPtr config = KGlobal::config();
    KConfigGroup layouts(config, "Layouts");
    layouts.deleteEntry(originallayoutName);

    QByteArray st = saveState();
    layoutName.append('_' + QString::number(layoutId));
    layouts.writeEntry(layoutName, st.toBase64());
    loadLayouts();
}

void MainWindow::saveOptions()
{
    KdenliveSettings::self()->writeConfig();
    KSharedConfigPtr config = KGlobal::config();
    m_fileOpenRecent->saveEntries(KConfigGroup(config, "Recent Files"));
    KConfigGroup treecolumns(config, "Project Tree");
    treecolumns.writeEntry("columns", m_projectList->headerInfo());
    config->sync();
}

void MainWindow::readOptions()
{
    KSharedConfigPtr config = KGlobal::config();
    m_fileOpenRecent->loadEntries(KConfigGroup(config, "Recent Files"));
    KConfigGroup initialGroup(config, "version");
    bool upgrade = false;
    if (initialGroup.exists()) {
        if (initialGroup.readEntry("version", QString()).section(' ', 0, 0) != QString(version).section(' ', 0, 0)) {
            upgrade = true;
        }

        if (initialGroup.readEntry("version") == "0.7") {
            //Add new settings from 0.7.1
            if (KdenliveSettings::defaultprojectfolder().isEmpty()) {
                QString path = QDir::homePath() + "/kdenlive";
                if (KStandardDirs::makeDir(path)  == false) {
                    kDebug() << "/// ERROR CREATING PROJECT FOLDER: " << path;
                } else KdenliveSettings::setDefaultprojectfolder(path);
            }
        }

    }
    if (KdenliveSettings::ffmpegpath().isEmpty() || KdenliveSettings::ffplaypath().isEmpty()) upgrade = true;
    if (!initialGroup.exists() || upgrade) {
        // this is our first run, show Wizard
        QPointer<Wizard> w = new Wizard(upgrade, this);
        if (w->exec() == QDialog::Accepted && w->isOk()) {
            w->adjustSettings();
            initialGroup.writeEntry("version", version);
            delete w;
        } else {
            delete w;
            ::exit(1);
        }
    }
    KConfigGroup treecolumns(config, "Project Tree");
    const QByteArray state = treecolumns.readEntry("columns", QByteArray());
    if (!state.isEmpty())
        m_projectList->setHeaderInfo(state);
}

void MainWindow::slotRunWizard()
{
    QPointer<Wizard> w = new Wizard(false, this);
    if (w->exec() == QDialog::Accepted && w->isOk()) {
        w->adjustSettings();
    }
    delete w;
}

void MainWindow::newFile(bool showProjectSettings, bool force)
{
    if (!m_timelineArea->isEnabled() && !force)
        return;
    m_fileRevert->setEnabled(false);
    QString profileName = KdenliveSettings::default_profile();
    KUrl projectFolder = KdenliveSettings::defaultprojectfolder();
    QMap <QString, QString> documentProperties;
    QMap <QString, QString> documentMetadata;
    QPoint projectTracks(KdenliveSettings::videotracks(), KdenliveSettings::audiotracks());
    if (!showProjectSettings) {
        if (!KdenliveSettings::activatetabs())
            if (!closeCurrentDocument())
                return;
    } else {
        QPointer<ProjectSettings> w = new ProjectSettings(NULL, QMap <QString, QString> (), QStringList(), projectTracks.x(), projectTracks.y(), KdenliveSettings::defaultprojectfolder(), false, true, this);
        if (w->exec() != QDialog::Accepted) {
            delete w;
            return;
        }
        if (!KdenliveSettings::activatetabs())
            if (!closeCurrentDocument()) {
                delete w;
                return;
            }
        if (KdenliveSettings::videothumbnails() != w->enableVideoThumbs())
            slotSwitchVideoThumbs();
        if (KdenliveSettings::audiothumbnails() != w->enableAudioThumbs())
            slotSwitchAudioThumbs();
        profileName = w->selectedProfile();
        projectFolder = w->selectedFolder();
        projectTracks = w->tracks();
        documentProperties.insert("enableproxy", QString::number((int) w->useProxy()));
        documentProperties.insert("generateproxy", QString::number((int) w->generateProxy()));
        documentProperties.insert("proxyminsize", QString::number(w->proxyMinSize()));
        documentProperties.insert("proxyparams", w->proxyParams());
        documentProperties.insert("proxyextension", w->proxyExtension());
        documentProperties.insert("generateimageproxy", QString::number((int) w->generateImageProxy()));
        documentProperties.insert("proxyimageminsize", QString::number(w->proxyImageMinSize()));
        documentMetadata = w->metadata();
        delete w;
    }
    m_timelineArea->setEnabled(true);
    m_projectList->setEnabled(true);
    bool openBackup;
    KdenliveDoc *doc = new KdenliveDoc(KUrl(), projectFolder, m_commandStack, profileName, documentProperties, documentMetadata, projectTracks, m_projectMonitor->render, m_notesWidget, &openBackup, this);
    doc->m_autosave = new KAutoSaveFile(KUrl(), doc);
    bool ok;
    TrackView *trackView = new TrackView(doc, m_tracksActionCollection->actions(), &ok, this);
    m_timelineArea->addTab(trackView, KIcon("kdenlive"), doc->description());
    if (!ok) {
        // MLT is broken
        //m_timelineArea->setEnabled(false);
        //m_projectList->setEnabled(false);
        slotPreferences(6);
        return;
    }
    if (m_timelineArea->count() == 1) {
        connectDocumentInfo(doc);
        connectDocument(trackView, doc);
    } else
        m_timelineArea->setTabBarHidden(false);
    m_monitorManager->activateMonitor(Kdenlive::clipMonitor);
    m_closeAction->setEnabled(m_timelineArea->count() > 1);
}

void MainWindow::activateDocument()
{
    if (m_timelineArea->currentWidget() == NULL || !m_timelineArea->isEnabled()) return;
    TrackView *currentTab = (TrackView *) m_timelineArea->currentWidget();
    KdenliveDoc *currentDoc = currentTab->document();
    connectDocumentInfo(currentDoc);
    connectDocument(currentTab, currentDoc);
}

bool MainWindow::closeCurrentDocument(bool saveChanges)
{
    QWidget *w = m_timelineArea->currentWidget();
    if (!w) return true;
    // closing current document
    int ix = m_timelineArea->currentIndex() + 1;
    if (ix == m_timelineArea->count()) ix = 0;
    m_timelineArea->setCurrentIndex(ix);
    TrackView *tabToClose = (TrackView *) w;
    KdenliveDoc *docToClose = tabToClose->document();
    if (docToClose && docToClose->isModified() && saveChanges) {
        QString message;
        if (m_activeDocument->url().fileName().isEmpty())
            message = i18n("Save changes to document?");
        else
            message = i18n("The project <b>\"%1\"</b> has been changed.\nDo you want to save your changes?", m_activeDocument->url().fileName());
        switch (KMessageBox::warningYesNoCancel(this, message)) {
        case KMessageBox::Yes :
            // save document here. If saving fails, return false;
            if (saveFile() == false) return false;
            break;
        case KMessageBox::Cancel :
            return false;
            break;
        default:
            break;
        }
    }
    slotTimelineClipSelected(NULL, false);
    m_clipMonitor->slotSetClipProducer(NULL);
    m_projectList->slotResetProjectList();
    m_timelineArea->removeTab(m_timelineArea->indexOf(w));
    if (m_timelineArea->count() == 1) {
        m_timelineArea->setTabBarHidden(true);
        m_closeAction->setEnabled(false);
    }
    if (docToClose == m_activeDocument) {
        delete m_activeDocument;
        m_activeDocument = NULL;
	m_monitorManager->setDocument(m_activeDocument);
        m_effectStack->clear();
        m_transitionConfig->slotTransitionItemSelected(NULL, 0, QPoint(), false);
    } else {
        delete docToClose;
    }
    if (w == m_activeTimeline) {
        delete m_activeTimeline;
        m_activeTimeline = NULL;
    } else {
        delete w;
    }
    return true;
}

bool MainWindow::saveFileAs(const QString &outputFileName)
{
    QString currentSceneList;
    m_monitorManager->stopActiveMonitor();

    if (m_activeDocument->saveSceneList(outputFileName, m_projectMonitor->sceneList(), m_projectList->expandedFolders()) == false)
        return false;

    // Save timeline thumbnails
    m_activeTimeline->projectView()->saveThumbnails();
    m_activeDocument->setUrl(KUrl(outputFileName));
    QByteArray hash = QCryptographicHash::hash(KUrl(outputFileName).encodedPath(), QCryptographicHash::Md5).toHex();
    if (m_activeDocument->m_autosave == NULL) {
        m_activeDocument->m_autosave = new KAutoSaveFile(KUrl(hash), this);
    } else m_activeDocument->m_autosave->setManagedFile(KUrl(hash));
    setCaption(m_activeDocument->description());
    m_timelineArea->setTabText(m_timelineArea->currentIndex(), m_activeDocument->description());
    m_timelineArea->setTabToolTip(m_timelineArea->currentIndex(), m_activeDocument->url().path());
    m_activeDocument->setModified(false);
    m_fileOpenRecent->addUrl(KUrl(outputFileName));
    m_fileRevert->setEnabled(true);
    m_undoView->stack()->setClean();
    return true;
}

bool MainWindow::saveFileAs()
{
    QString outputFile = KFileDialog::getSaveFileName(m_activeDocument->projectFolder(), getMimeType(false));
    if (outputFile.isEmpty()) {
        return false;
    }
    if (QFile::exists(outputFile)) {
        // Show the file dialog again if the user does not want to overwrite the file
        if (KMessageBox::questionYesNo(this, i18n("File %1 already exists.\nDo you want to overwrite it?", outputFile)) == KMessageBox::No)
            return saveFileAs();
    }
    return saveFileAs(outputFile);
}

bool MainWindow::saveFile()
{
    if (!m_activeDocument) return true;
    if (m_activeDocument->url().isEmpty()) {
        return saveFileAs();
    } else {
        bool result = saveFileAs(m_activeDocument->url().path());
        m_activeDocument->m_autosave->resize(0);
        return result;
    }
}

void MainWindow::openFile()
{
    if (!m_startUrl.isEmpty()) {
        openFile(m_startUrl);
        m_startUrl = KUrl();
        return;
    }
    KUrl url = KFileDialog::getOpenUrl(KUrl("kfiledialog:///projectfolder"), getMimeType());
    if (url.isEmpty()) return;
    m_fileOpenRecent->addUrl(url);
    openFile(url);
}

void MainWindow::openLastFile()
{
    if (m_fileOpenRecent->selectableActionGroup()->actions().isEmpty()) {
        // No files in history
        newFile(false);
        return;
    }
    QAction *firstUrlAction = m_fileOpenRecent->selectableActionGroup()->actions().last();
    if (firstUrlAction) firstUrlAction->trigger();
    else newFile(false);
}

void MainWindow::openFile(const KUrl &url)
{
    // Make sure the url is a Kdenlive project file
    KMimeType::Ptr mime = KMimeType::findByUrl(url);
    if (mime.data()->is("application/x-compressed-tar")) {
        // Opening a compressed project file, we need to process it
        kDebug()<<"Opening archive, processing";
        QPointer<ArchiveWidget> ar = new ArchiveWidget(url);
        if (ar->exec() == QDialog::Accepted) {
	    openFile(KUrl(ar->extractedProjectFile()));
	}
	else if (!m_startUrl.isEmpty()) {
	    // we tried to open an invalid file from command line, init new project
	    newFile(false);
	}
        delete ar;
        return;
    }
    if (!url.fileName().endsWith(".kdenlive")) {
        // This is not a Kdenlive project file, abort loading
        KMessageBox::sorry(this, i18n("File %1 is not a Kdenlive project file", url.path()));
	if (!m_startUrl.isEmpty()) {
	    // we tried to open an invalid file from command line, init new project
	    newFile(false);
	}
        return;
    }

    // Check if the document is already opened
    const int ct = m_timelineArea->count();
    bool isOpened = false;
    int i;
    for (i = 0; i < ct; i++) {
        TrackView *tab = (TrackView *) m_timelineArea->widget(i);
        KdenliveDoc *doc = tab->document();
        if (doc->url() == url) {
            isOpened = true;
            break;
        }
    }
    if (isOpened) {
        m_timelineArea->setCurrentIndex(i);
        return;
    }

    if (!KdenliveSettings::activatetabs()) if (!closeCurrentDocument()) return;

    // Check for backup file
    QByteArray hash = QCryptographicHash::hash(url.encodedPath(), QCryptographicHash::Md5).toHex();
    QList<KAutoSaveFile *> staleFiles = KAutoSaveFile::staleFiles(KUrl(hash));
    if (!staleFiles.isEmpty()) {
        if (KMessageBox::questionYesNo(this,
                                       i18n("Auto-saved files exist. Do you want to recover them now?"),
                                       i18n("File Recovery"),
                                       KGuiItem(i18n("Recover")), KGuiItem(i18n("Don't recover"))) == KMessageBox::Yes) {
            recoverFiles(staleFiles, url);
            return;
        } else {
            // remove the stale files
            foreach(KAutoSaveFile * stale, staleFiles) {
                stale->open(QIODevice::ReadWrite);
                delete stale;
            }
        }
    }
    m_messageLabel->setMessage(i18n("Opening file %1", url.path()), InformationMessage);
    m_messageLabel->repaint();
    doOpenFile(url, NULL);
}

void MainWindow::doOpenFile(const KUrl &url, KAutoSaveFile *stale)
{
    if (!m_timelineArea->isEnabled()) return;
    m_fileRevert->setEnabled(true);

    // Recreate stopmotion widget on document change
    if (m_stopmotion) {
        delete m_stopmotion;
        m_stopmotion = NULL;
    }

    m_timer.start();
    KProgressDialog progressDialog(this, i18n("Loading project"), i18n("Loading project"));
    progressDialog.setAllowCancel(false);
    progressDialog.progressBar()->setMaximum(4);
    progressDialog.show();
    progressDialog.progressBar()->setValue(0);

    bool openBackup;
    KdenliveDoc *doc = new KdenliveDoc(stale ? KUrl(stale->fileName()) : url, KdenliveSettings::defaultprojectfolder(), m_commandStack, KdenliveSettings::default_profile(), QMap <QString, QString> (), QMap <QString, QString> (), QPoint(KdenliveSettings::videotracks(), KdenliveSettings::audiotracks()), m_projectMonitor->render, m_notesWidget, &openBackup, this, &progressDialog);

    progressDialog.progressBar()->setValue(1);
    progressDialog.progressBar()->setMaximum(4);
    progressDialog.setLabelText(i18n("Loading project"));
    progressDialog.repaint();

    if (stale == NULL) {
        QByteArray hash = QCryptographicHash::hash(url.encodedPath(), QCryptographicHash::Md5).toHex();
        stale = new KAutoSaveFile(KUrl(hash), doc);
        doc->m_autosave = stale;
    } else {
        doc->m_autosave = stale;
        doc->setUrl(url);//stale->managedFile());
        doc->setModified(true);
        stale->setParent(doc);
    }
    connectDocumentInfo(doc);

    progressDialog.progressBar()->setValue(2);
    progressDialog.repaint();

    bool ok;
    TrackView *trackView = new TrackView(doc, m_tracksActionCollection->actions(), &ok, this);
    connectDocument(trackView, doc);
    progressDialog.progressBar()->setValue(3);
    progressDialog.repaint();

    m_timelineArea->setCurrentIndex(m_timelineArea->addTab(trackView, KIcon("kdenlive"), doc->description()));
    if (!ok) {
        m_timelineArea->setEnabled(false);
        m_projectList->setEnabled(false);
        KMessageBox::sorry(this, i18n("Cannot open file %1.\nProject is corrupted.", url.path()));
        slotGotProgressInfo(QString(), -1);
        newFile(false, true);
        return;
    }
    m_timelineArea->setTabToolTip(m_timelineArea->currentIndex(), doc->url().path());
    trackView->setDuration(trackView->duration());

    if (m_timelineArea->count() > 1) m_timelineArea->setTabBarHidden(false);
    slotGotProgressInfo(QString(), -1);
    m_projectMonitor->adjustRulerSize(trackView->duration());
    m_projectMonitor->slotZoneMoved(trackView->inPoint(), trackView->outPoint());
    progressDialog.progressBar()->setValue(4);
    if (openBackup) slotOpenBackupDialog(url);
}

void MainWindow::recoverFiles(QList<KAutoSaveFile *> staleFiles, const KUrl &originUrl)
{
    foreach(KAutoSaveFile * stale, staleFiles) {
        /*if (!stale->open(QIODevice::QIODevice::ReadOnly)) {
                  // show an error message; we could not steal the lockfile
                  // maybe another application got to the file before us?
                  delete stale;
                  continue;
        }*/
        kDebug() << "// OPENING RECOVERY: " << stale->fileName() << "\nMANAGED: " << stale->managedFile().path();
        // the stalefiles also contain ".lock" files so we must ignore them... bug in KAutoSaveFile?
        if (!stale->fileName().endsWith(".lock")) doOpenFile(originUrl, stale);
        else KIO::NetAccess::del(KUrl(stale->fileName()), this);
    }
}

void MainWindow::parseProfiles(const QString &mltPath)
{
    //KdenliveSettings::setDefaulttmpfolder();
    if (!mltPath.isEmpty()) {
        KdenliveSettings::setMltpath(mltPath + "/share/mlt/profiles/");
        KdenliveSettings::setRendererpath(mltPath + "/bin/melt");
    }

    if (KdenliveSettings::mltpath().isEmpty())
        KdenliveSettings::setMltpath(QString(MLT_PREFIX) + QString("/share/mlt/profiles/"));

    if (KdenliveSettings::rendererpath().isEmpty() || KdenliveSettings::rendererpath().endsWith("inigo")) {
        QString meltPath = QString(MLT_PREFIX) + QString("/bin/melt");
        if (!QFile::exists(meltPath))
            meltPath = KStandardDirs::findExe("melt");
        KdenliveSettings::setRendererpath(meltPath);
    }

    if (KdenliveSettings::rendererpath().isEmpty()) {
        // Cannot find the MLT melt renderer, ask for location
        QPointer<KUrlRequesterDialog> getUrl = new KUrlRequesterDialog(QString(), i18n("Cannot find the melt program required for rendering (part of MLT)"), this);
        if (getUrl->exec() == QDialog::Rejected) {
            delete getUrl;
            ::exit(0);
        }
        KUrl rendererPath = getUrl->selectedUrl();
        delete getUrl;
        if (rendererPath.isEmpty()) ::exit(0);
        KdenliveSettings::setRendererpath(rendererPath.path());
    }

    QStringList profilesFilter;
    profilesFilter << "*";
    QStringList profilesList = QDir(KdenliveSettings::mltpath()).entryList(profilesFilter, QDir::Files);
    if (profilesList.isEmpty()) {
        // Cannot find MLT path, try finding melt
        QString profilePath = KdenliveSettings::rendererpath();
        if (!profilePath.isEmpty()) {
            profilePath = profilePath.section('/', 0, -3);
            KdenliveSettings::setMltpath(profilePath + "/share/mlt/profiles/");
            profilesList = QDir(KdenliveSettings::mltpath()).entryList(profilesFilter, QDir::Files);
        }
        if (profilesList.isEmpty()) {
            // Cannot find the MLT profiles, ask for location
            QPointer<KUrlRequesterDialog> getUrl = new KUrlRequesterDialog(KdenliveSettings::mltpath(), i18n("Cannot find your MLT profiles, please give the path"), this);
            getUrl->fileDialog()->setMode(KFile::Directory);
            if (getUrl->exec() == QDialog::Rejected) {
                delete getUrl;
                ::exit(0);
            }
            KUrl mltPath = getUrl->selectedUrl();
            delete getUrl;
            if (mltPath.isEmpty()) ::exit(0);
            KdenliveSettings::setMltpath(mltPath.path(KUrl::AddTrailingSlash));
            profilesList = QDir(KdenliveSettings::mltpath()).entryList(profilesFilter, QDir::Files);
        }
    }

    kDebug() << "RESULTING MLT PATH: " << KdenliveSettings::mltpath();

    // Parse again MLT profiles to build a list of available video formats
    if (profilesList.isEmpty()) parseProfiles();
}


void MainWindow::slotEditProfiles()
{
    ProfilesDialog *w = new ProfilesDialog;
    if (w->exec() == QDialog::Accepted) {
        KdenliveSettingsDialog* d = static_cast <KdenliveSettingsDialog*>(KConfigDialog::exists("settings"));
        if (d) d->checkProfile();
    }
    delete w;
}

void MainWindow::slotDetectAudioDriver()
{
    /* WARNING: do not use this method because sometimes detects wrong driver (pulse instead of alsa),
    leading to no audio output, see bug #934 */

    //decide which audio driver is really best, in some cases SDL is wrong
    if (KdenliveSettings::audiodrivername().isEmpty()) {
        QString driver;
        KProcess readProcess;
        //PulseAudio needs to be selected if it exists, the ALSA pulse pcm device is not fast enough.
        if (!KStandardDirs::findExe("pactl").isEmpty()) {
            readProcess.setOutputChannelMode(KProcess::OnlyStdoutChannel);
            readProcess.setProgram("pactl", QStringList() << "stat");
            readProcess.execute(2000); // Kill it after 2 seconds

            QString result = QString(readProcess.readAllStandardOutput());
            kDebug() << "// / / / / / READING PACTL: ";
            kDebug() << result;
            if (!result.isEmpty()) {
                driver = "pulse";
                kDebug() << "// / / / / PULSEAUDIO DETECTED";
            }
        }
        //put others here
        KdenliveSettings::setAutoaudiodrivername(driver);
    }
}

void MainWindow::slotEditProjectSettings()
{
    QPoint p = m_activeDocument->getTracksCount();
    QPointer<ProjectSettings> w = new ProjectSettings(m_projectList, m_activeDocument->metadata(), m_activeTimeline->projectView()->extractTransitionsLumas(), p.x(), p.y(), m_activeDocument->projectFolder().path(), true, !m_activeDocument->isModified(), this);
    connect(w, SIGNAL(disableProxies()), this, SLOT(slotDisableProxies()));

    if (w->exec() == QDialog::Accepted) {
        QString profile = w->selectedProfile();
        m_activeDocument->setProjectFolder(w->selectedFolder());
#ifndef Q_WS_MAC
        m_recMonitor->slotUpdateCaptureFolder(m_activeDocument->projectFolder().path(KUrl::AddTrailingSlash));
#endif
        if (m_renderWidget) m_renderWidget->setDocumentPath(m_activeDocument->projectFolder().path(KUrl::AddTrailingSlash));
        if (KdenliveSettings::videothumbnails() != w->enableVideoThumbs()) slotSwitchVideoThumbs();
        if (KdenliveSettings::audiothumbnails() != w->enableAudioThumbs()) slotSwitchAudioThumbs();
        if (m_activeDocument->profilePath() != profile) slotUpdateProjectProfile(profile);
        if (m_activeDocument->getDocumentProperty("proxyparams") != w->proxyParams()) {
            m_activeDocument->setModified();
            m_activeDocument->setDocumentProperty("proxyparams", w->proxyParams());
            if (m_activeDocument->clipManager()->clipsCount() > 0 && KMessageBox::questionYesNo(this, i18n("You have changed the proxy parameters. Do you want to recreate all proxy clips for this project?")) == KMessageBox::Yes) {
                //TODO: rebuild all proxies
                //m_projectList->rebuildProxies();
            }
        }
        if (m_activeDocument->getDocumentProperty("proxyextension") != w->proxyExtension()) {
            m_activeDocument->setModified();
            m_activeDocument->setDocumentProperty("proxyextension", w->proxyExtension());
        }
        if (m_activeDocument->getDocumentProperty("generateproxy") != QString::number((int) w->generateProxy())) {
            m_activeDocument->setModified();
            m_activeDocument->setDocumentProperty("generateproxy", QString::number((int) w->generateProxy()));
        }
        if (m_activeDocument->getDocumentProperty("proxyminsize") != QString::number(w->proxyMinSize())) {
            m_activeDocument->setModified();
            m_activeDocument->setDocumentProperty("proxyminsize", QString::number(w->proxyMinSize()));
        }
        if (m_activeDocument->getDocumentProperty("generateimageproxy") != QString::number((int) w->generateImageProxy())) {
            m_activeDocument->setModified();
            m_activeDocument->setDocumentProperty("generateimageproxy", QString::number((int) w->generateImageProxy()));
        }
        if (m_activeDocument->getDocumentProperty("proxyimageminsize") != QString::number(w->proxyImageMinSize())) {
            m_activeDocument->setModified();
            m_activeDocument->setDocumentProperty("proxyimageminsize", QString::number(w->proxyImageMinSize()));
        }
        if (QString::number((int) w->useProxy()) != m_activeDocument->getDocumentProperty("enableproxy")) {
            m_activeDocument->setDocumentProperty("enableproxy", QString::number((int) w->useProxy()));
            m_activeDocument->setModified();
            slotUpdateProxySettings();
        }
        if (w->metadata() != m_activeDocument->metadata()) m_activeDocument->setMetadata(w->metadata());
    }
    delete w;
}

void MainWindow::slotDisableProxies()
{
    m_activeDocument->setDocumentProperty("enableproxy", QString::number((int) false));
    m_activeDocument->setModified();
    slotUpdateProxySettings();
}

void MainWindow::slotUpdateProjectProfile(const QString &profile)
{
    // Recreate the stopmotion widget if profile changes
    if (m_stopmotion) {
        delete m_stopmotion;
        m_stopmotion = NULL;
    }

    // Deselect current effect / transition
    m_effectStack->slotClipItemSelected(NULL);
    m_transitionConfig->slotTransitionItemSelected(NULL, 0, QPoint(), false);
    m_clipMonitor->slotSetClipProducer(NULL);
    bool updateFps = m_activeDocument->setProfilePath(profile);
    KdenliveSettings::setCurrent_profile(profile);
    KdenliveSettings::setProject_fps(m_activeDocument->fps());
    setCaption(m_activeDocument->description(), m_activeDocument->isModified());
    m_activeDocument->clipManager()->clearUnusedProducers();
    m_monitorManager->resetProfiles(m_activeDocument->timecode());
    m_transitionConfig->updateProjectFormat(m_activeDocument->mltProfile(), m_activeDocument->timecode(), m_activeDocument->tracksList());
    m_effectStack->updateProjectFormat(m_activeDocument->mltProfile(), m_activeDocument->timecode());
    m_projectList->updateProjectFormat(m_activeDocument->timecode());
    if (m_renderWidget) m_renderWidget->setProfile(m_activeDocument->mltProfile());
    m_timelineArea->setTabText(m_timelineArea->currentIndex(), m_activeDocument->description());
    if (updateFps) m_activeTimeline->updateProjectFps();
    m_activeDocument->clipManager()->clearCache();
    m_activeTimeline->updateProfile();
    m_activeDocument->setModified(true);
    m_commandStack->activeStack()->clear();
    //Update the mouse position display so it will display in DF/NDF format by default based on the project setting.
    slotUpdateMousePosition(0);
    m_projectList->slotReloadClip();
    // We need to desactivate & reactivate monitors to get a refresh
    //m_monitorManager->switchMonitors();
}


void MainWindow::slotRenderProject()
{
    if (!m_renderWidget) {
        QString projectfolder = m_activeDocument ? m_activeDocument->projectFolder().path(KUrl::AddTrailingSlash) : KdenliveSettings::defaultprojectfolder();
        MltVideoProfile profile;
        if (m_activeDocument) profile = m_activeDocument->mltProfile();
        m_renderWidget = new RenderWidget(projectfolder, m_projectList->useProxy(), profile, this);
        connect(m_renderWidget, SIGNAL(shutdown()), this, SLOT(slotShutdown()));
        connect(m_renderWidget, SIGNAL(selectedRenderProfile(QMap <QString, QString>)), this, SLOT(slotSetDocumentRenderProfile(QMap <QString, QString>)));
        connect(m_renderWidget, SIGNAL(prepareRenderingData(bool, bool, const QString&)), this, SLOT(slotPrepareRendering(bool, bool, const QString&)));
        connect(m_renderWidget, SIGNAL(abortProcess(const QString &)), this, SIGNAL(abortRenderJob(const QString &)));
        connect(m_renderWidget, SIGNAL(openDvdWizard(const QString &)), this, SLOT(slotDvdWizard(const QString &)));
        if (m_activeDocument) {
            m_renderWidget->setProfile(m_activeDocument->mltProfile());
            m_renderWidget->setGuides(m_activeDocument->guidesXml(), m_activeDocument->projectDuration());
            m_renderWidget->setDocumentPath(m_activeDocument->projectFolder().path(KUrl::AddTrailingSlash));
            m_renderWidget->setRenderProfile(m_activeDocument->getRenderProperties());
        }
    }
    slotCheckRenderStatus();
    m_renderWidget->show();
    m_renderWidget->showNormal();

    // What are the following lines supposed to do?
    //m_activeTimeline->tracksNumber();
    //m_renderWidget->enableAudio(false);
    //m_renderWidget->export_audio;
}

void MainWindow::slotCheckRenderStatus()
{
    // Make sure there are no missing clips
    if (m_renderWidget)
        m_renderWidget->missingClips(m_projectList->hasMissingClips());
}

void MainWindow::setRenderingProgress(const QString &url, int progress)
{
    if (m_renderWidget)
        m_renderWidget->setRenderJob(url, progress);
}

void MainWindow::setRenderingFinished(const QString &url, int status, const QString &error)
{
    if (m_renderWidget)
        m_renderWidget->setRenderStatus(url, status, error);
}

void MainWindow::slotCleanProject()
{
    if (KMessageBox::warningContinueCancel(this, i18n("This will remove all unused clips from your project."), i18n("Clean up project")) == KMessageBox::Cancel) return;
    m_projectList->cleanup();
}

void MainWindow::slotUpdateMousePosition(int pos)
{
    if (m_activeDocument)
        switch (m_timeFormatButton->currentItem()) {
        case 0:
	    m_timeFormatButton->setText(m_activeDocument->timecode().getTimecodeFromFrames(pos) + " / " + m_activeDocument->timecode().getTimecodeFromFrames(m_activeTimeline->duration()));
            break;
        default:
	    m_timeFormatButton->setText(QString::number(pos) + " / " + QString::number(m_activeTimeline->duration()));
        }
}

<<<<<<< HEAD
void MainWindow::slotUpdateJackSyncDiff(int diff)
{
    statusBar()->changeItem(QString::number(diff), STS_BAR_JACK_MON_ID);
=======
void MainWindow::slotUpdateProjectDuration(int pos)
{
    if (m_activeDocument) {
	m_activeTimeline->setDuration(pos);
	slotUpdateMousePosition(m_activeTimeline->projectView()->getMousePos());
    }
>>>>>>> 08614d7b
}

void MainWindow::slotUpdateDocumentState(bool modified)
{
    if (!m_activeDocument) return;
    setCaption(m_activeDocument->description(), modified);
    m_saveAction->setEnabled(modified);
    if (modified) {
        m_timelineArea->setTabTextColor(m_timelineArea->currentIndex(), palette().color(QPalette::Link));
        m_timelineArea->setTabIcon(m_timelineArea->currentIndex(), KIcon("document-save"));
    } else {
        m_timelineArea->setTabTextColor(m_timelineArea->currentIndex(), palette().color(QPalette::Text));
        m_timelineArea->setTabIcon(m_timelineArea->currentIndex(), KIcon("kdenlive"));
    }
}

void MainWindow::connectDocumentInfo(KdenliveDoc *doc)
{
    if (m_activeDocument) {
        if (m_activeDocument == doc) return;
        disconnect(m_activeDocument, SIGNAL(progressInfo(const QString &, int)), this, SLOT(slotGotProgressInfo(const QString &, int)));
    }
    connect(doc, SIGNAL(progressInfo(const QString &, int)), this, SLOT(slotGotProgressInfo(const QString &, int)));
}

void MainWindow::connectDocument(TrackView *trackView, KdenliveDoc *doc)   //changed
{
    //m_projectMonitor->stop();
    m_closeAction->setEnabled(m_timelineArea->count() > 1);
    kDebug() << "///////////////////   CONNECTING DOC TO PROJECT VIEW ////////////////";
    if (m_activeDocument) {
        if (m_activeDocument == doc) return;
        if (m_activeTimeline) {
            disconnect(m_projectMonitor, SIGNAL(renderPosition(int)), m_activeTimeline, SLOT(moveCursorPos(int)));
            disconnect(m_projectMonitor, SIGNAL(zoneUpdated(QPoint)), m_activeTimeline, SLOT(slotSetZone(QPoint)));
            disconnect(m_projectMonitor, SIGNAL(durationChanged(int)), m_activeTimeline, SLOT(setDuration(int)));
            disconnect(m_projectMonitor, SIGNAL(zoneUpdated(QPoint)), m_activeDocument, SLOT(setModified()));
            disconnect(m_notesWidget, SIGNAL(textChanged()), m_activeDocument, SLOT(setModified()));
            disconnect(m_clipMonitor, SIGNAL(zoneUpdated(QPoint)), m_activeDocument, SLOT(setModified()));
            disconnect(m_projectList, SIGNAL(projectModified()), m_activeDocument, SLOT(setModified()));

            disconnect(m_projectMonitor->render, SIGNAL(refreshDocumentProducers(bool, bool)), m_activeDocument, SLOT(checkProjectClips(bool, bool)));

            disconnect(m_activeDocument, SIGNAL(guidesUpdated()), this, SLOT(slotGuidesUpdated()));
            disconnect(m_activeDocument, SIGNAL(addProjectClip(DocClipBase *, bool)), m_projectList, SLOT(slotAddClip(DocClipBase *, bool)));
            disconnect(m_activeDocument, SIGNAL(resetProjectList()), m_projectList, SLOT(slotResetProjectList()));
            disconnect(m_activeDocument, SIGNAL(signalDeleteProjectClip(const QString &)), this, SLOT(slotDeleteClip(const QString &)));
            disconnect(m_activeDocument, SIGNAL(updateClipDisplay(const QString &)), m_projectList, SLOT(slotUpdateClip(const QString &)));
            disconnect(m_activeDocument, SIGNAL(selectLastAddedClip(const QString &)), m_projectList, SLOT(slotSelectClip(const QString &)));
            disconnect(m_activeTimeline->projectView(), SIGNAL(clipItemSelected(ClipItem*, bool)), this, SLOT(slotTimelineClipSelected(ClipItem*, bool)));
            disconnect(m_activeTimeline->projectView(), SIGNAL(transitionItemSelected(Transition*, int, QPoint, bool)), m_transitionConfig, SLOT(slotTransitionItemSelected(Transition*, int, QPoint, bool)));
            disconnect(m_activeTimeline->projectView(), SIGNAL(transitionItemSelected(Transition*, int, QPoint, bool)), this, SLOT(slotActivateTransitionView(Transition *)));
            disconnect(m_activeTimeline->projectView(), SIGNAL(playMonitor()), m_projectMonitor, SLOT(slotPlay()));
            disconnect(m_activeTimeline->projectView(), SIGNAL(displayMessage(const QString&, MessageType)), m_messageLabel, SLOT(setMessage(const QString&, MessageType)));
            disconnect(m_activeTimeline->projectView(), SIGNAL(showClipFrame(DocClipBase *, QPoint, bool, const int)), m_clipMonitor, SLOT(slotSetClipProducer(DocClipBase *, QPoint, bool, const int)));
            disconnect(m_projectList, SIGNAL(gotFilterJobResults(const QString &, int, int, stringMap,stringMap)), m_activeTimeline->projectView(), SLOT(slotGotFilterJobResults(const QString &, int, int, stringMap, stringMap)));

            disconnect(m_activeTimeline, SIGNAL(cursorMoved()), m_projectMonitor, SLOT(slotActivateMonitor()));
            disconnect(m_activeTimeline, SIGNAL(configTrack(int)), this, SLOT(slotConfigTrack(int)));
            disconnect(m_activeDocument, SIGNAL(docModified(bool)), this, SLOT(slotUpdateDocumentState(bool)));
            disconnect(m_effectStack, SIGNAL(updateEffect(ClipItem*, int, QDomElement, QDomElement, int,bool)), m_activeTimeline->projectView(), SLOT(slotUpdateClipEffect(ClipItem*, int, QDomElement, QDomElement, int,bool)));
            disconnect(m_effectStack, SIGNAL(removeEffect(ClipItem*, int, QDomElement)), m_activeTimeline->projectView(), SLOT(slotDeleteEffect(ClipItem*, int, QDomElement)));
	    disconnect(m_effectStack, SIGNAL(addEffect(ClipItem*, QDomElement)), trackView->projectView(), SLOT(slotAddEffect(ClipItem*, QDomElement)));
            disconnect(m_effectStack, SIGNAL(changeEffectState(ClipItem*, int, QList <int>, bool)), m_activeTimeline->projectView(), SLOT(slotChangeEffectState(ClipItem*, int, QList <int>, bool)));
            disconnect(m_effectStack, SIGNAL(changeEffectPosition(ClipItem*, int, QList<int>, int)), m_activeTimeline->projectView(), SLOT(slotChangeEffectPosition(ClipItem*, int, QList <int>, int)));
            disconnect(m_effectStack, SIGNAL(refreshEffectStack(ClipItem*)), m_activeTimeline->projectView(), SLOT(slotRefreshEffects(ClipItem*)));
            disconnect(m_effectStack, SIGNAL(reloadEffects()), this, SLOT(slotReloadEffects()));
            disconnect(m_effectStack, SIGNAL(displayMessage(const QString&, int)), this, SLOT(slotGotProgressInfo(const QString&, int)));
            disconnect(m_transitionConfig, SIGNAL(transitionUpdated(Transition *, QDomElement)), m_activeTimeline->projectView() , SLOT(slotTransitionUpdated(Transition *, QDomElement)));
            disconnect(m_transitionConfig, SIGNAL(seekTimeline(int)), m_activeTimeline->projectView() , SLOT(setCursorPos(int)));
	    disconnect(m_transitionConfig, SIGNAL(importClipKeyframes(GRAPHICSRECTITEM)), m_activeTimeline->projectView() , SLOT(slotImportClipKeyframes(GRAPHICSRECTITEM)));

            disconnect(m_activeTimeline->projectView(), SIGNAL(activateDocumentMonitor()), m_projectMonitor, SLOT(slotActivateMonitor()));
            disconnect(m_activeTimeline, SIGNAL(zoneMoved(int, int)), this, SLOT(slotZoneMoved(int, int)));
            disconnect(m_projectList, SIGNAL(loadingIsOver()), m_activeTimeline->projectView(), SLOT(slotUpdateAllThumbs()));
            disconnect(m_projectList, SIGNAL(refreshClip(const QString &)), m_activeTimeline->projectView(), SLOT(slotRefreshThumbs(const QString &)));
	    disconnect(m_projectList, SIGNAL(addMarkers(const QString &, QList <CommentedTime>)), m_activeTimeline->projectView(), SLOT(slotAddClipMarker(const QString &, QList <CommentedTime>)));
            m_effectStack->clear();
        }
        //m_activeDocument->setRenderer(NULL);
        m_clipMonitor->stop();
    }
    KdenliveSettings::setCurrent_profile(doc->profilePath());
    KdenliveSettings::setProject_fps(doc->fps());
    m_monitorManager->resetProfiles(doc->timecode());
    m_clipMonitorDock->raise();
    m_projectList->setDocument(doc);
    m_transitionConfig->updateProjectFormat(doc->mltProfile(), doc->timecode(), doc->tracksList());
    m_effectStack->updateProjectFormat(doc->mltProfile(), doc->timecode());
    connect(m_projectList, SIGNAL(refreshClip(const QString &, bool)), trackView->projectView(), SLOT(slotRefreshThumbs(const QString &, bool)));

    connect(m_projectList, SIGNAL(projectModified()), doc, SLOT(setModified()));
    connect(m_projectList, SIGNAL(clipNameChanged(const QString, const QString)), trackView->projectView(), SLOT(clipNameChanged(const QString, const QString)));

    connect(trackView, SIGNAL(configTrack(int)), this, SLOT(slotConfigTrack(int)));
    connect(trackView, SIGNAL(updateTracksInfo()), this, SLOT(slotUpdateTrackInfo()));
    connect(trackView, SIGNAL(mousePosition(int)), this, SLOT(slotUpdateMousePosition(int)));
    connect(trackView->projectView(), SIGNAL(forceClipProcessing(const QString &)), m_projectList, SLOT(slotForceProcessing(const QString &)));

    connect(trackView->projectView(), SIGNAL(importKeyframes(GRAPHICSRECTITEM, const QString&, int)), this, SLOT(slotProcessImportKeyframes(GRAPHICSRECTITEM, const QString&, int)));

    connect(m_projectMonitor, SIGNAL(renderPosition(int)), trackView, SLOT(moveCursorPos(int)));
    connect(m_projectMonitor, SIGNAL(zoneUpdated(QPoint)), trackView, SLOT(slotSetZone(QPoint)));
    connect(m_projectMonitor, SIGNAL(zoneUpdated(QPoint)), doc, SLOT(setModified()));
    connect(m_clipMonitor, SIGNAL(zoneUpdated(QPoint)), doc, SLOT(setModified()));
    connect(m_projectMonitor->render, SIGNAL(refreshDocumentProducers(bool, bool)), doc, SLOT(checkProjectClips(bool, bool)));

    connect(doc, SIGNAL(addProjectClip(DocClipBase *, bool)), m_projectList, SLOT(slotAddClip(DocClipBase *, bool)));
    connect(doc, SIGNAL(resetProjectList()), m_projectList, SLOT(slotResetProjectList()));
    connect(doc, SIGNAL(signalDeleteProjectClip(const QString &)), this, SLOT(slotDeleteClip(const QString &)));
    connect(doc, SIGNAL(updateClipDisplay(const QString &)), m_projectList, SLOT(slotUpdateClip(const QString &)));
    connect(doc, SIGNAL(selectLastAddedClip(const QString &)), m_projectList, SLOT(slotSelectClip(const QString &)));

    connect(doc, SIGNAL(docModified(bool)), this, SLOT(slotUpdateDocumentState(bool)));
    connect(doc, SIGNAL(guidesUpdated()), this, SLOT(slotGuidesUpdated()));
    connect(doc, SIGNAL(saveTimelinePreview(const QString &)), trackView, SLOT(slotSaveTimelinePreview(const QString)));

    connect(m_notesWidget, SIGNAL(textChanged()), doc, SLOT(setModified()));

    connect(trackView->projectView(), SIGNAL(updateClipMarkers(DocClipBase *)), this, SLOT(slotUpdateClipMarkers(DocClipBase*)));
    connect(trackView, SIGNAL(showTrackEffects(int, TrackInfo)), this, SLOT(slotTrackSelected(int, TrackInfo)));

    connect(trackView->projectView(), SIGNAL(clipItemSelected(ClipItem*, bool)), this, SLOT(slotTimelineClipSelected(ClipItem*, bool)));
    connect(trackView->projectView(), SIGNAL(transitionItemSelected(Transition*, int, QPoint, bool)), m_transitionConfig, SLOT(slotTransitionItemSelected(Transition*, int, QPoint, bool)));
    connect(trackView->projectView(), SIGNAL(transitionItemSelected(Transition*, int, QPoint, bool)), this, SLOT(slotActivateTransitionView(Transition *)));
    m_zoomSlider->setValue(doc->zoom().x());
    connect(trackView->projectView(), SIGNAL(zoomIn()), this, SLOT(slotZoomIn()));
    connect(trackView->projectView(), SIGNAL(zoomOut()), this, SLOT(slotZoomOut()));
    connect(trackView, SIGNAL(setZoom(int)), this, SLOT(slotSetZoom(int)));
    connect(trackView->projectView(), SIGNAL(displayMessage(const QString&, MessageType)), m_messageLabel, SLOT(setMessage(const QString&, MessageType)));

    connect(trackView->projectView(), SIGNAL(showClipFrame(DocClipBase *, QPoint, bool, const int)), m_clipMonitor, SLOT(slotSetClipProducer(DocClipBase *, QPoint, bool, const int)));
    connect(trackView->projectView(), SIGNAL(playMonitor()), m_projectMonitor, SLOT(slotPlay()));

    connect(trackView->projectView(), SIGNAL(transitionItemSelected(Transition*, int, QPoint, bool)), m_projectMonitor, SLOT(slotSetSelectedClip(Transition*)));

    connect(m_projectList, SIGNAL(gotFilterJobResults(const QString &, int, int, stringMap,stringMap)), trackView->projectView(), SLOT(slotGotFilterJobResults(const QString &, int, int, stringMap,stringMap)));

    connect(m_projectList, SIGNAL(addMarkers(const QString &, QList <CommentedTime>)), trackView->projectView(), SLOT(slotAddClipMarker(const QString &, QList <CommentedTime>)));

    // Effect stack signals
    connect(m_effectStack, SIGNAL(updateEffect(ClipItem*, int, QDomElement, QDomElement, int,bool)), trackView->projectView(), SLOT(slotUpdateClipEffect(ClipItem*, int, QDomElement, QDomElement, int,bool)));
    connect(m_effectStack, SIGNAL(updateClipRegion(ClipItem*, int, QString)), trackView->projectView(), SLOT(slotUpdateClipRegion(ClipItem*, int, QString)));
    connect(m_effectStack, SIGNAL(removeEffect(ClipItem*, int, QDomElement)), trackView->projectView(), SLOT(slotDeleteEffect(ClipItem*, int, QDomElement)));
    connect(m_effectStack, SIGNAL(addEffect(ClipItem*, QDomElement)), trackView->projectView(), SLOT(slotAddEffect(ClipItem*, QDomElement)));
    connect(m_effectStack, SIGNAL(changeEffectState(ClipItem*, int, QList <int>, bool)), trackView->projectView(), SLOT(slotChangeEffectState(ClipItem*, int, QList <int>, bool)));
    connect(m_effectStack, SIGNAL(changeEffectPosition(ClipItem*, int, QList <int>, int)), trackView->projectView(), SLOT(slotChangeEffectPosition(ClipItem*, int, QList <int>, int)));
    
    connect(m_effectStack, SIGNAL(refreshEffectStack(ClipItem*)), trackView->projectView(), SLOT(slotRefreshEffects(ClipItem*)));
    connect(m_effectStack, SIGNAL(seekTimeline(int)), trackView->projectView(), SLOT(seekCursorPos(int)));
    connect(m_effectStack, SIGNAL(importClipKeyframes(GRAPHICSRECTITEM)), trackView->projectView(), SLOT(slotImportClipKeyframes(GRAPHICSRECTITEM)));
    connect(m_effectStack, SIGNAL(reloadEffects()), this, SLOT(slotReloadEffects()));
    connect(m_effectStack, SIGNAL(displayMessage(const QString&, int)), this, SLOT(slotGotProgressInfo(const QString&, int)));
    
    // Transition config signals
    connect(m_transitionConfig, SIGNAL(transitionUpdated(Transition *, QDomElement)), trackView->projectView() , SLOT(slotTransitionUpdated(Transition *, QDomElement)));
    connect(m_transitionConfig, SIGNAL(importClipKeyframes(GRAPHICSRECTITEM)), trackView->projectView() , SLOT(slotImportClipKeyframes(GRAPHICSRECTITEM)));
    connect(m_transitionConfig, SIGNAL(seekTimeline(int)), trackView->projectView() , SLOT(seekCursorPos(int)));

    connect(trackView->projectView(), SIGNAL(activateDocumentMonitor()), m_projectMonitor, SLOT(slotActivateMonitor()));
    connect(trackView, SIGNAL(zoneMoved(int, int)), this, SLOT(slotZoneMoved(int, int)));
    connect(m_projectList, SIGNAL(loadingIsOver()), trackView->projectView(), SLOT(slotUpdateAllThumbs()));
    trackView->projectView()->setContextMenu(m_timelineContextMenu, m_timelineContextClipMenu, m_timelineContextTransitionMenu, m_clipTypeGroup, static_cast<QMenu*>(factory()->container("marker_menu", this)));
    m_activeTimeline = trackView;
    if (m_renderWidget) {
        slotCheckRenderStatus();
        m_renderWidget->setProfile(doc->mltProfile());
        m_renderWidget->setGuides(doc->guidesXml(), doc->projectDuration());
        m_renderWidget->setDocumentPath(doc->projectFolder().path(KUrl::AddTrailingSlash));
        m_renderWidget->setRenderProfile(doc->getRenderProperties());
    }
    //doc->setRenderer(m_projectMonitor->render);
    m_commandStack->setActiveStack(doc->commandStack());
    KdenliveSettings::setProject_display_ratio(doc->dar());
    //doc->clipManager()->checkAudioThumbs();

    //m_overView->setScene(trackView->projectScene());
    //m_overView->scale(m_overView->width() / trackView->duration(), m_overView->height() / (50 * trackView->tracksNumber()));
    //m_overView->fitInView(m_overView->itemAt(0, 50), Qt::KeepAspectRatio);

    setCaption(doc->description(), doc->isModified());
    m_saveAction->setEnabled(doc->isModified());
    m_normalEditTool->setChecked(true);
    m_activeDocument = doc;
    connect(m_projectMonitor, SIGNAL(durationChanged(int)), this, SLOT(slotUpdateProjectDuration(int)));
    m_monitorManager->setDocument(m_activeDocument);
    m_activeTimeline->updateProjectFps();
    m_activeDocument->checkProjectClips();
#ifndef Q_WS_MAC
    m_recMonitor->slotUpdateCaptureFolder(m_activeDocument->projectFolder().path(KUrl::AddTrailingSlash));
#endif
    //Update the mouse position display so it will display in DF/NDF format by default based on the project setting.
    slotUpdateMousePosition(0);

    // Make sure monitor is visible so that it is painted black on startup
    show();
    m_monitorManager->activateMonitor(Kdenlive::clipMonitor, true);
    // set tool to select tool
    m_buttonSelectTool->setChecked(true);
}

void MainWindow::slotZoneMoved(int start, int end)
{
    m_activeDocument->setZone(start, end);
    m_projectMonitor->slotZoneMoved(start, end);
}

void MainWindow::slotGuidesUpdated()
{
    if (m_renderWidget)
        m_renderWidget->setGuides(m_activeDocument->guidesXml(), m_activeDocument->projectDuration());
}

void MainWindow::slotEditKeys()
{
    KShortcutsDialog dialog(KShortcutsEditor::AllActions, KShortcutsEditor::LetterShortcutsAllowed, this);
    dialog.addCollection(actionCollection(), i18nc("general keyboard shortcuts", "General"));
    dialog.addCollection(m_effectsActionCollection, i18nc("effects and transitions keyboard shortcuts", "Effects & Transitions"));
    dialog.addCollection(m_tracksActionCollection, i18nc("timeline track keyboard shortcuts", "Timeline and Tracks"));
    dialog.configure();
}

void MainWindow::slotPreferences(int page, int option)
{
    /*
     * An instance of your dialog could be already created and could be
     * cached, in which case you want to display the cached dialog
     * instead of creating another one
     */
    if (m_stopmotion) m_stopmotion->slotLive(false);
    if (KConfigDialog::showDialog("settings")) {
        KdenliveSettingsDialog* d = static_cast <KdenliveSettingsDialog*>(KConfigDialog::exists("settings"));
        if (page != -1) d->showPage(page, option);
        return;
    }

    // KConfigDialog didn't find an instance of this dialog, so lets
    // create it :

    // Get the mappable actions in localized form
    QMap<QString, QString> actions;
    KActionCollection* collection = actionCollection();
    foreach (const QString& action_name, m_action_names) {
        actions[collection->action(action_name)->text()] = action_name;
    }

    KdenliveSettingsDialog* dialog = new KdenliveSettingsDialog(actions, this);
    connect(dialog, SIGNAL(settingsChanged(const QString&)), this, SLOT(updateConfiguration()));
    connect(dialog, SIGNAL(doResetProfile()), m_monitorManager, SLOT(slotResetProfiles()));
#ifndef Q_WS_MAC
    connect(dialog, SIGNAL(updateCaptureFolder()), this, SLOT(slotUpdateCaptureFolder()));
#endif
    dialog->show();
    if (page != -1) dialog->showPage(page, option);
}

void MainWindow::slotUpdateCaptureFolder()
{

#ifndef Q_WS_MAC
    if (m_activeDocument) m_recMonitor->slotUpdateCaptureFolder(m_activeDocument->projectFolder().path(KUrl::AddTrailingSlash));
    else m_recMonitor->slotUpdateCaptureFolder(KdenliveSettings::defaultprojectfolder());
#endif
}

void MainWindow::updateConfiguration()
{
    //TODO: we should apply settings to all projects, not only the current one
    if (m_activeTimeline) {
        m_activeTimeline->refresh();
        m_activeTimeline->projectView()->checkAutoScroll();
        m_activeTimeline->checkTrackHeight();
        if (m_activeDocument)
            m_activeDocument->clipManager()->checkAudioThumbs();
    }

    if (m_monitorManager) {
    	m_monitorManager->updateConfiguration();
    }

    m_buttonAudioThumbs->setChecked(KdenliveSettings::audiothumbnails());
    m_buttonVideoThumbs->setChecked(KdenliveSettings::videothumbnails());
    m_buttonShowMarkers->setChecked(KdenliveSettings::showmarkers());
    m_buttonAutomaticSplitAudio->setChecked(KdenliveSettings::splitaudio());

    // Update list of transcoding profiles
    loadTranscoders();
    loadClipActions();
#ifdef USE_JOGSHUTTLE
    activateShuttleDevice();
#endif

}

void MainWindow::slotSwitchSplitAudio()
{
    KdenliveSettings::setSplitaudio(!KdenliveSettings::splitaudio());
    m_buttonAutomaticSplitAudio->setChecked(KdenliveSettings::splitaudio());
}

void MainWindow::slotSwitchVideoThumbs()
{
    KdenliveSettings::setVideothumbnails(!KdenliveSettings::videothumbnails());
    if (m_activeTimeline)
        m_activeTimeline->projectView()->slotUpdateAllThumbs();
    m_buttonVideoThumbs->setChecked(KdenliveSettings::videothumbnails());
}

void MainWindow::slotSwitchAudioThumbs()
{
    KdenliveSettings::setAudiothumbnails(!KdenliveSettings::audiothumbnails());
    if (m_activeTimeline) {
        m_activeTimeline->refresh();
        m_activeTimeline->projectView()->checkAutoScroll();
        if (m_activeDocument)
            m_activeDocument->clipManager()->checkAudioThumbs();
    }
    m_buttonAudioThumbs->setChecked(KdenliveSettings::audiothumbnails());
}

void MainWindow::slotSwitchMarkersComments()
{
    KdenliveSettings::setShowmarkers(!KdenliveSettings::showmarkers());
    if (m_activeTimeline)
        m_activeTimeline->refresh();
    m_buttonShowMarkers->setChecked(KdenliveSettings::showmarkers());
}

void MainWindow::slotSwitchSnap()
{
    KdenliveSettings::setSnaptopoints(!KdenliveSettings::snaptopoints());
    m_buttonSnap->setChecked(KdenliveSettings::snaptopoints());
}


void MainWindow::slotSwitchJackTransport()
{
#ifdef USE_JACK
    AbstractRender* abstrRender = m_monitorManager->activeRenderer();
    bool jacktransport = KdenliveSettings::jacktransport();

    if (abstrRender) {
		if(abstrRender->hasRole(Rndr::OpenCloseSlaveRole) &&
			abstrRender->isAudioEngineActive(AudioEngine::Jack) && !jacktransport) {
		    KdenliveSettings::setJacktransport(true);
			abstrRender->enableSlave(Slave::Jack);
		} else {
		    KdenliveSettings::setJacktransport(false);
			abstrRender->enableSlave(Slave::Internal);
		}
    }

    m_buttonJackTransport->setChecked(KdenliveSettings::jacktransport());

#endif
}

void MainWindow::slotSwitchJackTransportMon()
{
#ifdef USE_JACK
    AbstractRender* abstrRender = m_monitorManager->activeRenderer();
    bool monEnabled = KdenliveSettings::jacktransportmon();

    if (abstrRender) {
		if(abstrRender->hasRole(Rndr::OpenCloseSlaveRole) && !monEnabled) {
		    KdenliveSettings::setJacktransportmon(true);
		    abstrRender->setPlaybackSyncMonEnabled(true);
		} else {
		    KdenliveSettings::setJacktransportmon(false);
		    abstrRender->setPlaybackSyncMonEnabled(false);
		}
    }

    m_buttonJackTransportMon->setChecked(KdenliveSettings::jacktransportmon());

#endif
}


void MainWindow::slotEnableJackTransportButton(AbstractMonitor& monitor)
{
#ifdef USE_JACK
	AbstractRender* abstrRender = monitor.abstractRender();
	if (abstrRender) {
		if(abstrRender->hasRole(Rndr::OpenCloseSlaveRole) &&
			abstrRender->isAudioEngineActive(AudioEngine::Jack)) {
			/* if jack transport enabled slave to jack */
			if (KdenliveSettings::jacktransport()) {

				abstrRender->enableSlave(Slave::Jack);
			}
			/* enable toggle button */
			m_buttonJackTransport->setDisabled(false);
		}
	}
#endif
}

void MainWindow::slotDisableJackTransportButton(AbstractMonitor& monitor)
{
#ifdef USE_JACK
	AbstractRender* abstrRender = monitor.abstractRender();
	if (abstrRender) {
		if (abstrRender->isSlaveActive(Slave::Jack)) {
			/* disable jack slave */
			abstrRender->enableSlave(Slave::Internal);
		}
		/* disable toggle button */
		m_buttonJackTransport->setDisabled(true);
	}
#endif
}

void MainWindow::slotEnableJackTransportMonButton(AbstractMonitor& monitor)
{
#ifdef USE_JACK
	AbstractRender* abstrRender = monitor.abstractRender();
	if (abstrRender) {
		if(abstrRender->hasRole(Rndr::OpenCloseSlaveRole) &&
			abstrRender->isAudioEngineActive(AudioEngine::Jack)) {
			/* enable toggle button */
			m_buttonJackTransportMon->setDisabled(false);
		}
	}
#endif
}

void MainWindow::slotDisableJackTransportMonButton(AbstractMonitor& monitor)
{
#ifdef USE_JACK
	AbstractRender* abstrRender = monitor.abstractRender();
	if (abstrRender) {
		/* disable toggle button */
		m_buttonJackTransportMon->setDisabled(true);
	}
#endif
}

void MainWindow::slotDeleteItem()
{
    if (QApplication::focusWidget() &&
            QApplication::focusWidget()->parentWidget() &&
            QApplication::focusWidget()->parentWidget()->parentWidget() &&
            QApplication::focusWidget()->parentWidget()->parentWidget() == m_projectListDock) {
        m_projectList->slotRemoveClip();

    } else {
        QWidget *widget = QApplication::focusWidget();
        while (widget) {
            if (widget == m_effectStackDock) {
                m_effectStack->deleteCurrentEffect();
                return;
            }
            widget = widget->parentWidget();
        }

        // effect stack has no focus
        if (m_activeTimeline)
            m_activeTimeline->projectView()->deleteSelectedClips();
    }
}

void MainWindow::slotUpdateClipMarkers(DocClipBase *clip)
{
    if (m_clipMonitor->isActive())
        m_clipMonitor->checkOverlay();
    m_clipMonitor->updateMarkers(clip);
}

void MainWindow::slotAddClipMarker()
{
    DocClipBase *clip = NULL;
    GenTime pos;
    if (m_projectMonitor->isActive()) {
        if (m_activeTimeline) {
            ClipItem *item = m_activeTimeline->projectView()->getActiveClipUnderCursor();
            if (item) {
                pos = GenTime((int)((m_projectMonitor->position() - item->startPos() + item->cropStart()).frames(m_activeDocument->fps()) * item->speed() + 0.5), m_activeDocument->fps());
                clip = item->baseClip();
            }
        }
    } else {
        clip = m_clipMonitor->activeClip();
        pos = m_clipMonitor->position();
    }
    if (!clip) {
        m_messageLabel->setMessage(i18n("Cannot find clip to add marker"), ErrorMessage);
        return;
    }
    QString id = clip->getId();
    CommentedTime marker(pos, i18n("Marker"), KdenliveSettings::default_marker_type());
    QPointer<MarkerDialog> d = new MarkerDialog(clip, marker,
                       m_activeDocument->timecode(), i18n("Add Marker"), this);
    if (d->exec() == QDialog::Accepted) {
        m_activeTimeline->projectView()->slotAddClipMarker(id, QList <CommentedTime>() << d->newMarker());
	QString hash = clip->getClipHash();
	if (!hash.isEmpty()) m_activeDocument->cacheImage(hash + '#' + QString::number(d->newMarker().time().frames(m_activeDocument->fps())), d->markerImage());
    }
    delete d;
}

void MainWindow::slotDeleteClipMarker()
{
    DocClipBase *clip = NULL;
    GenTime pos;
    if (m_projectMonitor->isActive()) {
        if (m_activeTimeline) {
            ClipItem *item = m_activeTimeline->projectView()->getActiveClipUnderCursor();
            if (item) {
                pos = (m_projectMonitor->position() - item->startPos() + item->cropStart()) / item->speed();
                clip = item->baseClip();
            }
        }
    } else {
        clip = m_clipMonitor->activeClip();
        pos = m_clipMonitor->position();
    }
    if (!clip) {
        m_messageLabel->setMessage(i18n("Cannot find clip to remove marker"), ErrorMessage);
        return;
    }

    QString id = clip->getId();
    QString comment = clip->markerComment(pos);
    if (comment.isEmpty()) {
        m_messageLabel->setMessage(i18n("No marker found at cursor time"), ErrorMessage);
        return;
    }
    m_activeTimeline->projectView()->slotDeleteClipMarker(comment, id, pos);
}

void MainWindow::slotDeleteAllClipMarkers()
{
    DocClipBase *clip = NULL;
    if (m_projectMonitor->isActive()) {
        if (m_activeTimeline) {
            ClipItem *item = m_activeTimeline->projectView()->getActiveClipUnderCursor();
            if (item) {
                clip = item->baseClip();
            }
        }
    } else {
        clip = m_clipMonitor->activeClip();
    }
    if (!clip) {
        m_messageLabel->setMessage(i18n("Cannot find clip to remove marker"), ErrorMessage);
        return;
    }
    m_activeTimeline->projectView()->slotDeleteAllClipMarkers(clip->getId());
}

void MainWindow::slotEditClipMarker()
{
    DocClipBase *clip = NULL;
    GenTime pos;
    if (m_projectMonitor->isActive()) {
        if (m_activeTimeline) {
            ClipItem *item = m_activeTimeline->projectView()->getActiveClipUnderCursor();
            if (item) {
                pos = (m_projectMonitor->position() - item->startPos() + item->cropStart()) / item->speed();
                clip = item->baseClip();
            }
        }
    } else {
        clip = m_clipMonitor->activeClip();
        pos = m_clipMonitor->position();
    }
    if (!clip) {
        m_messageLabel->setMessage(i18n("Cannot find clip to remove marker"), ErrorMessage);
        return;
    }

    QString id = clip->getId();
    CommentedTime oldMarker = clip->markerAt(pos);
    if (oldMarker == CommentedTime()) {
        m_messageLabel->setMessage(i18n("No marker found at cursor time"), ErrorMessage);
        return;
    }

    QPointer<MarkerDialog> d = new MarkerDialog(clip, oldMarker,
                      m_activeDocument->timecode(), i18n("Edit Marker"), this);
    if (d->exec() == QDialog::Accepted) {
        m_activeTimeline->projectView()->slotAddClipMarker(id, QList <CommentedTime>() <<d->newMarker());
	QString hash = clip->getClipHash();
	if (!hash.isEmpty()) m_activeDocument->cacheImage(hash + '#' + QString::number(d->newMarker().time().frames(m_activeDocument->fps())), d->markerImage());
        if (d->newMarker().time() != pos) {
            // remove old marker
            oldMarker.setMarkerType(-1);
            m_activeTimeline->projectView()->slotAddClipMarker(id, QList <CommentedTime>() <<oldMarker);
        }
    }
    delete d;
}

void MainWindow::slotAddMarkerGuideQuickly()
{
    if (!m_activeTimeline || !m_activeDocument)
        return;

    if (m_clipMonitor->isActive()) {
        DocClipBase *clip = m_clipMonitor->activeClip();
        GenTime pos = m_clipMonitor->position();

        if (!clip) {
            m_messageLabel->setMessage(i18n("Cannot find clip to add marker"), ErrorMessage);
            return;
        }
        //TODO: allow user to set default marker category
	CommentedTime marker(pos, m_activeDocument->timecode().getDisplayTimecode(pos, false), KdenliveSettings::default_marker_type());
        m_activeTimeline->projectView()->slotAddClipMarker(clip->getId(), QList <CommentedTime>() <<marker);
    } else {
        m_activeTimeline->projectView()->slotAddGuide(false);
    }
}

void MainWindow::slotAddGuide()
{
    if (m_activeTimeline)
        m_activeTimeline->projectView()->slotAddGuide();
}

void MainWindow::slotInsertSpace()
{
    if (m_activeTimeline)
        m_activeTimeline->projectView()->slotInsertSpace();
}

void MainWindow::slotRemoveSpace()
{
    if (m_activeTimeline)
        m_activeTimeline->projectView()->slotRemoveSpace();
}

void MainWindow::slotInsertTrack(int ix)
{
    m_monitorManager->activateMonitor(Kdenlive::projectMonitor);
    if (m_activeTimeline) {
        if (ix == -1) ix = m_activeTimeline->projectView()->selectedTrack();
        m_activeTimeline->projectView()->slotInsertTrack(ix);
    }
    if (m_activeDocument)
        m_transitionConfig->updateProjectFormat(m_activeDocument->mltProfile(), m_activeDocument->timecode(), m_activeDocument->tracksList());
}

void MainWindow::slotDeleteTrack(int ix)
{
    m_monitorManager->activateMonitor(Kdenlive::projectMonitor);
    if (m_activeTimeline) {
        if (ix == -1) ix = m_activeTimeline->projectView()->selectedTrack();
        m_activeTimeline->projectView()->slotDeleteTrack(ix);
    }
    if (m_activeDocument)
        m_transitionConfig->updateProjectFormat(m_activeDocument->mltProfile(), m_activeDocument->timecode(), m_activeDocument->tracksList());
}

void MainWindow::slotConfigTrack(int ix)
{
    m_monitorManager->activateMonitor(Kdenlive::projectMonitor);
    if (m_activeTimeline)
        m_activeTimeline->projectView()->slotConfigTracks(ix);
    if (m_activeDocument)
        m_transitionConfig->updateProjectFormat(m_activeDocument->mltProfile(), m_activeDocument->timecode(), m_activeDocument->tracksList());
}

void MainWindow::slotSelectTrack()
{
    m_monitorManager->activateMonitor(Kdenlive::projectMonitor);
    if (m_activeTimeline) {
        m_activeTimeline->projectView()->slotSelectClipsInTrack();
    }
}

void MainWindow::slotSelectAllTracks()
{
    m_monitorManager->activateMonitor(Kdenlive::projectMonitor);
    if (m_activeTimeline)
        m_activeTimeline->projectView()->slotSelectAllClips();
}

void MainWindow::slotEditGuide()
{
    if (m_activeTimeline)
        m_activeTimeline->projectView()->slotEditGuide();
}

void MainWindow::slotDeleteGuide()
{
    if (m_activeTimeline)
        m_activeTimeline->projectView()->slotDeleteGuide();
}

void MainWindow::slotDeleteAllGuides()
{
    if (m_activeTimeline)
        m_activeTimeline->projectView()->slotDeleteAllGuides();
}

void MainWindow::slotCutTimelineClip()
{
    if (m_activeTimeline)
        m_activeTimeline->projectView()->cutSelectedClips();
}

void MainWindow::slotInsertClipOverwrite()
{
    if (m_activeTimeline) {
        QStringList data = m_clipMonitor->getZoneInfo();
        m_activeTimeline->projectView()->insertZoneOverwrite(data, m_activeTimeline->inPoint());
    }
}

void MainWindow::slotSelectTimelineClip()
{
    if (m_activeTimeline)
        m_activeTimeline->projectView()->selectClip(true);
}

void MainWindow::slotSelectTimelineTransition()
{
    if (m_activeTimeline)
        m_activeTimeline->projectView()->selectTransition(true);
}

void MainWindow::slotDeselectTimelineClip()
{
    if (m_activeTimeline)
        m_activeTimeline->projectView()->selectClip(false, true);
}

void MainWindow::slotDeselectTimelineTransition()
{
    if (m_activeTimeline)
        m_activeTimeline->projectView()->selectTransition(false, true);
}

void MainWindow::slotSelectAddTimelineClip()
{
    if (m_activeTimeline)
        m_activeTimeline->projectView()->selectClip(true, true);
}

void MainWindow::slotSelectAddTimelineTransition()
{
    if (m_activeTimeline)
        m_activeTimeline->projectView()->selectTransition(true, true);
}

void MainWindow::slotGroupClips()
{
    if (m_activeTimeline)
        m_activeTimeline->projectView()->groupClips();
}

void MainWindow::slotUnGroupClips()
{
    if (m_activeTimeline)
        m_activeTimeline->projectView()->groupClips(false);
}

void MainWindow::slotEditItemDuration()
{
    if (m_activeTimeline)
        m_activeTimeline->projectView()->editItemDuration();
}

void MainWindow::slotAddProjectClip(KUrl url, stringMap data)
{
    if (m_activeDocument) {
        m_activeDocument->slotAddClipFile(url, data);
    }
}

void MainWindow::slotAddProjectClipList(KUrl::List urls)
{
    if (m_activeDocument)
        m_activeDocument->slotAddClipList(urls);
}

void MainWindow::slotAddTransition(QAction *result)
{
    if (!result) return;
    QStringList info = result->data().toStringList();
    if (info.isEmpty()) return;
    QDomElement transition = transitions.getEffectByTag(info.at(1), info.at(2));
    if (m_activeTimeline && !transition.isNull()) {
        m_activeTimeline->projectView()->slotAddTransitionToSelectedClips(transition.cloneNode().toElement());
    }
}

void MainWindow::slotAddVideoEffect(QAction *result)
{
    if (!result) return;
    const int EFFECT_VIDEO = 1;
    const int EFFECT_AUDIO = 2;
    QStringList info = result->data().toStringList();

    if (info.isEmpty() || info.size() < 3) return;
    QDomElement effect ;
    if (info.last() == QString::number((int) EFFECT_VIDEO))
            effect = videoEffects.getEffectByTag(info.at(0), info.at(1));
    else if (info.last() == QString::number((int) EFFECT_AUDIO))
            effect = audioEffects.getEffectByTag(info.at(0), info.at(1));
    else
            effect = customEffects.getEffectByTag(info.at(0), info.at(1));
    if (!effect.isNull()) slotAddEffect(effect);
    else m_messageLabel->setMessage(i18n("Cannot find effect %1 / %2", info.at(0), info.at(1)), ErrorMessage);
}


void MainWindow::slotZoomIn()
{
    m_zoomSlider->setValue(m_zoomSlider->value() - 1);
    slotShowZoomSliderToolTip();
}

void MainWindow::slotZoomOut()
{
    m_zoomSlider->setValue(m_zoomSlider->value() + 1);
    slotShowZoomSliderToolTip();
}

void MainWindow::slotFitZoom()
{
    if (m_activeTimeline)
        m_zoomSlider->setValue(m_activeTimeline->fitZoom());
}

void MainWindow::slotSetZoom(int value)
{
    value = qMax(m_zoomSlider->minimum(), value);
    value = qMin(m_zoomSlider->maximum(), value);

    if (m_activeTimeline)
        m_activeTimeline->slotChangeZoom(value);

    m_zoomOut->setEnabled(value < m_zoomSlider->maximum());
    m_zoomIn->setEnabled(value > m_zoomSlider->minimum());
    slotUpdateZoomSliderToolTip(value);

    m_zoomSlider->blockSignals(true);
    m_zoomSlider->setValue(value);
    m_zoomSlider->blockSignals(false);
}

void MainWindow::slotShowZoomSliderToolTip(int zoomlevel)
{
    if (zoomlevel != -1)
        slotUpdateZoomSliderToolTip(zoomlevel);

    QPoint global = m_zoomSlider->rect().topLeft();
    global.ry() += m_zoomSlider->height() / 2;
    QHelpEvent toolTipEvent(QEvent::ToolTip, QPoint(0, 0), m_zoomSlider->mapToGlobal(global));
    QApplication::sendEvent(m_zoomSlider, &toolTipEvent);
}

void MainWindow::slotUpdateZoomSliderToolTip(int zoomlevel)
{
    m_zoomSlider->setToolTip(i18n("Zoom Level: %1/13", (13 - zoomlevel)));
}

void MainWindow::slotGotProgressInfo(const QString &message, int progress, MessageType type)
{
    if (type == DefaultMessage) m_statusProgressBar->setValue(progress);
    m_messageLabel->setMessage(message, type);
    if (progress >= 0) {
        if (type == DefaultMessage) m_statusProgressBar->setVisible(true);
    } else {
        m_statusProgressBar->setVisible(false);
    }
}

void MainWindow::slotShowClipProperties(DocClipBase *clip)
{
    if (clip->clipType() == TEXT) {
        QString titlepath = m_activeDocument->projectFolder().path(KUrl::AddTrailingSlash) + "titles/";
        if (!clip->getProperty("resource").isEmpty() && clip->getProperty("xmldata").isEmpty()) {
            // template text clip

            // Get the list of existing templates
            QStringList filter;
            filter << "*.kdenlivetitle";
            QStringList templateFiles = QDir(titlepath).entryList(filter, QDir::Files);

            QDialog *dia = new QDialog(this);
            Ui::TemplateClip_UI dia_ui;
            dia_ui.setupUi(dia);
            int ix = -1;
            const QString templatePath = clip->getProperty("resource");
            for (int i = 0; i < templateFiles.size(); ++i) {
                dia_ui.template_list->comboBox()->addItem(templateFiles.at(i), titlepath + templateFiles.at(i));
                if (templatePath == KUrl(titlepath + templateFiles.at(i)).path()) ix = i;
            }
            if (ix != -1) dia_ui.template_list->comboBox()->setCurrentIndex(ix);
            else dia_ui.template_list->comboBox()->insertItem(0, templatePath);
            dia_ui.template_list->fileDialog()->setFilter("*.kdenlivetitle");
            //warning: setting base directory doesn't work??
            KUrl startDir(titlepath);
            dia_ui.template_list->fileDialog()->setUrl(startDir);
            dia_ui.description->setText(clip->getProperty("description"));
            if (dia->exec() == QDialog::Accepted) {
                QString textTemplate = dia_ui.template_list->comboBox()->itemData(dia_ui.template_list->comboBox()->currentIndex()).toString();
                if (textTemplate.isEmpty()) textTemplate = dia_ui.template_list->comboBox()->currentText();

                QMap <QString, QString> newprops;

                if (KUrl(textTemplate).path() != templatePath) {
                    // The template was changed
                    newprops.insert("resource", textTemplate);
                }

                if (dia_ui.description->toPlainText() != clip->getProperty("description")) {
                    newprops.insert("description", dia_ui.description->toPlainText());
                }

                QString newtemplate = newprops.value("xmltemplate");
                if (newtemplate.isEmpty()) newtemplate = templatePath;

                // template modified we need to update xmldata
                QString description = newprops.value("description");
                if (description.isEmpty()) description = clip->getProperty("description");
                else newprops.insert("templatetext", description);
                //newprops.insert("xmldata", m_projectList->generateTemplateXml(newtemplate, description).toString());
                if (!newprops.isEmpty()) {
                    EditClipCommand *command = new EditClipCommand(m_projectList, clip->getId(), clip->currentProperties(newprops), newprops, true);
                    m_activeDocument->commandStack()->push(command);
                }
            }
            delete dia;
            return;
        }
        QString path = clip->getProperty("resource");
        QPointer<TitleWidget> dia_ui = new TitleWidget(KUrl(), m_activeDocument->timecode(), titlepath, m_projectMonitor->render, this);
        QDomDocument doc;
        doc.setContent(clip->getProperty("xmldata"));
        dia_ui->setXml(doc);
        if (dia_ui->exec() == QDialog::Accepted) {
            QMap <QString, QString> newprops;
            newprops.insert("xmldata", dia_ui->xml().toString());
            if (dia_ui->duration() != clip->duration().frames(m_activeDocument->fps())) {
                // duration changed, we need to update duration
                newprops.insert("out", QString::number(dia_ui->duration() - 1));
                int currentLength = QString(clip->producerProperty("length")).toInt();
                if (currentLength <= dia_ui->duration())
                        newprops.insert("length", QString::number(dia_ui->duration()));
                else newprops.insert("length", clip->producerProperty("length"));
            }
            if (!path.isEmpty()) {
                // we are editing an external file, asked if we want to detach from that file or save the result to that title file.
                if (KMessageBox::questionYesNo(this, i18n("You are editing an external title clip (%1). Do you want to save your changes to the title file or save the changes for this project only?", path), i18n("Save Title"), KGuiItem(i18n("Save to title file")), KGuiItem(i18n("Save in project only"))) == KMessageBox::Yes) {
                    // save to external file
                    dia_ui->saveTitle(path);
                } else newprops.insert("resource", QString());
            }
            EditClipCommand *command = new EditClipCommand(m_projectList, clip->getId(), clip->currentProperties(newprops), newprops, true);
            m_activeDocument->commandStack()->push(command);
            //m_activeTimeline->projectView()->slotUpdateClip(clip->getId());
            m_activeDocument->setModified(true);
        }
        delete dia_ui;

        //m_activeDocument->editTextClip(clip->getProperty("xml"), clip->getId());
        return;
    }
    
    // Check if we already have a properties dialog opened for that clip
    QList <ClipProperties *> list = findChildren<ClipProperties *>();
    for (int i = 0; i < list.size(); ++i) {
        if (list.at(i)->clipId() == clip->getId()) {
	    // We have one dialog, show it
	    list.at(i)->raise();
	    return;
	}
    }

    // any type of clip but a title
    ClipProperties *dia = new ClipProperties(clip, m_activeDocument->timecode(), m_activeDocument->fps(), this);

    if (clip->clipType() == AV || clip->clipType() == VIDEO || clip->clipType() == PLAYLIST || clip->clipType() == SLIDESHOW) {
	// request clip thumbnails
	connect(m_activeDocument->clipManager(), SIGNAL(gotClipPropertyThumbnail(const QString&,QImage)), dia, SLOT(slotGotThumbnail(const QString&,QImage)));
	connect(dia, SIGNAL(requestThumb(const QString, QList <int>)), m_activeDocument->clipManager(), SLOT(slotRequestThumbs(QString,QList<int>)));
	m_activeDocument->clipManager()->slotRequestThumbs(QString('?' + clip->getId()), QList<int>() << clip->getClipThumbFrame());
    }
    
    connect(dia, SIGNAL(addMarkers(const QString &, QList <CommentedTime>)), m_activeTimeline->projectView(), SLOT(slotAddClipMarker(const QString &, QList <CommentedTime>)));
    connect(dia, SIGNAL(editAnalysis(QString,QString,QString)), m_activeTimeline->projectView(), SLOT(slotAddClipExtraData(QString,QString,QString)));
    connect(m_activeTimeline->projectView(), SIGNAL(updateClipMarkers(DocClipBase *)), dia, SLOT(slotFillMarkersList(DocClipBase *)));
    connect(m_activeTimeline->projectView(), SIGNAL(updateClipExtraData(DocClipBase *)), dia, SLOT(slotUpdateAnalysisData(DocClipBase *)));
    connect(m_projectList, SIGNAL(updateAnalysisData(DocClipBase *)), dia, SLOT(slotUpdateAnalysisData(DocClipBase *)));
    connect(dia, SIGNAL(loadMarkers(const QString &)), m_activeTimeline->projectView(), SLOT(slotLoadClipMarkers(const QString &)));
    connect(dia, SIGNAL(saveMarkers(const QString &)), m_activeTimeline->projectView(), SLOT(slotSaveClipMarkers(const QString &)));
    connect(dia, SIGNAL(deleteProxy(const QString)), m_projectList, SLOT(slotDeleteProxy(const QString)));
    connect(dia, SIGNAL(applyNewClipProperties(const QString, QMap <QString, QString> , QMap <QString, QString> , bool, bool)), this, SLOT(slotApplyNewClipProperties(const QString, QMap <QString, QString> , QMap <QString, QString> , bool, bool)));
    dia->show();
}


void MainWindow::slotApplyNewClipProperties(const QString id, QMap <QString, QString> props, QMap <QString, QString> newprops, bool refresh, bool reload)
{
    if (newprops.isEmpty()) return;
    EditClipCommand *command = new EditClipCommand(m_projectList, id, props, newprops, true);
    m_activeDocument->commandStack()->push(command);
    m_activeDocument->setModified();

    if (refresh) {
        // update clip occurences in timeline
        m_activeTimeline->projectView()->slotUpdateClip(id, reload);
    }
}


void MainWindow::slotShowClipProperties(QList <DocClipBase *> cliplist, QMap<QString, QString> commonproperties)
{
    QPointer<ClipProperties> dia = new ClipProperties(cliplist,
                         m_activeDocument->timecode(), commonproperties, this);
    if (dia->exec() == QDialog::Accepted) {
        QUndoCommand *command = new QUndoCommand();
        command->setText(i18n("Edit clips"));
        QMap <QString, QString> newImageProps = dia->properties();
        // Transparency setting applies only for images
        QMap <QString, QString> newProps = newImageProps;
        newProps.remove("transparency");

        for (int i = 0; i < cliplist.count(); i++) {
            DocClipBase *clip = cliplist.at(i);
            if (clip->clipType() == IMAGE)
                new EditClipCommand(m_projectList, clip->getId(), clip->currentProperties(newImageProps), newImageProps, true, command);
            else
                new EditClipCommand(m_projectList, clip->getId(), clip->currentProperties(newProps), newProps, true, command);
        }
        m_activeDocument->commandStack()->push(command);
        for (int i = 0; i < cliplist.count(); i++)
            m_activeTimeline->projectView()->slotUpdateClip(cliplist.at(i)->getId(), dia->needsTimelineReload());
    }
    delete dia;
}

void MainWindow::customEvent(QEvent* e)
{
    if (e->type() == QEvent::User)
        m_messageLabel->setMessage(static_cast <MltErrorEvent *>(e)->message(), MltError);
}

void MainWindow::slotTimelineClipSelected(ClipItem* item, bool raise)
{
    if (item != m_mainClip) {
	if (m_mainClip) m_mainClip->setMainSelectedClip(false);
	if (item) item->setMainSelectedClip(true);
	m_mainClip = item;
    }
    m_effectStack->slotClipItemSelected(item);
    m_projectMonitor->slotSetSelectedClip(item);
    if (raise)
        m_effectStack->raiseWindow(m_effectStackDock);
}

void MainWindow::slotTrackSelected(int index, TrackInfo info, bool raise)
{
    m_effectStack->slotTrackItemSelected(index, info);
    if (raise)
        m_effectStack->raiseWindow(m_effectStackDock);
}

void MainWindow::slotActivateTransitionView(Transition *t)
{
    if (t)
        m_transitionConfig->raiseWindow(m_transitionConfigDock);
}

void MainWindow::slotSnapRewind()
{
    if (m_projectMonitor->isActive()) {
        if (m_activeTimeline)
            m_activeTimeline->projectView()->slotSeekToPreviousSnap();
    } else  {
        m_clipMonitor->slotSeekToPreviousSnap();
    }
}

void MainWindow::slotSnapForward()
{
    if (m_projectMonitor->isActive()) {
        if (m_activeTimeline)
            m_activeTimeline->projectView()->slotSeekToNextSnap();
    } else {
        m_clipMonitor->slotSeekToNextSnap();
    }
}

void MainWindow::slotClipStart()
{
    if (m_projectMonitor->isActive()) {
        if (m_activeTimeline)
            m_activeTimeline->projectView()->clipStart();
    }
}

void MainWindow::slotClipEnd()
{
    if (m_projectMonitor->isActive()) {
        if (m_activeTimeline)
            m_activeTimeline->projectView()->clipEnd();
    }
}

void MainWindow::slotZoneStart()
{
    if (m_projectMonitor->isActive())
        m_projectMonitor->slotZoneStart();
    else
        m_clipMonitor->slotZoneStart();
}

void MainWindow::slotZoneEnd()
{
    if (m_projectMonitor->isActive())
        m_projectMonitor->slotZoneEnd();
    else
        m_clipMonitor->slotZoneEnd();
}

void MainWindow::slotChangeTool(QAction * action)
{
    if (action == m_buttonSelectTool)
        slotSetTool(SELECTTOOL);
    else if (action == m_buttonRazorTool)
        slotSetTool(RAZORTOOL);
    else if (action == m_buttonSpacerTool)
        slotSetTool(SPACERTOOL);
}

void MainWindow::slotChangeEdit(QAction * action)
{
    if (!m_activeTimeline)
        return;

    if (action == m_overwriteEditTool)
        m_activeTimeline->projectView()->setEditMode(OVERWRITEEDIT);
    else if (action == m_insertEditTool)
        m_activeTimeline->projectView()->setEditMode(INSERTEDIT);
    else
        m_activeTimeline->projectView()->setEditMode(NORMALEDIT);
}

void MainWindow::slotSetTool(PROJECTTOOL tool)
{
    if (m_activeDocument && m_activeTimeline) {
        //m_activeDocument->setTool(tool);
        QString message;
        switch (tool)  {
        case SPACERTOOL:
            message = i18n("Ctrl + click to use spacer on current track only");
            break;
        case RAZORTOOL:
            message = i18n("Click on a clip to cut it");
            break;
        default:
            message = i18n("Shift + click to create a selection rectangle, Ctrl + click to add an item to selection");
            break;
        }
        m_messageLabel->setMessage(message, InformationMessage);
        m_activeTimeline->projectView()->setTool(tool);
    }
}

void MainWindow::slotCopy()
{
    if (m_activeDocument && m_activeTimeline)
        m_activeTimeline->projectView()->copyClip();
}

void MainWindow::slotPaste()
{
    if (m_activeDocument && m_activeTimeline)
        m_activeTimeline->projectView()->pasteClip();
}

void MainWindow::slotPasteEffects()
{
    if (m_activeDocument && m_activeTimeline)
        m_activeTimeline->projectView()->pasteClipEffects();
}

void MainWindow::slotFind()
{
    if (!m_activeDocument || !m_activeTimeline) return;
    m_projectSearch->setEnabled(false);
    m_findActivated = true;
    m_findString.clear();
    m_activeTimeline->projectView()->initSearchStrings();
    statusBar()->showMessage(i18n("Starting -- find text as you type"));
    m_findTimer.start(5000);
    qApp->installEventFilter(this);
}

void MainWindow::slotFindNext()
{
    if (m_activeTimeline && m_activeTimeline->projectView()->findNextString(m_findString))
        statusBar()->showMessage(i18n("Found: %1", m_findString));
    else
        statusBar()->showMessage(i18n("Reached end of project"));
    m_findTimer.start(4000);
}

void MainWindow::findAhead()
{
    if (m_activeTimeline && m_activeTimeline->projectView()->findString(m_findString)) {
        m_projectSearchNext->setEnabled(true);
        statusBar()->showMessage(i18n("Found: %1", m_findString));
    } else {
        m_projectSearchNext->setEnabled(false);
        statusBar()->showMessage(i18n("Not found: %1", m_findString));
    }
}

void MainWindow::findTimeout()
{
    m_projectSearchNext->setEnabled(false);
    m_findActivated = false;
    m_findString.clear();
    statusBar()->showMessage(i18n("Find stopped"), 3000);
    if (m_activeTimeline) m_activeTimeline->projectView()->clearSearchStrings();
    m_projectSearch->setEnabled(true);
    removeEventFilter(this);
}

void MainWindow::slotClipInTimeline(const QString &clipId)
{
    if (m_activeTimeline && m_activeDocument) {
        QList<ItemInfo> matching = m_activeTimeline->projectView()->findId(clipId);

        QMenu *inTimelineMenu = static_cast<QMenu*>(factory()->container("clip_in_timeline", this));
        inTimelineMenu->clear();

        QList <QAction *> actionList;

        for (int i = 0; i < matching.count(); ++i) {
            QString track = QString::number(matching.at(i).track);
            QString start = m_activeDocument->timecode().getTimecode(matching.at(i).startPos);
            int j = 0;
            QAction *a = new QAction(track + ": " + start, this);
            a->setData(QStringList() << track << start);
            connect(a, SIGNAL(triggered()), this, SLOT(slotSelectClipInTimeline()));
            while (j < actionList.count()) {
                if (actionList.at(j)->text() > a->text()) break;
                j++;
            }
            actionList.insert(j, a);
        }
        inTimelineMenu->addActions(actionList);

        if (matching.empty())
            inTimelineMenu->setEnabled(false);
        else
            inTimelineMenu->setEnabled(true);
    }
}

void MainWindow::slotClipInProjectTree()
{
    if (m_activeTimeline) {
	QStringList clipIds;
	if (m_mainClip) clipIds << m_mainClip->clipProducer();
	else clipIds = m_activeTimeline->projectView()->selectedClips();
        if (clipIds.isEmpty())
            return;
        m_projectListDock->raise();
        m_projectList->selectItemById(clipIds.at(0));
        if (m_projectMonitor->isActive())
            slotSwitchMonitors();
    }
}

/*void MainWindow::slotClipToProjectTree()
{
    if (m_activeTimeline) {
    const QList<ClipItem *> clips =  m_activeTimeline->projectView()->selectedClipItems();
        if (clips.isEmpty()) return;
        for (int i = 0; i < clips.count(); i++) {
        m_projectList->slotAddXmlClip(clips.at(i)->itemXml());
        }
        //m_projectList->selectItemById(clipIds.at(i));
    }
}*/

void MainWindow::slotSelectClipInTimeline()
{
    if (m_activeTimeline) {
        QAction *action = qobject_cast<QAction *>(sender());
        QStringList data = action->data().toStringList();
        m_activeTimeline->projectView()->selectFound(data.at(0), data.at(1));
    }
}

void MainWindow::keyPressEvent(QKeyEvent *ke)
{
    if (m_findActivated) {
        if (ke->key() == Qt::Key_Backspace) {
            m_findString = m_findString.left(m_findString.length() - 1);

            if (!m_findString.isEmpty())
                findAhead();
            else
                findTimeout();

            m_findTimer.start(4000);
            ke->accept();
            return;
        } else if (ke->key() == Qt::Key_Escape) {
            findTimeout();
            ke->accept();
            return;
        } else if (ke->key() == Qt::Key_Space || !ke->text().trimmed().isEmpty()) {
            m_findString += ke->text();

            findAhead();

            m_findTimer.start(4000);
            ke->accept();
            return;
        }
    } else {
        KXmlGuiWindow::keyPressEvent(ke);
    }
}


/** Gets called when the window gets hidden */
void MainWindow::hideEvent(QHideEvent */*event*/)
{
    if (isMinimized() && m_monitorManager)
        m_monitorManager->stopActiveMonitor();
}

bool MainWindow::eventFilter(QObject *obj, QEvent *event)
{
    if (m_findActivated) {
        if (event->type() == QEvent::ShortcutOverride) {
            QKeyEvent* ke = (QKeyEvent*) event;
            if (ke->text().trimmed().isEmpty()) return false;
            ke->accept();
            return true;
        } else {
            return false;
        }
    } else {
        // pass the event on to the parent class
        return QMainWindow::eventFilter(obj, event);
    }
}


void MainWindow::slotSaveZone(Render *render, QPoint zone, DocClipBase *baseClip, KUrl path)
{
    KDialog *dialog = new KDialog(this);
    dialog->setCaption("Save clip zone");
    dialog->setButtons(KDialog::Ok | KDialog::Cancel);

    QWidget *widget = new QWidget(dialog);
    dialog->setMainWidget(widget);

    QVBoxLayout *vbox = new QVBoxLayout(widget);
    QLabel *label1 = new QLabel(i18n("Save clip zone as:"), this);
    if (path.isEmpty()) {
        QString tmppath = m_activeDocument->projectFolder().path(KUrl::AddTrailingSlash);
        if (baseClip == NULL) tmppath.append("untitled.mlt");
        else {
            tmppath.append((baseClip->name().isEmpty() ? baseClip->fileURL().fileName() : baseClip->name()) + '-' + QString::number(zone.x()).rightJustified(4, '0') + ".mlt");
        }
        path = KUrl(tmppath);
    }
    KUrlRequester *url = new KUrlRequester(path, this);
    url->setFilter("video/mlt-playlist");
    QLabel *label2 = new QLabel(i18n("Description:"), this);
    KLineEdit *edit = new KLineEdit(this);
    vbox->addWidget(label1);
    vbox->addWidget(url);
    vbox->addWidget(label2);
    vbox->addWidget(edit);
    if (dialog->exec() == QDialog::Accepted) {
        if (QFile::exists(url->url().path())) {
            if (KMessageBox::questionYesNo(this, i18n("File %1 already exists.\nDo you want to overwrite it?", url->url().path())) == KMessageBox::No) {
                slotSaveZone(render, zone, baseClip, url->url());
                return;
            }
        }
        if (baseClip && !baseClip->fileURL().isEmpty()) {
            // create zone from clip url, so that we don't have problems with proxy clips
            QProcess p;
#if QT_VERSION >= 0x040600
            QProcessEnvironment env = QProcessEnvironment::systemEnvironment();
            env.remove("MLT_PROFILE");
            p.setProcessEnvironment(env);
#else
            QStringList env = QProcess::systemEnvironment();
            env << "MLT_PROFILE='\0'";
            p.setEnvironment(env);
#endif
            p.start(KdenliveSettings::rendererpath(), QStringList() << baseClip->fileURL().path() << "in=" + QString::number(zone.x()) << "out=" + QString::number(zone.y()) << "-consumer" << "xml:" + url->url().path());
            if (!p.waitForStarted(3000)) {
                KMessageBox::sorry(this, i18n("Cannot start MLT's renderer:\n%1", KdenliveSettings::rendererpath()));
            }
            else if (!p.waitForFinished(5000)) {
                KMessageBox::sorry(this, i18n("Timeout while creating xml output"));
            }
        }
        else render->saveZone(url->url(), edit->text(), zone);
    }

}

void MainWindow::slotSetInPoint()
{
    if (m_clipMonitor->isActive()) {
        m_clipMonitor->slotSetZoneStart();
    } else {
        m_projectMonitor->slotSetZoneStart();
    }
}

void MainWindow::slotSetOutPoint()
{
    if (m_clipMonitor->isActive()) {
        m_clipMonitor->slotSetZoneEnd();
    } else {
        m_projectMonitor->slotSetZoneEnd();
    }
}

void MainWindow::slotResizeItemStart()
{
    if (m_activeTimeline)
        m_activeTimeline->projectView()->setInPoint();
}

void MainWindow::slotResizeItemEnd()
{
    if (m_activeTimeline)
        m_activeTimeline->projectView()->setOutPoint();
}

int MainWindow::getNewStuff(const QString &configFile)
{
    KNS3::Entry::List entries;
#if KDE_IS_VERSION(4,3,80)
    QPointer<KNS3::DownloadDialog> dialog = new KNS3::DownloadDialog(configFile);
    dialog->exec();
    if (dialog) entries = dialog->changedEntries();
    foreach(const KNS3::Entry & entry, entries) {
        if (entry.status() == KNS3::Entry::Installed)
            kDebug() << "// Installed files: " << entry.installedFiles();
    }
    delete dialog;
#else
    KNS::Engine engine(0);
    if (engine.init(configFile))
        entries = engine.downloadDialogModal(this);
    foreach(KNS::Entry * entry, entries) {
        if (entry->status() == KNS::Entry::Installed)
            kDebug() << "// Installed files: " << entry->installedFiles();
    }
#endif
    return entries.size();
}

void MainWindow::slotGetNewTitleStuff()
{
    if (getNewStuff("kdenlive_titles.knsrc") > 0)
        TitleWidget::refreshTitleTemplates();
}

void MainWindow::slotGetNewLumaStuff()
{
    if (getNewStuff("kdenlive_wipes.knsrc") > 0) {
        initEffects::refreshLumas();
        m_activeTimeline->projectView()->reloadTransitionLumas();
    }
}

void MainWindow::slotGetNewRenderStuff()
{
    if (getNewStuff("kdenlive_renderprofiles.knsrc") > 0)
        if (m_renderWidget)
            m_renderWidget->reloadProfiles();
}

void MainWindow::slotGetNewMltProfileStuff()
{
    if (getNewStuff("kdenlive_projectprofiles.knsrc") > 0) {
        // update the list of profiles in settings dialog
        KdenliveSettingsDialog* d = static_cast <KdenliveSettingsDialog*>(KConfigDialog::exists("settings"));
        if (d)
            d->checkProfile();
    }
}

void MainWindow::slotAutoTransition()
{
    if (m_activeTimeline)
        m_activeTimeline->projectView()->autoTransition();
}

void MainWindow::slotSplitAudio()
{
    if (m_activeTimeline)
        m_activeTimeline->projectView()->splitAudio();
}

void MainWindow::slotSetAudioAlignReference()
{
    if (m_activeTimeline) {
        m_activeTimeline->projectView()->setAudioAlignReference();
    }
}

void MainWindow::slotAlignAudio()
{
    if (m_activeTimeline) {
        m_activeTimeline->projectView()->alignAudio();
    }
}

void MainWindow::slotUpdateClipType(QAction *action)
{
    if (m_activeTimeline) {
        if (action->data().toString() == "clip_audio_only") m_activeTimeline->projectView()->setAudioOnly();
        else if (action->data().toString() == "clip_video_only") m_activeTimeline->projectView()->setVideoOnly();
        else m_activeTimeline->projectView()->setAudioAndVideo();
    }
}

void MainWindow::slotDvdWizard(const QString &url)
{
    // We must stop the monitors since we create a new on in the dvd wizard
    m_monitorManager->activateMonitor(Kdenlive::dvdMonitor);
    QPointer<DvdWizard> w = new DvdWizard(m_monitorManager, url, this);
    w->exec();
    delete w;
    m_monitorManager->activateMonitor(Kdenlive::clipMonitor);
}

void MainWindow::slotShowTimeline(bool show)
{
    if (show == false) {
        m_timelineState = saveState();
        centralWidget()->setHidden(true);
    } else {
        centralWidget()->setHidden(false);
        restoreState(m_timelineState);
    }
}

void MainWindow::slotMaximizeCurrent(bool)
{
    //TODO: is there a way to maximize current widget?

    m_timelineState = saveState();
    QWidget *par = focusWidget()->parentWidget();
    while (par->parentWidget() && par->parentWidget() != this)
        par = par->parentWidget();
    kDebug() << "CURRENT WIDGET: " << par->objectName();
}

void MainWindow::loadClipActions()
{
	QMenu* actionMenu= static_cast<QMenu*>(factory()->container("clip_actions", this));
	if (actionMenu){
		actionMenu->clear();
		Mlt::Profile profile;
		Mlt::Filter *filter = Mlt::Factory::filter(profile,(char*)"videostab");
		if (filter) {
			if (!filter->is_valid()) {
			    delete filter;
			}
			else {
			    delete filter;
			    QAction *action=actionMenu->addAction(i18n("Stabilize (vstab)"));
			    action->setData("videostab");
			    connect(action,SIGNAL(triggered()), this, SLOT(slotStartClipAction()));
			}
		}
		filter = Mlt::Factory::filter(profile,(char*)"videostab2");
		if (filter) {
			if (!filter->is_valid()) {
			    delete filter;
			}
			else {
			    delete filter;
			    QAction *action=actionMenu->addAction(i18n("Stabilize (transcode)"));
			    action->setData("videostab2");
			    connect(action,SIGNAL(triggered()), this, SLOT(slotStartClipAction()));
			}
		}
		filter = Mlt::Factory::filter(profile,(char*)"motion_est");
		if (filter) {
			if (!filter->is_valid()) {
			    delete filter;
			}
			else {
			    delete filter;
			    QAction *action=actionMenu->addAction(i18n("Automatic scene split"));
			    action->setData("motion_est");
			    connect(action,SIGNAL(triggered()), this, SLOT(slotStartClipAction()));
			}
		}
	}

}

void MainWindow::loadTranscoders()
{
    QMenu *transMenu = static_cast<QMenu*>(factory()->container("transcoders", this));
    transMenu->clear();

    QMenu *extractAudioMenu = static_cast<QMenu*>(factory()->container("extract_audio", this));
    extractAudioMenu->clear();

    KSharedConfigPtr config = KSharedConfig::openConfig("kdenlivetranscodingrc", KConfig::CascadeConfig);
    KConfigGroup transConfig(config, "Transcoding");
    // read the entries
    QMap< QString, QString > profiles = transConfig.entryMap();
    QMapIterator<QString, QString> i(profiles);
    while (i.hasNext()) {
        i.next();
        QStringList data = i.value().split(';');
        QAction *a;
        // separate audio transcoding in a separate menu
        if (data.count() > 2 && data.at(2) == "audio") {
            a = extractAudioMenu->addAction(i.key());
        }
        else {
            a = transMenu->addAction(i.key());
        }
        a->setData(data);
        if (data.count() > 1) a->setToolTip(data.at(1));
        connect(a, SIGNAL(triggered()), this, SLOT(slotTranscode()));
    }
}

void MainWindow::slotStartClipAction()
{
    QString condition,filtername;
    QStringList ids;

    // Stablize selected clips
    QAction *action = qobject_cast<QAction *>(sender());
    if (action){
        filtername=action->data().toString();
    }
    m_projectList->startClipFilterJob(filtername, condition);
}

void MainWindow::slotTranscode(KUrl::List urls)
{
    QString params;
    QString desc;
    QString condition;
    if (urls.isEmpty()) {
        QAction *action = qobject_cast<QAction *>(sender());
        QStringList data = action->data().toStringList();
        params = data.at(0);
        if (data.count() > 1) desc = data.at(1);
        if (data.count() > 3) condition = data.at(3);
        m_projectList->slotTranscodeClipJob(condition, params, desc);
        return;
    }
    if (urls.isEmpty()) {
        m_messageLabel->setMessage(i18n("No clip to transcode"), ErrorMessage);
        return;
    }
    ClipTranscode *d = new ClipTranscode(urls, params, QStringList(), desc);
    connect(d, SIGNAL(addClip(KUrl)), this, SLOT(slotAddProjectClip(KUrl)));
    d->show();
}

void MainWindow::slotTranscodeClip()
{
    KUrl::List urls = KFileDialog::getOpenUrls(KUrl("kfiledialog:///projectfolder"));
    if (urls.isEmpty()) return;
    slotTranscode(urls);
}

void MainWindow::slotSetDocumentRenderProfile(QMap <QString, QString> props)
{
    if (m_activeDocument == NULL) return;
    QMapIterator<QString, QString> i(props);
    while (i.hasNext()) {
        i.next();
        m_activeDocument->setDocumentProperty(i.key(), i.value());
    }
    m_activeDocument->setModified(true);
}


void MainWindow::slotPrepareRendering(bool scriptExport, bool zoneOnly, const QString &chapterFile)
{
    if (m_activeDocument == NULL || m_renderWidget == NULL) return;
    QString scriptPath;
    QString playlistPath;
    if (scriptExport) {
        QString scriptsFolder = m_activeDocument->projectFolder().path(KUrl::AddTrailingSlash) + "scripts/";
        QString path = m_renderWidget->getFreeScriptName(m_activeDocument->url());
	QPointer<KUrlRequesterDialog> getUrl = new KUrlRequesterDialog(path, i18n("Create Render Script"), this);
	getUrl->fileDialog()->setMode(KFile::File);
	getUrl->fileDialog()->setOperationMode(KFileDialog::Saving);
        if (getUrl->exec() == QDialog::Rejected) {
            delete getUrl;
            return;
        }
        scriptPath = getUrl->selectedUrl().path();
        delete getUrl;
        QFile f(scriptPath);
        if (f.exists()) {
            if (KMessageBox::warningYesNo(this, i18n("Script file already exists. Do you want to overwrite it?")) != KMessageBox::Yes)
                return;
        }
        playlistPath = scriptPath + ".mlt";
    } else {
        KTemporaryFile temp;
        temp.setAutoRemove(false);
        temp.setSuffix(".mlt");
        temp.open();
        playlistPath = temp.fileName();
    }
    QString playlistContent = m_projectMonitor->sceneList();
    if (!chapterFile.isEmpty()) {
        int in = 0;
        int out;
        if (!zoneOnly) out = (int) GenTime(m_activeDocument->projectDuration()).frames(m_activeDocument->fps());
        else {
            in = m_activeTimeline->inPoint();
            out = m_activeTimeline->outPoint();
        }
        QDomDocument doc;
        QDomElement chapters = doc.createElement("chapters");
        chapters.setAttribute("fps", m_activeDocument->fps());
        doc.appendChild(chapters);

        QDomElement guidesxml = m_activeDocument->guidesXml();
        QDomNodeList nodes = guidesxml.elementsByTagName("guide");
        for (int i = 0; i < nodes.count(); i++) {
            QDomElement e = nodes.item(i).toElement();
            if (!e.isNull()) {
                QString comment = e.attribute("comment");
                int time = (int) GenTime(e.attribute("time").toDouble()).frames(m_activeDocument->fps());
                if (time >= in && time < out) {
                    if (zoneOnly) time = time - in;
                    QDomElement chapter = doc.createElement("chapter");
                    chapters.appendChild(chapter);
                    chapter.setAttribute("title", comment);
                    chapter.setAttribute("time", time);
                }
            }
        }
        if (chapters.childNodes().count() > 0) {
            if (m_activeTimeline->projectView()->hasGuide(out, 0) == -1) {
                // Always insert a guide in pos 0
                QDomElement chapter = doc.createElement("chapter");
                chapters.insertBefore(chapter, QDomNode());
                chapter.setAttribute("title", i18nc("the first in a list of chapters", "Start"));
                chapter.setAttribute("time", "0");
            }
            // save chapters file
            QFile file(chapterFile);
            if (!file.open(QIODevice::WriteOnly | QIODevice::Text)) {
                kWarning() << "//////  ERROR writing DVD CHAPTER file: " << chapterFile;
            } else {
                file.write(doc.toString().toUtf8());
                if (file.error() != QFile::NoError) {
                    kWarning() << "//////  ERROR writing DVD CHAPTER file: " << chapterFile;
                }
                file.close();
            }
        }
    }
    bool exportAudio;
    if (m_renderWidget->automaticAudioExport()) {
        exportAudio = m_activeTimeline->checkProjectAudio();
    } else exportAudio = m_renderWidget->selectedAudioExport();

    // Set playlist audio volume to 100%
    QDomDocument doc;
    doc.setContent(playlistContent);
    QDomElement tractor = doc.documentElement().firstChildElement("tractor");
    if (!tractor.isNull()) {
        QDomNodeList props = tractor.elementsByTagName("property");
        for (int i = 0; i < props.count(); i++) {
            if (props.at(i).toElement().attribute("name") == "meta.volume") {
                props.at(i).firstChild().setNodeValue("1");
                break;
            }
        }
    }

    // Do we want proxy rendering
    if (m_projectList->useProxy() && !m_renderWidget->proxyRendering()) {
        QString root = doc.documentElement().attribute("root");

        // replace proxy clips with originals
        QMap <QString, QString> proxies = m_projectList->getProxies();

        QDomNodeList producers = doc.elementsByTagName("producer");
        QString producerResource;
        QString suffix;
        for (uint n = 0; n < producers.length(); n++) {
            QDomElement e = producers.item(n).toElement();
            producerResource = EffectsList::property(e, "resource");
            if (producerResource.isEmpty()) continue;
            if (!producerResource.startsWith('/')) {
                producerResource.prepend(root + '/');
            }
            if (producerResource.contains('?')) {
                // slowmotion producer
                suffix = '?' + producerResource.section('?', 1);
                producerResource = producerResource.section('?', 0, 0);
            }
            else suffix.clear();
            if (!producerResource.isEmpty()) {
                if (proxies.contains(producerResource)) {
                    EffectsList::setProperty(e, "resource", proxies.value(producerResource) + suffix);
                    // We need to delete the "aspect_ratio" property because proxy clips
                    // sometimes have different ratio than original clips
                    EffectsList::removeProperty(e, "aspect_ratio");
                    EffectsList::removeMetaProperties(e);
                }
            }
        }

        /*QMapIterator<QString, QString> i(proxies);
        while (i.hasNext()) {
            i.next();
            // Replace all keys with their values (proxy path with original path)
            QString key = i.key();
            playlistContent.replace(key, i.value());
            if (!root.isEmpty() && key.startsWith(root)) {
                // in case the resource path in MLT playlist is relative
                key.remove(0, root.count() + 1);
                playlistContent.replace(key, i.value());
            }
        }*/
    }
    playlistContent = doc.toString();

    // Do save scenelist
    QFile file(playlistPath);
    if (!file.open(QIODevice::WriteOnly | QIODevice::Text)) {
        m_messageLabel->setMessage(i18n("Cannot write to file %1", playlistPath), ErrorMessage);
        return;
    }
    file.write(playlistContent.toUtf8());
    if (file.error() != QFile::NoError) {
        m_messageLabel->setMessage(i18n("Cannot write to file %1", playlistPath), ErrorMessage);
        file.close();
        return;
    }
    file.close();
    m_renderWidget->slotExport(scriptExport, m_activeTimeline->inPoint(), m_activeTimeline->outPoint(), m_activeDocument->metadata(), playlistPath, scriptPath, exportAudio);
}

void MainWindow::slotUpdateTimecodeFormat(int ix)
{
    KdenliveSettings::setFrametimecode(ix == 1);
    m_clipMonitor->updateTimecodeFormat();
    m_projectMonitor->updateTimecodeFormat();
    m_transitionConfig->updateTimecodeFormat();
    m_effectStack->updateTimecodeFormat();
    //m_activeTimeline->projectView()->clearSelection();
    m_activeTimeline->updateRuler();
    slotUpdateMousePosition(m_activeTimeline->projectView()->getMousePos());
}

void MainWindow::slotRemoveFocus()
{
    statusBar()->setFocus();
    statusBar()->clearFocus();
}

void MainWindow::slotRevert()
{
    if (KMessageBox::warningContinueCancel(this, i18n("This will delete all changes made since you last saved your project. Are you sure you want to continue?"), i18n("Revert to last saved version")) == KMessageBox::Cancel) return;
    KUrl url = m_activeDocument->url();
    if (closeCurrentDocument(false))
        doOpenFile(url, NULL);
}


void MainWindow::slotShutdown()
{
    if (m_activeDocument) m_activeDocument->setModified(false);
    // Call shutdown
    QDBusConnectionInterface* interface = QDBusConnection::sessionBus().interface();
    if (interface && interface->isServiceRegistered("org.kde.ksmserver")) {
        QDBusInterface smserver("org.kde.ksmserver", "/KSMServer", "org.kde.KSMServerInterface");
        smserver.call("logout", 1, 2, 2);
    } else if (interface && interface->isServiceRegistered("org.gnome.SessionManager")) {
        QDBusInterface smserver("org.gnome.SessionManager", "/org/gnome/SessionManager", "org.gnome.SessionManager");
        smserver.call("Shutdown");
    }
}

void MainWindow::slotUpdateTrackInfo()
{
    if (m_activeDocument)
        m_transitionConfig->updateProjectFormat(m_activeDocument->mltProfile(), m_activeDocument->timecode(), m_activeDocument->tracksList());
}

void MainWindow::slotChangePalette(QAction *action, const QString &themename)
{
    // Load the theme file
    QString theme;
    if (action == NULL) theme = themename;
    else theme = action->data().toString();
    KdenliveSettings::setColortheme(theme);
    // Make palette for all widgets.
    QPalette plt = kapp->palette();
    if (theme.isEmpty()) {
        plt = QApplication::desktop()->palette();
    } else {
        KSharedConfigPtr config = KSharedConfig::openConfig(theme);

#if KDE_IS_VERSION(4,6,3)
        plt = KGlobalSettings::createNewApplicationPalette(config);
#else
        // Since there was a bug in createApplicationPalette in KDE < 4.6.3 we need
        // to do the palette loading stuff ourselves. (https://bugs.kde.org/show_bug.cgi?id=263497)
        QPalette::ColorGroup states[3] = { QPalette::Active, QPalette::Inactive,
                                            QPalette::Disabled };
        // TT thinks tooltips shouldn't use active, so we use our active colors for all states
        KColorScheme schemeTooltip(QPalette::Active, KColorScheme::Tooltip, config);

        for ( int i = 0; i < 3 ; i++ ) {
            QPalette::ColorGroup state = states[i];
            KColorScheme schemeView(state, KColorScheme::View, config);
            KColorScheme schemeWindow(state, KColorScheme::Window, config);
            KColorScheme schemeButton(state, KColorScheme::Button, config);
            KColorScheme schemeSelection(state, KColorScheme::Selection, config);

            plt.setBrush( state, QPalette::WindowText, schemeWindow.foreground() );
            plt.setBrush( state, QPalette::Window, schemeWindow.background() );
            plt.setBrush( state, QPalette::Base, schemeView.background() );
            plt.setBrush( state, QPalette::Text, schemeView.foreground() );
            plt.setBrush( state, QPalette::Button, schemeButton.background() );
            plt.setBrush( state, QPalette::ButtonText, schemeButton.foreground() );
            plt.setBrush( state, QPalette::Highlight, schemeSelection.background() );
            plt.setBrush( state, QPalette::HighlightedText, schemeSelection.foreground() );
            plt.setBrush( state, QPalette::ToolTipBase, schemeTooltip.background() );
            plt.setBrush( state, QPalette::ToolTipText, schemeTooltip.foreground() );

            plt.setColor( state, QPalette::Light, schemeWindow.shade( KColorScheme::LightShade ) );
            plt.setColor( state, QPalette::Midlight, schemeWindow.shade( KColorScheme::MidlightShade ) );
            plt.setColor( state, QPalette::Mid, schemeWindow.shade( KColorScheme::MidShade ) );
            plt.setColor( state, QPalette::Dark, schemeWindow.shade( KColorScheme::DarkShade ) );
            plt.setColor( state, QPalette::Shadow, schemeWindow.shade( KColorScheme::ShadowShade ) );

            plt.setBrush( state, QPalette::AlternateBase, schemeView.background( KColorScheme::AlternateBackground) );
            plt.setBrush( state, QPalette::Link, schemeView.foreground( KColorScheme::LinkText ) );
            plt.setBrush( state, QPalette::LinkVisited, schemeView.foreground( KColorScheme::VisitedText ) );
        }
#endif
    }

    kapp->setPalette(plt);
    slotChangePalette();
    const QObjectList children = statusBar()->children();

    foreach(QObject * child, children) {
        if (child->isWidgetType())
            ((QWidget*)child)->setPalette(plt);
        const QObjectList subchildren = child->children();
        foreach(QObject * subchild, subchildren) {
            if (subchild->isWidgetType())
                ((QWidget*)subchild)->setPalette(plt);
        }
    }
}


QPixmap MainWindow::createSchemePreviewIcon(const KSharedConfigPtr &config)
{
    // code taken from kdebase/workspace/kcontrol/colors/colorscm.cpp
    const uchar bits1[] = { 0xff, 0xff, 0xff, 0x2c, 0x16, 0x0b };
    const uchar bits2[] = { 0x68, 0x34, 0x1a, 0xff, 0xff, 0xff };
    const QSize bitsSize(24, 2);
    const QBitmap b1 = QBitmap::fromData(bitsSize, bits1);
    const QBitmap b2 = QBitmap::fromData(bitsSize, bits2);

    QPixmap pixmap(23, 16);
    pixmap.fill(Qt::black); // ### use some color other than black for borders?

    KConfigGroup group(config, "WM");
    QPainter p(&pixmap);
    KColorScheme windowScheme(QPalette::Active, KColorScheme::Window, config);
    p.fillRect(1,  1, 7, 7, windowScheme.background());
    p.fillRect(2,  2, 5, 2, QBrush(windowScheme.foreground().color(), b1));

    KColorScheme buttonScheme(QPalette::Active, KColorScheme::Button, config);
    p.fillRect(8,  1, 7, 7, buttonScheme.background());
    p.fillRect(9,  2, 5, 2, QBrush(buttonScheme.foreground().color(), b1));

    p.fillRect(15,  1, 7, 7, group.readEntry("activeBackground", QColor(96, 148, 207)));
    p.fillRect(16,  2, 5, 2, QBrush(group.readEntry("activeForeground", QColor(255, 255, 255)), b1));

    KColorScheme viewScheme(QPalette::Active, KColorScheme::View, config);
    p.fillRect(1,  8, 7, 7, viewScheme.background());
    p.fillRect(2, 12, 5, 2, QBrush(viewScheme.foreground().color(), b2));

    KColorScheme selectionScheme(QPalette::Active, KColorScheme::Selection, config);
    p.fillRect(8,  8, 7, 7, selectionScheme.background());
    p.fillRect(9, 12, 5, 2, QBrush(selectionScheme.foreground().color(), b2));

    p.fillRect(15,  8, 7, 7, group.readEntry("inactiveBackground", QColor(224, 223, 222)));
    p.fillRect(16, 12, 5, 2, QBrush(group.readEntry("inactiveForeground", QColor(20, 19, 18)), b2));

    p.end();
    return pixmap;
}

void MainWindow::slotSwitchMonitors()
{
    m_monitorManager->slotSwitchMonitors(!m_clipMonitor->isActive());
    if (m_projectMonitor->isActive()) m_activeTimeline->projectView()->setFocus();
    else m_projectList->focusTree();
}

void MainWindow::slotInsertZoneToTree()
{
    if (!m_clipMonitor->isActive() || m_clipMonitor->activeClip() == NULL) return;
    QStringList info = m_clipMonitor->getZoneInfo();
    m_projectList->slotAddClipCut(info.at(0), info.at(1).toInt(), info.at(2).toInt());
}

void MainWindow::slotInsertZoneToTimeline()
{
    if (m_activeTimeline == NULL || m_clipMonitor->activeClip() == NULL) return;
    QStringList info = m_clipMonitor->getZoneInfo();
    m_activeTimeline->projectView()->insertClipCut(m_clipMonitor->activeClip(), info.at(1).toInt(), info.at(2).toInt());
}


void MainWindow::slotDeleteProjectClips(QStringList ids, QMap<QString, QString> folderids)
{
    if (m_activeDocument && m_activeTimeline) {
        if (!ids.isEmpty()) {
            for (int i = 0; i < ids.size(); ++i) {
                m_activeTimeline->slotDeleteClip(ids.at(i));
            }
            m_activeDocument->clipManager()->slotDeleteClips(ids);
        }
        if (!folderids.isEmpty()) m_projectList->deleteProjectFolder(folderids);
        m_activeDocument->setModified(true);
    }
}

void MainWindow::slotShowTitleBars(bool show)
{
    QList <QDockWidget *> docks = findChildren<QDockWidget *>();
    for (int i = 0; i < docks.count(); i++) {
        QDockWidget* dock = docks.at(i);
        if (show) {
            dock->setTitleBarWidget(0);
        } else {
            if (!dock->isFloating()) {
                dock->setTitleBarWidget(new QWidget);
            }
        }
    }
    KdenliveSettings::setShowtitlebars(show);
}

void MainWindow::slotSwitchTitles()
{
    slotShowTitleBars(!KdenliveSettings::showtitlebars());
}

QString MainWindow::getMimeType(bool open)
{
    QString mimetype = "application/x-kdenlive";
    KMimeType::Ptr mime = KMimeType::mimeType(mimetype);
    if (!mime) {
        mimetype = "*.kdenlive";
        if (open) mimetype.append(" *.tar.gz");
    }
    else if (open) mimetype.append(" application/x-compressed-tar");
    return mimetype;
}

void MainWindow::slotMonitorRequestRenderFrame(bool request)
{
    if (request) {
        m_projectMonitor->render->sendFrameForAnalysis = true;
        return;
    } else {
        for (int i = 0; i < m_gfxScopesList.count(); i++) {
            if (m_gfxScopesList.at(i)->isVisible() && tabifiedDockWidgets(m_gfxScopesList.at(i)).isEmpty() && static_cast<AbstractGfxScopeWidget *>(m_gfxScopesList.at(i)->widget())->autoRefreshEnabled()) {
                request = true;
                break;
            }
        }
    }
#ifdef DEBUG_MAINW
    qDebug() << "Any scope accepting new frames? " << request;
#endif
    if (!request) {
        m_projectMonitor->render->sendFrameForAnalysis = false;
    }
}


void MainWindow::slotOpenStopmotion()
{
    if (m_stopmotion == NULL) {
        m_stopmotion = new StopmotionWidget(m_monitorManager, m_activeDocument->projectFolder(), m_stopmotion_actions->actions(), this);
        connect(m_stopmotion, SIGNAL(addOrUpdateSequence(const QString &)), m_projectList, SLOT(slotAddOrUpdateSequence(const QString)));
        //for (int i = 0; i < m_gfxScopesList.count(); i++) {
            // Check if we need the renderer to send a new frame for update
            /*if (!m_scopesList.at(i)->widget()->visibleRegion().isEmpty() && !(static_cast<AbstractScopeWidget *>(m_scopesList.at(i)->widget())->autoRefreshEnabled())) request = true;*/
            //connect(m_stopmotion, SIGNAL(gotFrame(QImage)), static_cast<AbstractGfxScopeWidget *>(m_gfxScopesList.at(i)->widget()), SLOT(slotRenderZoneUpdated(QImage)));
            //static_cast<AbstractScopeWidget *>(m_scopesList.at(i)->widget())->slotMonitorCapture();
        //}
    }
    m_stopmotion->show();
}

void MainWindow::slotDeleteClip(const QString &id)
{
    QList <ClipProperties *> list = findChildren<ClipProperties *>();
    for (int i = 0; i < list.size(); ++i) {
        list.at(i)->disableClipId(id);
    }
    m_projectList->slotDeleteClip(id);
}

void MainWindow::slotUpdateProxySettings()
{
    if (m_renderWidget) m_renderWidget->updateProxyConfig(m_projectList->useProxy());
    if (KdenliveSettings::enableproxy())
        KStandardDirs::makeDir(m_activeDocument->projectFolder().path(KUrl::AddTrailingSlash) + "proxy/");
    m_projectList->updateProxyConfig();
}

void MainWindow::slotInsertNotesTimecode()
{
    int frames = m_projectMonitor->render->seekPosition().frames(m_activeDocument->fps());
    QString position = m_activeDocument->timecode().getTimecodeFromFrames(frames);
    m_notesWidget->insertHtml("<a href=\"" + QString::number(frames) + "\">" + position + "</a> ");
}

void MainWindow::slotArchiveProject()
{
    QList <DocClipBase*> list = m_projectList->documentClipList();
    QDomDocument doc = m_activeDocument->xmlSceneList(m_projectMonitor->sceneList(), m_projectList->expandedFolders());
    ArchiveWidget *d = new ArchiveWidget(m_activeDocument->url().fileName(), doc, list, m_activeTimeline->projectView()->extractTransitionsLumas(), this);
    d->exec();
}


void MainWindow::slotOpenBackupDialog(const KUrl url)
{
    KUrl projectFile;
    KUrl projectFolder;
    QString projectId;
    kDebug()<<"// BACKUP URL: "<<url.path();
    if (!url.isEmpty()) {
        // we could not open the project file, guess where the backups are
        projectFolder = KUrl(KdenliveSettings::defaultprojectfolder());
        projectFile = url;
    }
    else {
        projectFolder = m_activeDocument->projectFolder();
        projectFile = m_activeDocument->url();
        projectId = m_activeDocument->getDocumentProperty("documentid");
    }

    QPointer<BackupWidget> dia = new BackupWidget(projectFile, projectFolder, projectId, this);
    if (dia->exec() == QDialog::Accepted) {
        QString requestedBackup = dia->selectedFile();
        m_activeDocument->backupLastSavedVersion(projectFile.path());
        closeCurrentDocument(false);
        doOpenFile(KUrl(requestedBackup), NULL);
        m_activeDocument->setUrl(projectFile);
        m_activeDocument->setModified(true);
        setCaption(m_activeDocument->description());
    }
    delete dia;
}

void MainWindow::slotElapsedTime()
{
    kDebug()<<"-----------------------------------------\n"<<"Time elapsed: "<<m_timer.elapsed()<<"\n-------------------------";
}


void MainWindow::slotDownloadResources()
{
    QString currentFolder;
    if (m_activeDocument) currentFolder = m_activeDocument->projectFolder().path();
    else currentFolder = KdenliveSettings::defaultprojectfolder();
    ResourceWidget *d = new ResourceWidget(currentFolder);
    connect(d, SIGNAL(addClip(KUrl,stringMap)), this, SLOT(slotAddProjectClip(KUrl,stringMap)));
    d->show();
}

void MainWindow::slotChangePalette()
{
    QPalette plt = QApplication::palette();
    if (m_effectStack) m_effectStack->updatePalette();
    if (m_projectList) m_projectList->updatePalette();
    if (m_effectList) m_effectList->updatePalette();
    
    if (m_clipMonitor) m_clipMonitor->setPalette(plt);
    if (m_projectMonitor) m_projectMonitor->setPalette(plt);
    
    setStatusBarStyleSheet(plt);
    if (m_activeTimeline) {
        m_activeTimeline->updatePalette();
    }
}

void MainWindow::slotSaveTimelineClip()
{
    if (m_activeTimeline && m_projectMonitor->render) {
	ClipItem *clip = m_activeTimeline->projectView()->getActiveClipUnderCursor(true);
	if (!clip) {
	    m_messageLabel->setMessage(i18n("Select a clip to save"), InformationMessage);
	    return;
	}
	KUrl url = KFileDialog::getSaveUrl(m_activeDocument->projectFolder(), "video/mlt-playlist");
	if (!url.isEmpty()) m_projectMonitor->render->saveClip(m_activeDocument->tracksCount() - clip->track(), clip->startPos(), url);
    }
}

void MainWindow::slotConnectJack()
{
	m_monitorManager->slotOpenAudioEngine(AudioEngine::Jack);
	AbstractRender* abstrRender = m_monitorManager->activeRenderer();

	if (abstrRender && abstrRender->hasRole(Rndr::OpenCloseSlaveRole)) {
		if(abstrRender->isAudioEngineActive(AudioEngine::Jack)) {
			abstrRender->enableSlave(Slave::Jack);
		}
	}
}

void MainWindow::slotDisconnectJack()
{
	m_monitorManager->slotCloseAudioEngine(AudioEngine::Jack);
}

void MainWindow::slotProcessImportKeyframes(GRAPHICSRECTITEM type, const QString& data, int maximum)
{
    if (type == AVWIDGET) {
	// This data should be sent to the effect stack
	m_effectStack->setKeyframes(data, maximum);
    }
    else if (type == TRANSITIONWIDGET) {
	// This data should be sent to the transition stack
	m_transitionConfig->setKeyframes(data, maximum);
    }
    else {
	// Error
    }
}

void MainWindow::slotAlignPlayheadToMousePos()
{
    m_monitorManager->activateMonitor(Kdenlive::projectMonitor);
    m_activeTimeline->projectView()->slotAlignPlayheadToMousePos();
}

void MainWindow::slotSetDeinterlacer(int ix)
{
    QString value;
    switch (ix) {
      
      case 1:
	value = "linearblend";
	break;
      case 2:
	value = "yadif-nospatial";
	break;
      case 3:
	value = "yadif";
	break;
      default:
	value = "onefield";
    }
    KdenliveSettings::setMltdeinterlacer(value);
    m_monitorManager->setConsumerProperty("deinterlace_method", value);
}

void MainWindow::slotSetInterpolation(int ix)
{
    QString value;
    switch (ix) {
      case 1:
	value = "bilinear";
	break;
      case 2:
	value = "bicubic";
	break;
      case 3:
	value = "hyper";
	break;
      default:
	value = "nearest";
    }
    KdenliveSettings::setMltinterpolation(value);
    m_monitorManager->setConsumerProperty("rescale", value);
}

#include "mainwindow.moc"

#ifdef DEBUG_MAINW
#undef DEBUG_MAINW
#endif<|MERGE_RESOLUTION|>--- conflicted
+++ resolved
@@ -129,13 +129,8 @@
 
 static const char version[] = VERSION;
 
-<<<<<<< HEAD
-static const int ID_TIMELINE_POS = 0;
-static const int STS_BAR_JACK_MON_ID = 1;
-
-
-=======
->>>>>>> 08614d7b
+static const int STS_BAR_JACK_MON_ID = 0;
+
 namespace Mlt
 {
 class Producer;
@@ -1256,12 +1251,7 @@
     statusBar()->addWidget(m_messageLabel, 10);
     statusBar()->addWidget(m_statusProgressBar, 0);
     statusBar()->addPermanentWidget(toolbar);
-<<<<<<< HEAD
     statusBar()->insertPermanentFixedItem("    0", STS_BAR_JACK_MON_ID);
-    statusBar()->insertPermanentFixedItem("00:00:00:00", ID_TIMELINE_POS);
-    statusBar()->addPermanentWidget(m_timecodeFormat);
-    //statusBar()->setMaximumHeight(statusBar()->font().pointSize() * 3);
-=======
 
     m_timeFormatButton = new KSelectAction("00:00:00:00 / 00:00:00:00", this);
     m_timeFormatButton->addAction(i18n("hh:mm:ss:ff"));
@@ -1277,7 +1267,6 @@
     actionWidget = toolbar->widgetForAction(m_timeFormatButton);
     actionWidget->setObjectName("timecode");
     actionWidget->setMinimumWidth(requiredWidth);
->>>>>>> 08614d7b
 
     collection.addAction("normal_mode", m_normalEditTool);
     collection.addAction("overwrite_mode", m_overwriteEditTool);
@@ -2624,18 +2613,17 @@
         }
 }
 
-<<<<<<< HEAD
-void MainWindow::slotUpdateJackSyncDiff(int diff)
-{
-    statusBar()->changeItem(QString::number(diff), STS_BAR_JACK_MON_ID);
-=======
 void MainWindow::slotUpdateProjectDuration(int pos)
 {
     if (m_activeDocument) {
 	m_activeTimeline->setDuration(pos);
 	slotUpdateMousePosition(m_activeTimeline->projectView()->getMousePos());
     }
->>>>>>> 08614d7b
+}
+
+void MainWindow::slotUpdateJackSyncDiff(int diff)
+{
+    statusBar()->changeItem(QString::number(diff), STS_BAR_JACK_MON_ID);
 }
 
 void MainWindow::slotUpdateDocumentState(bool modified)
