--- conflicted
+++ resolved
@@ -166,8 +166,6 @@
 
 void MainWindow::init()
 {
-    Q_UNUSED(MltPath)
-
     // Widget themes for non KDE users
     KActionMenu *stylesAction = new KActionMenu(i18n("Style"), this);
     auto *stylesGroup = new QActionGroup(stylesAction);
@@ -1596,17 +1594,10 @@
         if (effectInfo.isEmpty()) {
             continue;
         }
-<<<<<<< HEAD
-        auto *a = new QAction(effectInfo.at(0), this);
-        a->setData(effectInfo);
-        a->setIconVisibleInMenu(false);
-        m_transitions << a;
-=======
-        QAction *transAction = new QAction(effectInfo.at(0), this);
+        auto *transAction = new QAction(effectInfo.at(0), this);
         transAction->setData(effectInfo);
         transAction->setIconVisibleInMenu(false);
         m_transitions << transAction;
->>>>>>> f863490f
         QString id = effectInfo.at(2);
         if (id.isEmpty()) {
             id = effectInfo.at(1);
@@ -3180,15 +3171,9 @@
     Mlt::Profile profile;
     Mlt::Filter *filter;
 
-<<<<<<< HEAD
     for (const QString &stab : {QStringLiteral("vidstab"), QStringLiteral("videostab2"), QStringLiteral("videostab")}) {
         filter = Mlt::Factory::filter(profile, (char *)stab.toUtf8().constData());
         if ((filter != nullptr) && filter->is_valid()) {
-=======
-    foreach (const QString &stab, QStringList() << "vidstab" << "videostab2" << "videostab") {
-        filter = Mlt::Factory::filter(profile, (char*)stab.toUtf8().constData());
-        if (filter && filter->is_valid()) {
->>>>>>> f863490f
             QAction *action = new QAction(i18n("Stabilize") + QStringLiteral(" (") + stab + QLatin1Char(')'), m_extraFactory->actionCollection());
             action->setData(QStringList() << QString::number((int)AbstractClipJob::FILTERCLIPJOB) << stab);
             ts->addAction(action->text(), action);
@@ -3243,23 +3228,13 @@
     QMapIterator<QString, QString> i(profiles);
     while (i.hasNext()) {
         i.next();
-<<<<<<< HEAD
-        QStringList data;
-        data << QString::number((int)AbstractClipJob::TRANSCODEJOB);
-        data << i.value().split(QLatin1Char(';'));
+        QStringList transList;
+        transList << QString::number((int)AbstractClipJob::TRANSCODEJOB);
+        transList << i.value().split(QLatin1Char(';'));
         auto *a = new QAction(i.key(), m_extraFactory->actionCollection());
-        a->setData(data);
-        if (data.count() > 1) {
-            a->setToolTip(data.at(1));
-=======
-        QStringList transList;
-        transList << QString::number((int) AbstractClipJob::TRANSCODEJOB);
-        transList << i.value().split(QLatin1Char(';'));
-        QAction *a = new QAction(i.key(), m_extraFactory->actionCollection());
         a->setData(transList);
         if (transList.count() > 1) {
             a->setToolTip(transList.at(1));
->>>>>>> f863490f
         }
         // slottranscode
         connect(a, &QAction::triggered, pCore->bin(), &Bin::slotStartClipJob);
@@ -3750,19 +3725,12 @@
 {
     if (type == AVWidget) {
         // This data should be sent to the effect stack
-<<<<<<< HEAD
         // TODO REFAC reimplement
         // m_effectStack->setKeyframes(tag, data);
     } else if (type == TransitionWidget) {
         // This data should be sent to the transition stack
         // TODO REFAC reimplement
         // m_effectStack->transitionConfig()->setKeyframes(tag, data);
-=======
-        m_effectStack->setKeyframes(tag, keyframes);
-    } else if (type == TransitionWidget) {
-        // This data should be sent to the transition stack
-        m_effectStack->transitionConfig()->setKeyframes(tag, keyframes);
->>>>>>> f863490f
     } else {
         // Error
     }
@@ -3817,21 +3785,12 @@
         return;
     }
     QList<QAction *> actions = monitorOverlay->actions();
-<<<<<<< HEAD
     for (QAction *ac : actions) {
-        int data = ac->data().toInt();
-        if (data == 0x010) {
-            ac->setEnabled(id == Kdenlive::ClipMonitor);
-        }
-        ac->setChecked((code & data) != 0);
-=======
-    foreach (QAction *ac, actions) {
         int mid = ac->data().toInt();
         if (mid == 0x010) {
             ac->setEnabled(id == Kdenlive::ClipMonitor);
         }
         ac->setChecked(code & mid);
->>>>>>> f863490f
     }
 }
 
@@ -3988,17 +3947,10 @@
             }
 
             // save the size in the contextIconSizes map
-<<<<<<< HEAD
-            auto *a = new QAction(text, contextSize);
-            a->setData(it);
-            a->setCheckable(true);
-            a->setActionGroup(sizeGroup);
-=======
-            QAction *sizeAction = new QAction(text, contextSize);
+            auto *sizeAction = new QAction(text, contextSize);
             sizeAction->setData(it);
             sizeAction->setCheckable(true);
             sizeAction->setActionGroup(sizeGroup);
->>>>>>> f863490f
             if (it == currentSize) {
                 sizeAction->setChecked(true);
             }
@@ -4023,17 +3975,10 @@
                     }
 
                     // save the size in the contextIconSizes map
-<<<<<<< HEAD
-                    auto *a = new QAction(text, contextSize);
-                    a->setData(it);
-                    a->setCheckable(true);
-                    a->setActionGroup(sizeGroup);
-=======
-                    QAction *sizeAction = new QAction(text, contextSize);
+                    auto *sizeAction = new QAction(text, contextSize);
                     sizeAction->setData(it);
                     sizeAction->setCheckable(true);
                     sizeAction->setActionGroup(sizeGroup);
->>>>>>> f863490f
                     if (it == currentSize) {
                         sizeAction->setChecked(true);
                     }
