--- conflicted
+++ resolved
@@ -3804,23 +3804,7 @@
                     }
                     std::shared_ptr<ProjectClip> clip = pCore->projectItemModel()->getClipByBinID(clipId);
                     if (clip->audioStreamsCount() > 1) {
-<<<<<<< HEAD
-                        clipStreamCount.insert(clipId, clip->audioStreamsCount());
-                    }
-                }
-                if (!clipStreamCount.isEmpty()) {
-                    // TODO: show streams selection dialog
-                    QMapIterator<QString, int> it(clipStreamCount);
-                    while (it.hasNext()) {
-                        it.next();
-                        QVector<int> streams;
-                        for (int s = 0; s < it.value(); s++) {
-                            streams << s;
-                        }
-                        clipStreamSelection.insert(it.key(), streams);
-=======
                         clipStreamSelection.insert(clipId, clip->activeFfmpegStreams());
->>>>>>> f2805b99
                     }
                 }
             }
@@ -3842,12 +3826,6 @@
                     // Extract selected audio streams only, create one task per stream
                     QVector<int> selectedStreams = clipStreamSelection.value(clipId);
                     for (auto &ix : selectedStreams) {
-<<<<<<< HEAD
-                        QString args = QStringLiteral("-map 0:a:%1 ").arg(ix);
-                        args.append(tData);
-                        TranscodeTask::start(ObjectId(ObjectType::BinClip, clipId.toInt(), QUuid()), i18n("-stream-%1", ix), QString(), args, clipIn, clipOut,
-                                             false, clip.get());
-=======
                         QString args;
                         QString suffix;
                         if (ix == -1) {
@@ -3862,7 +3840,6 @@
                         args.append(tData);
                         TranscodeTask::start(ObjectId(ObjectType::BinClip, clipId.toInt(), QUuid()), suffix, QString(), args, clipIn, clipOut, false,
                                              clip.get());
->>>>>>> f2805b99
                     }
                 } else {
                     TranscodeTask::start(ObjectId(ObjectType::BinClip, clipId.toInt(), QUuid()), QString(), QString(), tData, clipIn, clipOut, false,
