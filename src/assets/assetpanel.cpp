--- conflicted
+++ resolved
@@ -76,31 +76,6 @@
     empty->setSizePolicy(QSizePolicy::MinimumExpanding, QSizePolicy::Maximum);
     buttonToolbar->addWidget(empty);
 
-<<<<<<< HEAD
-    m_switchBuiltStack = new QAction(QIcon::fromTheme(QStringLiteral("adjustlevels")), QString(), this);
-    m_switchBuiltStack->setToolTip(i18n("Enable Builtin Effects"));
-    m_switchBuiltStack->setWhatsThis(xi18nc(
-        "@info:whatsthis", "When enabled, this will add basic effects (Flip, Transform, Volume) to all clips for convenience. These effects are disabled "
-                           "and will only be applied if you change a parameter."));
-    m_switchBuiltStack->setCheckable(true);
-    m_switchBuiltStack->setChecked(KdenliveSettings::enableBuiltInEffects());
-    connect(m_switchBuiltStack, &QAction::triggered, this, [this](bool enable) {
-        KdenliveSettings::setEnableBuiltInEffects(enable);
-        pCore->getMonitor(Kdenlive::ProjectMonitor)->getControllerProxy()->buildInEffectsChanged();
-        if (m_effectStackWidget) {
-            ObjectId owner = m_effectStackWidget->stackOwner();
-            pCore->clearAssetPanel(-1);
-            m_effectStackWidget->unsetModel();
-            pCore->showEffectStackFromId(owner);
-        } else {
-            pCore->clearAssetPanel(-1);
-        }
-    });
-    buttonToolbar->addAction(m_switchBuiltStack);
-    m_switchBuiltStack->setVisible(false);
-
-=======
->>>>>>> b1bed4c6
     m_applyEffectGroups = new QMenu(this);
     m_applyEffectGroups->setIcon(QIcon::fromTheme(QStringLiteral("link")));
     QAction *applyToSameOnly = new QAction(i18n("Apply only to effects with same value"), this);
