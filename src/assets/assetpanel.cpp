--- conflicted
+++ resolved
@@ -519,36 +519,21 @@
 
 void AssetPanel::checkDragScroll()
 {
-<<<<<<< HEAD
-    if (m_effectStackWidget->dragYPos < 0) {
-        return;
-    }
-    int mousePos = m_effectStackWidget->mapTo(m_sc, QPoint(0, m_effectStackWidget->dragYPos)).y();
-=======
     if (m_effectStackWidget->dragPos.isNull()) {
         return;
     }
     int dragYPos = m_effectStackWidget->dragPos.y();
     int mousePos = m_effectStackWidget->mapTo(m_sc, m_effectStackWidget->dragPos).y();
->>>>>>> a8779a2e
     int viewPos = m_sc->verticalScrollBar()->value();
     if (viewPos > 0 && mousePos < 15) {
         m_sc->verticalScrollBar()->setValue(qMax(0, viewPos - m_sc->verticalScrollBar()->singleStep()));
         viewPos -= m_sc->verticalScrollBar()->value();
-<<<<<<< HEAD
-        m_effectStackWidget->dragYPos -= viewPos;
-=======
         m_effectStackWidget->dragPos.setY(dragYPos - viewPos);
->>>>>>> a8779a2e
         m_dragScrollTimer.start();
     } else if (m_sc->height() - mousePos < 15) {
         m_sc->verticalScrollBar()->setValue(viewPos + m_sc->verticalScrollBar()->singleStep());
         viewPos -= m_sc->verticalScrollBar()->value();
-<<<<<<< HEAD
-        m_effectStackWidget->dragYPos -= viewPos;
-=======
         m_effectStackWidget->dragPos.setY(dragYPos - viewPos);
->>>>>>> a8779a2e
         m_dragScrollTimer.start();
     }
 }
