/*
    SPDX-FileCopyrightText: 2011 Till Theato <root@ttill.de>
    SPDX-FileCopyrightText: 2017 Nicolas Carion
    SPDX-License-Identifier: GPL-3.0-only OR LicenseRef-KDE-Accepted-GPL
*/

#include "keyframewidget.hpp"
#include "assets/keyframes/model/corners/cornershelper.hpp"
#include "assets/keyframes/model/keyframemodellist.hpp"
#include "assets/keyframes/model/keyframemonitorhelper.hpp"
#include "assets/keyframes/model/rect/recthelper.hpp"
#include "assets/keyframes/model/rotoscoping/rotohelper.hpp"
#include "assets/keyframes/view/keyframeview.hpp"
#include "assets/model/assetparametermodel.hpp"
#include "assets/view/widgets/keyframeimport.h"
#include "core.h"
#include "effects/effectsrepository.hpp"
#include "kdenlivesettings.h"
#include "lumaliftgainparam.hpp"
#include "monitor/monitor.h"
#include "utils/timecode.h"
#include "widgets/doublewidget.h"
#include "widgets/geometrywidget.h"
#include "widgets/timecodedisplay.h"

#include <KActionCategory>
#include <KActionMenu>
#include <KDualAction>
#include <KSelectAction>
#include <QApplication>
#include <QCheckBox>
#include <QClipboard>
#include <QDialogButtonBox>
#include <QJsonDocument>
#include <QMenu>
#include <QPointer>
#include <QStyle>
#include <QToolButton>
#include <QVBoxLayout>
#include <klocalizedstring.h>
#include <kwidgetsaddons_version.h>
#include <utility>

KeyframeWidget::KeyframeWidget(std::shared_ptr<AssetParameterModel> model, QModelIndex index, QSize frameSize, QWidget *parent)
    : AbstractParamWidget(std::move(model), index, parent)
    , m_monitorHelper(nullptr)
    , m_neededScene(MonitorSceneType::MonitorSceneDefault)
    , m_sourceFrameSize(frameSize.isValid() && !frameSize.isNull() ? frameSize : pCore->getCurrentFrameSize())
    , m_baseHeight(0)
    , m_addedHeight(0)
{
    setSizePolicy(QSizePolicy::Preferred, QSizePolicy::Preferred);
    m_lay = new QVBoxLayout(this);
    m_lay->setSpacing(0);

    bool ok = false;
    int duration = m_model->data(m_index, AssetParameterModel::ParentDurationRole).toInt(&ok);
    Q_ASSERT(ok);
    m_model->prepareKeyframes();
    m_keyframes = m_model->getKeyframeModel();
    m_keyframeview = new KeyframeView(m_keyframes, duration, this);

    m_addDeleteAction = new KDualAction(this);
    m_addDeleteAction->setActiveIcon(QIcon::fromTheme(QStringLiteral("keyframe-add")));
    m_addDeleteAction->setActiveText(i18n("Add keyframe"));
    m_addDeleteAction->setInactiveIcon(QIcon::fromTheme(QStringLiteral("keyframe-remove")));
    m_addDeleteAction->setInactiveText(i18n("Delete keyframe"));

    connect(m_addDeleteAction, &KDualAction::triggered, m_keyframeview, &KeyframeView::slotAddRemove);
    connect(this, &KeyframeWidget::addRemove, m_keyframeview, &KeyframeView::slotAddRemove);

    auto *previousKFAction = new QAction(QIcon::fromTheme(QStringLiteral("keyframe-previous")), i18n("Go to previous keyframe"), this);
    connect(previousKFAction, &QAction::triggered, m_keyframeview, &KeyframeView::slotGoToPrev);
    connect(this, &KeyframeWidget::goToPrevious, m_keyframeview, &KeyframeView::slotGoToPrev);

    auto *nextKFAction = new QAction(QIcon::fromTheme(QStringLiteral("keyframe-next")), i18n("Go to next keyframe"), this);
    connect(nextKFAction, &QAction::triggered, m_keyframeview, &KeyframeView::slotGoToNext);
    connect(this, &KeyframeWidget::goToNext, m_keyframeview, &KeyframeView::slotGoToNext);

    // Move keyframe to cursor
    m_centerAction = new QAction(QIcon::fromTheme(QStringLiteral("align-horizontal-center")), i18n("Move selected keyframe to cursor"), this);

    // Duplicate selected keyframe at cursor pos
    m_copyAction = new QAction(QIcon::fromTheme(QStringLiteral("keyframe-duplicate")), i18n("Duplicate selected keyframe"), this);

    // Apply current value to selected keyframes
    auto *applyAction = new QAction(QIcon::fromTheme(QStringLiteral("edit-paste")), i18n("Apply current position value to selected keyframes"), this);

    // Keyframe type widget
    m_selectType = new KSelectAction(QIcon::fromTheme(QStringLiteral("keyframes")), i18n("Keyframe interpolation"), this);
    QAction *linear = new QAction(QIcon::fromTheme(QStringLiteral("linear")), i18n("Linear"), this);
    linear->setData(int(mlt_keyframe_linear));
    linear->setCheckable(true);
    m_selectType->addAction(linear);
    QAction *discrete = new QAction(QIcon::fromTheme(QStringLiteral("discrete")), i18n("Discrete"), this);
    discrete->setData(int(mlt_keyframe_discrete));
    discrete->setCheckable(true);
    m_selectType->addAction(discrete);
    QAction *curve = new QAction(QIcon::fromTheme(QStringLiteral("smooth")), i18n("Smooth"), this);
    curve->setData(int(mlt_keyframe_smooth));
    curve->setCheckable(true);
    m_selectType->addAction(curve);
    m_selectType->setCurrentAction(linear);
    connect(m_selectType, static_cast<void (KSelectAction::*)(QAction *)>(&KSelectAction::triggered), this, &KeyframeWidget::slotEditKeyframeType);
    m_selectType->setToolBarMode(KSelectAction::ComboBoxMode);
    m_toolbar = new QToolBar(this);
    m_toolbar->setToolButtonStyle(Qt::ToolButtonIconOnly);
    int size = style()->pixelMetric(QStyle::PM_SmallIconSize);
    m_toolbar->setIconSize(QSize(size, size));

    Monitor *monitor = pCore->getMonitor(m_model->monitorId);
    connect(monitor, &Monitor::seekPosition, this, &KeyframeWidget::monitorSeek, Qt::UniqueConnection);
    connect(pCore.get(), &Core::disconnectEffectStack, this, &KeyframeWidget::disconnectEffectStack);

    m_time = new TimecodeDisplay(pCore->timecode(), this);
    m_time->setRange(0, duration - 1);
    m_time->setOffset(m_model->data(index, AssetParameterModel::ParentInRole).toInt());

    m_toolbar->addAction(previousKFAction);
    m_toolbar->addAction(m_addDeleteAction);
    m_toolbar->addAction(nextKFAction);
    m_toolbar->addAction(m_centerAction);
    m_toolbar->addAction(m_copyAction);
    m_toolbar->addAction(applyAction);
    m_toolbar->addAction(m_selectType);

    QAction *seekKeyframe = new QAction(i18n("Seek to Keyframe on Select"), this);
    seekKeyframe->setCheckable(true);
    seekKeyframe->setChecked(KdenliveSettings::keyframeseek());
    connect(seekKeyframe, &QAction::triggered, [&](bool selected) { KdenliveSettings::setKeyframeseek(selected); });
    // copy/paste keyframes from clipboard
    QAction *copy = new QAction(i18n("Copy Keyframes to Clipboard"), this);
    connect(copy, &QAction::triggered, this, &KeyframeWidget::slotCopyKeyframes);
    QAction *copyValue = new QAction(i18n("Copy Value at Cursor Position to Clipboard"), this);
    connect(copyValue, &QAction::triggered, this, &KeyframeWidget::slotCopyValueAtCursorPos);
    QAction *paste = new QAction(i18n("Import Keyframes from Clipboard…"), this);
    connect(paste, &QAction::triggered, this, &KeyframeWidget::slotImportKeyframes);
    if (m_model->data(index, AssetParameterModel::TypeRole).value<ParamType>() == ParamType::ColorWheel) {
        // TODO color wheel doesn't support keyframe import/export yet
        copy->setVisible(false);
        copyValue->setVisible(false);
        paste->setVisible(false);
    }
    // Remove keyframes
    QAction *removeNext = new QAction(i18n("Remove all Keyframes After Cursor"), this);
    connect(removeNext, &QAction::triggered, this, &KeyframeWidget::slotRemoveNextKeyframes);

    // Default kf interpolation
    KSelectAction *kfType = new KSelectAction(i18n("Default Keyframe Type"), this);
    QAction *discrete2 = new QAction(QIcon::fromTheme(QStringLiteral("discrete")), i18n("Discrete"), this);
    discrete2->setData(int(mlt_keyframe_discrete));
    discrete2->setCheckable(true);
    kfType->addAction(discrete2);
    QAction *linear2 = new QAction(QIcon::fromTheme(QStringLiteral("linear")), i18n("Linear"), this);
    linear2->setData(int(mlt_keyframe_linear));
    linear2->setCheckable(true);
    kfType->addAction(linear2);
    QAction *curve2 = new QAction(QIcon::fromTheme(QStringLiteral("smooth")), i18n("Smooth"), this);
    curve2->setData(int(mlt_keyframe_smooth));
    curve2->setCheckable(true);
    kfType->addAction(curve2);
    switch (KdenliveSettings::defaultkeyframeinterp()) {
    case mlt_keyframe_discrete:
        kfType->setCurrentAction(discrete2);
        break;
    case mlt_keyframe_smooth:
        kfType->setCurrentAction(curve2);
        break;
    default:
        kfType->setCurrentAction(linear2);
        break;
    }
    connect(kfType, static_cast<void (KSelectAction::*)(QAction *)>(&KSelectAction::triggered), this,
            [&](QAction *ac) { KdenliveSettings::setDefaultkeyframeinterp(ac->data().toInt()); });

    // rotoscoping only supports linear keyframes
    if (m_model->getAssetId() == QLatin1String("rotoscoping")) {
        m_selectType->setVisible(false);
        m_selectType->setCurrentAction(linear);
        kfType->setVisible(false);
        kfType->setCurrentAction(linear2);
    }

    // Menu toolbutton
    auto *menuAction = new KActionMenu(QIcon::fromTheme(QStringLiteral("kdenlive-menu")), i18n("Options"), this);
#if KWIDGETSADDONS_VERSION < QT_VERSION_CHECK(5, 77, 0)
    menuAction->setDelayed(false);
#else
    menuAction->setPopupMode(QToolButton::InstantPopup);
#endif
    menuAction->addAction(seekKeyframe);
    menuAction->addAction(copy);
    menuAction->addAction(copyValue);
    menuAction->addAction(paste);
    menuAction->addSeparator();
    menuAction->addAction(kfType);
    menuAction->addAction(removeNext);
    m_toolbar->addAction(menuAction);

    m_lay->addWidget(m_keyframeview);
    auto *hlay = new QHBoxLayout;
    hlay->addWidget(m_toolbar);
    hlay->addWidget(m_time);
    hlay->addStretch();
    m_lay->addLayout(hlay);

    connect(m_time, &TimecodeDisplay::timeCodeEditingFinished, this, [&]() { slotSetPosition(-1, true); });
    connect(m_keyframeview, &KeyframeView::seekToPos, this, [&](int pos) {
        int in = m_model->data(m_index, AssetParameterModel::InRole).toInt();
        bool canHaveZone = m_model->getOwnerId().first == ObjectType::Master || m_model->getOwnerId().first == ObjectType::TimelineTrack;
        if (pos < 0) {
            m_time->setValue(0);
            m_keyframeview->slotSetPosition(0, true);
        } else {
            m_time->setValue(qMax(0, pos - in));
            m_keyframeview->slotSetPosition(pos, true);
        }
        m_addDeleteAction->setEnabled(pos > 0);
        slotRefreshParams();

        emit seekToPos(pos + (canHaveZone ? in : 0));
    });
    connect(m_keyframeview, &KeyframeView::atKeyframe, this, &KeyframeWidget::slotAtKeyframe);
    connect(m_keyframeview, &KeyframeView::modified, this, &KeyframeWidget::slotRefreshParams);
    connect(m_keyframeview, &KeyframeView::activateEffect, this, &KeyframeWidget::activateEffect);

    connect(m_centerAction, &QAction::triggered, m_keyframeview, &KeyframeView::slotCenterKeyframe);
    connect(m_copyAction, &QAction::triggered, m_keyframeview, &KeyframeView::slotDuplicateKeyframe);
    connect(applyAction, &QAction::triggered, this, [this]() {
        QMultiMap<QPersistentModelIndex, QString> paramList;
        QList<QPersistentModelIndex> rectParams;
        for (const auto &w : m_parameters) {
            auto type = m_model->data(w.first, AssetParameterModel::TypeRole).value<ParamType>();
            if (type == ParamType::AnimatedRect) {
                if (m_model->data(w.first, AssetParameterModel::OpacityRole).toBool()) {
                    paramList.insert(w.first, i18n("Opacity"));
                }
                paramList.insert(w.first, i18n("Height"));
                paramList.insert(w.first, i18n("Width"));
                paramList.insert(w.first, i18n("Y position"));
                paramList.insert(w.first, i18n("X position"));
                rectParams << w.first;
            } else {
                paramList.insert(w.first, m_model->data(w.first, Qt::DisplayRole).toString());
            }
        }
        if (paramList.count() == 0) {
            qDebug() << "=== No parameter to copy, aborting";
            return;
        }
        if (paramList.count() == 1) {
            m_keyframeview->copyCurrentValue(m_keyframes->getIndexAtRow(0), QString());
            return;
        }
        // More than one param
        QDialog d(this);
        QDialogButtonBox *buttonBox = new QDialogButtonBox(QDialogButtonBox::Ok | QDialogButtonBox::Cancel);
        auto *l = new QVBoxLayout;
        d.setLayout(l);
        l->addWidget(new QLabel(i18n("Select parameters to copy"), &d));
        QMapIterator<QPersistentModelIndex, QString> i(paramList);
        while (i.hasNext()) {
            i.next();
            auto *cb = new QCheckBox(i.value(), this);
            cb->setProperty("index", i.key());
            l->addWidget(cb);
        }
        l->addWidget(buttonBox);
        d.connect(buttonBox, &QDialogButtonBox::rejected, &d, &QDialog::reject);
        d.connect(buttonBox, &QDialogButtonBox::accepted, &d, &QDialog::accept);
        if (d.exec() != QDialog::Accepted) {
            return;
        }
        paramList.clear();
        QList<QCheckBox *> cbs = d.findChildren<QCheckBox *>();
        QMap<QPersistentModelIndex, QStringList> params;
        for (auto c : qAsConst(cbs)) {
            // qDebug()<<"=== FOUND CBS: "<<KLocalizedString::removeAcceleratorMarker(c->text());
            if (c->isChecked()) {
                QPersistentModelIndex ix = c->property("index").toModelIndex();
                if (rectParams.contains(ix)) {
                    // Check param name
                    QString cbName = KLocalizedString::removeAcceleratorMarker(c->text());
                    if (cbName == i18n("Opacity")) {
                        if (params.contains(ix)) {
                            params[ix] << QStringLiteral("spinO");
                        } else {
                            params.insert(ix, {QStringLiteral("spinO")});
                        }
                    } else if (cbName == i18n("Height")) {
                        if (params.contains(ix)) {
                            params[ix] << QStringLiteral("spinH");
                        } else {
                            params.insert(ix, {QStringLiteral("spinH")});
                        }
                    } else if (cbName == i18n("Width")) {
                        if (params.contains(ix)) {
                            params[ix] << QStringLiteral("spinW");
                        } else {
                            params.insert(ix, {QStringLiteral("spinW")});
                        }
                    } else if (cbName == i18n("X position")) {
                        if (params.contains(ix)) {
                            params[ix] << QStringLiteral("spinX");
                        } else {
                            params.insert(ix, {QStringLiteral("spinX")});
                        }
                    } else if (cbName == i18n("Y position")) {
                        if (params.contains(ix)) {
                            params[ix] << QStringLiteral("spinY");
                        } else {
                            params.insert(ix, {QStringLiteral("spinY")});
                        }
                    }
                    if (!params.contains(ix)) {
                        params.insert(ix, {});
                    }
                } else {
                    params.insert(ix, {});
                }
            }
        }
        QMapIterator<QPersistentModelIndex, QStringList> p(params);
        while (p.hasNext()) {
            p.next();
            m_keyframeview->copyCurrentValue(p.key(), p.value().join(QLatin1Char(' ')));
        }
        return;
    });
    // m_baseHeight = m_keyframeview->height() + m_selectType->defaultWidget()->sizeHint().height();
    QMargins mrg = m_lay->contentsMargins();
    m_baseHeight = m_keyframeview->height() + m_toolbar->sizeHint().height();
    m_addedHeight = mrg.top() + mrg.bottom();
    setFixedHeight(m_baseHeight + m_addedHeight);
    addParameter(index);
}

KeyframeWidget::~KeyframeWidget()
{
    delete m_keyframeview;
    delete m_time;
}

void KeyframeWidget::disconnectEffectStack()
{
    Monitor *monitor = pCore->getMonitor(m_model->monitorId);
    disconnect(monitor, &Monitor::seekPosition, this, &KeyframeWidget::monitorSeek);
}

void KeyframeWidget::monitorSeek(int pos)
{
    int in = 0;
    int out = 0;
    bool canHaveZone = m_model->getOwnerId().first == ObjectType::Master || m_model->getOwnerId().first == ObjectType::TimelineTrack;
    if (canHaveZone) {
        bool ok = false;
        in = m_model->data(m_index, AssetParameterModel::InRole).toInt(&ok);
        out = m_model->data(m_index, AssetParameterModel::OutRole).toInt(&ok);
        Q_ASSERT(ok);
    }
    if (in == 0 && out == 0) {
        in = pCore->getItemPosition(m_model->getOwnerId());
        out = in + pCore->getItemDuration(m_model->getOwnerId());
    }
    bool isInRange = pos >= in && pos < out;
    connectMonitor(isInRange && m_model->isActive());
    m_addDeleteAction->setEnabled(isInRange && pos > in);
    int framePos = qBound(in, pos, out) - in;
    if (isInRange && framePos != m_time->getValue()) {
        slotSetPosition(framePos, false);
    }
}

void KeyframeWidget::slotEditKeyframeType(QAction *action)
{
    int type = action->data().toInt();
    m_keyframeview->slotEditType(type, m_index);
    emit activateEffect();
}

void KeyframeWidget::slotRefreshParams()
{
    int pos = getPosition();
    KeyframeType keyType = m_keyframes->keyframeType(GenTime(pos, pCore->getCurrentFps()));
    int i = 0;
    while (auto ac = m_selectType->action(i)) {
        if (ac->data().toInt() == int(keyType)) {
            m_selectType->setCurrentItem(i);
            break;
        }
        i++;
    }
    for (const auto &w : m_parameters) {
        auto type = m_model->data(w.first, AssetParameterModel::TypeRole).value<ParamType>();
        if (type == ParamType::KeyframeParam) {
            (static_cast<DoubleWidget *>(w.second))->setValue(m_keyframes->getInterpolatedValue(pos, w.first).toDouble());
        } else if (type == ParamType::AnimatedRect) {
            const QString val = m_keyframes->getInterpolatedValue(pos, w.first).toString();
            const QStringList vals = val.split(QLatin1Char(' '));
            QRect rect;
            double opacity = -1;
            if (vals.count() >= 4) {
                rect = QRect(vals.at(0).toInt(), vals.at(1).toInt(), vals.at(2).toInt(), vals.at(3).toInt());
                if (vals.count() > 4) {
                    opacity = vals.at(4).toDouble();
                }
            }
            (static_cast<GeometryWidget *>(w.second))->setValue(rect, opacity);
        } else if (type == ParamType::ColorWheel) {
            (static_cast<LumaLiftGainParam *>(w.second)->slotRefresh(pos));
        }
    }
    if (m_monitorHelper && m_model->isActive()) {
        m_monitorHelper->refreshParams(pos);
        return;
    }
}
void KeyframeWidget::slotSetPosition(int pos, bool update)
{
    bool canHaveZone = m_model->getOwnerId().first == ObjectType::Master || m_model->getOwnerId().first == ObjectType::TimelineTrack;
    int offset = 0;
    if (pos < 0) {
        if (canHaveZone) {
            offset = m_model->data(m_index, AssetParameterModel::InRole).toInt();
        }
        pos = m_time->getValue();
    } else {
        m_time->setValue(pos);
    }
    m_keyframeview->slotSetPosition(pos, true);
    m_addDeleteAction->setEnabled(pos > 0);
    slotRefreshParams();

    if (update) {
<<<<<<< HEAD
        // int in = m_model->data(m_index, AssetParameterModel::InRole).toInt();
        emit seekToPos(pos);
=======
        emit seekToPos(pos + offset);
>>>>>>> 2a44964b
    }
}

int KeyframeWidget::getPosition() const
{
    return m_time->getValue() + pCore->getItemIn(m_model->getOwnerId());
}

void KeyframeWidget::updateTimecodeFormat()
{
    m_time->slotUpdateTimeCodeFormat();
}

void KeyframeWidget::slotAtKeyframe(bool atKeyframe, bool singleKeyframe)
{
    m_addDeleteAction->setActive(!atKeyframe);
    m_centerAction->setEnabled(!atKeyframe);
    m_copyAction->setEnabled(!atKeyframe);
    emit updateEffectKeyframe(atKeyframe || singleKeyframe);
    m_selectType->setEnabled(atKeyframe || singleKeyframe);
    for (const auto &w : m_parameters) {
        w.second->setEnabled(atKeyframe || singleKeyframe);
    }
}

void KeyframeWidget::slotRefresh()
{
    // update duration
    bool ok = false;
    int duration = m_model->data(m_index, AssetParameterModel::ParentDurationRole).toInt(&ok);
    Q_ASSERT(ok);
    int in = m_model->data(m_index, AssetParameterModel::InRole).toInt(&ok);
    Q_ASSERT(ok);
    int out = in + duration;

    m_keyframeview->setDuration(duration);
    m_time->setRange(0, duration - 1);
    m_time->setOffset(in);
    if (m_model->monitorId == Kdenlive::ProjectMonitor) {
        monitorSeek(pCore->getTimelinePosition());
    } else {
        int pos = m_time->getValue();
        bool isInRange = pos >= in && pos < out;
        connectMonitor(isInRange && m_model->isActive());
        m_addDeleteAction->setEnabled(isInRange && pos > in);
        int framePos = qBound(in, pos, out) - in;
        if (isInRange && framePos != m_time->getValue()) {
            slotSetPosition(framePos, false);
        }
    }
    slotRefreshParams();
}

void KeyframeWidget::resetKeyframes()
{
    // update duration
    bool ok = false;
    int duration = m_model->data(m_index, AssetParameterModel::ParentDurationRole).toInt(&ok);
    Q_ASSERT(ok);
    int in = m_model->data(m_index, AssetParameterModel::InRole).toInt(&ok);
    Q_ASSERT(ok);
    // reset keyframes
    m_keyframes->refresh();
    // m_model->dataChanged(QModelIndex(), QModelIndex());
    m_keyframeview->setDuration(duration);
    m_time->setRange(0, duration - 1);
    m_time->setOffset(in);
    slotRefreshParams();
}

void KeyframeWidget::addParameter(const QPersistentModelIndex &index)
{
    // Retrieve parameters from the model
    QString name = m_model->data(index, Qt::DisplayRole).toString();
    QString comment = m_model->data(index, AssetParameterModel::CommentRole).toString();
    QString suffix = m_model->data(index, AssetParameterModel::SuffixRole).toString();

    auto type = m_model->data(index, AssetParameterModel::TypeRole).value<ParamType>();
    // Construct object
    QWidget *paramWidget = nullptr;
    if (type == ParamType::AnimatedRect) {
        m_neededScene = MonitorSceneType::MonitorSceneGeometry;
        int inPos = m_model->data(index, AssetParameterModel::ParentInRole).toInt();
        QPair<int, int> range(inPos, inPos + m_model->data(index, AssetParameterModel::ParentDurationRole).toInt());
        const QString value = m_keyframes->getInterpolatedValue(getPosition(), index).toString();
        m_monitorHelper = new KeyframeMonitorHelper(pCore->getMonitor(m_model->monitorId), m_model, index, this);
        QRect rect;
        double opacity = 0;
        QStringList vals = value.split(QLatin1Char(' '));
        if (vals.count() > 3) {
            rect = QRect(vals.at(0).toInt(), vals.at(1).toInt(), vals.at(2).toInt(), vals.at(3).toInt());
            if (vals.count() > 4) {
                opacity = vals.at(4).toDouble();
            }
        }
        // qtblend uses an opacity value in the (0-1) range, while older geometry effects use (0-100)
        GeometryWidget *geomWidget = new GeometryWidget(pCore->getMonitor(m_model->monitorId), range, rect, opacity, m_sourceFrameSize, false,
                                                        m_model->data(m_index, AssetParameterModel::OpacityRole).toBool(), this);
        connect(geomWidget, &GeometryWidget::valueChanged, this, [this, index](const QString &v) {
            emit activateEffect();
            m_keyframes->updateKeyframe(GenTime(getPosition(), pCore->getCurrentFps()), QVariant(v), index);
        });
        connect(geomWidget, &GeometryWidget::updateMonitorGeometry, this, [this](const QRect r) {
            if (m_model->isActive()) {
                pCore->getMonitor(m_model->monitorId)->setUpEffectGeometry(r);
            }
        });
        paramWidget = geomWidget;
    } else if (type == ParamType::ColorWheel) {
        auto colorWheelWidget = new LumaLiftGainParam(m_model, index, this);
        connect(colorWheelWidget, &LumaLiftGainParam::valuesChanged, this, [this, index](const QList<QModelIndex> &indexes, const QStringList &list, bool) {
            emit activateEffect();
            auto *parentCommand = new QUndoCommand();
            parentCommand->setText(i18n("Edit %1 keyframe", EffectsRepository::get()->getName(m_model->getAssetId())));
            for (int i = 0; i < indexes.count(); i++) {
                if (m_keyframes->getInterpolatedValue(getPosition(), indexes.at(i)) != list.at(i)) {
                    m_keyframes->updateKeyframe(GenTime(getPosition(), pCore->getCurrentFps()), QVariant(list.at(i)), indexes.at(i), parentCommand);
                }
            }
            if (parentCommand->childCount() > 0) {
                pCore->pushUndo(parentCommand);
            }
        });
        connect(colorWheelWidget, &LumaLiftGainParam::updateHeight, this, [&](int h) {
            setFixedHeight(m_baseHeight + m_addedHeight + h);
            emit updateHeight();
        });
        paramWidget = colorWheelWidget;
    } else if (type == ParamType::Roto_spline) {
        m_monitorHelper = new RotoHelper(pCore->getMonitor(m_model->monitorId), m_model, index, this);
        m_neededScene = MonitorSceneType::MonitorSceneRoto;
    } else {
        if (m_model->getAssetId() == QLatin1String("frei0r.c0rners")) {
            if (m_neededScene == MonitorSceneDefault && !m_monitorHelper) {
                m_neededScene = MonitorSceneType::MonitorSceneCorners;
                m_monitorHelper = new CornersHelper(pCore->getMonitor(m_model->monitorId), m_model, index, this);
                connect(this, &KeyframeWidget::addIndex, m_monitorHelper, &CornersHelper::addIndex);
            } else {
                if (type == ParamType::KeyframeParam) {
                    int paramName = m_model->data(index, AssetParameterModel::NameRole).toInt();
                    if (paramName < 8) {
                        emit addIndex(index);
                    }
                }
            }
        }
        if (m_model->getAssetId().contains(QLatin1String("frei0r.alphaspot"))) {
            if (m_neededScene == MonitorSceneDefault && !m_monitorHelper) {
                m_neededScene = MonitorSceneType::MonitorSceneGeometry;
                m_monitorHelper = new RectHelper(pCore->getMonitor(m_model->monitorId), m_model, index, this);
                connect(this, &KeyframeWidget::addIndex, m_monitorHelper, &RectHelper::addIndex);
            } else {
                if (type == ParamType::KeyframeParam) {
                    QString paramName = m_model->data(index, AssetParameterModel::NameRole).toString();
                    if (paramName.contains(QLatin1String("Position X")) || paramName.contains(QLatin1String("Position Y")) ||
                        paramName.contains(QLatin1String("Size X")) || paramName.contains(QLatin1String("Size Y"))) {
                        emit addIndex(index);
                    }
                }
            }
        }
        double value = m_keyframes->getInterpolatedValue(getPosition(), index).toDouble();
        double min = m_model->data(index, AssetParameterModel::MinRole).toDouble();
        double max = m_model->data(index, AssetParameterModel::MaxRole).toDouble();
        double defaultValue = m_model->data(index, AssetParameterModel::DefaultRole).toDouble();
        int decimals = m_model->data(index, AssetParameterModel::DecimalsRole).toInt();
        double factor = m_model->data(index, AssetParameterModel::FactorRole).toDouble();
        factor = qFuzzyIsNull(factor) ? 1 : factor;
        auto doubleWidget = new DoubleWidget(name, value, min, max, factor, defaultValue, comment, -1, suffix, decimals,
                                             m_model->data(index, AssetParameterModel::OddRole).toBool(), this);
        connect(doubleWidget, &DoubleWidget::valueChanged, this, [this, index](double v) {
            emit activateEffect();
            m_keyframes->updateKeyframe(GenTime(getPosition(), pCore->getCurrentFps()), QVariant(v), index);
        });
        doubleWidget->setDragObjectName(QString::number(index.row()));
        paramWidget = doubleWidget;
    }
    if (paramWidget) {
        m_parameters[index] = paramWidget;
        m_lay->addWidget(paramWidget);
        m_addedHeight += paramWidget->minimumHeight();
        setFixedHeight(m_baseHeight + m_addedHeight);
    }
}

void KeyframeWidget::slotInitMonitor(bool active)
{
    connectMonitor(active);
    Monitor *monitor = pCore->getMonitor(m_model->monitorId);
    if (m_keyframeview) {
        m_keyframeview->initKeyframePos();
        connect(monitor, &Monitor::updateScene, m_keyframeview, &KeyframeView::slotModelChanged, Qt::UniqueConnection);
    }
}

void KeyframeWidget::connectMonitor(bool active)
{
    if (m_monitorHelper) {
        if (m_model->isActive()) {
            connect(m_monitorHelper, &KeyframeMonitorHelper::updateKeyframeData, this, &KeyframeWidget::slotUpdateKeyframesFromMonitor, Qt::UniqueConnection);
            if (m_monitorHelper->connectMonitor(active)) {
                slotRefreshParams();
            }
        } else {
            m_monitorHelper->connectMonitor(false);
            disconnect(m_monitorHelper, &KeyframeMonitorHelper::updateKeyframeData, this, &KeyframeWidget::slotUpdateKeyframesFromMonitor);
        }
    }
    Monitor *monitor = pCore->getMonitor(m_model->monitorId);
    if (active) {
        connect(monitor, &Monitor::seekToNextKeyframe, m_keyframeview, &KeyframeView::slotGoToNext, Qt::UniqueConnection);
        connect(monitor, &Monitor::seekToPreviousKeyframe, m_keyframeview, &KeyframeView::slotGoToPrev, Qt::UniqueConnection);
        connect(monitor, &Monitor::addRemoveKeyframe, m_keyframeview, &KeyframeView::slotAddRemove, Qt::UniqueConnection);
        connect(this, &KeyframeWidget::updateEffectKeyframe, monitor, &Monitor::setEffectKeyframe, Qt::DirectConnection);
        connect(monitor, &Monitor::seekToKeyframe, this, &KeyframeWidget::slotSeekToKeyframe, Qt::UniqueConnection);
    } else {
        disconnect(monitor, &Monitor::seekToNextKeyframe, m_keyframeview, &KeyframeView::slotGoToNext);
        disconnect(monitor, &Monitor::seekToPreviousKeyframe, m_keyframeview, &KeyframeView::slotGoToPrev);
        disconnect(monitor, &Monitor::addRemoveKeyframe, m_keyframeview, &KeyframeView::slotAddRemove);
        disconnect(this, &KeyframeWidget::updateEffectKeyframe, monitor, &Monitor::setEffectKeyframe);
        disconnect(monitor, &Monitor::seekToKeyframe, this, &KeyframeWidget::slotSeekToKeyframe);
    }
    for (const auto &w : m_parameters) {
        auto type = m_model->data(w.first, AssetParameterModel::TypeRole).value<ParamType>();
        if (type == ParamType::AnimatedRect) {
            (static_cast<GeometryWidget *>(w.second))->connectMonitor(active);
            break;
        }
    }
}

void KeyframeWidget::slotUpdateKeyframesFromMonitor(const QPersistentModelIndex &index, const QVariant &res)
{
    emit activateEffect();
    if (m_keyframes->isEmpty()) {
        GenTime pos(pCore->getItemIn(m_model->getOwnerId()) + m_time->getValue(), pCore->getCurrentFps());
        if (m_time->getValue() > 0) {
            GenTime pos0(pCore->getItemIn(m_model->getOwnerId()), pCore->getCurrentFps());
            m_keyframes->addKeyframe(pos0, KeyframeType::Linear);
            m_keyframes->updateKeyframe(pos0, res, index);
        }
        m_keyframes->addKeyframe(pos, KeyframeType::Linear);
        m_keyframes->updateKeyframe(pos, res, index);
    } else if (m_keyframes->hasKeyframe(getPosition()) || m_keyframes->singleKeyframe()) {
        GenTime pos(getPosition(), pCore->getCurrentFps());
        if (m_keyframes->singleKeyframe() && KdenliveSettings::autoKeyframe() && m_neededScene == MonitorSceneType::MonitorSceneRoto) {
            m_keyframes->addKeyframe(pos, KeyframeType::Linear);
        }
        m_keyframes->updateKeyframe(pos, res, index);
    } else {
        qDebug() << "==== NO KFR AT: " << getPosition();
    }
}

MonitorSceneType KeyframeWidget::requiredScene() const
{
    qDebug() << "// // // RESULTING REQUIRED SCENE: " << m_neededScene;
    return m_neededScene;
}

bool KeyframeWidget::keyframesVisible() const
{
    return m_keyframeview->isVisible();
}

void KeyframeWidget::showKeyframes(bool enable)
{
    if (enable && m_toolbar->isVisible()) {
        return;
    }
    m_toolbar->setVisible(enable);
    m_keyframeview->setVisible(enable);
    setFixedHeight(m_addedHeight + (enable ? m_baseHeight : 0));
}

void KeyframeWidget::slotCopyKeyframes()
{
    QJsonDocument effectDoc = m_model->toJson(false);
    if (effectDoc.isEmpty()) {
        return;
    }
    QClipboard *clipboard = QApplication::clipboard();
    clipboard->setText(QString(effectDoc.toJson()));
}

void KeyframeWidget::slotCopyValueAtCursorPos()
{
    QJsonDocument effectDoc = m_model->valueAsJson(getPosition(), false);
    if (effectDoc.isEmpty()) {
        return;
    }
    QClipboard *clipboard = QApplication::clipboard();
    clipboard->setText(QString(effectDoc.toJson()));
}

void KeyframeWidget::slotImportKeyframes()
{
    QClipboard *clipboard = QApplication::clipboard();
    QString values = clipboard->text();
    QList<QPersistentModelIndex> indexes;
    for (const auto &w : m_parameters) {
        indexes << w.first;
    }
    if (m_neededScene == MonitorSceneRoto) {
        indexes << m_monitorHelper->getIndexes();
    }
    QPointer<KeyframeImport> import = new KeyframeImport(values, m_model, indexes, m_model->data(m_index, AssetParameterModel::ParentInRole).toInt(),
                                                         m_model->data(m_index, AssetParameterModel::ParentDurationRole).toInt(), this);
    import->show();
    connect(import, &KeyframeImport::updateQmlView, this, &KeyframeWidget::slotRefreshParams);
}

void KeyframeWidget::slotRemoveNextKeyframes()
{
    int pos = m_time->getValue() + m_model->data(m_index, AssetParameterModel::ParentInRole).toInt();
    m_keyframes->removeNextKeyframes(GenTime(pos, pCore->getCurrentFps()));
}

void KeyframeWidget::slotSeekToKeyframe(int ix)
{
    int pos = m_keyframes->getPosAtIndex(ix).frames(pCore->getCurrentFps());
    slotSetPosition(pos, true);
}<|MERGE_RESOLUTION|>--- conflicted
+++ resolved
@@ -432,12 +432,7 @@
     slotRefreshParams();
 
     if (update) {
-<<<<<<< HEAD
-        // int in = m_model->data(m_index, AssetParameterModel::InRole).toInt();
-        emit seekToPos(pos);
-=======
         emit seekToPos(pos + offset);
->>>>>>> 2a44964b
     }
 }
 
