/***************************************************************************
 *   Copyright (C) 2007 by Jean-Baptiste Mardelle (jb@kdenlive.org)        *
 *                                                                         *
 *   This program is free software; you can redistribute it and/or modify  *
 *   it under the terms of the GNU General Public License as published by  *
 *   the Free Software Foundation; either version 2 of the License, or     *
 *   (at your option) any later version.                                   *
 *                                                                         *
 *   This program is distributed in the hope that it will be useful,       *
 *   but WITHOUT ANY WARRANTY; without even the implied warranty of        *
 *   MERCHANTABILITY or FITNESS FOR A PARTICULAR PURPOSE.  See the         *
 *   GNU General Public License for more details.                          *
 *                                                                         *
 *   You should have received a copy of the GNU General Public License     *
 *   along with this program; if not, write to the                         *
 *   Free Software Foundation, Inc.,                                       *
 *   51 Franklin Street, Fifth Floor, Boston, MA  02110-1301  USA          *
 ***************************************************************************/


#ifndef CUSTOMTRACKVIEW_H
#define CUSTOMTRACKVIEW_H

#include <kdeversion.h>
#include <KColorScheme>

#include <QGraphicsView>
#include <QGraphicsItemAnimation>
#include <QTimeLine>
#include <QMenu>
#include <QUndoStack>
#include <QMutex>
#include <QWaitCondition>

#include "kdenlivedoc.h"
#include "docclipbase.h"
#include "guide.h"
#include "effectslist.h"
#include "customtrackscene.h"

class ClipItem;
class AbstractClipItem;
class AbstractGroupItem;
class Transition;
class AudioCorrelation;

class CustomTrackView : public QGraphicsView
{
    Q_OBJECT

public:
    CustomTrackView(KdenliveDoc *doc, CustomTrackScene* projectscene, QWidget *parent = 0);
    virtual ~ CustomTrackView();
    virtual void mousePressEvent(QMouseEvent * event);
    virtual void mouseReleaseEvent(QMouseEvent * event);
    virtual void mouseMoveEvent(QMouseEvent * event);
    virtual void mouseDoubleClickEvent(QMouseEvent *event);
    void addTrack(TrackInfo type, int ix = -1);
    void removeTrack(int ix);
    /** @brief Makes the document use new track infos (name, type, ...). */
    void configTracks(QList <TrackInfo> trackInfos);
    int cursorPos();
    void checkAutoScroll();
    /**
      Move the clip at \c start to \c end.

      If \c out_actualEnd is not NULL, it will be set to the position the clip really ended up at.
      For example, attempting to move a clip to t = -1 s will actually move it to t = 0 s.
      */
    bool moveClip(const ItemInfo &start, const ItemInfo &end, bool refresh, ItemInfo *out_actualEnd = NULL);
    void moveGroup(QList <ItemInfo> startClip, QList <ItemInfo> startTransition, const GenTime &offset, const int trackOffset, bool reverseMove = false);
    /** move transition, startPos = (old start, old end), endPos = (new start, new end) */
    void moveTransition(const ItemInfo &start, const ItemInfo &end, bool refresh);
    void resizeClip(const ItemInfo &start, const ItemInfo &end, bool dontWorry = false);
    void addClip(QDomElement xml, const QString &clipId, ItemInfo info, EffectsList list = EffectsList(), bool overwrite = false, bool push = false, bool refresh = true);
    void deleteClip(ItemInfo info, bool refresh = true);
    void slotDeleteClipMarker(const QString &comment, const QString &id, const GenTime &position);
    void slotDeleteAllClipMarkers(const QString &id);
    void addMarker(const QString &id, const CommentedTime marker);
    void addData(const QString &id, const QString &key, const QString &data);
    void setScale(double scaleFactor, double verticalScale);
    void deleteClip(const QString &clipId);
    /** @brief Add effect to current clip */
    void slotAddEffect(QDomElement effect, GenTime pos, int track);
    void slotAddGroupEffect(QDomElement effect, AbstractGroupItem *group, AbstractClipItem *dropTarget = NULL);
    void addEffect(int track, GenTime pos, QDomElement effect);
    void deleteEffect(int track, GenTime pos, QDomElement effect);
    void updateEffect(int track, GenTime pos, QDomElement insertedEffect, bool refreshEffectStack = false);
    /** @brief Enable / disable a list of effects */
    void updateEffectState(int track, GenTime pos, QList <int> effectIndexes, bool disable, bool updateEffectStack);
    void moveEffect(int track, GenTime pos, QList <int> oldPos, QList <int> newPos);
    void addTransition(ItemInfo transitionInfo, int endTrack, QDomElement params, bool refresh);
    void deleteTransition(ItemInfo transitionInfo, int endTrack, QDomElement params, bool refresh);
    void updateTransition(int track, GenTime pos,  QDomElement oldTransition, QDomElement transition, bool updateTransitionWidget);
    void moveTransition(GenTime oldpos, GenTime newpos);
    void activateMonitor();
    int duration() const;
    void deleteSelectedClips();
    /** @brief Cuts all clips that are selected at the timeline cursor position. */
    void cutSelectedClips();
    void setContextMenu(QMenu *timeline, QMenu *clip, QMenu *transition, QActionGroup *clipTypeGroup, QMenu *markermenu);
    bool checkTrackHeight();
    void updateSceneFrameWidth();
    //QList <TrackInfo> tracksList() const;
    void setTool(PROJECTTOOL tool);
    ClipItem *cutClip(ItemInfo info, GenTime cutTime, bool cut, bool execute = true);
    void slotSeekToPreviousSnap();
    void slotSeekToNextSnap();
    double getSnapPointForPos(double pos);
    void editKeyFrame(const GenTime &pos, const int track, const int index, const QString &keyframes);
    bool findString(const QString &text);
    void selectFound(QString track, QString pos);
    bool findNextString(const QString &text);
    void initSearchStrings();
    void clearSearchStrings();
    QList<ItemInfo> findId(const QString &clipId);
    void clipStart();
    void clipEnd();
    void doChangeClipSpeed(ItemInfo info, ItemInfo speedIndependantInfo, const double speed, const double oldspeed, int strobe, const QString &id);
    /** @brief Sets the document as modified. */
    void setDocumentModified();
    void setInPoint();
    void setOutPoint();

    /** @brief Prepares inserting space.
    *
    * Shows a dialog to configure length and track. */
    void slotInsertSpace();
    /** @brief Prepares removing space. */
    void slotRemoveSpace();
    void insertSpace(QList<ItemInfo> clipsToMove, QList<ItemInfo> transToMove, int track, const GenTime &duration, const GenTime &offset);
    ClipItem *getActiveClipUnderCursor(bool allowOutsideCursor = false) const;
    void deleteTimelineTrack(int ix, TrackInfo trackinfo);
    void saveThumbnails();
    void autoTransition();
    void initCursorPos(int pos);

    /** @brief Locks or unlocks a track.
    * @param ix number of track
    * @param lock whether to lock or unlock
    * @param requestUpdate (default = true) Whether to request an update of the icon in the track header
    *
    * Makes sure no clip on track to lock is selected. */
    void lockTrack(int ix, bool lock, bool requestUpdate = true);
    void groupClips(bool group = true);
    void doGroupClips(QList <ItemInfo> clipInfos, QList <ItemInfo> transitionInfos, bool group);
    void loadGroups(const QDomNodeList &groups);

    /** @brief Creates SplitAudioCommands for selected clips. */
    void splitAudio();

    /// Define which clip to take as reference for automatic audio alignment
    void setAudioAlignReference();

    /// Automatically align the currently selected clips to synchronize their audio with the reference's audio
    void alignAudio();

    /** @brief Seperates the audio of a clip to a audio track.
    * @param pos Position of the clip to split
    * @param track Track of the clip
    * @param split Split or unsplit */
    void doSplitAudio(const GenTime &pos, int track, EffectsList effects, bool split);
    void setVideoOnly();
    void setAudioOnly();
    void setAudioAndVideo();
    void doChangeClipType(const GenTime &pos, int track, bool videoOnly, bool audioOnly);
    int hasGuide(int pos, int offset);
    void reloadTransitionLumas();
    void updateProjectFps();
    double fps() const;
    int selectedTrack() const;
    QStringList selectedClips() const;
    QList<ClipItem *> selectedClipItems() const;
    /** @brief Checks wheter an item can be inserted (make sure it does not overlap another item) */
    bool canBePastedTo(ItemInfo info, int type) const;

    /** @brief Selects a clip.
    * @param add Whether to select or deselect
    * @param group (optional) Whether to add the clip to a group
    * @param track (optional) The track of the clip (has to be combined with @param pos)
    * @param pos (optional) The position of the clip (has to be combined with @param track) */
    void selectClip(bool add, bool group = false, int track = -1, int pos = -1);
    void selectTransition(bool add, bool group = false);
    QStringList extractTransitionsLumas();
    void setEditMode(EDITMODE mode);

    /** @brief Inserts @param clip.
    * @param clip The clip to insert
    * @param in The inpoint of the clip (crop from start)
    * @param out The outpoint of the clip (crop from end)
    *
    * Inserts at the position of timeline cursor and selected track. */
    void insertClipCut(DocClipBase *clip, int in, int out);
    void clearSelection(bool emitInfo = true);
    void editItemDuration();
    void buildGuidesMenu(QMenu *goMenu) const;
    /** update the timeline objects when palette changes */
    void updatePalette();
    /** @brief Returns true if a track has audio data on it.
    * @param track The track number
    *
    * Check whether given track has a clip with audio in it. */
    bool hasAudio(int track) const;

    int getFrameWidth();
    /** @brief Returns last requested seeking pos (or SEEK_INACTIVE if no seek). */
    int seekPosition() const;

    /** @brief Trigger a monitor refresh. */
    void monitorRefresh();
    
public slots:
    /** @brief Send seek request to MLT. */
    void seekCursorPos(int pos);
    /** @brief Move timeline cursor to new position. */
    void setCursorPos(int pos);
    void moveCursorPos(int delta);
    void updateCursorPos();
    void slotDeleteEffect(ClipItem *clip, int track, QDomElement effect, bool affectGroup = true);
    void slotChangeEffectState(ClipItem *clip, int track, QList <int> effectIndexes, bool disable);
    void slotChangeEffectPosition(ClipItem *clip, int track, QList <int> currentPos, int newPos);
    void slotUpdateClipEffect(ClipItem *clip, int track, QDomElement oldeffect, QDomElement effect, int ix, bool refreshEffectStack = true);
    void slotUpdateClipRegion(ClipItem *clip, int ix, QString region);
    void slotRefreshEffects(ClipItem *clip);
    void setDuration(int duration);
    void slotAddTransition(ClipItem* clip, ItemInfo transitionInfo, int endTrack, QDomElement transition = QDomElement());
    void slotAddTransitionToSelectedClips(QDomElement transition);
    void slotTransitionUpdated(Transition *, QDomElement);
    void slotSwitchTrackAudio(int ix);
    void slotSwitchTrackVideo(int ix);
    void slotSwitchTrackLock(int ix);
    void slotUpdateClip(const QString &clipId, bool reload = true);
    
    /** @brief Add extra data to a clip. */
    void slotAddClipExtraData(const QString &id, const QString &key, const QString &data = QString(), QUndoCommand *groupCommand = 0);
    /** @brief Creates a AddClipCommand to add, edit or delete a marker.
     * @param id Id of the marker's clip
     * @param t Position of the marker
     * @param c Comment of the marker */
    void slotAddClipMarker(const QString &id, QList <CommentedTime> newMarker, QUndoCommand *groupCommand = 0);
    void slotLoadClipMarkers(const QString &id);
    void slotSaveClipMarkers(const QString &id);
    bool addGuide(const GenTime &pos, const QString &comment);

    /** @brief Shows a dialog for adding a guide.
     * @param dialog (default = true) false = do not show the dialog but use current position as position and comment */
    void slotAddGuide(bool dialog = true);
    void slotEditGuide(CommentedTime guide);
    void slotEditGuide(int guidePos = -1);
    void slotDeleteGuide(int guidePos = -1);
    void slotDeleteAllGuides();
    void editGuide(const GenTime &oldPos, const GenTime &pos, const QString &comment);
    void copyClip();
    void pasteClip();
    void pasteClipEffects();
    void slotUpdateAllThumbs();
    void slotCheckPositionScrolling();
    void slotInsertTrack(int ix);

    /** @brief Shows a dialog for selecting a track to delete.
    * @param ix Number of the track, which should be pre-selected in the dialog */
    void slotDeleteTrack(int ix);
    /** @brief Shows the configure tracks dialog. */
    void slotConfigTracks(int ix);
    void clipNameChanged(const QString &id, const QString &name);
    void slotTrackUp();
    void slotTrackDown();
    void slotSelectTrack(int ix);
    void insertZoneOverwrite(QStringList data, int in);

    /** @brief Rebuilds a group to fit again after children changed.
    * @param childTrack the track of one of the groups children
    * @param childPos The position of the same child */
    void rebuildGroup(int childTrack, GenTime childPos);
    /** @brief Rebuilds a group to fit again after children changed.
    * @param group The group to rebuild */
    void rebuildGroup(AbstractGroupItem *group);

    /** @brief Cuts a group into two parts.
    * @param clips1 Clips before the cut
    * @param transitions1 Transitions before the cut
    * @param clipsCut Clips that need to be cut
    * @param transitionsCut Transitions that need to be cut
    * @param clips2 Clips behind the cut
    * @param transitions2 Transitions behind the cut
    * @param cutPos Absolute position of the cut
    * @param cut true = cut, false = "uncut" */
    void slotRazorGroup(QList <ItemInfo> clips1, QList <ItemInfo> transitions1, QList <ItemInfo> clipsCut, QList <ItemInfo> transitionsCut, QList <ItemInfo> clips2, QList <ItemInfo> transitions2, GenTime cutPos, bool cut);

    /** @brief Add en effect to a track.
    * @param effect The new effect xml
    * @param ix The track index */
    void slotAddTrackEffect(const QDomElement &effect, int ix);
    /** @brief Select all clips in selected track. */
    void slotSelectClipsInTrack();
    /** @brief Select all clips in timeline. */
    void slotSelectAllClips();

    /** @brief Update the list of snap points (sticky timeline hotspots).
    * @param selected The currently selected clip if any
    * @param offsetList The list of points that should also snap (for example when movin a clip, start and end points should snap
    * @param skipSelectedItems if true, the selected item start and end points will not be added to snap list */
    void updateSnapPoints(AbstractClipItem *selected, QList <GenTime> offsetList = QList <GenTime> (), bool skipSelectedItems = false);
    
    void slotAddEffect(ClipItem *clip, QDomElement effect);
    void slotImportClipKeyframes(GRAPHICSRECTITEM type);

    /** @brief Get effect parameters ready for MLT*/
    static void adjustEffectParameters(EffectsParameterList &parameters, QDomNodeList params, MltVideoProfile profile, const QString &prefix = QString());
	/** @brief Move playhead to mouse curser position if defined key is pressed */
    void slotAlignPlayheadToMousePos();

protected:
    virtual void drawBackground(QPainter * painter, const QRectF & rect);
    //virtual void drawForeground ( QPainter * painter, const QRectF & rect );
    virtual void dragEnterEvent(QDragEnterEvent * event);
    virtual void dragMoveEvent(QDragMoveEvent * event);
    virtual void dragLeaveEvent(QDragLeaveEvent * event);
    /** @brief Something has been dropped onto the timeline */
    virtual void dropEvent(QDropEvent * event);
    virtual void wheelEvent(QWheelEvent * e);
    virtual void keyPressEvent(QKeyEvent * event);
    virtual QStringList mimeTypes() const;
    virtual Qt::DropActions supportedDropActions() const;

private:
    int m_ct;
    int m_tracksHeight;
    int m_projectDuration;
    int m_cursorPos;
    KdenliveDoc *m_document;
    CustomTrackScene *m_scene;
    QGraphicsLineItem *m_cursorLine;
    ItemInfo m_dragItemInfo;
    ItemInfo m_selectionGroupInfo;
    OPERATIONTYPE m_operationMode;
    OPERATIONTYPE m_moveOpMode;
    AbstractClipItem *m_dragItem;
    Guide *m_dragGuide;
    QUndoStack *m_commandStack;
    QGraphicsItem *m_visualTip;
    QGraphicsItemAnimation *m_animation;
    QTimeLine *m_animationTimer;
    QColor m_tipColor;
    QPen m_tipPen;
    QPoint m_clickPoint;
    QPoint m_clickEvent;
    QList <CommentedTime> m_searchPoints;
    QList <Guide *> m_guides;

    ClipItem *getClipItemAt(int pos, int track);
    ClipItem *getClipItemAt(GenTime pos, int track);
    ClipItem *getClipItemAtEnd(GenTime pos, int track);
    ClipItem *getClipItemAtStart(GenTime pos, int track);
    Transition *getTransitionItem(TransitionInfo info);
    Transition *getTransitionItemAt(int pos, int track);
    Transition *getTransitionItemAt(GenTime pos, int track);
    Transition *getTransitionItemAtEnd(GenTime pos, int track);
    Transition *getTransitionItemAtStart(GenTime pos, int track);
    void checkScrolling();
    /** Should we auto scroll while playing (keep in sync with KdenliveSettings::autoscroll() */
    bool m_autoScroll;
    void displayContextMenu(QPoint pos, AbstractClipItem *clip, AbstractGroupItem *group);
    QMenu *m_timelineContextMenu;
    QMenu *m_timelineContextClipMenu;
    QMenu *m_timelineContextTransitionMenu;
    QMenu *m_markerMenu;
    QAction *m_autoTransition;
    QAction *m_pasteEffectsAction;
    QAction *m_ungroupAction;
    QAction *m_editGuide;
    QAction *m_deleteGuide;
    QList <QAction*> m_audioActions;
    QList <QAction*> m_avActions;
    QActionGroup *m_clipTypeGroup;
    QTimer m_scrollTimer;
    QTimer m_thumbsTimer;
    int m_scrollOffset;
    bool m_clipDrag;

    int m_findIndex;
    PROJECTTOOL m_tool;
    QCursor m_razorCursor;
    QCursor m_spacerCursor;
    /** list containing items currently copied in the timeline */
    QList<AbstractClipItem *> m_copiedItems;
    /** Used to get the point in timeline where a context menu was opened */
    QPoint m_menuPosition;
    bool m_blockRefresh;
    AbstractGroupItem *m_selectionGroup;
    QList <ClipItem *> m_waitingThumbs;
    int m_selectedTrack;
    int m_spacerOffset;

    QMutex m_mutex;
    QWaitCondition m_producerNotReady;
    KStatefulBrush m_activeTrackBrush;

    AudioCorrelation *m_audioCorrelator;
    ClipItem *m_audioAlignmentReference;

    /** stores the state of the control modifier during mouse press.
     * Will then be used to identify whether we resize a group or only one item of it. */
    bool m_controlModifier;

    /** Get the index of the video track that is just below current track */
    int getPreviousVideoTrack(int track);
    void updatePositionEffects(ClipItem * item, ItemInfo info, bool standalone = true);
    bool insertDropClips(const QMimeData *data, const QPoint &pos);
    bool canBePastedTo(QList <ItemInfo> infoList, int type) const;
    bool canBePasted(QList<AbstractClipItem *> items, GenTime offset, int trackOffset) const;
    bool canBeMoved(QList<AbstractClipItem *> items, GenTime offset, int trackOffset) const;
    ClipItem *getClipUnderCursor() const;
    AbstractClipItem *getMainActiveClip() const;
    void resetSelectionGroup(bool selectItems = true);
    void groupSelectedItems(QList <QGraphicsItem *> selection = QList <QGraphicsItem *>(), bool createNewGroup = false, bool selectNewGroup = false);
    /** Get available space for clip move (min and max free positions) */
    void getClipAvailableSpace(AbstractClipItem *item, GenTime &minimum, GenTime &maximum);
    /** Get available space for transition move (min and max free positions) */
    void getTransitionAvailableSpace(AbstractClipItem *item, GenTime &minimum, GenTime &maximum);
    void updateClipTypeActions(ClipItem *clip);
    /** Whether an item can be moved to a new position without colliding with similar items */
    bool itemCollision(AbstractClipItem *item, ItemInfo newPos);
    /** Selects all items in the scene rect, and sets ok to false if a group going over several tracks is found in it */
    QList<QGraphicsItem *> checkForGroups(const QRectF &rect, bool *ok);
    /** Adjust clips under another one when working in overwrite mode */
    void adjustTimelineClips(EDITMODE mode, ClipItem *item, ItemInfo posinfo, QUndoCommand *command);
    void adjustTimelineTransitions(EDITMODE mode, Transition *item, QUndoCommand *command);
    /** Adjust keyframes when pasted to another clip */
    void adjustKeyfames(GenTime oldstart, GenTime newstart, GenTime duration, QDomElement xml);

    /** @brief Removes the tip and stops the animation timer. */
    void removeTipAnimation();
    /** @brief Creates a new tip animation.
    * @param clip clip to display the tip on
    * @param mode operation mode for which the tip should be displayed
    * @param size size of the tip */
    void setTipAnimation(AbstractClipItem *clip, OPERATIONTYPE mode, const double size);

    /** @brief Takes care of updating effects and attached transitions during a resize from start.
    * @param item Item to resize
    * @param oldInfo The item's info before resizement (set to item->info() is @param check true)
    * @param pos New startPos
    * @param check (optional, default = false) Whether to check for collisions
    * @param command (optional) Will be used as parent command (for undo history) */
    void prepareResizeClipStart(AbstractClipItem *item, ItemInfo oldInfo, int pos, bool check = false, QUndoCommand *command = NULL);

    /** @brief Takes care of updating effects and attached transitions during a resize from end.
    * @param item Item to resize
    * @param oldInfo The item's info before resizement (set to item->info() is @param check true)
    * @param pos New endPos
    * @param check (optional, default = false) Whether to check for collisions
    * @param command (optional) Will be used as parent command (for undo history) */
    void prepareResizeClipEnd(AbstractClipItem *item, ItemInfo oldInfo, int pos, bool check = false, QUndoCommand *command = NULL);

    /** @brief Collects information about the group's children to pass it on to RazorGroupCommand.
    * @param group The group to cut
    * @param cutPos The absolute position of the cut */
    void razorGroup(AbstractGroupItem *group, GenTime cutPos);

    /** @brief Gets the effect parameters that will be passed to Mlt. */
    EffectsParameterList getEffectArgs(const QDomElement &effect);

    /** @brief Update Tracknames to fit again after track was added/deleted.
     * @param track Number of track which was added/deleted
     * @param added true = track added, false = track deleted
     * 
     * The default track name consists of type + number. If we add/delete a track the number has to be adjusted
     * if the name is still the default one. */
    void updateTrackNames(int track, bool added);

    /** @brief Updates the duration stored in a track's TrackInfo.
     * @param track Number of track as used in ItemInfo (not the numbering used in KdenliveDoc) (negative for all tracks)
     * @param command If effects need to be updated the commands to do this will be attached to this undo command
     * 
     * In addition to update the duration in TrackInfo it updates effects with keyframes on the track. */
    void updateTrackDuration(int track, QUndoCommand *command);

    /** @brief Adjusts effects after a clip resize.
     * @param item The item that was resized
     * @param oldInfo pre resize info
     * @param fromStart false = resize from end
     * @param command Used as a parent for EditEffectCommand */
    void adjustEffects(ClipItem *item, ItemInfo oldInfo, QUndoCommand *command);
    
    /** @brief Prepare an add clip command for an effect */
    void processEffect(ClipItem *item, QDomElement effect, int offset, QUndoCommand *effectCommand);
<<<<<<< HEAD
    
    /** @brief Get effect parameters ready for MLT*/
    void adjustEffectParameters(EffectsParameterList &parameters, QDomNodeList params, const QString &prefix = QString());
=======
>>>>>>> 7bd1fe25

private slots:
    void slotRefreshGuides();
    void slotEnableRefresh();
    void slotCheckMouseScrolling();
    void slotEditTimeLineGuide();
    void slotDeleteTimeLineGuide();
    void slotFetchNextThumbs();
    void checkTrackSequence(int track);
    void slotGoToMarker(QAction *action);
    void slotResetMenuPosition();
    void slotDoResetMenuPosition();
    /** @brief Re-create the clip thumbnails.
     *  @param id The clip's Id string.
     *  @param resetThumbs Should we recreate the timeline thumbnails. */
    void slotRefreshThumbs(const QString &id, bool resetThumbs);
    /** @brief A Filter job producer results. */
    void slotGotFilterJobResults(const QString &id, int startPos, int track, stringMap filterParams, stringMap extra);


signals:
    void cursorMoved(int, int);
    void zoomIn();
    void zoomOut();
    void mousePosition(int);
    /** @brief A clip was selected in timeline, update the effect stack
     *  @param clip The clip
     *  @param raise If true, the effect stack widget will be raised (come to front). */
    void clipItemSelected(ClipItem *clip, bool raise = true);
    void transitionItemSelected(Transition*, int track = 0, QPoint p = QPoint(), bool update = false);
    void activateDocumentMonitor();
    void trackHeightChanged();
    void tracksChanged();
    void displayMessage(const QString &, MessageType);
    void showClipFrame(DocClipBase *, QPoint, bool, const int);
    void doTrackLock(int, bool);
    void updateClipMarkers(DocClipBase *);
    void updateClipExtraData(DocClipBase *);
    void updateTrackHeaders();
    void playMonitor();
    /** @brief Monitor document changes (for example the presence of audio data in timeline for export widget.*/
    void documentModified();
    void forceClipProcessing(const QString &);
    void showTrackEffects(int, TrackInfo);
    /** @brief Update the track effect button that shows if a track has effects or not.*/
    void updateTrackEffectState(int);
    /** @brief Cursor position changed, repaint ruler.*/
    void updateRuler();
    /** @brief Send data from a clip to be imported as keyframes for effect / transition.*/
    void importKeyframes(GRAPHICSRECTITEM type, const QString&, int maximum);
};

#endif
<|MERGE_RESOLUTION|>--- conflicted
+++ resolved
@@ -485,12 +485,6 @@
     
     /** @brief Prepare an add clip command for an effect */
     void processEffect(ClipItem *item, QDomElement effect, int offset, QUndoCommand *effectCommand);
-<<<<<<< HEAD
-    
-    /** @brief Get effect parameters ready for MLT*/
-    void adjustEffectParameters(EffectsParameterList &parameters, QDomNodeList params, const QString &prefix = QString());
-=======
->>>>>>> 7bd1fe25
 
 private slots:
     void slotRefreshGuides();
