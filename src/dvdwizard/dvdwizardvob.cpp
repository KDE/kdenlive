--- conflicted
+++ resolved
@@ -279,15 +279,10 @@
 
 void DvdWizardVob::slotAddVobFile(const QUrl &url, const QString &chapters, bool checkFormats)
 {
-<<<<<<< HEAD
     if (!url.isValid()) {
         return;
     }
-    QFile f(url.path());
-=======
-    if (!url.isValid()) return;
     QFile f(url.toLocalFile());
->>>>>>> 0f367c64
     qint64 fileSize = f.size();
 
     Mlt::Profile profile;
@@ -374,12 +369,7 @@
 
     if (chapters.isEmpty() == false) {
         item->setData(1, Qt::UserRole + 1, chapters);
-<<<<<<< HEAD
-    } else if (QFile::exists(url.path() + ".dvdchapter")) {
-=======
-    }
-    else if (QFile::exists(url.toLocalFile() + ".dvdchapter")) {
->>>>>>> 0f367c64
+    } else if (QFile::exists(url.toLocalFile() + ".dvdchapter")) {
         // insert chapters as children
         QFile file(url.toLocalFile() + ".dvdchapter");
         if (file.open(QIODevice::ReadOnly)) {
