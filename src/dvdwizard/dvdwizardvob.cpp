--- conflicted
+++ resolved
@@ -181,15 +181,6 @@
 
 void DvdWizardVob::slotAddVobFile(QUrl url, const QString &chapters, bool checkFormats)
 {
-<<<<<<< HEAD
-    if (!url.isValid()) {
-        url = QFileDialog::getOpenFileUrl(this, i18n("Add new video file"), QUrl::fromLocalFile(KRecentDirs::dir(":KdenliveDvdFolder")), i18n("MPEG clip (*.mpeg *.mpg *.vob)"));
-        if (url.isValid()) {
-            KRecentDirs::add(":KdenliveDvdFolder", url.adjusted(QUrl::RemoveFilename).path());
-        }
-    }
-=======
->>>>>>> 428dbbb5
     if (!url.isValid()) return;
     QFile f(url.path());
     qint64 fileSize = f.size();
