/***************************************************************************
 *   Copyright (C) 2007 by Jean-Baptiste Mardelle (jb@kdenlive.org)        *
 *                                                                         *
 *   This program is free software; you can redistribute it and/or modify  *
 *   it under the terms of the GNU General Public License as published by  *
 *   the Free Software Foundation; either version 2 of the License, or     *
 *   (at your option) any later version.                                   *
 *                                                                         *
 *   This program is distributed in the hope that it will be useful,       *
 *   but WITHOUT ANY WARRANTY; without even the implied warranty of        *
 *   MERCHANTABILITY or FITNESS FOR A PARTICULAR PURPOSE.  See the         *
 *   GNU General Public License for more details.                          *
 *                                                                         *
 *   You should have received a copy of the GNU General Public License     *
 *   along with this program; if not, write to the                         *
 *   Free Software Foundation, Inc.,                                       *
 *   51 Franklin Street, Fifth Floor, Boston, MA  02110-1301  USA          *
 ***************************************************************************/

#include "dvdwizard.h"
#include "dvdwizardvob.h"

#include "kdenlivesettings.h"
#include "dialogs/profilesdialog.h"
#include "timecode.h"
#include "monitor/monitormanager.h"

#include <klocalizedstring.h>
#include <KMessageBox>
#include <KRecentDirs>

#include <QFile>
#include <QTimer>
#include <QFileDialog>
#include <QDomDocument>
#include <QMenu>
#include <QGridLayout>
#include <QStandardPaths>
#include "kdenlive_debug.h"

DvdWizard::DvdWizard(MonitorManager *manager, const QString &url, QWidget *parent) :
    QWizard(parent)
    , m_authorFile(QStringLiteral("XXXXXX.xml"))
    , m_menuFile(QStringLiteral("XXXXXX.xml"))
    , m_menuVobFile(QStringLiteral("XXXXXX.mpg"))
    , m_letterboxMovie(QStringLiteral("XXXXXX.mpg"))
    , m_dvdauthor(Q_NULLPTR)
    , m_mkiso(Q_NULLPTR)
    , m_vobitem(Q_NULLPTR)
    , m_selectedImage(QStringLiteral("XXXXXX.png"))
    , m_selectedLetterImage(QStringLiteral("XXXXXX.png"))
    , m_highlightedImage(QStringLiteral("XXXXXX.png"))
    , m_highlightedLetterImage(QStringLiteral("XXXXXX.png"))
    , m_menuVideo(QStringLiteral("XXXXXX.vob"))
    , m_menuFinalVideo(QStringLiteral("XXXXXX.vob"))
    , m_menuImageBackground(QStringLiteral("XXXXXX.png"))
    , m_burnMenu(new QMenu(parent))
    , m_previousPage(0)
{
    setWindowTitle(i18n("DVD Wizard"));
    //setPixmap(QWizard::WatermarkPixmap, QPixmap(QStandardPaths::locate(QStandardPaths::AppDataLocation, "banner.png")));
    m_pageVob = new DvdWizardVob(this);
    m_pageVob->setTitle(i18n("Select Files For Your DVD"));
    addPage(m_pageVob);

    m_pageChapters = new DvdWizardChapters(manager, m_pageVob->dvdFormat(), this);
    m_pageChapters->setTitle(i18n("DVD Chapters"));
    addPage(m_pageChapters);

    if (!url.isEmpty()) {
        m_pageVob->setUrl(url);
    }
    m_pageVob->setMinimumSize(m_pageChapters->size());

    m_pageMenu = new DvdWizardMenu(m_pageVob->dvdFormat(), this);
    m_pageMenu->setTitle(i18n("Create DVD Menu"));
    addPage(m_pageMenu);

    QWizardPage *page4 = new QWizardPage;
    page4->setTitle(i18n("Creating DVD Image"));
    m_status.setupUi(page4);
    m_status.error_box->setHidden(true);
    m_status.tmp_folder->setUrl(QUrl::fromLocalFile(KdenliveSettings::currenttmpfolder()));
    m_status.tmp_folder->setMode(KFile::Directory | KFile::ExistingOnly);
    m_status.iso_image->setUrl(QUrl::fromLocalFile(QDir::homePath() + "/untitled.iso"));
    m_status.iso_image->setFilter(QStringLiteral("*.iso"));
    m_status.iso_image->setMode(KFile::File);

    m_isoMessage = new KMessageWidget;
    QGridLayout *s =  static_cast <QGridLayout *>(page4->layout());
    s->addWidget(m_isoMessage, 5, 0, 1, -1);
    m_isoMessage->hide();

    addPage(page4);

    connect(this, &QWizard::currentIdChanged, this, &DvdWizard::slotPageChanged);
    connect(m_status.button_start, &QAbstractButton::clicked, this, &DvdWizard::slotGenerate);
    connect(m_status.button_abort, &QAbstractButton::clicked, this, &DvdWizard::slotAbort);
    connect(m_status.button_preview, &QAbstractButton::clicked, this, &DvdWizard::slotPreview);

    QString programName(QStringLiteral("k3b"));
    QString exec = QStandardPaths::findExecutable(programName);
    if (!exec.isEmpty()) {
        //Add K3b action
        QAction *k3b = m_burnMenu->addAction(QIcon::fromTheme(programName), i18n("Burn with %1", programName), this, SLOT(slotBurn()));
        k3b->setData(exec);
    }
    programName = QStringLiteral("brasero");
    exec = QStandardPaths::findExecutable(programName);
    if (!exec.isEmpty()) {
        //Add Brasero action
        QAction *brasero = m_burnMenu->addAction(QIcon::fromTheme(programName), i18n("Burn with %1", programName), this, SLOT(slotBurn()));
        brasero->setData(exec);
    }
    if (m_burnMenu->isEmpty()) {
        m_burnMenu->addAction(i18n("No burning program found (K3b, Brasero)"));
    }
    m_status.button_burn->setMenu(m_burnMenu);
    m_status.button_burn->setIcon(QIcon::fromTheme(QStringLiteral("tools-media-optical-burn")));
    m_status.button_burn->setToolButtonStyle(Qt::ToolButtonTextBesideIcon);
    m_status.button_preview->setIcon(QIcon::fromTheme(QStringLiteral("media-playback-start")));

    setButtonText(QWizard::CustomButton1, i18n("Load"));
    setButtonText(QWizard::CustomButton2, i18n("Save"));
    button(QWizard::CustomButton1)->setIcon(QIcon::fromTheme(QStringLiteral("document-open")));
    button(QWizard::CustomButton2)->setIcon(QIcon::fromTheme(QStringLiteral("document-save")));
    connect(button(QWizard::CustomButton1), &QAbstractButton::clicked, this, &DvdWizard::slotLoad);
    connect(button(QWizard::CustomButton2), &QAbstractButton::clicked, this, &DvdWizard::slotSave);
    setOption(QWizard::HaveCustomButton1, true);
    setOption(QWizard::HaveCustomButton2, true);
    QList<QWizard::WizardButton> layout;
    layout << QWizard::CustomButton1 << QWizard::CustomButton2 << QWizard::Stretch << QWizard::BackButton << QWizard::NextButton << QWizard::CancelButton << QWizard::FinishButton;
    setButtonLayout(layout);
}

DvdWizard::~DvdWizard()
{
    m_authorFile.remove();
    m_menuFile.remove();
    m_menuVobFile.remove();
    m_letterboxMovie.remove();
    m_menuImageBackground.remove();
    blockSignals(true);
    delete m_burnMenu;
    if (m_dvdauthor) {
        m_dvdauthor->blockSignals(true);
        m_dvdauthor->close();
        delete m_dvdauthor;
    }
    if (m_mkiso) {
        m_mkiso->blockSignals(true);
        m_mkiso->close();
        delete m_mkiso;
    }
}

void DvdWizard::slotPageChanged(int page)
{
    if (page == 0) {
        // Update chapters that were modified in page 1
        m_pageVob->updateChapters(m_pageChapters->chaptersData());
        m_pageChapters->stopMonitor();
        m_previousPage = 0;
    } else if (page == 1) {
        if (m_previousPage == 0) {
            m_pageChapters->setVobFiles(m_pageVob->dvdFormat(), m_pageVob->selectedUrls(), m_pageVob->durations(), m_pageVob->chapters());
        } else {
            // For some reason, when coming from page 2, we need to trick the monitor or it disappears
            m_pageChapters->createMonitor(m_pageVob->dvdFormat());
        }
        m_previousPage = 1;
    } else if (page == 2) {
        m_pageChapters->stopMonitor();
        m_pageVob->updateChapters(m_pageChapters->chaptersData());
        m_pageMenu->setTargets(m_pageChapters->selectedTitles(), m_pageChapters->selectedTargets());
        m_pageMenu->changeProfile(m_pageVob->dvdFormat());
        m_previousPage = 2;
    }
}

void DvdWizard::generateDvd()
{
    m_isoMessage->animatedHide();
<<<<<<< HEAD
    QDir dir(m_status.tmp_folder->url().path() + "DVD/");
    if (!dir.exists()) {
        dir.mkpath(dir.absolutePath());
    }
=======
    QDir dir(m_status.tmp_folder->url().toLocalFile() + "DVD/");
    if (!dir.exists()) dir.mkpath(dir.absolutePath());
>>>>>>> 0f367c64
    if (!dir.exists()) {
        // We failed creating tmp DVD directory
        KMessageBox::sorry(this, i18n("Cannot create temporary directory %1", m_status.tmp_folder->url().toLocalFile() + "DVD"));
        return;
    }

    m_status.error_box->setHidden(true);
    m_status.error_box->setCurrentIndex(0);
    m_status.menu_file->clear();
    m_status.dvd_file->clear();

    m_selectedImage.setFileTemplate(m_status.tmp_folder->url().toLocalFile() + QStringLiteral("XXXXXX.png"));
    m_selectedLetterImage.setFileTemplate(m_status.tmp_folder->url().toLocalFile() + QStringLiteral("XXXXXX.png"));
    m_highlightedImage.setFileTemplate(m_status.tmp_folder->url().toLocalFile() + QStringLiteral("XXXXXX.png"));
    m_highlightedLetterImage.setFileTemplate(m_status.tmp_folder->url().toLocalFile() + QStringLiteral("XXXXXX.png"));

    m_selectedImage.open();
    m_selectedLetterImage.open();
    m_highlightedImage.open();
    m_highlightedLetterImage.open();

    m_menuImageBackground.setFileTemplate(m_status.tmp_folder->url().toLocalFile() + QStringLiteral("XXXXXX.png"));
    m_menuImageBackground.setAutoRemove(false);
    m_menuImageBackground.open();

    m_menuVideo.setFileTemplate(m_status.tmp_folder->url().toLocalFile() + QStringLiteral("XXXXXX.vob"));
    m_menuVideo.open();
    m_menuFinalVideo.setFileTemplate(m_status.tmp_folder->url().toLocalFile() + QStringLiteral("XXXXXX.vob"));
    m_menuFinalVideo.open();

    m_letterboxMovie.close();
    m_letterboxMovie.setFileTemplate(m_status.tmp_folder->url().toLocalFile() + QStringLiteral("XXXXXX.mpg"));
    m_letterboxMovie.setAutoRemove(false);
    m_letterboxMovie.open();

    m_menuFile.close();
    m_menuFile.setFileTemplate(m_status.tmp_folder->url().toLocalFile() + QStringLiteral("XXXXXX.xml"));
    m_menuFile.setAutoRemove(false);
    m_menuFile.open();

    m_menuVobFile.close();
    m_menuVobFile.setFileTemplate(m_status.tmp_folder->url().toLocalFile() + QStringLiteral("XXXXXX.mpg"));
    m_menuVobFile.setAutoRemove(false);
    m_menuVobFile.open();

    m_authorFile.close();
    m_authorFile.setFileTemplate(m_status.tmp_folder->url().toLocalFile() + QStringLiteral("XXXXXX.xml"));
    m_authorFile.setAutoRemove(false);
    m_authorFile.open();

    QListWidgetItem *images =  m_status.job_progress->item(0);
    m_status.job_progress->setCurrentRow(0);
    images->setIcon(QIcon::fromTheme(QStringLiteral("system-run")));
    m_status.error_log->clear();
    // initialize html content
    m_status.error_log->setText(QStringLiteral("<html></html>"));

    if (m_pageMenu->createMenu()) {
        m_pageMenu->createButtonImages(m_selectedImage.fileName(), m_highlightedImage.fileName(), false);
        m_pageMenu->createBackgroundImage(m_menuImageBackground.fileName(), false);
        images->setIcon(QIcon::fromTheme(QStringLiteral("dialog-ok")));
        connect(&m_menuJob, SIGNAL(finished(int, QProcess::ExitStatus)), this, SLOT(slotProcessMenuStatus(int, QProcess::ExitStatus)));
        ////qCDebug(KDENLIVE_LOG) << "/// STARTING MLT VOB CREATION: "<<m_selectedImage.fileName()<<m_menuImageBackground.fileName();
        if (!m_pageMenu->menuMovie()) {
            // create menu vob file
            m_vobitem =  m_status.job_progress->item(1);
            m_status.job_progress->setCurrentRow(1);
            m_vobitem->setIcon(QIcon::fromTheme(QStringLiteral("system-run")));

            QStringList args;
            args << QStringLiteral("-profile") << m_pageVob->dvdProfile();
            args.append(m_menuImageBackground.fileName());
            args.append(QStringLiteral("in=0"));
            args.append(QStringLiteral("out=100"));
            args << QStringLiteral("-consumer") << "avformat:" + m_menuVideo.fileName() << QStringLiteral("properties=DVD");
            m_menuJob.start(KdenliveSettings::rendererpath(), args);
        } else {
            // Movie as menu background, do the compositing
            m_vobitem =  m_status.job_progress->item(1);
            m_status.job_progress->setCurrentRow(1);
            m_vobitem->setIcon(QIcon::fromTheme(QStringLiteral("system-run")));

            int menuLength = m_pageMenu->menuMovieLength();
            if (menuLength == -1) {
                // menu movie is invalid
                errorMessage(i18n("Menu movie is invalid"));
                m_status.button_start->setEnabled(true);
                m_status.button_abort->setEnabled(false);
                return;
            }
            QStringList args;
            args.append(QStringLiteral("-profile"));
            args.append(m_pageVob->dvdProfile());
            args.append(m_pageMenu->menuMoviePath());
            args << QStringLiteral("-track") << m_menuImageBackground.fileName();
            args << "out=" + QString::number(menuLength);
            args << QStringLiteral("-transition") << QStringLiteral("composite") << QStringLiteral("always_active=1");
            args << QStringLiteral("-consumer") << "avformat:" + m_menuFinalVideo.fileName() << QStringLiteral("properties=DVD");
            m_menuJob.start(KdenliveSettings::rendererpath(), args);
            ////qCDebug(KDENLIVE_LOG)<<"// STARTING MENU JOB, image: "<<m_menuImageBackground.fileName()<<"\n-------------";
        }
    } else {
        processDvdauthor();
    }
}

void DvdWizard::processSpumux()
{
    //qCDebug(KDENLIVE_LOG) << "/// STARTING SPUMUX";
    QMap<QString, QRect> buttons = m_pageMenu->buttonsInfo();
    QStringList buttonsTarget;
    // create xml spumux file
    QListWidgetItem *spuitem =  m_status.job_progress->item(2);
    m_status.job_progress->setCurrentRow(2);
    spuitem->setIcon(QIcon::fromTheme(QStringLiteral("system-run")));
    QDomDocument doc;
    QDomElement sub = doc.createElement(QStringLiteral("subpictures"));
    doc.appendChild(sub);
    QDomElement stream = doc.createElement(QStringLiteral("stream"));
    sub.appendChild(stream);
    QDomElement spu = doc.createElement(QStringLiteral("spu"));
    stream.appendChild(spu);
    spu.setAttribute(QStringLiteral("force"), QStringLiteral("yes"));
    spu.setAttribute(QStringLiteral("start"), QStringLiteral("00:00:00.00"));
    //spu.setAttribute("image", m_menuImage.fileName());
    spu.setAttribute(QStringLiteral("select"), m_selectedImage.fileName());
    spu.setAttribute(QStringLiteral("highlight"), m_highlightedImage.fileName());
    /*spu.setAttribute("autoorder", "rows");*/

    int max = buttons.count() - 1;
    int i = 0;
    QMapIterator<QString, QRect> it(buttons);
    while (it.hasNext()) {
        it.next();
        QDomElement but = doc.createElement(QStringLiteral("button"));
        but.setAttribute(QStringLiteral("name"), 'b' + QString::number(i));
        if (i < max) {
            but.setAttribute(QStringLiteral("down"), 'b' + QString::number(i + 1));
        } else {
            but.setAttribute(QStringLiteral("down"), QStringLiteral("b0"));
        }
        if (i > 0) {
            but.setAttribute(QStringLiteral("up"), 'b' + QString::number(i - 1));
        } else {
            but.setAttribute(QStringLiteral("up"), 'b' + QString::number(max));
        }
        QRect r = it.value();
        //int target = it.key();
        // TODO: solve play all button
        //if (target == 0) target = 1;

        // We need to make sure that the y coordinate is a multiple of 2, otherwise button may not be displayed
        buttonsTarget.append(it.key());
        int y0 = r.y();
        if (y0 % 2 == 1) {
            y0++;
        }
        int y1 = r.bottom();
        if (y1 % 2 == 1) {
            y1--;
        }
        but.setAttribute(QStringLiteral("x0"), QString::number(r.x()));
        but.setAttribute(QStringLiteral("y0"), QString::number(y0));
        but.setAttribute(QStringLiteral("x1"), QString::number(r.right()));
        but.setAttribute(QStringLiteral("y1"), QString::number(y1));
        spu.appendChild(but);
        ++i;
    }

    QFile data(m_menuFile.fileName());
    if (data.open(QFile::WriteOnly)) {
        data.write(doc.toString().toUtf8());
    }
    data.close();

    ////qCDebug(KDENLIVE_LOG) << " SPUMUX DATA: " << doc.toString();

    QStringList args;
    args << QStringLiteral("-s") << QStringLiteral("0") << m_menuFile.fileName();
    ////qCDebug(KDENLIVE_LOG) << "SPM ARGS: " << args << m_menuVideo.fileName() << m_menuVobFile.fileName();

    QProcess spumux;
    QString menuMovieUrl;

    QProcessEnvironment env = QProcessEnvironment::systemEnvironment();
    env.insert(QStringLiteral("VIDEO_FORMAT"), m_pageVob->dvdFormat() == PAL || m_pageVob->dvdFormat() == PAL_WIDE ? "PAL" : "NTSC");
    spumux.setProcessEnvironment(env);

    if (m_pageMenu->menuMovie()) {
        spumux.setStandardInputFile(m_menuFinalVideo.fileName());
    } else {
        spumux.setStandardInputFile(m_menuVideo.fileName());
    }
    spumux.setStandardOutputFile(m_menuVobFile.fileName());
    spumux.start(QStringLiteral("spumux"), args);
    if (spumux.waitForFinished()) {
        m_status.error_log->append(spumux.readAllStandardError());
        if (spumux.exitStatus() == QProcess::CrashExit) {
            //TODO: inform user via messagewidget after string freeze
            QByteArray result = spumux.readAllStandardError();
            spuitem->setIcon(QIcon::fromTheme(QStringLiteral("dialog-close")));
            m_status.error_log->append(result);
            m_status.error_box->setHidden(false);
            m_status.menu_file->setPlainText(m_menuFile.readAll());
            m_status.dvd_file->setPlainText(m_authorFile.readAll());
            m_status.button_start->setEnabled(true);
            //qCDebug(KDENLIVE_LOG) << "/// RENDERING SPUMUX MENU crashed";
            return;
        }
    } else {
        //qCDebug(KDENLIVE_LOG) << "/// RENDERING SPUMUX MENU timed out";
        errorMessage(i18n("Rendering job timed out"));
        spuitem->setIcon(QIcon::fromTheme(QStringLiteral("dialog-close")));
        m_status.error_log->append("<a name=\"result\" /><br /><strong>" + i18n("Menu job timed out"));
        m_status.error_log->scrollToAnchor(QStringLiteral("result"));
        m_status.error_box->setHidden(false);
        m_status.menu_file->setPlainText(m_menuFile.readAll());
        m_status.dvd_file->setPlainText(m_authorFile.readAll());
        m_status.button_start->setEnabled(true);
        return;
    }
    if (m_pageVob->dvdFormat() == PAL_WIDE || m_pageVob->dvdFormat() == NTSC_WIDE) {
        // Second step processing for 16:9 DVD, add letterbox stream
        m_pageMenu->createButtonImages(m_selectedLetterImage.fileName(), m_highlightedLetterImage.fileName(), true);
        buttons = m_pageMenu->buttonsInfo(true);

        QDomDocument docLetter;
        QDomElement subLetter = docLetter.createElement(QStringLiteral("subpictures"));
        docLetter.appendChild(subLetter);
        QDomElement streamLetter = docLetter.createElement(QStringLiteral("stream"));
        subLetter.appendChild(streamLetter);
        QDomElement spuLetter = docLetter.createElement(QStringLiteral("spu"));
        streamLetter.appendChild(spuLetter);
        spuLetter.setAttribute(QStringLiteral("force"), QStringLiteral("yes"));
        spuLetter.setAttribute(QStringLiteral("start"), QStringLiteral("00:00:00.00"));
        spuLetter.setAttribute(QStringLiteral("select"), m_selectedLetterImage.fileName());
        spuLetter.setAttribute(QStringLiteral("highlight"), m_highlightedLetterImage.fileName());

        max = buttons.count() - 1;
        i = 0;
        QMapIterator<QString, QRect> it2(buttons);
        while (it2.hasNext()) {
            it2.next();
            QDomElement but = docLetter.createElement(QStringLiteral("button"));
            but.setAttribute(QStringLiteral("name"), 'b' + QString::number(i));
            if (i < max) {
                but.setAttribute(QStringLiteral("down"), 'b' + QString::number(i + 1));
            } else {
                but.setAttribute(QStringLiteral("down"), QStringLiteral("b0"));
            }
            if (i > 0) {
                but.setAttribute(QStringLiteral("up"), 'b' + QString::number(i - 1));
            } else {
                but.setAttribute(QStringLiteral("up"), 'b' + QString::number(max));
            }
            QRect r = it2.value();
            // We need to make sure that the y coordinate is a multiple of 2, otherwise button may not be displayed
            buttonsTarget.append(it2.key());
            int y0 = r.y();
            if (y0 % 2 == 1) {
                y0++;
            }
            int y1 = r.bottom();
            if (y1 % 2 == 1) {
                y1--;
            }
            but.setAttribute(QStringLiteral("x0"), QString::number(r.x()));
            but.setAttribute(QStringLiteral("y0"), QString::number(y0));
            but.setAttribute(QStringLiteral("x1"), QString::number(r.right()));
            but.setAttribute(QStringLiteral("y1"), QString::number(y1));
            spuLetter.appendChild(but);
            ++i;
        }

        ////qCDebug(KDENLIVE_LOG) << " SPUMUX DATA: " << doc.toString();

        if (data.open(QFile::WriteOnly)) {
            data.write(docLetter.toString().toUtf8());
        }
        data.close();
        spumux.setStandardInputFile(m_menuVobFile.fileName());
        spumux.setStandardOutputFile(m_letterboxMovie.fileName());
        args.clear();
        args << QStringLiteral("-s") << QStringLiteral("1") << m_menuFile.fileName();
        spumux.start(QStringLiteral("spumux"), args);
        ////qCDebug(KDENLIVE_LOG) << "SPM ARGS LETTERBOX: " << args << m_menuVideo.fileName() << m_letterboxMovie.fileName();
        if (spumux.waitForFinished()) {
            m_status.error_log->append(spumux.readAllStandardError());
            if (spumux.exitStatus() == QProcess::CrashExit) {
                //TODO: inform user via messagewidget after string freeze
                QByteArray result = spumux.readAllStandardError();
                spuitem->setIcon(QIcon::fromTheme(QStringLiteral("dialog-close")));
                m_status.error_log->append(result);
                m_status.error_box->setHidden(false);
                m_status.menu_file->setPlainText(m_menuFile.readAll());
                m_status.dvd_file->setPlainText(m_authorFile.readAll());
                m_status.button_start->setEnabled(true);
                //qCDebug(KDENLIVE_LOG) << "/// RENDERING SPUMUX MENU crashed";
                return;
            }
        } else {
            //qCDebug(KDENLIVE_LOG) << "/// RENDERING SPUMUX MENU timed out";
            errorMessage(i18n("Rendering job timed out"));
            spuitem->setIcon(QIcon::fromTheme(QStringLiteral("dialog-close")));
            m_status.error_log->append("<a name=\"result\" /><br /><strong>" + i18n("Menu job timed out"));
            m_status.error_log->scrollToAnchor(QStringLiteral("result"));
            m_status.error_box->setHidden(false);
            m_status.menu_file->setPlainText(m_menuFile.readAll());
            m_status.dvd_file->setPlainText(m_authorFile.readAll());
            m_status.button_start->setEnabled(true);
            return;
        }
        menuMovieUrl = m_letterboxMovie.fileName();
    } else {
        menuMovieUrl = m_menuVobFile.fileName();
    }

    spuitem->setIcon(QIcon::fromTheme(QStringLiteral("dialog-ok")));
    //qCDebug(KDENLIVE_LOG) << "/// DONE: " << menuMovieUrl;
    processDvdauthor(menuMovieUrl, buttons, buttonsTarget);
}

void DvdWizard::processDvdauthor(const QString &menuMovieUrl, const QMap<QString, QRect> &buttons, const QStringList &buttonsTarget)
{
    // create dvdauthor xml
    QListWidgetItem *authitem =  m_status.job_progress->item(3);
    m_status.job_progress->setCurrentRow(3);
    authitem->setIcon(QIcon::fromTheme(QStringLiteral("system-run")));
    QDomDocument dvddoc;
    QDomElement auth = dvddoc.createElement(QStringLiteral("dvdauthor"));
    auth.setAttribute(QStringLiteral("dest"), m_status.tmp_folder->url().toLocalFile() + "DVD");
    dvddoc.appendChild(auth);
    QDomElement vmgm = dvddoc.createElement(QStringLiteral("vmgm"));
    auth.appendChild(vmgm);

    if (m_pageMenu->createMenu() && !m_pageVob->introMovie().isEmpty()) {
        // Use first movie in list as intro movie
        QDomElement menus = dvddoc.createElement(QStringLiteral("menus"));
        vmgm.appendChild(menus);
        QDomElement pgc = dvddoc.createElement(QStringLiteral("pgc"));
        pgc.setAttribute(QStringLiteral("entry"), QStringLiteral("title"));
        menus.appendChild(pgc);
        QDomElement menuvob = dvddoc.createElement(QStringLiteral("vob"));
        menuvob.setAttribute(QStringLiteral("file"), m_pageVob->introMovie());
        pgc.appendChild(menuvob);
        QDomElement post = dvddoc.createElement(QStringLiteral("post"));
        QDomText call = dvddoc.createTextNode(QStringLiteral("jump titleset 1 menu;"));
        post.appendChild(call);
        pgc.appendChild(post);
    }
    QDomElement titleset = dvddoc.createElement(QStringLiteral("titleset"));
    auth.appendChild(titleset);

    if (m_pageMenu->createMenu()) {

        // DVD main menu
        QDomElement menus = dvddoc.createElement(QStringLiteral("menus"));
        titleset.appendChild(menus);

        QDomElement menuvideo = dvddoc.createElement(QStringLiteral("video"));
        menus.appendChild(menuvideo);
        switch (m_pageVob->dvdFormat()) {
        case PAL_WIDE:
            menuvideo.setAttribute(QStringLiteral("format"), QStringLiteral("pal"));
            menuvideo.setAttribute(QStringLiteral("aspect"), QStringLiteral("16:9"));
            menuvideo.setAttribute(QStringLiteral("widescreen"), QStringLiteral("nopanscan"));
            break;
        case NTSC_WIDE:
            menuvideo.setAttribute(QStringLiteral("format"), QStringLiteral("ntsc"));
            menuvideo.setAttribute(QStringLiteral("aspect"), QStringLiteral("16:9"));
            menuvideo.setAttribute(QStringLiteral("widescreen"), QStringLiteral("nopanscan"));
            break;
        case NTSC:
            menuvideo.setAttribute(QStringLiteral("format"), QStringLiteral("ntsc"));
            menuvideo.setAttribute(QStringLiteral("aspect"), QStringLiteral("4:3"));
            break;
        default:
            menuvideo.setAttribute(QStringLiteral("format"), QStringLiteral("pal"));
            menuvideo.setAttribute(QStringLiteral("aspect"), QStringLiteral("4:3"));
            break;
        }

        if (m_pageVob->dvdFormat() == PAL_WIDE || m_pageVob->dvdFormat() == NTSC_WIDE) {
            // Add letterbox stream info
            QDomElement subpict = dvddoc.createElement(QStringLiteral("subpicture"));
            QDomElement stream = dvddoc.createElement(QStringLiteral("stream"));
            stream.setAttribute(QStringLiteral("id"), QStringLiteral("0"));
            stream.setAttribute(QStringLiteral("mode"), QStringLiteral("widescreen"));
            subpict.appendChild(stream);
            QDomElement stream2 = dvddoc.createElement(QStringLiteral("stream"));
            stream2.setAttribute(QStringLiteral("id"), QStringLiteral("1"));
            stream2.setAttribute(QStringLiteral("mode"), QStringLiteral("letterbox"));
            subpict.appendChild(stream2);
            menus.appendChild(subpict);
        }
        QDomElement pgc = dvddoc.createElement(QStringLiteral("pgc"));
        pgc.setAttribute(QStringLiteral("entry"), QStringLiteral("root"));
        menus.appendChild(pgc);
        QDomElement pre = dvddoc.createElement(QStringLiteral("pre"));
        pgc.appendChild(pre);
        QDomText nametext = dvddoc.createTextNode(QStringLiteral("{g1 = 0;}"));
        pre.appendChild(nametext);
        QDomElement menuvob = dvddoc.createElement(QStringLiteral("vob"));
        menuvob.setAttribute(QStringLiteral("file"), menuMovieUrl);
        pgc.appendChild(menuvob);
        for (int i = 0; i < buttons.count(); ++i) {
            QDomElement button = dvddoc.createElement(QStringLiteral("button"));
            button.setAttribute(QStringLiteral("name"), 'b' + QString::number(i));
            nametext = dvddoc.createTextNode('{' + buttonsTarget.at(i) + ";}");
            button.appendChild(nametext);
            pgc.appendChild(button);
        }

        if (m_pageMenu->loopMovie()) {
            QDomElement menuloop = dvddoc.createElement(QStringLiteral("post"));
            nametext = dvddoc.createTextNode(QStringLiteral("jump titleset 1 menu;"));
            menuloop.appendChild(nametext);
            pgc.appendChild(menuloop);
        } else {
            menuvob.setAttribute(QStringLiteral("pause"), QStringLiteral("inf"));
        }

    }

    QDomElement titles = dvddoc.createElement(QStringLiteral("titles"));
    titleset.appendChild(titles);
    QDomElement video = dvddoc.createElement(QStringLiteral("video"));
    titles.appendChild(video);
    switch (m_pageVob->dvdFormat()) {
    case PAL_WIDE:
        video.setAttribute(QStringLiteral("format"), QStringLiteral("pal"));
        video.setAttribute(QStringLiteral("aspect"), QStringLiteral("16:9"));
        break;
    case NTSC_WIDE:
        video.setAttribute(QStringLiteral("format"), QStringLiteral("ntsc"));
        video.setAttribute(QStringLiteral("aspect"), QStringLiteral("16:9"));
        break;
    case NTSC:
        video.setAttribute(QStringLiteral("format"), QStringLiteral("ntsc"));
        video.setAttribute(QStringLiteral("aspect"), QStringLiteral("4:3"));
        break;
    default:
        video.setAttribute(QStringLiteral("format"), QStringLiteral("pal"));
        video.setAttribute(QStringLiteral("aspect"), QStringLiteral("4:3"));
        break;
    }

    QDomElement pgc2;
    // Get list of clips
    QStringList voburls = m_pageVob->selectedUrls();

    for (int i = 0; i < voburls.count(); ++i) {
        if (!voburls.at(i).isEmpty()) {
            // Add vob entry
            pgc2 = dvddoc.createElement(QStringLiteral("pgc"));
            pgc2.setAttribute(QStringLiteral("pause"), 0);
            titles.appendChild(pgc2);
            QDomElement vob = dvddoc.createElement(QStringLiteral("vob"));
            vob.setAttribute(QStringLiteral("file"), voburls.at(i));
            // Add chapters
            QStringList chaptersList = m_pageChapters->chapters(i);
            if (!chaptersList.isEmpty()) {
                vob.setAttribute(QStringLiteral("chapters"), chaptersList.join(QLatin1Char(',')));
            }

            pgc2.appendChild(vob);
            if (m_pageMenu->createMenu()) {
                QDomElement post = dvddoc.createElement(QStringLiteral("post"));
                QDomText call;
                if (i == voburls.count() - 1) {
                    call = dvddoc.createTextNode(QStringLiteral("{g1 = 0; call menu;}"));
                } else {
                    call = dvddoc.createTextNode("{if ( g1 eq 999 ) { call menu; } jump title " + QString::number(i + 2).rightJustified(2, '0') + ";}");
                }
                post.appendChild(call);
                pgc2.appendChild(post);
            }
        }
    }

    QFile data2(m_authorFile.fileName());
    if (data2.open(QFile::WriteOnly)) {
        data2.write(dvddoc.toString().toUtf8());
    }
    data2.close();
    /*//qCDebug(KDENLIVE_LOG) << "------------------";
    //qCDebug(KDENLIVE_LOG) << dvddoc.toString();
    //qCDebug(KDENLIVE_LOG) << "------------------";*/

    QStringList args;
    args << QStringLiteral("-x") << m_authorFile.fileName();
    //qCDebug(KDENLIVE_LOG) << "// DVDAUTH ARGS: " << args;
    if (m_dvdauthor) {
        m_dvdauthor->blockSignals(true);
        m_dvdauthor->close();
        delete m_dvdauthor;
        m_dvdauthor = Q_NULLPTR;
    }
    m_creationLog.clear();
    m_dvdauthor = new QProcess(this);
    // Set VIDEO_FORMAT variable (required by dvdauthor 0.7)
    QProcessEnvironment env = QProcessEnvironment::systemEnvironment();
    env.insert(QStringLiteral("VIDEO_FORMAT"), m_pageVob->dvdFormat() == PAL || m_pageVob->dvdFormat() == PAL_WIDE ? "PAL" : "NTSC");
    m_dvdauthor->setProcessEnvironment(env);
    connect(m_dvdauthor, SIGNAL(finished(int, QProcess::ExitStatus)), this, SLOT(slotRenderFinished(int, QProcess::ExitStatus)));
    connect(m_dvdauthor, &QProcess::readyReadStandardOutput, this, &DvdWizard::slotShowRenderInfo);
    m_dvdauthor->setProcessChannelMode(QProcess::MergedChannels);
    m_dvdauthor->start(QStringLiteral("dvdauthor"), args);
    m_status.button_abort->setEnabled(true);
    button(QWizard::FinishButton)->setEnabled(false);
}

void DvdWizard::slotProcessMenuStatus(int, QProcess::ExitStatus status)
{
    if (status == QProcess::CrashExit) {
        //qCDebug(KDENLIVE_LOG) << "/// RENDERING MENU vob crashed";
        errorMessage(i18n("Rendering menu crashed"));
        QByteArray result = m_menuJob.readAllStandardError();
        if (m_vobitem) {
            m_vobitem->setIcon(QIcon::fromTheme(QStringLiteral("dialog-close")));
        }
        m_status.error_log->append(result);
        m_status.error_box->setHidden(false);
        m_status.button_start->setEnabled(true);
        m_status.button_abort->setEnabled(false);
        return;
    }
    if (m_vobitem) {
        m_vobitem->setIcon(QIcon::fromTheme(QStringLiteral("dialog-ok")));
    }
    processSpumux();
}

void DvdWizard::slotShowRenderInfo()
{
    QString log = QString(m_dvdauthor->readAll());
    m_status.error_log->append(log);
    m_status.error_box->setHidden(false);
}

void DvdWizard::errorMessage(const QString &text)
{
    m_isoMessage->setText(text);
    m_isoMessage->setMessageType(KMessageWidget::Error);
    m_isoMessage->animatedShow();
}

void DvdWizard::infoMessage(const QString &text)
{
    m_isoMessage->setText(text);
    m_isoMessage->setMessageType(KMessageWidget::Positive);
    m_isoMessage->animatedShow();
}

void DvdWizard::slotRenderFinished(int exitCode, QProcess::ExitStatus status)
{
    QListWidgetItem *authitem =  m_status.job_progress->item(3);
    if (status == QProcess::CrashExit || exitCode != 0) {
        errorMessage(i18n("DVDAuthor process crashed"));
        QString result(m_dvdauthor->readAllStandardError());
        result.append("<a name=\"result\" /><br /><strong>");
        result.append(i18n("DVDAuthor process crashed.</strong><br />"));
        m_status.error_log->append(result);
        m_status.error_log->scrollToAnchor(QStringLiteral("result"));
        m_status.error_box->setHidden(false);
        m_status.menu_file->setPlainText(m_menuFile.readAll());
        m_status.dvd_file->setPlainText(m_authorFile.readAll());
        //qCDebug(KDENLIVE_LOG) << "DVDAuthor process crashed";
        authitem->setIcon(QIcon::fromTheme(QStringLiteral("dialog-close")));
        m_dvdauthor->close();
        delete m_dvdauthor;
        m_dvdauthor = Q_NULLPTR;
        m_status.button_start->setEnabled(true);
        m_status.button_abort->setEnabled(false);
        cleanup();
        button(QWizard::FinishButton)->setEnabled(true);
        return;
    }
    m_creationLog.append(m_dvdauthor->readAllStandardError());
    m_dvdauthor->close();
    delete m_dvdauthor;
    m_dvdauthor = Q_NULLPTR;

    // Check if DVD structure has the necessary info
    if (!QFile::exists(m_status.tmp_folder->url().toLocalFile() + "/DVD/VIDEO_TS/VIDEO_TS.IFO")) {
        errorMessage(i18n("DVD structure broken"));
        m_status.error_log->append(m_creationLog + "<a name=\"result\" /><br /><strong>" + i18n("DVD structure broken"));
        m_status.error_log->scrollToAnchor(QStringLiteral("result"));
        m_status.error_box->setHidden(false);
        m_status.menu_file->setPlainText(m_menuFile.readAll());
        m_status.dvd_file->setPlainText(m_authorFile.readAll());
        //qCDebug(KDENLIVE_LOG) << "DVDAuthor process crashed";
        authitem->setIcon(QIcon::fromTheme(QStringLiteral("dialog-close")));
        m_status.button_start->setEnabled(true);
        m_status.button_abort->setEnabled(false);
        cleanup();
        button(QWizard::FinishButton)->setEnabled(true);
        return;
    }
    authitem->setIcon(QIcon::fromTheme(QStringLiteral("dialog-ok")));
    QStringList args;
    args << QStringLiteral("-dvd-video") << QStringLiteral("-v") << QStringLiteral("-o") << m_status.iso_image->url().toLocalFile() << m_status.tmp_folder->url().toLocalFile() + QDir::separator() + "DVD";

    if (m_mkiso) {
        m_mkiso->blockSignals(true);
        m_mkiso->close();
        delete m_mkiso;
        m_mkiso = Q_NULLPTR;
    }
    m_mkiso = new QProcess(this);
    connect(m_mkiso, SIGNAL(finished(int, QProcess::ExitStatus)), this, SLOT(slotIsoFinished(int, QProcess::ExitStatus)));
    connect(m_mkiso, &QProcess::readyReadStandardOutput, this, &DvdWizard::slotShowIsoInfo);
    m_mkiso->setProcessChannelMode(QProcess::MergedChannels);
    QListWidgetItem *isoitem =  m_status.job_progress->item(4);
    m_status.job_progress->setCurrentRow(4);
    isoitem->setIcon(QIcon::fromTheme(QStringLiteral("system-run")));
    if (!QStandardPaths::findExecutable(QStringLiteral("genisoimage")).isEmpty()) {
        m_mkiso->start(QStringLiteral("genisoimage"), args);
    } else {
        m_mkiso->start(QStringLiteral("mkisofs"), args);
    }

}

void DvdWizard::slotShowIsoInfo()
{
    QString log = QString(m_mkiso->readAll());
    m_status.error_log->append(log);
    m_status.error_box->setHidden(false);
}

void DvdWizard::slotIsoFinished(int exitCode, QProcess::ExitStatus status)
{
    button(QWizard::FinishButton)->setEnabled(true);
    QListWidgetItem *isoitem =  m_status.job_progress->item(4);
    if (status == QProcess::CrashExit || exitCode != 0) {
        errorMessage(i18n("ISO creation process crashed."));
        QString result(m_mkiso->readAllStandardError());
        result.append("<a name=\"result\" /><br /><strong>");
        result.append(i18n("ISO creation process crashed."));
        m_status.error_log->append(result);
        m_status.error_log->scrollToAnchor(QStringLiteral("result"));
        m_status.error_box->setHidden(false);
        m_status.menu_file->setPlainText(m_menuFile.readAll());
        m_status.dvd_file->setPlainText(m_authorFile.readAll());
        m_mkiso->close();
        delete m_mkiso;
        m_mkiso = Q_NULLPTR;
        cleanup();
        //qCDebug(KDENLIVE_LOG) << "Iso process crashed";
        isoitem->setIcon(QIcon::fromTheme(QStringLiteral("dialog-close")));
        m_status.button_start->setEnabled(true);
        m_status.button_abort->setEnabled(false);
        return;
    }

    m_creationLog.append(m_mkiso->readAllStandardError());
    delete m_mkiso;
    m_mkiso = Q_NULLPTR;
    m_status.button_start->setEnabled(true);
    m_status.button_abort->setEnabled(false);

    // Check if DVD iso is ok
    QFile iso(m_status.iso_image->url().toLocalFile());
    if (!iso.exists() || iso.size() == 0) {
        if (iso.exists()) {
            iso.remove();
        }
        errorMessage(i18n("DVD ISO is broken"));
        m_status.error_log->append(m_creationLog + "<br /><a name=\"result\" /><strong>" + i18n("DVD ISO is broken") + "</strong>");
        m_status.error_log->scrollToAnchor(QStringLiteral("result"));
        m_status.error_box->setHidden(false);
        m_status.menu_file->setPlainText(m_menuFile.readAll());
        m_status.dvd_file->setPlainText(m_authorFile.readAll());
        isoitem->setIcon(QIcon::fromTheme(QStringLiteral("dialog-close")));
        cleanup();
        return;
    }

    isoitem->setIcon(QIcon::fromTheme(QStringLiteral("dialog-ok")));
<<<<<<< HEAD
    //qCDebug(KDENLIVE_LOG) << "ISO IMAGE " << m_status.iso_image->url().path() << " Successfully created";
    cleanup();
    //qCDebug(KDENLIVE_LOG) << m_creationLog;
    infoMessage(i18n("DVD ISO image %1 successfully created.", m_status.iso_image->url().path()));
=======
    //qDebug() << "ISO IMAGE " << m_status.iso_image->url().toLocalFile() << " Successfully created";
    cleanup();
    //qDebug() << m_creationLog;
    infoMessage(i18n("DVD ISO image %1 successfully created.", m_status.iso_image->url().toLocalFile()));
>>>>>>> 0f367c64

    m_status.error_log->append("<a name=\"result\" /><strong>" + i18n("DVD ISO image %1 successfully created.", m_status.iso_image->url().toLocalFile()) + "</strong>");
    m_status.error_log->scrollToAnchor(QStringLiteral("result"));
    m_status.button_preview->setEnabled(true);
    m_status.button_burn->setEnabled(true);
    m_status.error_box->setHidden(false);
    //KMessageBox::information(this, i18n("DVD ISO image %1 successfully created.", m_status.iso_image->url().toLocalFile()));

}

void DvdWizard::cleanup()
{
    QDir dir(m_status.tmp_folder->url().toLocalFile() + QDir::separator() + "DVD");
    // Try to make sure we delete the correct directory
    if (dir.exists() && dir.dirName() == QLatin1String("DVD")) {
        dir.removeRecursively();
    }
}

void DvdWizard::slotPreview()
{
    QStringList programNames;
    programNames << QStringLiteral("xine") << QStringLiteral("vlc");
    QString exec;
    foreach (const QString &prog, programNames) {
        exec = QStandardPaths::findExecutable(prog);
        if (!exec.isEmpty()) {
            break;
        }
    }
    if (exec.isEmpty()) {
        KMessageBox::sorry(this, i18n("Previewing requires one of these applications (%1)", programNames.join(",")));
    } else {
        QProcess::startDetached(exec, QStringList() << "dvd://" + m_status.iso_image->url().path());
    }
<<<<<<< HEAD
=======
    else QProcess::startDetached(exec, QStringList() << "dvd://" + m_status.iso_image->url().toLocalFile());
>>>>>>> 0f367c64
}

void DvdWizard::slotBurn()
{
    QAction *action = qobject_cast<QAction *>(sender());
    QString exec = action->data().toString();
    QStringList args;
<<<<<<< HEAD
    if (exec.endsWith(QLatin1String("k3b"))) {
        args << QStringLiteral("--image") << m_status.iso_image->url().path();
    } else {
        args << "--image=" + m_status.iso_image->url().path();
    }
=======
    if (exec.endsWith(QLatin1String("k3b"))) args << QStringLiteral("--image") << m_status.iso_image->url().toLocalFile();
    else args << "--image=" + m_status.iso_image->url().toLocalFile();
>>>>>>> 0f367c64
    QProcess::startDetached(exec, args);
}

void DvdWizard::slotGenerate()
{
    // clear job icons
    if ((m_dvdauthor && m_dvdauthor->state() != QProcess::NotRunning) || (m_mkiso && m_mkiso->state() != QProcess::NotRunning)) {
        return;
    }
    for (int i = 0; i < m_status.job_progress->count(); ++i) {
        m_status.job_progress->item(i)->setIcon(QIcon());
    }
    QString warnMessage;
<<<<<<< HEAD
    if (QFile::exists(m_status.tmp_folder->url().path() + "DVD")) {
        warnMessage.append(i18n("Folder %1 already exists. Overwrite?\n", m_status.tmp_folder->url().path() + "DVD"));
    }
    if (QFile::exists(m_status.iso_image->url().path())) {
        warnMessage.append(i18n("Image file %1 already exists. Overwrite?", m_status.iso_image->url().path()));
    }
=======
    if (QFile::exists(m_status.tmp_folder->url().toLocalFile() + "DVD"))
        warnMessage.append(i18n("Folder %1 already exists. Overwrite?\n", m_status.tmp_folder->url().toLocalFile() + "DVD"));
    if (QFile::exists(m_status.iso_image->url().toLocalFile()))
        warnMessage.append(i18n("Image file %1 already exists. Overwrite?", m_status.iso_image->url().toLocalFile()));
>>>>>>> 0f367c64

    if (warnMessage.isEmpty() || KMessageBox::questionYesNo(this, warnMessage) == KMessageBox::Yes) {
        cleanup();
        QTimer::singleShot(300, this, &DvdWizard::generateDvd);
        m_status.button_preview->setEnabled(false);
        m_status.button_burn->setEnabled(false);
        m_status.job_progress->setEnabled(true);
        m_status.button_start->setEnabled(false);
    }
}

void DvdWizard::slotAbort()
{
    // clear job icons
    if (m_dvdauthor && m_dvdauthor->state() != QProcess::NotRunning) {
        m_dvdauthor->terminate();
    } else if (m_mkiso && m_mkiso->state() != QProcess::NotRunning) {
        m_mkiso->terminate();
    }
}

void DvdWizard::slotSave()
{
    QString projectFolder = KRecentDirs::dir(QStringLiteral(":KdenliveDvdFolder"));
    if (projectFolder.isEmpty()) {
        projectFolder = QDir::homePath();
    }
    QUrl url = QFileDialog::getSaveFileUrl(this, i18n("Save DVD Project"), QUrl::fromLocalFile(projectFolder), i18n("DVD project (*.kdvd)"));
    if (!url.isValid()) {
        return;
<<<<<<< HEAD
    }
    KRecentDirs::add(QStringLiteral(":KdenliveDvdFolder"), url.adjusted(QUrl::RemoveFilename).path());
    if (currentId() == 0) {
=======
    KRecentDirs::add(":KdenliveDvdFolder", url.adjusted(QUrl::RemoveFilename).toLocalFile());
    if (currentId() == 0)
>>>>>>> 0f367c64
        m_pageChapters->setVobFiles(m_pageVob->dvdFormat(), m_pageVob->selectedUrls(), m_pageVob->durations(), m_pageVob->chapters());
    }

    QDomDocument doc;
    QDomElement dvdproject = doc.createElement(QStringLiteral("dvdproject"));
    dvdproject.setAttribute(QStringLiteral("profile"), m_pageVob->dvdProfile());
    dvdproject.setAttribute(QStringLiteral("tmp_folder"), m_status.tmp_folder->url().toLocalFile());
    dvdproject.setAttribute(QStringLiteral("iso_image"), m_status.iso_image->url().toLocalFile());
    dvdproject.setAttribute(QStringLiteral("intro_movie"), m_pageVob->introMovie());

    doc.appendChild(dvdproject);
    QDomElement menu = m_pageMenu->toXml();
    if (!menu.isNull()) {
        dvdproject.appendChild(doc.importNode(menu, true));
    }
    QDomElement chaps = m_pageChapters->toXml();
    if (!chaps.isNull()) {
        dvdproject.appendChild(doc.importNode(chaps, true));
    }

    QFile file(url.toLocalFile());
    if (!file.open(QIODevice::WriteOnly | QIODevice::Text)) {
<<<<<<< HEAD
        qCWarning(KDENLIVE_LOG) << "//////  ERROR writing to file: " << url.path();
        KMessageBox::error(this, i18n("Cannot write to file %1", url.path()));
=======
        qWarning() << "//////  ERROR writing to file: " << url.toLocalFile();
        KMessageBox::error(this, i18n("Cannot write to file %1", url.toLocalFile()));
>>>>>>> 0f367c64
        return;
    }

    file.write(doc.toString().toUtf8());
    if (file.error() != QFile::NoError) {
        KMessageBox::error(this, i18n("Cannot write to file %1", url.toLocalFile()));
    }
    file.close();
}

void DvdWizard::slotLoad()
{
    QString projectFolder = KRecentDirs::dir(QStringLiteral(":KdenliveDvdFolder"));
    if (projectFolder.isEmpty()) {
        projectFolder = QDir::homePath();
    }
    const QUrl url = QFileDialog::getOpenFileUrl(this, QString(), QUrl::fromLocalFile(projectFolder), i18n("DVD project (*.kdvd)"));
    if (!url.isValid()) {
        return;
<<<<<<< HEAD
    }
    KRecentDirs::add(QStringLiteral(":KdenliveDvdFolder"), url.adjusted(QUrl::RemoveFilename).path());
=======
    KRecentDirs::add(":KdenliveDvdFolder", url.adjusted(QUrl::RemoveFilename).toLocalFile());
>>>>>>> 0f367c64
    QDomDocument doc;
    QFile file(url.toLocalFile());
    doc.setContent(&file, false);
    file.close();
    QDomElement dvdproject = doc.documentElement();
    if (dvdproject.tagName() != QLatin1String("dvdproject")) {
        KMessageBox::error(this, i18n("File %1 is not a Kdenlive project file.", url.toLocalFile()));
        return;
    }

    QString profile = dvdproject.attribute(QStringLiteral("profile"));
    m_pageVob->setProfile(profile);
    m_pageVob->clear();
    m_status.tmp_folder->setUrl(QUrl(dvdproject.attribute(QStringLiteral("tmp_folder"))));
    m_status.iso_image->setUrl(QUrl(dvdproject.attribute(QStringLiteral("iso_image"))));
    QString intro = dvdproject.attribute(QStringLiteral("intro_movie"));
    if (!intro.isEmpty()) {
        m_pageVob->slotAddVobFile(QUrl(intro));
        m_pageVob->setUseIntroMovie(true);
    }

    QDomNodeList vobs = doc.elementsByTagName(QStringLiteral("vob"));
    for (int i = 0; i < vobs.count(); ++i) {
        QDomElement e = vobs.at(i).toElement();
        m_pageVob->slotAddVobFile(QUrl(e.attribute(QStringLiteral("file"))), e.attribute(QStringLiteral("chapters")));
    }
    m_pageMenu->loadXml(m_pageVob->dvdFormat(), dvdproject.firstChildElement(QStringLiteral("menu")));
}
<|MERGE_RESOLUTION|>--- conflicted
+++ resolved
@@ -181,15 +181,10 @@
 void DvdWizard::generateDvd()
 {
     m_isoMessage->animatedHide();
-<<<<<<< HEAD
-    QDir dir(m_status.tmp_folder->url().path() + "DVD/");
+    QDir dir(m_status.tmp_folder->url().toLocalFile() + "DVD/");
     if (!dir.exists()) {
         dir.mkpath(dir.absolutePath());
     }
-=======
-    QDir dir(m_status.tmp_folder->url().toLocalFile() + "DVD/");
-    if (!dir.exists()) dir.mkpath(dir.absolutePath());
->>>>>>> 0f367c64
     if (!dir.exists()) {
         // We failed creating tmp DVD directory
         KMessageBox::sorry(this, i18n("Cannot create temporary directory %1", m_status.tmp_folder->url().toLocalFile() + "DVD"));
@@ -870,17 +865,10 @@
     }
 
     isoitem->setIcon(QIcon::fromTheme(QStringLiteral("dialog-ok")));
-<<<<<<< HEAD
-    //qCDebug(KDENLIVE_LOG) << "ISO IMAGE " << m_status.iso_image->url().path() << " Successfully created";
+    //qCDebug(KDENLIVE_LOG) << "ISO IMAGE " << m_status.iso_image->url().toLocalFile() << " Successfully created";
     cleanup();
     //qCDebug(KDENLIVE_LOG) << m_creationLog;
-    infoMessage(i18n("DVD ISO image %1 successfully created.", m_status.iso_image->url().path()));
-=======
-    //qDebug() << "ISO IMAGE " << m_status.iso_image->url().toLocalFile() << " Successfully created";
-    cleanup();
-    //qDebug() << m_creationLog;
     infoMessage(i18n("DVD ISO image %1 successfully created.", m_status.iso_image->url().toLocalFile()));
->>>>>>> 0f367c64
 
     m_status.error_log->append("<a name=\"result\" /><strong>" + i18n("DVD ISO image %1 successfully created.", m_status.iso_image->url().toLocalFile()) + "</strong>");
     m_status.error_log->scrollToAnchor(QStringLiteral("result"));
@@ -914,12 +902,8 @@
     if (exec.isEmpty()) {
         KMessageBox::sorry(this, i18n("Previewing requires one of these applications (%1)", programNames.join(",")));
     } else {
-        QProcess::startDetached(exec, QStringList() << "dvd://" + m_status.iso_image->url().path());
-    }
-<<<<<<< HEAD
-=======
-    else QProcess::startDetached(exec, QStringList() << "dvd://" + m_status.iso_image->url().toLocalFile());
->>>>>>> 0f367c64
+        QProcess::startDetached(exec, QStringList() << "dvd://" + m_status.iso_image->url().toLocalFile());
+    }
 }
 
 void DvdWizard::slotBurn()
@@ -927,16 +911,11 @@
     QAction *action = qobject_cast<QAction *>(sender());
     QString exec = action->data().toString();
     QStringList args;
-<<<<<<< HEAD
     if (exec.endsWith(QLatin1String("k3b"))) {
-        args << QStringLiteral("--image") << m_status.iso_image->url().path();
+        args << QStringLiteral("--image") << m_status.iso_image->url().toLocalFile();
     } else {
-        args << "--image=" + m_status.iso_image->url().path();
-    }
-=======
-    if (exec.endsWith(QLatin1String("k3b"))) args << QStringLiteral("--image") << m_status.iso_image->url().toLocalFile();
-    else args << "--image=" + m_status.iso_image->url().toLocalFile();
->>>>>>> 0f367c64
+        args << "--image=" + m_status.iso_image->url().toLocalFile();
+    }
     QProcess::startDetached(exec, args);
 }
 
@@ -950,19 +929,12 @@
         m_status.job_progress->item(i)->setIcon(QIcon());
     }
     QString warnMessage;
-<<<<<<< HEAD
-    if (QFile::exists(m_status.tmp_folder->url().path() + "DVD")) {
-        warnMessage.append(i18n("Folder %1 already exists. Overwrite?\n", m_status.tmp_folder->url().path() + "DVD"));
-    }
-    if (QFile::exists(m_status.iso_image->url().path())) {
-        warnMessage.append(i18n("Image file %1 already exists. Overwrite?", m_status.iso_image->url().path()));
-    }
-=======
-    if (QFile::exists(m_status.tmp_folder->url().toLocalFile() + "DVD"))
+    if (QFile::exists(m_status.tmp_folder->url().toLocalFile() + "DVD")) {
         warnMessage.append(i18n("Folder %1 already exists. Overwrite?\n", m_status.tmp_folder->url().toLocalFile() + "DVD"));
-    if (QFile::exists(m_status.iso_image->url().toLocalFile()))
+    }
+    if (QFile::exists(m_status.iso_image->url().toLocalFile())) {
         warnMessage.append(i18n("Image file %1 already exists. Overwrite?", m_status.iso_image->url().toLocalFile()));
->>>>>>> 0f367c64
+    }
 
     if (warnMessage.isEmpty() || KMessageBox::questionYesNo(this, warnMessage) == KMessageBox::Yes) {
         cleanup();
@@ -993,14 +965,9 @@
     QUrl url = QFileDialog::getSaveFileUrl(this, i18n("Save DVD Project"), QUrl::fromLocalFile(projectFolder), i18n("DVD project (*.kdvd)"));
     if (!url.isValid()) {
         return;
-<<<<<<< HEAD
-    }
-    KRecentDirs::add(QStringLiteral(":KdenliveDvdFolder"), url.adjusted(QUrl::RemoveFilename).path());
+    }
+    KRecentDirs::add(QStringLiteral(":KdenliveDvdFolder"), url.adjusted(QUrl::RemoveFilename).toLocalFile());
     if (currentId() == 0) {
-=======
-    KRecentDirs::add(":KdenliveDvdFolder", url.adjusted(QUrl::RemoveFilename).toLocalFile());
-    if (currentId() == 0)
->>>>>>> 0f367c64
         m_pageChapters->setVobFiles(m_pageVob->dvdFormat(), m_pageVob->selectedUrls(), m_pageVob->durations(), m_pageVob->chapters());
     }
 
@@ -1023,13 +990,8 @@
 
     QFile file(url.toLocalFile());
     if (!file.open(QIODevice::WriteOnly | QIODevice::Text)) {
-<<<<<<< HEAD
-        qCWarning(KDENLIVE_LOG) << "//////  ERROR writing to file: " << url.path();
-        KMessageBox::error(this, i18n("Cannot write to file %1", url.path()));
-=======
-        qWarning() << "//////  ERROR writing to file: " << url.toLocalFile();
+        qCWarning(KDENLIVE_LOG) << "//////  ERROR writing to file: " << url.toLocalFile();
         KMessageBox::error(this, i18n("Cannot write to file %1", url.toLocalFile()));
->>>>>>> 0f367c64
         return;
     }
 
@@ -1049,12 +1011,8 @@
     const QUrl url = QFileDialog::getOpenFileUrl(this, QString(), QUrl::fromLocalFile(projectFolder), i18n("DVD project (*.kdvd)"));
     if (!url.isValid()) {
         return;
-<<<<<<< HEAD
-    }
-    KRecentDirs::add(QStringLiteral(":KdenliveDvdFolder"), url.adjusted(QUrl::RemoveFilename).path());
-=======
-    KRecentDirs::add(":KdenliveDvdFolder", url.adjusted(QUrl::RemoveFilename).toLocalFile());
->>>>>>> 0f367c64
+    }
+    KRecentDirs::add(QStringLiteral(":KdenliveDvdFolder"), url.adjusted(QUrl::RemoveFilename).toLocalFile());
     QDomDocument doc;
     QFile file(url.toLocalFile());
     doc.setContent(&file, false);
