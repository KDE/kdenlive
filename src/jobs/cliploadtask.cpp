/*
SPDX-FileCopyrightText: 2021 Jean-Baptiste Mardelle <jb@kdenlive.org>
This file is part of Kdenlive. See www.kdenlive.org.

SPDX-License-Identifier: GPL-3.0-only OR LicenseRef-KDE-Accepted-GPL
*/

#include "cliploadtask.h"
#include "audio/audioStreamInfo.h"
#include "bin/projectclip.h"
#include "bin/projectitemmodel.h"
#include "core.h"
#include "doc/kdenlivedoc.h"
#include "doc/kthumb.h"
#include "kdenlivesettings.h"
#include "project/dialogs/slideshowclip.h"
#include "utils/thumbnailcache.hpp"

#include "xml/xml.hpp"
#include <KLocalizedString>
#include <KMessageWidget>
#include <QAction>
#include <QElapsedTimer>
#include <QFile>
#include <QImage>
#include <QMimeDatabase>
#include <QPainter>
#include <QString>
#include <QTime>
#include <QUuid>
#include <QVariantList>
#include <monitor/monitor.h>
#include <profiles/profilemodel.hpp>

ClipLoadTask::ClipLoadTask(const ObjectId &owner, const QDomElement &xml, bool thumbOnly, int in, int out, QObject *object)
    : AbstractTask(owner, AbstractTask::LOADJOB, object)
    , m_xml(xml)
    , m_in(in)
    , m_out(out)
    , m_thumbOnly(thumbOnly)
{
    m_description = m_thumbOnly ? i18n("Video thumbs") : i18n("Loading clip");
}

ClipLoadTask::~ClipLoadTask() {}

void ClipLoadTask::start(const ObjectId &owner, const QDomElement &xml, bool thumbOnly, int in, int out, QObject *object, bool force,
                         const std::function<void()> &readyCallBack)
{
    ClipLoadTask *task = new ClipLoadTask(owner, xml, thumbOnly, in, out, object);
    if (!thumbOnly && pCore->taskManager.hasPendingJob(owner, AbstractTask::LOADJOB)) {
        delete task;
        task = nullptr;
    }
    if (task) {
        // Otherwise, start a new load task thread.
        task->m_isForce = force;
        connect(task, &ClipLoadTask::taskDone, [readyCallBack]() { QMetaObject::invokeMethod(qApp, [readyCallBack] { readyCallBack(); }); });
        pCore->taskManager.startTask(owner.second, task);
    }
}

ClipType::ProducerType ClipLoadTask::getTypeForService(const QString &id, const QString &path)
{
    if (id.isEmpty()) {
        QString ext = path.section(QLatin1Char('.'), -1);
        if (ext == QLatin1String("mlt") || ext == QLatin1String("kdenlive")) {
            return ClipType::Playlist;
        }
        return ClipType::Unknown;
    }
    if (id == QLatin1String("color") || id == QLatin1String("colour")) {
        return ClipType::Color;
    }
    if (id == QLatin1String("kdenlivetitle")) {
        return ClipType::Text;
    }
    if (id == QLatin1String("qtext")) {
        return ClipType::QText;
    }
    if (id == QLatin1String("xml") || id == QLatin1String("consumer")) {
        return ClipType::Playlist;
    }
    if (id == QLatin1String("tractor")) {
        return ClipType::Timeline;
    }
    if (id == QLatin1String("webvfx")) {
        return ClipType::WebVfx;
    }
    if (id == QLatin1String("qml")) {
        return ClipType::Qml;
    }
    return ClipType::Unknown;
}

// static
std::shared_ptr<Mlt::Producer> ClipLoadTask::loadResource(QString resource, const QString &type)
{
    if (!resource.startsWith(type)) {
        resource.prepend(type);
    }
    return std::make_shared<Mlt::Producer>(*pCore->getProjectProfile(), nullptr, resource.toUtf8().constData());
}

std::shared_ptr<Mlt::Producer> ClipLoadTask::loadPlaylist(QString &resource)
{
    // since MLT 7.14.0, playlists with different fps can be used in a project without corrupting the profile
    return std::make_shared<Mlt::Producer>(*pCore->getProjectProfile(), nullptr, resource.toUtf8().constData());
}

// Read the properties of the xml and pass them to the producer. Note that some properties like resource are ignored
void ClipLoadTask::processProducerProperties(const std::shared_ptr<Mlt::Producer> &prod, const QDomElement &xml)
{
    // TODO: there is some duplication with clipcontroller > updateproducer that also copies properties
    QString value;
    QStringList internalProperties;
    internalProperties << QStringLiteral("bypassDuplicate") << QStringLiteral("resource") << QStringLiteral("mlt_service") << QStringLiteral("audio_index")
                       << QStringLiteral("video_index") << QStringLiteral("mlt_type") << QStringLiteral("length");
    QDomNodeList props;

    if (xml.tagName() == QLatin1String("producer") || xml.tagName() == QLatin1String("chain")) {
        props = xml.childNodes();
    } else {
        QDomElement elem = xml.firstChildElement(QStringLiteral("chain"));
        if (elem.isNull()) {
            elem = xml.firstChildElement(QStringLiteral("producer"));
        }
        props = elem.childNodes();
    }
    for (int i = 0; i < props.count(); ++i) {
        if (props.at(i).toElement().tagName() != QStringLiteral("property")) {
            continue;
        }
        QString propertyName = props.at(i).toElement().attribute(QStringLiteral("name"));
        if (!internalProperties.contains(propertyName) && !propertyName.startsWith(QLatin1Char('_'))) {
            value = props.at(i).firstChild().nodeValue();
            if (propertyName.startsWith(QLatin1String("kdenlive-force."))) {
                // this is a special forced property, pass it
                propertyName.remove(0, 15);
            }
            prod->set(propertyName.toUtf8().constData(), value.toUtf8().constData());
        }
    }
}

void ClipLoadTask::processSlideShow(std::shared_ptr<Mlt::Producer> producer)
{
    int ttl = Xml::getXmlProperty(m_xml, QStringLiteral("ttl")).toInt();
    QString anim = Xml::getXmlProperty(m_xml, QStringLiteral("animation"));
    bool lowPass = Xml::getXmlProperty(m_xml, QStringLiteral("low-pass"), QStringLiteral("0")).toInt() == 1;
    if (lowPass) {
        auto *blur = new Mlt::Filter(*pCore->getProjectProfile(), "avfilter.avgblur");
        if ((blur == nullptr) || !blur->is_valid()) {
            delete blur;
            blur = new Mlt::Filter(*pCore->getProjectProfile(), "boxblur");
        }
        if ((blur != nullptr) && blur->is_valid()) {
            producer->attach(*blur);
        }
    }
    if (!anim.isEmpty()) {
        auto *filter = new Mlt::Filter(*pCore->getProjectProfile(), "affine");
        if ((filter != nullptr) && filter->is_valid()) {
            int cycle = ttl;
            QString geometry = SlideshowClip::animationToGeometry(anim, cycle);
            if (!geometry.isEmpty()) {
                filter->set("transition.rect", geometry.toUtf8().data());
                filter->set("transition.cycle", cycle);
                filter->set("transition.mirror_off", 1);
                producer->attach(*filter);
            }
        }
    }
    QString fade = Xml::getXmlProperty(m_xml, QStringLiteral("fade"));
    if (fade == QLatin1String("1")) {
        // user wants a fade effect to slideshow
        auto *filter = new Mlt::Filter(*pCore->getProjectProfile(), "luma");
        if ((filter != nullptr) && filter->is_valid()) {
            if (ttl != 0) {
                filter->set("cycle", ttl);
            }
            QString luma_duration = Xml::getXmlProperty(m_xml, QStringLiteral("luma_duration"));
            QString luma_file = Xml::getXmlProperty(m_xml, QStringLiteral("luma_file"));
            if (!luma_duration.isEmpty()) {
                filter->set("duration", luma_duration.toInt());
            }
            if (!luma_file.isEmpty()) {
                filter->set("luma.resource", luma_file.toUtf8().constData());
                QString softness = Xml::getXmlProperty(m_xml, QStringLiteral("softness"));
                if (!softness.isEmpty()) {
                    int soft = softness.toInt();
                    filter->set("luma.softness", double(soft) / 100.0);
                }
            }
            producer->attach(*filter);
        }
    }
    QString crop = Xml::getXmlProperty(m_xml, QStringLiteral("crop"));
    if (crop == QLatin1String("1")) {
        // user wants to center crop the slides
        auto *filter = new Mlt::Filter(*pCore->getProjectProfile(), "crop");
        if ((filter != nullptr) && filter->is_valid()) {
            filter->set("center", 1);
            producer->attach(*filter);
        }
    }
}

void ClipLoadTask::generateThumbnail(std::shared_ptr<ProjectClip> binClip, std::shared_ptr<Mlt::Producer> producer)
{
    // Fetch thumbnail
    qDebug() << "===== \nREADY FOR THUMB" << binClip->clipType();
    if (m_isCanceled.loadAcquire() || pCore->taskManager.isBlocked()) {
        return;
    }
    int frameNumber = m_in;
    if (frameNumber < 0) {
        frameNumber = binClip->getThumbFrame();
    }
    if (producer->get_int("video_index") > -1) {
        QImage thumb = ThumbnailCache::get()->getThumbnail(binClip->hashForThumbs(), QString::number(m_owner.second), frameNumber);
        if (!thumb.isNull()) {
            // Thumbnail found in cache
            qDebug() << "=== FOUND THUMB IN CACHe";
            QMetaObject::invokeMethod(binClip.get(), "setThumbnail", Qt::QueuedConnection, Q_ARG(QImage, thumb), Q_ARG(int, m_in), Q_ARG(int, m_out),
                                      Q_ARG(bool, true));
        } else {
<<<<<<< HEAD
            QString mltService = producer->get("mlt_service");
            const QString mltResource = producer->get("resource");
            if (mltService == QLatin1String("avformat-novalidate")) {
                mltService = QStringLiteral("avformat");
            }
            std::unique_ptr<Mlt::Producer> thumbProd = nullptr;
            Mlt::Profile *profile = pCore->thumbProfile();
            if (binClip->clipType() == ClipType::Timeline) {
                thumbProd.reset(producer->cut());
            } else {
                if (m_isCanceled.loadAcquire() || pCore->taskManager.isBlocked()) {
                    return;
                }
                thumbProd.reset(new Mlt::Producer(*profile, mltService.toUtf8().constData(), mltResource.toUtf8().constData()));
            }
            if (thumbProd && thumbProd->is_valid()) {
                thumbProd->set("audio_index", -1);
                Mlt::Properties original(producer->get_properties());
                Mlt::Properties cloneProps(thumbProd->get_properties());
                cloneProps.pass_list(original, ClipController::getPassPropertiesList());
                Mlt::Filter scaler(*profile, "swscale");
                Mlt::Filter padder(*profile, "resize");
                Mlt::Filter converter(*profile, "avcolor_space");
                thumbProd->set("audio_index", -1);
                // Required to make get_playtime() return > 1
                thumbProd->set("out", qMax(1, frameNumber + 1));
                thumbProd->attach(scaler);
                thumbProd->attach(padder);
                thumbProd->attach(converter);
                qDebug() << "===== \nSEEKING THUMB PROD: " << frameNumber << "\n\n=========";
=======
            std::shared_ptr<Mlt::Producer> thumbProd = binClip->thumbProducer();
            if (thumbProd && thumbProd->is_valid()) {
>>>>>>> 76d735b2
                if (frameNumber > 0) {
                    thumbProd->seek(frameNumber);
                }
                QScopedPointer<Mlt::Frame> frame(thumbProd->get_frame());
                if ((frame != nullptr) && frame->is_valid()) {
                    frame->set("consumer.deinterlacer", "onefield");
                    frame->set("consumer.top_field_first", -1);
                    frame->set("consumer.rescale", "nearest");
                    int imageHeight(pCore->thumbProfile()->height());
                    int imageWidth(pCore->thumbProfile()->width());
                    int fullWidth(qRound(imageHeight * pCore->getCurrentDar()));
                    if (m_isCanceled.loadAcquire() || pCore->taskManager.isBlocked()) {
                        return;
                    }
                    QImage result = KThumb::getFrame(frame.data(), imageWidth, imageHeight, fullWidth);
                    if (result.isNull() && !m_isCanceled.loadAcquire()) {
                        qDebug() << "+++++\nINVALID RESULT IMAGE\n++++++++++++++";
                        result = QImage(fullWidth, imageHeight, QImage::Format_ARGB32_Premultiplied);
                        result.fill(Qt::red);
                        QPainter p(&result);
                        p.setPen(Qt::white);
                        p.drawText(0, 0, fullWidth, imageHeight, Qt::AlignCenter, i18n("Invalid"));
                        QMetaObject::invokeMethod(binClip.get(), "setThumbnail", Qt::QueuedConnection, Q_ARG(QImage, result), Q_ARG(int, m_in),
                                                  Q_ARG(int, m_out), Q_ARG(bool, false));
                    } else if (binClip.get() && !m_isCanceled.loadAcquire()) {
                        // We don't follow m_isCanceled there,
                        qDebug() << "=== GOT THUMB FOR: " << m_in << "x" << m_out;
                        QMetaObject::invokeMethod(binClip.get(), "setThumbnail", Qt::QueuedConnection, Q_ARG(QImage, result), Q_ARG(int, m_in),
                                                  Q_ARG(int, m_out), Q_ARG(bool, false));
                        ThumbnailCache::get()->storeThumbnail(QString::number(m_owner.second), frameNumber, result, false);
                    }
                }
            }
        }
    }
}

void ClipLoadTask::run()
{
    AbstractTaskDone whenFinished(m_owner.second, this);
    if (m_isCanceled.loadAcquire() == 1 || pCore->taskManager.isBlocked()) {
        abort();
        return;
    }
    QMutexLocker lock(&m_runMutex);
    // QThread::currentThread()->setPriority(QThread::HighestPriority);
    if (m_thumbOnly) {
        auto binClip = pCore->projectItemModel()->getClipByBinID(QString::number(m_owner.second));
        if (binClip && binClip->statusReady()) {
            if (m_isCanceled.loadAcquire() == 1 || pCore->taskManager.isBlocked()) {
                abort();
                return;
            }
            generateThumbnail(binClip, binClip->originalProducer());
        }
        if (m_isCanceled.loadAcquire() == 1 || pCore->taskManager.isBlocked()) {
            abort();
        }
        return;
    }
    m_running = true;
    Q_EMIT pCore->projectItemModel()->resetPlayOrLoopZone(QString::number(m_owner.second));
    QString resource = Xml::getXmlProperty(m_xml, QStringLiteral("resource"));
    qDebug() << "============STARTING LOAD TASK FOR: " << resource << "\n\n:::::::::::::::::::";
    int duration = 0;
    ClipType::ProducerType type = static_cast<ClipType::ProducerType>(m_xml.attribute(QStringLiteral("type")).toInt());
    QString service = Xml::getXmlProperty(m_xml, QStringLiteral("mlt_service"));
    if (type == ClipType::Unknown) {
        type = getTypeForService(service, resource);
    }
    if (type == ClipType::Playlist && Xml::getXmlProperty(m_xml, QStringLiteral("kdenlive:proxy")).length() > 2) {
        // If this is a proxied playlist, load as AV
        type = ClipType::AV;
        service.clear();
    }
    std::shared_ptr<Mlt::Producer> producer;
    switch (type) {
    case ClipType::Color:
        producer = loadResource(resource, QStringLiteral("color:"));
        break;
    case ClipType::Text:
    case ClipType::TextTemplate: {
        bool ok = false;
        int producerLength = 0;
        QString pLength = Xml::getXmlProperty(m_xml, QStringLiteral("length"));
        if (pLength.isEmpty()) {
            producerLength = m_xml.attribute(QStringLiteral("length")).toInt();
        } else {
            producerLength = pLength.toInt(&ok);
        }
        producer = loadResource(resource, QStringLiteral("kdenlivetitle:"));

        if (!resource.isEmpty()) {
            if (!ok) {
                producerLength = producer->time_to_frames(pLength.toUtf8().constData());
            }
            // Title from .kdenlivetitle file
            QDomDocument txtdoc(QStringLiteral("titledocument"));
            if (Xml::docContentFromFile(txtdoc, resource, false)) {
                if (txtdoc.documentElement().hasAttribute(QStringLiteral("duration"))) {
                    duration = txtdoc.documentElement().attribute(QStringLiteral("duration")).toInt();
                } else if (txtdoc.documentElement().hasAttribute(QStringLiteral("out"))) {
                    duration = txtdoc.documentElement().attribute(QStringLiteral("out")).toInt();
                }
            }
        } else {
            QString xmlDuration = Xml::getXmlProperty(m_xml, QStringLiteral("kdenlive:duration"));
            duration = xmlDuration.toInt(&ok);
            if (!ok) {
                // timecode duration
                duration = producer->time_to_frames(xmlDuration.toUtf8().constData());
            }
        }
        qDebug() << "===== GOT PRODUCER DURATION: " << duration << "; PROD: " << producerLength;
        if (duration <= 0) {
            if (producerLength > 0) {
                duration = producerLength;
            } else {
                duration = pCore->getDurationFromString(KdenliveSettings::title_duration());
            }
        }
        if (producerLength <= 0) {
            producerLength = duration;
        }
        producer->set("length", producerLength);
        producer->set("kdenlive:duration", producer->frames_to_time(duration));
        producer->set("out", producerLength - 1);
    } break;
    case ClipType::QText:
        producer = loadResource(resource, QStringLiteral("qtext:"));
        break;
    case ClipType::Qml: {
        bool ok;
        int producerLength = 0;
        QString pLength = Xml::getXmlProperty(m_xml, QStringLiteral("length"));
        if (pLength.isEmpty()) {
            producerLength = m_xml.attribute(QStringLiteral("length")).toInt();
        } else {
            producerLength = pLength.toInt(&ok);
        }
        if (producerLength <= 0) {
            producerLength = pCore->getDurationFromString(KdenliveSettings::title_duration());
        }
        producer = loadResource(resource, QStringLiteral("qml:"));
        producer->set("length", producerLength);
        producer->set("kdenlive:duration", producer->frames_to_time(producerLength));
        producer->set("out", producerLength - 1);
        break;
    }
    case ClipType::Playlist: {
        producer = loadPlaylist(resource);
        if (producer) {
            QFile f(resource);
            QDomDocument doc;
            doc.setContent(&f, false);
            f.close();
            if (resource.endsWith(QLatin1String(".kdenlive"))) {
                QDomElement pl = doc.documentElement().firstChildElement(QStringLiteral("playlist"));
                if (!pl.isNull()) {
                    QString offsetData = Xml::getXmlProperty(pl, QStringLiteral("kdenlive:docproperties.seekOffset"));
                    if (offsetData.isEmpty() && Xml::getXmlProperty(pl, QStringLiteral("kdenlive:docproperties.version")) == QLatin1String("0.98")) {
                        offsetData = QStringLiteral("30000");
                    }
                    if (!offsetData.isEmpty()) {
                        bool ok = false;
                        int offset = offsetData.toInt(&ok);
                        if (ok) {
                            qDebug() << " / / / FIXING OFFSET DATA: " << offset;
                            offset = producer->get_playtime() - offset - 1;
                            producer->set("out", offset - 1);
                            producer->set("length", offset);
                            producer->set("kdenlive:duration", producer->frames_to_time(offset));
                        }
                    } else {
                        qDebug() << "// NO OFFSET DAT FOUND\n\n";
                    }
                } else {
                    qDebug() << ":_______\n______<nEMPTY PLAYLIST\n----";
                }
            } else if (resource.endsWith(QLatin1String(".mlt"))) {
                // Find the last tractor and check if it has a duration
                QDomElement tractor = doc.documentElement().lastChildElement(QStringLiteral("tractor"));
                QString duration = Xml::getXmlProperty(tractor, QStringLiteral("kdenlive:duration"));
                if (!duration.isEmpty()) {
                    int frames = producer->time_to_frames(duration.toUtf8().constData());
                    producer->set("out", frames - 1);
                    producer->set("length", frames);
                    producer->set("kdenlive:duration", duration.toUtf8().constData());
                }
            }
        }
        break;
    }
    case ClipType::SlideShow:
    case ClipType::Image: {
        resource.prepend(QStringLiteral("qimage:"));
        producer = std::make_shared<Mlt::Producer>(*pCore->getProjectProfile(), nullptr, resource.toUtf8().constData());
        break;
    }
    default:
        if (!service.isEmpty()) {
            service.append(QChar(':'));
            if (service == QLatin1String("avformat-novalidate:")) {
                service = QStringLiteral("avformat:");
            }
            producer = loadResource(resource, service);
        } else {
            producer = std::make_shared<Mlt::Chain>(*pCore->getProjectProfile(), nullptr, resource.toUtf8().constData());
        }
        break;
    }

    if (m_isCanceled.loadAcquire()) {
        abort();
        return;
    }

    if (!producer || producer->is_blank() || !producer->is_valid()) {
        qCDebug(KDENLIVE_LOG) << " / / / / / / / / ERROR / / / / // CANNOT LOAD PRODUCER: " << resource;
        if (producer) {
            producer.reset();
        }
        auto binClip = pCore->projectItemModel()->getClipByBinID(QString::number(m_owner.second));
        if (binClip && !binClip->isReloading) {
            QMetaObject::invokeMethod(pCore.get(), "displayBinMessage", Qt::QueuedConnection,
                                      Q_ARG(QString, m_errorMessage.isEmpty() ? i18n("Cannot open file %1", resource) : m_errorMessage),
                                      Q_ARG(int, int(KMessageWidget::Warning)));
        }
        Q_EMIT taskDone();
        abort();
        return;
    }
    const QString mltService = producer->get("mlt_service");
    if (producer->get_length() == INT_MAX && producer->get("eof") == QLatin1String("loop")) {
        // This is a live source or broken clip
        // Check for AV
        ClipType::ProducerType cType = type;
        if (producer) {
            if (mltService.startsWith(QLatin1String("avformat")) && cType == ClipType::Unknown) {
                // Check if it is an audio or video only clip
                if (producer->get_int("video_index") == -1) {
                    cType = ClipType::Audio;
                } else if (producer->get_int("audio_index") == -1) {
                    cType = ClipType::Video;
                } else {
                    cType = ClipType::AV;
                }
            }
            producer.reset();
        }
        QMetaObject::invokeMethod(pCore->bin(), "requestTranscoding", Qt::QueuedConnection, Q_ARG(QString, resource),
                                  Q_ARG(QString, QString::number(m_owner.second)), Q_ARG(int, cType), Q_ARG(bool, pCore->bin()->shouldCheckProfile),
                                  Q_ARG(QString, QString()),
                                  Q_ARG(QString, i18n("Duration of file <b>%1</b> cannot be determined.", QFileInfo(resource).fileName())));
        if (pCore->bin()->shouldCheckProfile) {
            pCore->bin()->shouldCheckProfile = false;
        }
        Q_EMIT taskDone();
        abort();
        return;
    }
    processProducerProperties(producer, m_xml);
    QString clipName = Xml::getXmlProperty(m_xml, QStringLiteral("kdenlive:clipname"));
    if (clipName.isEmpty()) {
        clipName = QFileInfo(Xml::getXmlProperty(m_xml, QStringLiteral("kdenlive:originalurl"))).fileName();
    }
    producer->set("kdenlive:clipname", clipName.toUtf8().constData());
    QString groupId = Xml::getXmlProperty(m_xml, QStringLiteral("kdenlive:folderid"));
    if (!groupId.isEmpty()) {
        producer->set("kdenlive:folderid", groupId.toUtf8().constData());
    }
    int clipOut = 0;
    if (m_xml.hasAttribute(QStringLiteral("out"))) {
        clipOut = m_xml.attribute(QStringLiteral("out")).toInt();
    }
    // setup length here as otherwise default length (currently 15000 frames in MLT) will be taken even if outpoint is larger
    QMimeDatabase db;
    const QString mime = db.mimeTypeForFile(resource).name();
    const bool isGif = mime.contains(QLatin1String("image/gif"));
    if ((duration == 0 && (type == ClipType::Text || type == ClipType::TextTemplate || type == ClipType::QText || type == ClipType::Color ||
                           type == ClipType::Image || type == ClipType::SlideShow)) ||
        (isGif && mltService == QLatin1String("qimage"))) {
        int length;
        if (m_xml.hasAttribute(QStringLiteral("length"))) {
            length = m_xml.attribute(QStringLiteral("length")).toInt();
            clipOut = qMax(1, length - 1);
        } else {
            if (isGif && mltService == QLatin1String("qimage")) {
                length = pCore->getDurationFromString(KdenliveSettings::image_duration());
                clipOut = qMax(1, length - 1);
            } else {
                length = Xml::getXmlProperty(m_xml, QStringLiteral("length")).toInt();
                clipOut -= m_xml.attribute(QStringLiteral("in")).toInt();
                if (length < clipOut) {
                    length = clipOut == 1 ? 1 : clipOut + 1;
                }
            }
        }
        // Pass duration if it was forced
        if (m_xml.hasAttribute(QStringLiteral("duration"))) {
            duration = m_xml.attribute(QStringLiteral("duration")).toInt();
            if (length < duration) {
                length = duration;
                if (clipOut > 0) {
                    clipOut = length - 1;
                }
            }
        }
        if (duration == 0) {
            duration = length;
        }
        producer->set("length", producer->frames_to_time(length, mlt_time_clock));
        int kdenlive_duration = producer->time_to_frames(Xml::getXmlProperty(m_xml, QStringLiteral("kdenlive:duration")).toUtf8().constData());
        if (kdenlive_duration > 0) {
            producer->set("kdenlive:duration", producer->frames_to_time(kdenlive_duration, mlt_time_clock));
        } else {
            producer->set("kdenlive:duration", producer->frames_to_time(producer->get_int("length")));
        }
    }
    if (clipOut > 0) {
        producer->set_in_and_out(m_xml.attribute(QStringLiteral("in")).toInt(), clipOut);
    }

    if (m_xml.hasAttribute(QStringLiteral("templatetext"))) {
        producer->set("templatetext", m_xml.attribute(QStringLiteral("templatetext")).toUtf8().constData());
    }
    if (type == ClipType::SlideShow) {
        processSlideShow(producer);
    }
    double fps = -1;
    bool isVariableFrameRate = false;
    bool seekable = true;
    bool checkProfile = pCore->bin()->shouldCheckProfile;
    if (mltService == QLatin1String("xml") || mltService == QLatin1String("consumer")) {
        // MLT playlist, create producer with blank profile to get real profile info
        QString tmpPath = resource;
        if (tmpPath.startsWith(QLatin1String("consumer:"))) {
            tmpPath = "xml:" + tmpPath.section(QLatin1Char(':'), 1);
        }
        Mlt::Profile original_profile;
        std::unique_ptr<Mlt::Producer> tmpProd(new Mlt::Producer(original_profile, nullptr, tmpPath.toUtf8().constData()));
        original_profile.set_explicit(1);
        double originalFps = original_profile.fps();
        fps = originalFps;
        if (originalFps > 0 && !qFuzzyCompare(originalFps, pCore->getCurrentFps())) {
            int originalLength = tmpProd->get_length();
            int fixedLength = int(originalLength * pCore->getCurrentFps() / originalFps);
            producer->set("length", fixedLength);
            producer->set("out", fixedLength - 1);
        }
    } else if (mltService.startsWith(QLatin1String("avformat"))) {
        // Get a frame to init properties
        mlt_image_format format = mlt_image_none;
        int vindex = producer->get_int("video_index");
        bool hasAudio = false;
        bool hasVideo = false;
        // Work around MLT freeze on files with cover art
        if (vindex > -1) {
            QString key = QString("meta.media.%1.stream.frame_rate").arg(vindex);
            fps = producer->get_double(key.toLatin1().constData());
            key = QString("meta.media.%1.codec.name").arg(vindex);
            QString codec_name = producer->get(key.toLatin1().constData());
            key = QString("meta.media.%1.codec.frame_rate").arg(vindex);
            QString frame_rate = producer->get(key.toLatin1().constData());
            if (codec_name == QLatin1String("png") || (codec_name == "mjpeg" && frame_rate == QLatin1String("90000"))) {
                // Cover art
                producer->set("video_index", -1);
                producer->set("set.test_image", 1);
                vindex = -1;
            }
        }
        QSize frameSize = pCore->getCurrentFrameSize();
        int w = frameSize.width();
        int h = frameSize.height();
        std::unique_ptr<Mlt::Frame> frame(producer->get_frame());
        frame->get_image(format, w, h);
        // Check audio / video
        hasAudio = frame->get_int("test_audio") == 0;
        hasVideo = vindex > -1 && frame->get_int("test_image") == 0;
        frame.reset();
        if (hasAudio) {
            if (hasVideo) {
                producer->set("kdenlive:clip_type", 0);
            } else {
                producer->set("kdenlive:clip_type", 1);
            }
        } else if (hasVideo) {
            producer->set("kdenlive:clip_type", 2);
        }
        // Check if file is seekable
        seekable = producer->get_int("seekable");
        if (vindex <= -1) {
            checkProfile = false;
        }
        if (!seekable) {
            if (checkProfile) {
                pCore->bin()->shouldCheckProfile = false;
            }
            ClipType::ProducerType cType = type;
            if (cType == ClipType::Unknown) {
                // Check if it is an audio or video only clip
                if (!hasVideo) {
                    cType = ClipType::Audio;
                } else if (!hasAudio) {
                    cType = ClipType::Video;
                } else {
                    cType = ClipType::AV;
                }
            }
            QMetaObject::invokeMethod(pCore->bin(), "requestTranscoding", Qt::QueuedConnection, Q_ARG(QString, resource),
                                      Q_ARG(QString, QString::number(m_owner.second)), Q_ARG(int, cType), Q_ARG(bool, checkProfile), Q_ARG(QString, QString()),
                                      Q_ARG(QString, i18n("File <b>%1</b> is not seekable.", QFileInfo(resource).fileName())));
        }

        // check if there are multiple streams
        // List streams
        int streams = producer->get_int("meta.media.nb_streams");
        QList<int> audio_list, video_list;
        for (int i = 0; i < streams && !m_isCanceled.loadAcquire(); ++i) {
            QByteArray propertyName = QStringLiteral("meta.media.%1.stream.type").arg(i).toLocal8Bit();
            QString stype = producer->get(propertyName.data());
            if (stype == QLatin1String("audio")) {
                audio_list.append(i);
            } else if (stype == QLatin1String("video")) {
                video_list.append(i);
            }
        }

        // Check for variable frame rate
        isVariableFrameRate = producer->get_int("meta.media.variable_frame_rate");
        if (isVariableFrameRate && seekable) {
            if (checkProfile) {
                pCore->bin()->shouldCheckProfile = false;
            }
            QString adjustedFpsString;
            if (fps > 0) {
                int integerFps = qRound(fps);
                adjustedFpsString = QString("-%1fps").arg(integerFps);
            }
            ClipType::ProducerType cType = type;
            if (cType == ClipType::Unknown) {
                // Check if it is an audio or video only clip
                if (!hasVideo) {
                    cType = ClipType::Audio;
                } else if (!hasAudio) {
                    cType = ClipType::Video;
                } else {
                    cType = ClipType::AV;
                }
            }
            QMetaObject::invokeMethod(pCore->bin(), "requestTranscoding", Qt::QueuedConnection, Q_ARG(QString, resource),
                                      Q_ARG(QString, QString::number(m_owner.second)), Q_ARG(int, cType), Q_ARG(bool, checkProfile),
                                      Q_ARG(QString, adjustedFpsString),
                                      Q_ARG(QString, i18n("File <b>%1</b> has a variable frame rate.", QFileInfo(resource).fileName())));
        }

        if (fps <= 0 && !m_isCanceled.loadAcquire()) {
            if (producer->get_double("meta.media.frame_rate_den") > 0) {
                fps = producer->get_double("meta.media.frame_rate_num") / producer->get_double("meta.media.frame_rate_den");
            } else {
                fps = producer->get_double("source_fps");
            }
        }
    }
    if (fps <= 0 && type == ClipType::Unknown) {
        // something wrong, maybe audio file with embedded image
        if (mime.startsWith(QLatin1String("audio"))) {
            producer->set("video_index", -1);
        }
    }
    if (!m_isCanceled.loadAcquire()) {
        auto binClip = pCore->projectItemModel()->getClipByBinID(QString::number(m_owner.second));
        if (binClip) {
            QMetaObject::invokeMethod(binClip.get(), "setProducer", Qt::QueuedConnection, Q_ARG(std::shared_ptr<Mlt::Producer>, producer), Q_ARG(bool, true));
            if (checkProfile && !isVariableFrameRate && seekable) {
                pCore->bin()->shouldCheckProfile = false;
                QMetaObject::invokeMethod(pCore->bin(), "slotCheckProfile", Qt::QueuedConnection, Q_ARG(QString, QString::number(m_owner.second)));
            }
        }
        Q_EMIT taskDone();
    } else {
        // Might be aborted by profile switch
        abort();
        return;
    }
}

void ClipLoadTask::abort()
{
    m_progress = 100;
    if (pCore->taskManager.isBlocked()) {
        return;
    }
    Fun undo = []() { return true; };
    Fun redo = []() { return true; };
    if (!m_softDelete && !m_thumbOnly) {
        auto binClip = pCore->projectItemModel()->getClipByBinID(QString::number(m_owner.second));
        if (binClip) {
            QMetaObject::invokeMethod(binClip.get(), "setInvalid", Qt::QueuedConnection);
            if (!m_isCanceled.loadAcquire() && !binClip->isReloading) {
                // User tried to add an invalid clip, remove it.
                pCore->projectItemModel()->requestBinClipDeletion(binClip, undo, redo);
            } else {
                // An existing clip just became invalid, mark it as missing.
                binClip->setClipStatus(FileStatus::StatusMissing);
            }
        }
    }
}<|MERGE_RESOLUTION|>--- conflicted
+++ resolved
@@ -225,41 +225,8 @@
             QMetaObject::invokeMethod(binClip.get(), "setThumbnail", Qt::QueuedConnection, Q_ARG(QImage, thumb), Q_ARG(int, m_in), Q_ARG(int, m_out),
                                       Q_ARG(bool, true));
         } else {
-<<<<<<< HEAD
-            QString mltService = producer->get("mlt_service");
-            const QString mltResource = producer->get("resource");
-            if (mltService == QLatin1String("avformat-novalidate")) {
-                mltService = QStringLiteral("avformat");
-            }
-            std::unique_ptr<Mlt::Producer> thumbProd = nullptr;
-            Mlt::Profile *profile = pCore->thumbProfile();
-            if (binClip->clipType() == ClipType::Timeline) {
-                thumbProd.reset(producer->cut());
-            } else {
-                if (m_isCanceled.loadAcquire() || pCore->taskManager.isBlocked()) {
-                    return;
-                }
-                thumbProd.reset(new Mlt::Producer(*profile, mltService.toUtf8().constData(), mltResource.toUtf8().constData()));
-            }
-            if (thumbProd && thumbProd->is_valid()) {
-                thumbProd->set("audio_index", -1);
-                Mlt::Properties original(producer->get_properties());
-                Mlt::Properties cloneProps(thumbProd->get_properties());
-                cloneProps.pass_list(original, ClipController::getPassPropertiesList());
-                Mlt::Filter scaler(*profile, "swscale");
-                Mlt::Filter padder(*profile, "resize");
-                Mlt::Filter converter(*profile, "avcolor_space");
-                thumbProd->set("audio_index", -1);
-                // Required to make get_playtime() return > 1
-                thumbProd->set("out", qMax(1, frameNumber + 1));
-                thumbProd->attach(scaler);
-                thumbProd->attach(padder);
-                thumbProd->attach(converter);
-                qDebug() << "===== \nSEEKING THUMB PROD: " << frameNumber << "\n\n=========";
-=======
             std::shared_ptr<Mlt::Producer> thumbProd = binClip->thumbProducer();
             if (thumbProd && thumbProd->is_valid()) {
->>>>>>> 76d735b2
                 if (frameNumber > 0) {
                     thumbProd->seek(frameNumber);
                 }
