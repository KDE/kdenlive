--- conflicted
+++ resolved
@@ -143,11 +143,7 @@
                               QStringLiteral("-i"),
                               source,
                               QStringLiteral("-filter:v"),
-<<<<<<< HEAD
-                              QString("select='gt(scene,0.1)',showinfo"),
-=======
                               QString("select='gt(scene,%1)',showinfo").arg(m_threshold),
->>>>>>> aa544462
                               QStringLiteral("-vsync"),
                               QStringLiteral("vfr"),
                               QStringLiteral("-f"),
