--- conflicted
+++ resolved
@@ -25,15 +25,9 @@
 {
     Q_OBJECT
 public:
-<<<<<<< HEAD
-    ClipLoadTask(const QUuid uuid, const ObjectId &owner, const QDomElement &xml, bool thumbOnly, int in, int out, QObject* object, std::function<void()> readyCallBack);
+    ClipLoadTask(const QUuid uuid, const ObjectId &owner, const QDomElement &xml, bool thumbOnly, int in, int out, QObject* object);
     virtual ~ClipLoadTask();
-    static void start(const QUuid uuid, const ObjectId &owner, const QDomElement &xml, bool thumbOnly, int in, int out, QObject* object, bool force = false, std::function<void()> readyCallBack = []() {});
-=======
-    ClipLoadTask(const ObjectId &owner, const QDomElement &xml, bool thumbOnly, int in, int out, QObject* object);
-    virtual ~ClipLoadTask();
-    static void start(const ObjectId &owner, const QDomElement &xml, bool thumbOnly, int in, int out, QObject* object, bool force = false, const std::function<void()> &readyCallBack = []() {});
->>>>>>> dbcd523b
+    static void start(const QUuid uuid, const ObjectId &owner, const QDomElement &xml, bool thumbOnly, int in, int out, QObject* object, bool force = false, const std::function<void()> &readyCallBack = []() {});
     static ClipType::ProducerType getTypeForService(const QString &id, const QString &path);
     std::shared_ptr<Mlt::Producer> loadResource(QString resource, const QString &type);
     std::shared_ptr<Mlt::Producer> loadPlaylist(QString &resource);
