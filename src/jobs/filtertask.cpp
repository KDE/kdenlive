--- conflicted
+++ resolved
@@ -59,13 +59,8 @@
     
     QString url;
     auto binClip = pCore->projectItemModel()->getClipByBinID(m_binId);
-<<<<<<< HEAD
-    std::unique_ptr<Mlt::Producer> producer;
-    std::unique_ptr<Mlt::Producer> wholeProducer;
-=======
     std::unique_ptr<Mlt::Producer> producer = nullptr;
     Mlt::Profile profile(pCore->getCurrentProfilePath().toUtf8().constData());
->>>>>>> dbcd523b
     if (binClip) {
         // Filter applied on a timeline or bin clip
         url = binClip->url();
