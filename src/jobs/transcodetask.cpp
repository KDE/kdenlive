/*
    SPDX-FileCopyrightText: 2011 Jean-Baptiste Mardelle <jb@kdenlive.org>

SPDX-License-Identifier: GPL-3.0-only OR LicenseRef-KDE-Accepted-GPL
*/

#include "transcodetask.h"
#include "bin/bin.h"
#include "bin/clipcreator.hpp"
#include "bin/projectclip.h"
#include "bin/projectfolder.h"
#include "bin/projectitemmodel.h"
#include "core.h"
#include "doc/kdenlivedoc.h"
#include "kdenlive_debug.h"
#include "kdenlivesettings.h"
#include "macros.hpp"
#include "mainwindow.h"

#include <QProcess>
#include <QTemporaryFile>
#include <QThread>

#include <KLocalizedString>

TranscodeTask::TranscodeTask(const ObjectId &owner, const QString &suffix, const QString &preParams, const QString &params, int in, int out,
                             bool replaceProducer, QObject *object, bool checkProfile)
    : AbstractTask(owner, AbstractTask::TRANSCODEJOB, object)
    , m_jobDuration(0)
    , m_isFfmpegJob(true)
    , m_suffix(suffix)
    , m_transcodeParams(params)
    , m_transcodePreParams(preParams)
    , m_replaceProducer(replaceProducer)
    , m_inPoint(in)
    , m_outPoint(out)
    , m_checkProfile(checkProfile)
    , m_jobProcess(nullptr)
{
    m_description = i18n("Transcoding");
}

void TranscodeTask::start(const ObjectId &owner, const QString &suffix, const QString &preParams, const QString &params, int in, int out, bool replaceProducer,
                          QObject *object, bool force, bool checkProfile)
{
    // See if there is already a task for this MLT service and resource.
    if (pCore->taskManager.hasPendingJob(owner, AbstractTask::TRANSCODEJOB)) {
        // return;
    }
    TranscodeTask *task = new TranscodeTask(owner, suffix, preParams, params, in, out, replaceProducer, object, checkProfile);
    if (task) {
        // Otherwise, start a new audio levels generation thread.
        task->m_isForce = force;
        pCore->taskManager.startTask(owner.itemId, task);
    }
}

void TranscodeTask::run()
{
    AbstractTaskDone whenFinished(m_owner.itemId, this);
    if (m_isCanceled || pCore->taskManager.isBlocked()) {
        return;
    }
    QMutexLocker lock(&m_runMutex);
    m_running = true;
    auto binClip = pCore->projectItemModel()->getClipByBinID(QString::number(m_owner.itemId));
    ClipType::ProducerType type = binClip->clipType();
    QString source;
    QTemporaryFile src;
    if (type == ClipType::Text || type == ClipType::Timeline) {
        src.setFileTemplate(QDir::temp().absoluteFilePath(QString("XXXXXX.mlt")));
        if (src.open()) {
            source = src.fileName();
            QDomDocument doc;
            binClip->getProducerXML(doc, false, true);
            QTextStream out(&src);
#if QT_VERSION < QT_VERSION_CHECK(6, 0, 0)
            out.setCodec("UTF-8");
#endif
            out << doc.toString();
            src.close();
        }
    } else {
        source = binClip->url();
    }
    if (source.isEmpty()) {
        return;
    }

    QString transcoderExt = m_transcodeParams.section(QLatin1String("%1"), 1).section(QLatin1Char(' '), 0, 0);
    if (transcoderExt.isEmpty()) {
        qDebug() << "// INVALID TRANSCODING PROFILE";
        m_progress = 100;
        return;
    }
    QFileInfo finfo(source);
    QString fileName;
    QDir dir;
    if (type == ClipType::Text) {
        fileName = binClip->name();
        dir = QDir(pCore->currentDoc()->url().isValid() ? pCore->currentDoc()->url().adjusted(QUrl::RemoveFilename).toLocalFile()
                                                        : KdenliveSettings::defaultprojectfolder());
    } else {
        fileName = finfo.fileName().section(QLatin1Char('.'), 0, -2);
        dir = finfo.absoluteDir();
    }
    int fileCount = 1;
    QString num = QString::number(fileCount).rightJustified(4, '0', false);
    QString path;
    if (m_suffix.isEmpty()) {
        path = fileName + num + transcoderExt;
    } else {
        path = fileName + m_suffix + transcoderExt;
        fileCount = 0;
    }
    while (dir.exists(path)) {
        ++fileCount;
        num = QString::number(fileCount).rightJustified(4, '0', false);
        path = fileName + num + m_suffix + transcoderExt;
    }
    QString destUrl = dir.absoluteFilePath(path.section(QLatin1Char('.'), 0, -2));

    bool result;
    if (type == ClipType::Playlist || type == ClipType::SlideShow || type == ClipType::Text || type == ClipType::Timeline) {
        // change FFmpeg params to MLT format
        m_isFfmpegJob = false;
        // insert transcoded filename
        m_transcodeParams.replace(QStringLiteral("%1"), QString("-consumer %1"));
        // Convert param style
        QStringList params = m_transcodeParams.split(QLatin1Char('-'), Qt::SkipEmptyParts);
        QStringList mltParameters;
        for (const QString &s : qAsConst(params)) {
            QString t = s.simplified();
            if (t.count(QLatin1Char(' ')) == 0) {
                t.append(QLatin1String("=1"));
            } else {
                if (t.contains(QLatin1String("%1"))) {
                    // file name
                    mltParameters.prepend(t.section(QLatin1Char(' '), 1).replace(QLatin1String("%1"), QString("avformat:%1").arg(destUrl)));
                    mltParameters.prepend(QStringLiteral("-consumer"));
                    continue;
                }
                if (t.startsWith(QLatin1String("aspect "))) {
                    // Fix aspect ratio calculation
                    t.replace(QLatin1Char(' '), QLatin1String("=@"));
                    t.replace(QLatin1Char(':'), QLatin1String("/"));
                } else {
                    t.replace(QLatin1Char(' '), QLatin1String("="));
                }
            }
            mltParameters << t;
        }
        int threadCount = QThread::idealThreadCount();
        if (threadCount > 2) {
            threadCount = qMin(threadCount - 1, 4);
        } else {
            threadCount = 1;
        }
        mltParameters.append(QStringLiteral("real_time=-%1").arg(threadCount));
        mltParameters.append(QStringLiteral("threads=%1").arg(threadCount));

        // Ask for progress reporting
        mltParameters << QStringLiteral("progress=1");
        if (m_outPoint > 0) {
            mltParameters.prepend(QString("out=%1").arg(m_outPoint));
            mltParameters.prepend(QString("in=%1").arg(m_inPoint));
        }
        mltParameters.prepend(source);
        m_jobProcess.reset(new QProcess);
        // m_jobProcess->setProcessChannelMode(QProcess::MergedChannels);
        QObject::connect(this, &TranscodeTask::jobCanceled, m_jobProcess.get(), &QProcess::kill, Qt::DirectConnection);
        QObject::connect(m_jobProcess.get(), &QProcess::readyReadStandardError, this, &TranscodeTask::processLogInfo);
        m_jobProcess->start(KdenliveSettings::meltpath(), mltParameters);
        AbstractTask::setPreferredPriority(m_jobProcess->processId());
        m_jobProcess->waitForFinished(-1);
        result = m_jobProcess->exitStatus() == QProcess::NormalExit;
    } else {
        m_isFfmpegJob = true;
        QStringList parameters;
        if (KdenliveSettings::ffmpegpath().isEmpty()) {
            // FFmpeg not detected, cannot process the Job
            QMetaObject::invokeMethod(pCore.get(), "displayBinMessage", Qt::QueuedConnection,
                                      Q_ARG(QString, i18n("FFmpeg not found, please set path in Kdenlive's settings Environment")),
                                      Q_ARG(int, int(KMessageWidget::Warning)));
            return;
        }
        m_jobDuration = int(binClip->duration().seconds());
        parameters << QStringLiteral("-y");
        if (m_inPoint > -1) {
            parameters << QStringLiteral("-ss") << QString::number(GenTime(m_inPoint, pCore->getCurrentFps()).seconds());
        }
        parameters << QStringLiteral("-stats");
        if (!m_transcodePreParams.isEmpty()) {
            parameters << m_transcodePreParams.split(QStringLiteral(" "));
        }
        parameters << QStringLiteral("-i") << source;
        if (m_outPoint > -1) {
            parameters << QStringLiteral("-to") << QString::number(GenTime(m_outPoint - m_inPoint, pCore->getCurrentFps()).seconds());
        }
        // Only output error data
        parameters << QStringLiteral("-v") << QStringLiteral("error");
        // Make sure we keep the stream order
        parameters << QStringLiteral("-sn") << QStringLiteral("-dn");
<<<<<<< HEAD
        if (!m_transcodeParams.contains(QStringLiteral("-map "))) {
=======
        if (!m_transcodeParams.contains(QStringLiteral("-map ")) && !m_transcodeParams.contains(QStringLiteral(" amerge="))) {
>>>>>>> f2805b99
            parameters << QStringLiteral("-map") << QStringLiteral("0");
        }
        QStringList params = m_transcodeParams.split(QLatin1Char(' '));
        for (const QString &s : qAsConst(params)) {
            QString t = s.simplified();
            if (t.startsWith(QLatin1String("%1"))) {
                parameters << t.replace(QLatin1String("%1"), destUrl);
            } else {
                parameters << t;
            }
        }
        qDebug() << "/// FULL TRANSCODE PARAMS:\n" << parameters << "\n------";
        m_jobProcess.reset(new QProcess);
        // m_jobProcess->setProcessChannelMode(QProcess::MergedChannels);
        QObject::connect(this, &TranscodeTask::jobCanceled, m_jobProcess.get(), &QProcess::kill, Qt::DirectConnection);
        QObject::connect(m_jobProcess.get(), &QProcess::readyReadStandardError, this, &TranscodeTask::processLogInfo);
        m_jobProcess->start(KdenliveSettings::ffmpegpath(), parameters, QIODevice::ReadOnly);
        AbstractTask::setPreferredPriority(m_jobProcess->processId());
        m_jobProcess->waitForFinished(-1);
        result = m_jobProcess->exitStatus() == QProcess::NormalExit;
    }
    destUrl.append(transcoderExt);
    // remove temporary playlist if it exists
    m_progress = 100;
    QMetaObject::invokeMethod(m_object, "updateJobProgress");
    if (result) {
        if (QFileInfo(destUrl).size() == 0) {
            QFile::remove(destUrl);
            // File was not created
            QMetaObject::invokeMethod(pCore.get(), "displayBinLogMessage", Qt::QueuedConnection, Q_ARG(QString, i18n("Failed to create file.")),
                                      Q_ARG(int, int(KMessageWidget::Warning)), Q_ARG(QString, m_logDetails));
        } else {
            if (m_replaceProducer && binClip && binClip->clipType() != ClipType::Timeline) {
                QMap<QString, QString> sourceProps;
                QMap<QString, QString> newProps;
                sourceProps.insert(QStringLiteral("resource"), binClip->url());
                sourceProps.insert(QStringLiteral("kdenlive:originalurl"), binClip->url());
                sourceProps.insert(QStringLiteral("kdenlive:proxy"), binClip->getProducerProperty(QStringLiteral("kdenlive:proxy")));
                sourceProps.insert(QStringLiteral("kdenlive:clipname"), binClip->clipName());
                sourceProps.insert(QStringLiteral("_fullreload"), QStringLiteral("1"));
                newProps.insert(QStringLiteral("resource"), destUrl);
                newProps.insert(QStringLiteral("kdenlive:originalurl"), destUrl);
                newProps.insert(QStringLiteral("kdenlive:clipname"), QFileInfo(destUrl).fileName());
                newProps.insert(QStringLiteral("kdenlive:proxy"), QString());
                newProps.insert(QStringLiteral("_fullreload"), QStringLiteral("1"));
                if (m_checkProfile) {
                    pCore->bin()->shouldCheckProfile = true;
                }
                pCore->bin()->slotEditClipCommand(binClip->clipId(), sourceProps, newProps);
            } else {
                QString folder = QStringLiteral("-1");
                if (binClip) {
                    auto containingFolder = std::static_pointer_cast<ProjectFolder>(binClip->parent());
                    if (containingFolder) {
                        folder = containingFolder->clipId();
                    }
                }
                QMetaObject::invokeMethod(pCore->window(), "addProjectClip", Qt::QueuedConnection, Q_ARG(QString, destUrl), Q_ARG(QString, folder));
                // id = ClipCreator::createClipFromFile(destUrl, folderId, pCore->projectItemModel());
            }
        }
    } else {
        // Proxy process crashed
        QFile::remove(destUrl);
        if (!m_isCanceled) {
            QMetaObject::invokeMethod(pCore.get(), "displayBinLogMessage", Qt::QueuedConnection, Q_ARG(QString, i18n("Failed to create file.")),
                                      Q_ARG(int, int(KMessageWidget::Warning)), Q_ARG(QString, m_logDetails));
        }
    }
}

void TranscodeTask::processLogInfo()
{
    const QString buffer = QString::fromUtf8(m_jobProcess->readAllStandardError());
    m_logDetails.append(buffer);
    if (m_isFfmpegJob) {
        // Parse FFmpeg output
        if (m_jobDuration == 0) {
            if (buffer.contains(QLatin1String("Duration:"))) {
                QString data = buffer.section(QStringLiteral("Duration:"), 1, 1).section(QLatin1Char(','), 0, 0).simplified();
                if (!data.isEmpty()) {
                    QStringList numbers = data.split(QLatin1Char(':'));
                    if (numbers.size() < 3) {
                        return;
                    }
                    m_jobDuration = numbers.at(0).toInt() * 3600 + numbers.at(1).toInt() * 60 + numbers.at(2).toInt();
                }
            }
        } else if (buffer.contains(QLatin1String("time="))) {
            int progress = 0;
            QString time = buffer.section(QStringLiteral("time="), 1, 1).simplified().section(QLatin1Char(' '), 0, 0);
            if (!time.isEmpty()) {
                QStringList numbers = time.split(QLatin1Char(':'));
                if (numbers.size() < 3) {
                    progress = time.toInt();
                    if (progress == 0) {
                        return;
                    }
                } else {
                    progress = numbers.at(0).toInt() * 3600 + numbers.at(1).toInt() * 60 + qRound(numbers.at(2).toDouble());
                }
            }
            m_progress = 100 * progress / m_jobDuration;
            QMetaObject::invokeMethod(m_object, "updateJobProgress");
            // Q_EMIT jobProgress(int(100.0 * progress / m_jobDuration));
        }
    } else {
        // Parse MLT output
        if (buffer.contains(QLatin1String("percentage:"))) {
            m_progress = buffer.section(QStringLiteral("percentage:"), 1).simplified().section(QLatin1Char(' '), 0, 0).toInt();
            QMetaObject::invokeMethod(m_object, "updateJobProgress");
        }
    }
}<|MERGE_RESOLUTION|>--- conflicted
+++ resolved
@@ -201,11 +201,7 @@
         parameters << QStringLiteral("-v") << QStringLiteral("error");
         // Make sure we keep the stream order
         parameters << QStringLiteral("-sn") << QStringLiteral("-dn");
-<<<<<<< HEAD
-        if (!m_transcodeParams.contains(QStringLiteral("-map "))) {
-=======
         if (!m_transcodeParams.contains(QStringLiteral("-map ")) && !m_transcodeParams.contains(QStringLiteral(" amerge="))) {
->>>>>>> f2805b99
             parameters << QStringLiteral("-map") << QStringLiteral("0");
         }
         QStringList params = m_transcodeParams.split(QLatin1Char(' '));
