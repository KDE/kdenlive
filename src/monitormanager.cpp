--- conflicted
+++ resolved
@@ -110,15 +110,10 @@
     if (m_activeMonitor) {
         m_activeMonitor->blockSignals(true);
         m_activeMonitor->parentWidget()->raise();
-	m_activeMonitor->blockSignals(false);
+        m_activeMonitor->blockSignals(false);
         m_activeMonitor->start();
-<<<<<<< HEAD
-        m_activeMonitor->blockSignals(false);
         /* fire monitor started event */
         emit monitorStarted(*m_activeMonitor);
-=======
-        
->>>>>>> 8c96562a
     }
     emit checkColorScopes();
     return (m_activeMonitor != NULL);
