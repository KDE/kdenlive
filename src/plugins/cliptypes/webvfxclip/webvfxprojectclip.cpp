--- conflicted
+++ resolved
@@ -77,15 +77,10 @@
     int duration = 0;
     QDomNodeList params = doc.elementsByTagName("metainfo");
     for (int i = 0; i < params.count(); ++i) {
-<<<<<<< HEAD
-	if (params.at(i).toElement().hasAttribute("duration")) {
-	    duration = params.at(i).toElement().attribute("duration").toInt();
+        if (params.at(i).toElement().hasAttribute("duration")) {
+            duration = params.at(i).toElement().attribute("duration").toInt();
             break;
         }
-=======
-        if (params.at(i).toElement().attribute("name") == "duration")
-            duration = params.at(i).toElement().attribute("value").toInt();
->>>>>>> e00eadcc
     }
     init(duration);
 }
