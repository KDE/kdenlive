--- conflicted
+++ resolved
@@ -206,11 +206,7 @@
         m_usedTransition = NULL;
         ItemInfo info;
         m_effectEdit->transferParamDesc(QDomElement(), info, false);
-<<<<<<< HEAD
-	m_effectEdit->monitor()->slotShowEffectScene(false);
-=======
         m_effectEdit->monitor()->slotShowEffectScene(false);
->>>>>>> 58a394d7
     }
 }
 
@@ -249,15 +245,6 @@
 {
     if (!isEnabled()) return;
     if (m_effectEdit->needsMonitorEffectScene()) {
-<<<<<<< HEAD
-	if (renderPos >= m_usedTransition->startPos().frames(KdenliveSettings::project_fps()) && renderPos < m_usedTransition->endPos().frames(KdenliveSettings::project_fps())) {
-	    if (!m_effectEdit->monitor()->effectSceneDisplayed()) {
-		m_effectEdit->monitor()->slotShowEffectScene(true);
-	    }
-	} else {
-	    m_effectEdit->monitor()->slotShowEffectScene(false);
-	}
-=======
         if (renderPos >= m_usedTransition->startPos().frames(KdenliveSettings::project_fps()) && renderPos < m_usedTransition->endPos().frames(KdenliveSettings::project_fps())) {
             if (!m_effectEdit->monitor()->effectSceneDisplayed()) {
                 m_effectEdit->monitor()->slotShowEffectScene(true);
@@ -265,7 +252,6 @@
         } else {
             m_effectEdit->monitor()->slotShowEffectScene(false);
         }
->>>>>>> 58a394d7
     }
     else {
         m_effectEdit->monitor()->slotShowEffectScene(false);
