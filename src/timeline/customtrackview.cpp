/***************************************************************************
 *   Copyright (C) 2007 by Jean-Baptiste Mardelle (jb@kdenlive.org)        *
 *                                                                         *
 *   This program is free software; you can redistribute it and/or modify  *
 *   it under the terms of the GNU General Public License as published by  *
 *   the Free Software Foundation; either version 2 of the License, or     *
 *   (at your option) any later version.                                   *
 *                                                                         *
 *   This program is distributed in the hope that it will be useful,       *
 *   but WITHOUT ANY WARRANTY; without even the implied warranty of        *
 *   MERCHANTABILITY or FITNESS FOR A PARTICULAR PURPOSE.  See the         *
 *   GNU General Public License for more details.                          *
 *                                                                         *
 *   You should have received a copy of the GNU General Public License     *
 *   along with this program; if not, write to the                         *
 *   Free Software Foundation, Inc.,                                       *
 *   51 Franklin Street, Fifth Floor, Boston, MA  02110-1301  USA          *
 ***************************************************************************/


#include "customtrackview.h"
#include "clipitem.h"
#include "timelinecommands.h"
#include "transition.h"
#include "markerdialog.h"
#include "clipdurationdialog.h"
#include "abstractgroupitem.h"
#include "spacerdialog.h"
#include "trackdialog.h"
#include "tracksconfigdialog.h"

#include "definitions.h"
#include "kdenlivesettings.h"
#include "renderer.h"
#include "mainwindow.h"
#include "doc/docclipbase.h"
#include "project/clipmanager.h"
#include "effectslist/initeffects.h"
#include "dialogs/profilesdialog.h"
#include "ui_keyframedialog_ui.h"
#include "ui_addtrack_ui.h"
#include "ui_importkeyframesdialog_ui.h"

#include "lib/audio/audioEnvelope.h"
#include "lib/audio/audioCorrelation.h"

#include <QDebug>
#include <klocalizedstring.h>
#include <KCursor>
#include <KMessageBox>

#include <QUrl>
#include <QIcon>
#include <QMouseEvent>
#include <QGraphicsItem>
#include <QScrollBar>
#include <QApplication>
#include <QMimeData>

#include <QGraphicsDropShadowEffect>

#define SEEK_INACTIVE (-1)

//#define DEBUG

bool sortGuidesList(const Guide *g1 , const Guide *g2)
{
    return (*g1).position() < (*g2).position();
}

CustomTrackView::CustomTrackView(KdenliveDoc *doc, CustomTrackScene* projectscene, QWidget *parent) :
    QGraphicsView(projectscene, parent)
  , m_tracksHeight(KdenliveSettings::trackheight())
  , m_projectDuration(0)
  , m_cursorPos(0)
  , m_document(doc)
  , m_scene(projectscene)
  , m_cursorLine(NULL)
  , m_operationMode(None)
  , m_moveOpMode(None)
  , m_dragItem(NULL)
  , m_dragGuide(NULL)
  , m_visualTip(NULL)
  , m_animation(NULL)
  , m_clickPoint()
  , m_autoScroll(KdenliveSettings::autoscroll())
  , m_timelineContextMenu(NULL)
  , m_timelineContextClipMenu(NULL)
  , m_timelineContextTransitionMenu(NULL)
  , m_markerMenu(NULL)
  , m_autoTransition(NULL)
  , m_pasteEffectsAction(NULL)
  , m_ungroupAction(NULL)
  , m_editGuide(NULL)
  , m_deleteGuide(NULL)
  , m_clipTypeGroup(NULL)
  , m_scrollOffset(0)
  , m_clipDrag(false)
  , m_findIndex(0)
  , m_tool(SelectTool)
  , m_copiedItems()
  , m_menuPosition()
  , m_blockRefresh(false)
  , m_selectionGroup(NULL)
  , m_selectedTrack(0)
  , m_spacerOffset(0)
  , m_audioCorrelator(NULL)
  , m_audioAlignmentReference(NULL)
  , m_controlModifier(false)
{
    if (doc) {
        m_commandStack = doc->commandStack();
    } else {
        m_commandStack = NULL;
    }
    m_ct = 0;
    setMouseTracking(true);
    setAcceptDrops(true);
    setFrameShape(QFrame::NoFrame);
    setLineWidth(0);
    //setCacheMode(QGraphicsView::CacheBackground);
    setAutoFillBackground(false);
    setViewportUpdateMode(QGraphicsView::SmartViewportUpdate);
    setContentsMargins(0, 0, 0, 0);

    m_activeTrackBrush = KStatefulBrush(KColorScheme::View, KColorScheme::ActiveBackground, KSharedConfig::openConfig(KdenliveSettings::colortheme()));

    m_animationTimer = new QTimeLine(800);
    m_animationTimer->setFrameRange(0, 5);
    m_animationTimer->setUpdateInterval(100);
    m_animationTimer->setLoopCount(0);

    m_tipColor = QColor(0, 192, 0, 200);
    m_tipPen.setColor(QColor(255, 255, 255, 100));
    m_tipPen.setWidth(3);

    const int maxHeight = m_tracksHeight * m_document->tracksCount();
    setSceneRect(0, 0, sceneRect().width(), maxHeight);
    verticalScrollBar()->setMaximum(maxHeight);
    verticalScrollBar()->setTracking(true);
    // repaint guides when using vertical scroll
    connect(verticalScrollBar(), SIGNAL(valueChanged(int)), this, SLOT(slotRefreshGuides()));

    m_cursorLine = projectscene->addLine(0, 0, 0, maxHeight);
    m_cursorLine->setZValue(1000);
    QPen pen1 = QPen();
    pen1.setWidth(1);
    pen1.setColor(palette().text().color());
    m_cursorLine->setPen(pen1);
    m_cursorLine->setFlag(QGraphicsItem::ItemIgnoresTransformations, true);

    connect(&m_scrollTimer, SIGNAL(timeout()), this, SLOT(slotCheckMouseScrolling()));
    m_scrollTimer.setInterval(100);
    m_scrollTimer.setSingleShot(true);

    connect(&m_thumbsTimer, SIGNAL(timeout()), this, SLOT(slotFetchNextThumbs()));
    m_thumbsTimer.setInterval(500);
    m_thumbsTimer.setSingleShot(true);

    QIcon razorIcon = QIcon::fromTheme("edit-cut");
    m_razorCursor = QCursor(razorIcon.pixmap(32, 32));

    QIcon spacerIcon = QIcon::fromTheme("kdenlive-spacer-tool");
    m_spacerCursor = QCursor(spacerIcon.pixmap(32, 32));
}

CustomTrackView::~CustomTrackView()
{
    qDeleteAll(m_guides);
    m_guides.clear();
    m_waitingThumbs.clear();
    delete m_animationTimer;
}

//virtual
void CustomTrackView::keyPressEvent(QKeyEvent * event)
{
    if (event->key() == Qt::Key_Up) {
        slotTrackUp();
        event->accept();
    } else if (event->key() == Qt::Key_Down) {
        slotTrackDown();
        event->accept();
    } else QWidget::keyPressEvent(event);
}

void CustomTrackView::setDocumentModified()
{
    m_document->setModified(true);
}

void CustomTrackView::setContextMenu(QMenu *timeline, QMenu *clip, QMenu *transition, QActionGroup *clipTypeGroup, QMenu *markermenu)
{
    m_timelineContextMenu = timeline;
    m_timelineContextClipMenu = clip;
    m_clipTypeGroup = clipTypeGroup;
    connect(m_timelineContextMenu, SIGNAL(aboutToHide()), this, SLOT(slotResetMenuPosition()));

    m_markerMenu = new QMenu(i18n("Go to marker..."), this);
    m_markerMenu->setEnabled(false);
    markermenu->addMenu(m_markerMenu);
    connect(m_markerMenu, SIGNAL(triggered(QAction*)), this, SLOT(slotGoToMarker(QAction*)));
    QList <QAction *> list = m_timelineContextClipMenu->actions();
    for (int i = 0; i < list.count(); ++i) {
        if (list.at(i)->data().toString() == "paste_effects") m_pasteEffectsAction = list.at(i);
        else if (list.at(i)->data().toString() == "ungroup_clip") m_ungroupAction = list.at(i);
        else if (list.at(i)->data().toString() == "A") m_audioActions.append(list.at(i));
        else if (list.at(i)->data().toString() == "A+V") m_avActions.append(list.at(i));
    }

    m_timelineContextTransitionMenu = transition;
    list = m_timelineContextTransitionMenu->actions();
    for (int i = 0; i < list.count(); ++i) {
        if (list.at(i)->data().toString() == "auto") {
            m_autoTransition = list.at(i);
            break;
        }
    }

    m_timelineContextMenu->addSeparator();
    m_deleteGuide = new QAction(QIcon::fromTheme("edit-delete"), i18n("Delete Guide"), this);
    connect(m_deleteGuide, SIGNAL(triggered()), this, SLOT(slotDeleteTimeLineGuide()));
    m_timelineContextMenu->addAction(m_deleteGuide);

    m_editGuide = new QAction(QIcon::fromTheme("document-properties"), i18n("Edit Guide"), this);
    connect(m_editGuide, SIGNAL(triggered()), this, SLOT(slotEditTimeLineGuide()));
    m_timelineContextMenu->addAction(m_editGuide);
}

void CustomTrackView::slotDoResetMenuPosition()
{
    m_menuPosition = QPoint();
}

void CustomTrackView::slotResetMenuPosition()
{
    // after a short time (so that the action is triggered / or menu is closed, we reset the menu pos
    QTimer::singleShot(300, this, SLOT(slotDoResetMenuPosition()));
}

void CustomTrackView::checkAutoScroll()
{
    m_autoScroll = KdenliveSettings::autoscroll();
}

/*sQList <TrackInfo> CustomTrackView::tracksList() const {
    return m_scene->m_tracksList;
}*/


int CustomTrackView::getFrameWidth() const
{
    return (int) (m_tracksHeight * m_document->mltProfile().display_aspect_num / m_document->mltProfile().display_aspect_den + 0.5);
}

void CustomTrackView::updateSceneFrameWidth()
{
    int frameWidth = getFrameWidth();
    QList<QGraphicsItem *> itemList = items();
    ClipItem *item;
    for (int i = 0; i < itemList.count(); ++i) {
        if (itemList.at(i)->type() == AVWidget) {
            item = static_cast<ClipItem*>(itemList.at(i));
            item->resetFrameWidth(frameWidth);
            item->resetThumbs(true);
        }
    }
}

bool CustomTrackView::checkTrackHeight()
{
    if (m_tracksHeight == KdenliveSettings::trackheight()) return false;
    m_tracksHeight = KdenliveSettings::trackheight();
    emit trackHeightChanged();
    QList<QGraphicsItem *> itemList = items();
    ClipItem *item;
    Transition *transitionitem;
    int frameWidth = getFrameWidth();
    bool snap = KdenliveSettings::snaptopoints();
    KdenliveSettings::setSnaptopoints(false);
    for (int i = 0; i < itemList.count(); ++i) {
        if (itemList.at(i)->type() == AVWidget) {
            item = static_cast<ClipItem*>(itemList.at(i));
            item->setRect(0, 0, item->rect().width(), m_tracksHeight - 1);
            item->setPos((qreal) item->startPos().frames(m_document->fps()), (qreal) item->track() * m_tracksHeight + 1);
            item->resetFrameWidth(frameWidth);
            item->resetThumbs(true);
        } else if (itemList.at(i)->type() == TransitionWidget) {
            transitionitem = static_cast<Transition*>(itemList.at(i));
            transitionitem->setRect(0, 0, transitionitem->rect().width(), m_tracksHeight / 3 * 2 - 1);
            transitionitem->setPos((qreal) transitionitem->startPos().frames(m_document->fps()), (qreal) transitionitem->track() * m_tracksHeight + m_tracksHeight / 3 * 2);
        }
    }
    double newHeight = m_tracksHeight * m_document->tracksCount() * matrix().m22();
    m_cursorLine->setLine(0, 0, 0, newHeight - 1);
    for (int i = 0; i < m_guides.count(); ++i) {
        m_guides.at(i)->setLine(0, 0, 0, newHeight - 1);
    }

    setSceneRect(0, 0, sceneRect().width(), m_tracksHeight * m_document->tracksCount());
    //     verticalScrollBar()->setMaximum(m_tracksHeight * m_document->tracksCount());
    KdenliveSettings::setSnaptopoints(snap);
    viewport()->update();
    return true;
}

/** Zoom or move viewport on mousewheel
 *
 * If mousewheel+Ctrl, zooms in/out on the timeline.
 *
 * With Ctrl, moves viewport towards end of timeline if down/back,
 * opposite on up/forward.
 *
 * See also http://www.kdenlive.org/mantis/view.php?id=265 */
void CustomTrackView::wheelEvent(QWheelEvent * e)
{
    if (e->modifiers() == Qt::ControlModifier) {
        if (e->delta() > 0) emit zoomIn();
        else emit zoomOut();
    } else {
        if (e->delta() <= 0) horizontalScrollBar()->setValue(horizontalScrollBar()->value() + horizontalScrollBar()->singleStep());
        else  horizontalScrollBar()->setValue(horizontalScrollBar()->value() - horizontalScrollBar()->singleStep());
    }
}

int CustomTrackView::getPreviousVideoTrack(int track)
{
    track = m_document->tracksCount() - track - 1;
    track --;
    for (int i = track; i > -1; --i) {
        if (m_document->trackInfoAt(i).type == VideoTrack) return i + 1;
    }
    return 0;
}


void CustomTrackView::slotFetchNextThumbs()
{
    if (!m_waitingThumbs.isEmpty()) {
        ClipItem *item = m_waitingThumbs.takeFirst();
        while (item == NULL && !m_waitingThumbs.isEmpty()) {
            item = m_waitingThumbs.takeFirst();
        }
        if (item) item->slotFetchThumbs();
        if (!m_waitingThumbs.isEmpty()) m_thumbsTimer.start();
    }
}

void CustomTrackView::slotCheckMouseScrolling()
{
    if (m_scrollOffset == 0) {
        m_scrollTimer.stop();
        return;
    }
    horizontalScrollBar()->setValue(horizontalScrollBar()->value() + m_scrollOffset);
    m_scrollTimer.start();
}

void CustomTrackView::slotCheckPositionScrolling()
{
    // If mouse is at a border of the view, scroll
    if (m_moveOpMode != Seek) return;
    if (mapFromScene(m_cursorPos, 0).x() < 3) {
        if (horizontalScrollBar()->value() == 0) return;
        horizontalScrollBar()->setValue(horizontalScrollBar()->value() - 2);
        QTimer::singleShot(200, this, SLOT(slotCheckPositionScrolling()));
        seekCursorPos(mapToScene(QPoint(-2, 0)).x());
    } else if (viewport()->width() - 3 < mapFromScene(m_cursorPos + 1, 0).x()) {
        horizontalScrollBar()->setValue(horizontalScrollBar()->value() + 2);
        seekCursorPos(mapToScene(QPoint(viewport()->width(), 0)).x() + 1);
        QTimer::singleShot(200, this, SLOT(slotCheckPositionScrolling()));
    }
}

void CustomTrackView::slotAlignPlayheadToMousePos()
{
    /* get curser point ref in screen coord */
    QPoint ps = QCursor::pos();
    /* get xPos in scene coord */
    int mappedXPos = qMax((int)(mapToScene(mapFromGlobal(ps)).x() + 0.5), 0);
    /* move playhead to new xPos*/
    seekCursorPos(mappedXPos);
}

int CustomTrackView::getMousePos() const
{
    return qMax((int)(mapToScene(mapFromGlobal(QCursor::pos())).x() + 0.5), 0);
}

void CustomTrackView::spaceToolMoveToSnapPos(double snappedPos)
{
  // Make sure there is no collision
  QList<QGraphicsItem *> children = m_selectionGroup->childItems();
  QPainterPath shape = m_selectionGroup->clipGroupSpacerShape(QPointF(snappedPos - m_selectionGroup->sceneBoundingRect().left(), 0));
  QList<QGraphicsItem*> collidingItems = scene()->items(shape, Qt::IntersectsItemShape);
  collidingItems.removeAll(m_selectionGroup);
  for (int i = 0; i < children.count(); ++i) {
      if (children.at(i)->type() == GroupWidget) {
	  QList<QGraphicsItem *> subchildren = children.at(i)->childItems();
	  for (int j = 0; j < subchildren.count(); ++j)
	      collidingItems.removeAll(subchildren.at(j));
      }
      collidingItems.removeAll(children.at(i));
  }
  bool collision = false;
  int offset = 0;
  for (int i = 0; i < collidingItems.count(); ++i) {
      if (!collidingItems.at(i)->isEnabled()) continue;
      if (collidingItems.at(i)->type() == AVWidget && snappedPos < m_selectionGroup->sceneBoundingRect().left()) {
	  AbstractClipItem *item = static_cast <AbstractClipItem *>(collidingItems.at(i));
	  // Moving backward, determine best pos
	  QPainterPath clipPath;
	  clipPath.addRect(item->sceneBoundingRect());
	  QPainterPath res = shape.intersected(clipPath);
	  offset = qMax(offset, (int)(res.boundingRect().width() + 0.5));
      }
  }
  snappedPos += offset;
  // make sure we have no collision
  shape = m_selectionGroup->clipGroupSpacerShape(QPointF(snappedPos - m_selectionGroup->sceneBoundingRect().left(), 0));
  collidingItems = scene()->items(shape, Qt::IntersectsItemShape);
  collidingItems.removeAll(m_selectionGroup);
  for (int i = 0; i < children.count(); ++i) {
      if (children.at(i)->type() == GroupWidget) {
	  QList<QGraphicsItem *> subchildren = children.at(i)->childItems();
	  for (int j = 0; j < subchildren.count(); ++j)
	      collidingItems.removeAll(subchildren.at(j));
      }
      collidingItems.removeAll(children.at(i));
  }

  for (int i = 0; i < collidingItems.count(); ++i) {
      if (!collidingItems.at(i)->isEnabled()) continue;
      if (collidingItems.at(i)->type() == AVWidget) {
	  collision = true;
	  break;
      }
  }


  if (!collision) {
      // Check transitions
      shape = m_selectionGroup->transitionGroupShape(QPointF(snappedPos - m_selectionGroup->sceneBoundingRect().left(), 0));
      collidingItems = scene()->items(shape, Qt::IntersectsItemShape);
      collidingItems.removeAll(m_selectionGroup);
      for (int i = 0; i < children.count(); ++i) {
	  if (children.at(i)->type() == GroupWidget) {
	      QList<QGraphicsItem *> subchildren = children.at(i)->childItems();
	      for (int j = 0; j < subchildren.count(); ++j)
		  collidingItems.removeAll(subchildren.at(j));
	  }
	  collidingItems.removeAll(children.at(i));
      }
      offset = 0;

      for (int i = 0; i < collidingItems.count(); ++i) {
	  if (collidingItems.at(i)->type() == TransitionWidget && snappedPos < m_selectionGroup->sceneBoundingRect().left()) {
	      AbstractClipItem *item = static_cast <AbstractClipItem *>(collidingItems.at(i));
	      // Moving backward, determine best pos
	      QPainterPath clipPath;
	      clipPath.addRect(item->sceneBoundingRect());
	      QPainterPath res = shape.intersected(clipPath);
	      offset = qMax(offset, (int)(res.boundingRect().width() + 0.5));
	  }
      }

      snappedPos += offset;
      // make sure we have no collision
      shape = m_selectionGroup->transitionGroupShape(QPointF(snappedPos - m_selectionGroup->sceneBoundingRect().left(), 0));
      collidingItems = scene()->items(shape, Qt::IntersectsItemShape);
      collidingItems.removeAll(m_selectionGroup);
      for (int i = 0; i < children.count(); ++i) {
	  if (children.at(i)->type() == GroupWidget) {
	      QList<QGraphicsItem *> subchildren = children.at(i)->childItems();
	      for (int j = 0; j < subchildren.count(); ++j)
		  collidingItems.removeAll(subchildren.at(j));
	  }
	  collidingItems.removeAll(children.at(i));
      }
      for (int i = 0; i < collidingItems.count(); ++i) {
	  if (collidingItems.at(i)->type() == TransitionWidget) {
	      collision = true;
	      break;
	  }
      }
  }

  if (!collision)
      m_selectionGroup->translate(snappedPos - m_selectionGroup->sceneBoundingRect().left(), 0);
  //m_selectionGroup->setPos(mappedXPos + (((int) m_selectionGroup->boundingRect().topLeft().x() + 0.5) - mappedClick) , m_selectionGroup->pos().y());

}

// virtual
void CustomTrackView::mouseMoveEvent(QMouseEvent * event)
{
    int pos = event->x();
    int mappedXPos = qMax((int)(mapToScene(event->pos()).x() + 0.5), 0);
    double snappedPos = getSnapPointForPos(mappedXPos);
    emit mousePosition(mappedXPos);

    if (m_operationMode == ScrollTimeline) {
        QGraphicsView::mouseMoveEvent(event);
        return;
    }

    if (event->buttons() & Qt::MidButton) return;
    if (dragMode() == QGraphicsView::RubberBandDrag || (event->modifiers() == Qt::ControlModifier && m_tool != SpacerTool && m_operationMode != ResizeStart && m_operationMode != ResizeEnd)) {
        event->setAccepted(true);
        m_moveOpMode = None;
        if (event->modifiers() != Qt::ControlModifier || dragMode() == QGraphicsView::RubberBandDrag) QGraphicsView::mouseMoveEvent(event);
        return;
    }

    if (event->buttons() != Qt::NoButton) {
        bool move = (event->pos() - m_clickEvent).manhattanLength() >= QApplication::startDragDistance();
        if (m_dragItem && move) m_clipDrag = true;
        if (m_dragItem && m_tool == SelectTool) {
            if (m_operationMode == MoveOperation && m_clipDrag) {
                QGraphicsView::mouseMoveEvent(event);
                // If mouse is at a border of the view, scroll
                if (pos < 5) {
                    m_scrollOffset = -30;
                    m_scrollTimer.start();
                } else if (viewport()->width() - pos < 10) {
                    m_scrollOffset = 30;
                    m_scrollTimer.start();
                } else if (m_scrollTimer.isActive()) {
                    m_scrollTimer.stop();
                }
            } else if (m_operationMode == ResizeStart && move) {
                m_document->renderer()->pause();
                if (!m_controlModifier && m_dragItem->type() == AVWidget && m_dragItem->parentItem() && m_dragItem->parentItem() != m_selectionGroup) {
                    AbstractGroupItem *parent = static_cast <AbstractGroupItem *>(m_dragItem->parentItem());
                    if (parent)
                        parent->resizeStart((int)(snappedPos - m_dragItemInfo.startPos.frames(m_document->fps())));
                } else {
                    m_dragItem->resizeStart((int)(snappedPos), true, false);
                }
                QString crop = m_document->timecode().getDisplayTimecode(m_dragItem->cropStart(), KdenliveSettings::frametimecode());
                QString duration = m_document->timecode().getDisplayTimecode(m_dragItem->cropDuration(), KdenliveSettings::frametimecode());
                QString offset = m_document->timecode().getDisplayTimecode(m_dragItem->cropStart() - m_dragItemInfo.cropStart, KdenliveSettings::frametimecode());
                emit displayMessage(i18n("Crop from start:") + ' ' + crop + ' ' + i18n("Duration:") + ' ' + duration + ' ' + i18n("Offset:") + ' ' + offset, InformationMessage);
            } else if (m_operationMode == ResizeEnd && move) {
                m_document->renderer()->pause();
                if (!m_controlModifier && m_dragItem->type() == AVWidget && m_dragItem->parentItem() && m_dragItem->parentItem() != m_selectionGroup) {
                    AbstractGroupItem *parent = static_cast <AbstractGroupItem *>(m_dragItem->parentItem());
                    if (parent)
                        parent->resizeEnd((int)(snappedPos - m_dragItemInfo.endPos.frames(m_document->fps())));
                } else {
                    m_dragItem->resizeEnd((int)(snappedPos), false);
                }
                QString duration = m_document->timecode().getDisplayTimecode(m_dragItem->cropDuration(), KdenliveSettings::frametimecode());
                QString offset = m_document->timecode().getDisplayTimecode(m_dragItem->cropDuration() - m_dragItemInfo.cropDuration, KdenliveSettings::frametimecode());
                emit displayMessage(i18n("Duration:") + ' ' + duration + ' ' + i18n("Offset:") + ' ' + offset, InformationMessage);
            } else if (m_operationMode == FadeIn && move) {
                static_cast<ClipItem*>(m_dragItem)->setFadeIn(static_cast<int>(mappedXPos - m_dragItem->startPos().frames(m_document->fps())));
            } else if (m_operationMode == FadeOut && move) {
                static_cast<ClipItem*>(m_dragItem)->setFadeOut(static_cast<int>(m_dragItem->endPos().frames(m_document->fps()) - mappedXPos));
            } else if (m_operationMode == KeyFrame && move) {
                GenTime keyFramePos = GenTime(mappedXPos, m_document->fps()) - m_dragItem->startPos() + m_dragItem->cropStart();
                double pos = mapToScene(event->pos()).toPoint().y();
                QRectF br = m_dragItem->sceneBoundingRect();
                double maxh = 100.0 / br.height();
                pos = (br.bottom() - pos) * maxh;
                m_dragItem->updateKeyFramePos(keyFramePos, pos);
                QString position = m_document->timecode().getDisplayTimecodeFromFrames(m_dragItem->editedKeyFramePos(), KdenliveSettings::frametimecode());
                emit displayMessage(position + " : " + QString::number(m_dragItem->editedKeyFrameValue()), InformationMessage);
            }
            removeTipAnimation();
            return;
        } else if (m_operationMode == MoveGuide) {
            removeTipAnimation();
            QGraphicsView::mouseMoveEvent(event);
            return;
        } else if (m_operationMode == Spacer && move && m_selectionGroup) {
            // spacer tool
            snappedPos = getSnapPointForPos(mappedXPos + m_spacerOffset);
            if (snappedPos < 0) snappedPos = 0;
<<<<<<< HEAD

            // Make sure there is no collision
            QList<QGraphicsItem *> children = m_selectionGroup->childItems();
            QPainterPath shape = m_selectionGroup->clipGroupSpacerShape(QPointF(snappedPos - m_selectionGroup->sceneBoundingRect().left(), 0));
            QList<QGraphicsItem*> collidingItems = scene()->items(shape, Qt::IntersectsItemShape);
            collidingItems.removeAll(m_selectionGroup);
            for (int i = 0; i < children.count(); ++i) {
                if (children.at(i)->type() == GroupWidget) {
                    QList<QGraphicsItem *> subchildren = children.at(i)->childItems();
                    for (int j = 0; j < subchildren.count(); ++j)
                        collidingItems.removeAll(subchildren.at(j));
                }
                collidingItems.removeAll(children.at(i));
            }
            bool collision = false;
            int offset = 0;
            for (int i = 0; i < collidingItems.count(); ++i) {
                if (!collidingItems.at(i)->isEnabled()) continue;
                if (collidingItems.at(i)->type() == AVWidget && snappedPos < m_selectionGroup->sceneBoundingRect().left()) {
                    AbstractClipItem *item = static_cast <AbstractClipItem *>(collidingItems.at(i));
                    // Moving backward, determine best pos
                    QPainterPath clipPath;
                    clipPath.addRect(item->sceneBoundingRect());
                    QPainterPath res = shape.intersected(clipPath);
                    offset = qMax(offset, (int)(res.boundingRect().width() + 0.5));
                }
            }
            snappedPos += offset;
            // make sure we have no collision
            shape = m_selectionGroup->clipGroupSpacerShape(QPointF(snappedPos - m_selectionGroup->sceneBoundingRect().left(), 0));
            collidingItems = scene()->items(shape, Qt::IntersectsItemShape);
            collidingItems.removeAll(m_selectionGroup);
            for (int i = 0; i < children.count(); ++i) {
                if (children.at(i)->type() == GroupWidget) {
                    QList<QGraphicsItem *> subchildren = children.at(i)->childItems();
                    for (int j = 0; j < subchildren.count(); ++j)
                        collidingItems.removeAll(subchildren.at(j));
                }
                collidingItems.removeAll(children.at(i));
            }

            for (int i = 0; i < collidingItems.count(); ++i) {
                if (!collidingItems.at(i)->isEnabled()) continue;
                if (collidingItems.at(i)->type() == AVWidget) {
                    collision = true;
                    break;
                }
            }


            if (!collision) {
                // Check transitions
                shape = m_selectionGroup->transitionGroupShape(QPointF(snappedPos - m_selectionGroup->sceneBoundingRect().left(), 0));
                collidingItems = scene()->items(shape, Qt::IntersectsItemShape);
                collidingItems.removeAll(m_selectionGroup);
                for (int i = 0; i < children.count(); ++i) {
                    if (children.at(i)->type() == GroupWidget) {
                        QList<QGraphicsItem *> subchildren = children.at(i)->childItems();
                        for (int j = 0; j < subchildren.count(); ++j)
                            collidingItems.removeAll(subchildren.at(j));
                    }
                    collidingItems.removeAll(children.at(i));
                }
                offset = 0;

                for (int i = 0; i < collidingItems.count(); ++i) {
                    if (collidingItems.at(i)->type() == TransitionWidget && snappedPos < m_selectionGroup->sceneBoundingRect().left()) {
                        AbstractClipItem *item = static_cast <AbstractClipItem *>(collidingItems.at(i));
                        // Moving backward, determine best pos
                        QPainterPath clipPath;
                        clipPath.addRect(item->sceneBoundingRect());
                        QPainterPath res = shape.intersected(clipPath);
                        offset = qMax(offset, (int)(res.boundingRect().width() + 0.5));
                    }
                }

                snappedPos += offset;
                // make sure we have no collision
                shape = m_selectionGroup->transitionGroupShape(QPointF(snappedPos - m_selectionGroup->sceneBoundingRect().left(), 0));
                collidingItems = scene()->items(shape, Qt::IntersectsItemShape);
                collidingItems.removeAll(m_selectionGroup);
                for (int i = 0; i < children.count(); ++i) {
                    if (children.at(i)->type() == GroupWidget) {
                        QList<QGraphicsItem *> subchildren = children.at(i)->childItems();
                        for (int j = 0; j < subchildren.count(); ++j)
                            collidingItems.removeAll(subchildren.at(j));
                    }
                    collidingItems.removeAll(children.at(i));
                }
                for (int i = 0; i < collidingItems.count(); ++i) {
                    if (collidingItems.at(i)->type() == TransitionWidget) {
                        collision = true;
                        break;
                    }
                }
            }

            if (!collision)
                m_selectionGroup->setTransform(QTransform::fromTranslate(snappedPos - m_selectionGroup->sceneBoundingRect().left(), 0), true);
            //m_selectionGroup->setPos(mappedXPos + (((int) m_selectionGroup->boundingRect().topLeft().x() + 0.5) - mappedClick) , m_selectionGroup->pos().y());
=======
	    spaceToolMoveToSnapPos(snappedPos);
>>>>>>> 2c803010
        }
    }

    if (m_tool == RazorTool) {
        setCursor(m_razorCursor);
    } else if (m_tool == SpacerTool) {
        setCursor(m_spacerCursor);
    }

    QList<QGraphicsItem *> itemList = items(event->pos());
    QGraphicsRectItem *item = NULL;
    OperationType opMode = None;

    if (itemList.count() == 1 && itemList.at(0)->type() == GUIDEITEM) {
        opMode = MoveGuide;
        setCursor(Qt::SplitHCursor);
    } else for (int i = 0; i < itemList.count(); ++i) {
        if (itemList.at(i)->type() == AVWidget || itemList.at(i)->type() == TransitionWidget) {
            item = (QGraphicsRectItem*) itemList.at(i);
            break;
        }
    }

    if (m_tool == SpacerTool) {
        event->accept();
        return;
    }

    if (item && event->buttons() == Qt::NoButton) {
        AbstractClipItem *clip = static_cast <AbstractClipItem*>(item);
        if (m_tool == RazorTool) {
            // razor tool over a clip, display current frame in monitor
            if (false && !m_blockRefresh && item->type() == AVWidget) {
                //TODO: solve crash when showing frame when moving razor over clip
                emit showClipFrame(static_cast<ClipItem*>(item)->baseClip(), QPoint(), false, mappedXPos - (clip->startPos() - clip->cropStart()).frames(m_document->fps()));
            }
            event->accept();
            return;
        }

        if (m_selectionGroup && clip->parentItem() == m_selectionGroup) {
            // all other modes break the selection, so the user probably wants to move it
            opMode = MoveOperation;
        } else {
            if (clip->rect().width() * transform().m11() < 15) {
                // If the item is very small, only allow move
                opMode = MoveOperation;
            }
            else opMode = clip->operationMode(mapToScene(event->pos()));
        }

        const double size = 5;
        if (opMode == m_moveOpMode) {
            QGraphicsView::mouseMoveEvent(event);
            return;
        } else {
            removeTipAnimation();
        }
        m_moveOpMode = opMode;
        setTipAnimation(clip, opMode, size);
        ClipItem *ci = NULL;
        if (item->type() == AVWidget)
            ci = static_cast <ClipItem *>(item);
        QString message;
        if (opMode == MoveOperation) {
            setCursor(Qt::OpenHandCursor);
            if (ci) {
                message = ci->clipName() + i18n(":");
                message.append(i18n(" Position:") + m_document->timecode().getDisplayTimecode(ci->info().startPos, KdenliveSettings::frametimecode()));
                message.append(i18n(" Duration:") + m_document->timecode().getDisplayTimecode(ci->cropDuration(),  KdenliveSettings::frametimecode()));
                if (clip->parentItem() && clip->parentItem()->type() == GroupWidget) {
                    AbstractGroupItem *parent = static_cast <AbstractGroupItem *>(clip->parentItem());
                    if (clip->parentItem() == m_selectionGroup)
                        message.append(i18n(" Selection duration:"));
                    else
                        message.append(i18n(" Group duration:"));
                    message.append(m_document->timecode().getDisplayTimecode(parent->duration(), KdenliveSettings::frametimecode()));
                    if (parent->parentItem() && parent->parentItem()->type() == GroupWidget) {
                        AbstractGroupItem *parent2 = static_cast <AbstractGroupItem *>(parent->parentItem());
                        message.append(i18n(" Selection duration:") + m_document->timecode().getDisplayTimecode(parent2->duration(), KdenliveSettings::frametimecode()));
                    }
                }
            }
        } else if (opMode == ResizeStart) {
            setCursor(QCursor(Qt::SizeHorCursor));
            if (ci)
                message = i18n("Crop from start: ") + m_document->timecode().getDisplayTimecode(ci->cropStart(), KdenliveSettings::frametimecode());
            if (item->type() == AVWidget && item->parentItem() && item->parentItem() != m_selectionGroup)
                message.append(i18n("Use Ctrl to resize only current item, otherwise all items in this group will be resized at once."));
        } else if (opMode == ResizeEnd) {
            setCursor(QCursor(Qt::SizeHorCursor));
            if (ci)
                message = i18n("Duration: ") + m_document->timecode().getDisplayTimecode(ci->cropDuration(), KdenliveSettings::frametimecode());
            if (item->type() == AVWidget && item->parentItem() && item->parentItem() != m_selectionGroup)
                message.append(i18n("Use Ctrl to resize only current item, otherwise all items in this group will be resized at once."));
        } else if (opMode == FadeIn || opMode == FadeOut) {
            setCursor(Qt::PointingHandCursor);
            if (ci && opMode == FadeIn && ci->fadeIn()) {
                message = i18n("Fade in duration: ");
                message.append(m_document->timecode().getDisplayTimecodeFromFrames(ci->fadeIn(), KdenliveSettings::frametimecode()));
            } else if (ci && opMode == FadeOut && ci->fadeOut()) {
                message = i18n("Fade out duration: ");
                message.append(m_document->timecode().getDisplayTimecodeFromFrames(ci->fadeOut(), KdenliveSettings::frametimecode()));
            } else {
                message = i18n("Drag to add or resize a fade effect.");
            }
        } else if (opMode == TransitionStart || opMode == TransitionEnd) {
            setCursor(Qt::PointingHandCursor);
            message = i18n("Click to add a transition.");
        } else if (opMode == KeyFrame) {
            setCursor(Qt::PointingHandCursor);
            emit displayMessage(i18n("Move keyframe above or below clip to remove it, double click to add a new one."), InformationMessage);
        }

        if (!message.isEmpty())
            emit displayMessage(message, InformationMessage);
    } // no clip under mouse
    else if (m_tool == RazorTool) {
        event->accept();
        return;
    } else if (opMode == MoveGuide) {
        m_moveOpMode = opMode;
    } else {
        removeTipAnimation();
        setCursor(Qt::ArrowCursor);
        if (event->buttons() != Qt::NoButton && event->modifiers() == Qt::NoModifier) {
            QGraphicsView::mouseMoveEvent(event);
            m_moveOpMode = Seek;
            if (mappedXPos != m_document->renderer()->getCurrentSeekPosition() && mappedXPos != cursorPos()) {
                seekCursorPos(mappedXPos);
                slotCheckPositionScrolling();
            }
            return;
        } else m_moveOpMode = None;
    }
    QGraphicsView::mouseMoveEvent(event);
}

void CustomTrackView::createRectangleSelection(QMouseEvent * event)
{
  setViewportUpdateMode(QGraphicsView::FullViewportUpdate);
  setDragMode(QGraphicsView::RubberBandDrag);
  
  if (!(event->modifiers() & Qt::ControlModifier)) 
  {
    resetSelectionGroup();
    if (m_dragItem) 
    {
      emit clipItemSelected(NULL);
      m_dragItem = NULL;
    }
    scene()->clearSelection();
  }
  
  m_blockRefresh = false;
  m_operationMode = RubberSelection;
  QGraphicsView::mousePressEvent(event);
  return;
}

QList<QGraphicsItem *> CustomTrackView::selectAllItemsToTheRight(int x)
{
  return items(x, 1, mapFromScene(sceneRect().width(), 0).x() - x, sceneRect().height());
}

int CustomTrackView::spaceToolSelectTrackOnly(int track, QList<QGraphicsItem *> &selection)
{
  if (m_document->trackInfoAt(m_document->tracksCount() - track - 1).isLocked) 
  {
    // Cannot use spacer on locked track
    emit displayMessage(i18n("Cannot use spacer in a locked track"), ErrorMessage);
    return -1;
  }

  QRectF rect(mapToScene(m_clickEvent).x(), track * m_tracksHeight + m_tracksHeight / 2, sceneRect().width() - mapToScene(m_clickEvent).x(), m_tracksHeight / 2 - 2);

  bool isOk;
  selection = checkForGroups(rect, &isOk);
  if (!isOk) 
  {
    // groups found on track, do not allow the move
    emit displayMessage(i18n("Cannot use spacer in a track with a group"), ErrorMessage);
    return -1;
  }

  kDebug() << "SPACER TOOL + CTRL, SELECTING ALL CLIPS ON TRACK " << track << " WITH SELECTION RECT " << m_clickEvent.x() << '/' <<  track * m_tracksHeight + 1 << "; " << mapFromScene(sceneRect().width(), 0).x() - m_clickEvent.x() << '/' << m_tracksHeight - 2;
  return 0;
}

void CustomTrackView::createGroupForSelectedItems(QList<QGraphicsItem *> &selection)
{
  QList <GenTime> offsetList;
  // create group to hold selected items
  m_selectionMutex.lock();
  m_selectionGroup = new AbstractGroupItem(m_document->fps());
  scene()->addItem(m_selectionGroup);

  for (int i = 0; i < selection.count(); ++i) {
      if (selection.at(i)->parentItem() == 0 && (selection.at(i)->type() == AVWidget || selection.at(i)->type() == TransitionWidget)) {
	  AbstractClipItem *item = static_cast<AbstractClipItem *>(selection.at(i));
	  if (item->isItemLocked()) continue;
	  offsetList.append(item->startPos());
	  offsetList.append(item->endPos());
	  m_selectionGroup->addItem(selection.at(i));
      } else if (selection.at(i)->type() == GroupWidget) {
	  if (static_cast<AbstractGroupItem *>(selection.at(i))->isItemLocked()) continue;
	  QList<QGraphicsItem *> children = selection.at(i)->childItems();
	  for (int j = 0; j < children.count(); ++j) {
	      AbstractClipItem *item = static_cast<AbstractClipItem *>(children.at(j));
	      offsetList.append(item->startPos());
	      offsetList.append(item->endPos());
	  }
	  m_selectionGroup->addItem(selection.at(i));
      } else if (selection.at(i)->parentItem() && !selection.contains(selection.at(i)->parentItem())) {
	  if (static_cast<AbstractGroupItem *>(selection.at(i)->parentItem())->isItemLocked()) continue;
	  m_selectionGroup->addItem(selection.at(i)->parentItem());
      }
  }
  m_spacerOffset = m_selectionGroup->sceneBoundingRect().left() - (int)(mapToScene(m_clickEvent).x());
  m_selectionMutex.unlock();
  if (!offsetList.isEmpty()) {
      qSort(offsetList);
      QList <GenTime> cleandOffsetList;
      GenTime startOffset = offsetList.takeFirst();
      for (int k = 0; k < offsetList.size(); ++k) {
	  GenTime newoffset = offsetList.at(k) - startOffset;
	  if (newoffset != GenTime() && !cleandOffsetList.contains(newoffset)) {
	      cleandOffsetList.append(newoffset);
	  }
      }
      updateSnapPoints(NULL, cleandOffsetList, true);
  }
  return;
}

void CustomTrackView::spaceToolSelect(QMouseEvent * event)
{
  QList<QGraphicsItem *> selection;
  if (event->modifiers() == Qt::ControlModifier) 
  {
      // Ctrl + click, select all items on track after click position
      int track = (int)(mapToScene(m_clickEvent).y() / m_tracksHeight);
      int rc = spaceToolSelectTrackOnly(track, selection);
      if (rc) return;
  }
  else
  {
    // Select all items on all tracks after click position
    selection = selectAllItemsToTheRight(event->pos().x());
    kDebug() << "SELELCTING ELEMENTS WITHIN =" << event->pos().x() << '/' <<  1 << ", " << mapFromScene(sceneRect().width(), 0).x() - event->pos().x() << '/' << sceneRect().height();
  }

  createGroupForSelectedItems(selection);
  m_operationMode = Spacer;

  return;
}

void CustomTrackView::selectItemsRightOfFrame(int frame)
{
  QList<QGraphicsItem *> selection = selectAllItemsToTheRight(mapFromScene(frame, 1).x());
  createGroupForSelectedItems(selection);
}

// virtual
void CustomTrackView::mousePressEvent(QMouseEvent * event)
{
    setFocus(Qt::MouseFocusReason);
    m_menuPosition = QPoint();
    m_clipDrag = false;

    // special cases (middle click button or ctrl / shift click
    if (event->button() == Qt::MidButton) {
        emit playMonitor();
        m_blockRefresh = false;
        m_operationMode = None;
        return;
    }

    if (event->modifiers() & Qt::ShiftModifier) {
        // Rectangle selection
	createRectangleSelection(event);
        return;
    }

    m_blockRefresh = true;
    m_dragGuide = NULL;

    if (m_tool != RazorTool) activateMonitor();
    else if (m_document->renderer()->isPlaying()) {
        m_document->renderer()->pause();
        return;
    }
    m_clickEvent = event->pos();

    // check item under mouse
    QList<QGraphicsItem *> collisionList = items(m_clickEvent);
    if (event->modifiers() == Qt::ControlModifier && m_tool != SpacerTool && collisionList.count() == 0) {
        // Pressing Ctrl + left mouse button in an empty area scrolls the timeline
        setDragMode(QGraphicsView::ScrollHandDrag);
        m_blockRefresh = false;
        m_operationMode = ScrollTimeline;
        QGraphicsView::mousePressEvent(event);
        return;
    }
    // if a guide and a clip were pressed, just select the guide
    for (int i = 0; i < collisionList.count(); ++i) {
        if (collisionList.at(i)->type() == GUIDEITEM) {
            // a guide item was pressed
            m_dragGuide = static_cast<Guide*>(collisionList.at(i));
            if (event->button() == Qt::LeftButton) { // move it
                m_dragGuide->setFlag(QGraphicsItem::ItemIsMovable, true);
                m_operationMode = MoveGuide;
                // deselect all clips so that only the guide will move
                m_scene->clearSelection();
                resetSelectionGroup(false);
                updateSnapPoints(NULL);
                QGraphicsView::mousePressEvent(event);
                return;
            } else // show context menu
                break;
        }
    }

    // Find first clip, transition or group under mouse (when no guides selected)
    int ct = 0;
    AbstractGroupItem *dragGroup = NULL;
    AbstractClipItem *collisionClip = NULL;
    bool found = false;
    QStringList lockedTracks;
    double yOffset = 0;
    m_selectionMutex.lock();
    while (!m_dragGuide && ct < collisionList.count()) {
        if (collisionList.at(ct)->type() == AVWidget || collisionList.at(ct)->type() == TransitionWidget) {
            collisionClip = static_cast <AbstractClipItem *>(collisionList.at(ct));
            if (collisionClip->isItemLocked() || !collisionClip->isEnabled()) {
                ct++;
                continue;
            }
            if (collisionClip == m_dragItem) {
                collisionClip = NULL;
            }
            else {
                m_dragItem = collisionClip;
            }
            found = true;
            for (int i = 0; i < m_document->tracksCount(); ++i) {
                if (m_document->trackInfoAt(i).isLocked) lockedTracks << QString::number(m_document->tracksCount() - i - 1);
            }
            yOffset = mapToScene(m_clickEvent).y() - m_dragItem->scenePos().y();
            m_dragItem->setProperty("y_absolute", yOffset);
            m_dragItem->setProperty("locked_tracks", lockedTracks);
            m_dragItemInfo = m_dragItem->info();
            if (m_selectionGroup) {
                m_selectionGroup->setProperty("y_absolute", yOffset);
                m_selectionGroup->setProperty("locked_tracks", lockedTracks);
            }
            if (m_dragItem->parentItem() && m_dragItem->parentItem()->type() == GroupWidget && m_dragItem->parentItem() != m_selectionGroup) {
                QGraphicsItem *topGroup = m_dragItem->parentItem();
                while (topGroup->parentItem() && topGroup->parentItem()->type() == GroupWidget && topGroup->parentItem() != m_selectionGroup) {
                    topGroup = topGroup->parentItem();
                }
                dragGroup = static_cast <AbstractGroupItem *>(topGroup);
                dragGroup->setProperty("y_absolute", yOffset);
                dragGroup->setProperty("locked_tracks", lockedTracks);
            }
            break;
        }
        ct++;
    }
    if (!found) {
        if (m_dragItem) emit clipItemSelected(NULL);
        m_dragItem = NULL;
    }

    // Add shadow to dragged item, currently disabled because of painting artifacts
    /*if (m_dragItem) {
    QGraphicsDropShadowEffect *eff = new QGraphicsDropShadowEffect();
    eff->setBlurRadius(5);
    eff->setOffset(3, 3);
    m_dragItem->setGraphicsEffect(eff);
    }*/
    if (m_dragItem && m_dragItem->type() == TransitionWidget && m_dragItem->isEnabled()) {
        // update transition menu action
        m_autoTransition->setChecked(static_cast<Transition *>(m_dragItem)->isAutomatic());
        m_autoTransition->setEnabled(true);
        // A transition is selected
        QPoint p;
        ClipItem *transitionClip = getClipItemAt(m_dragItemInfo.startPos, m_dragItemInfo.track);
        if (transitionClip && transitionClip->baseClip()) {
            QString size = transitionClip->baseClip()->getProperty("frame_size");
            double factor = transitionClip->baseClip()->getProperty("aspect_ratio").toDouble();
            if (factor == 0) factor = 1.0;
            p.setX((int)(size.section('x', 0, 0).toInt() * factor + 0.5));
            p.setY(size.section('x', 1, 1).toInt());
        }
        emit transitionItemSelected(static_cast <Transition *>(m_dragItem), getPreviousVideoTrack(m_dragItem->track()), p);
    } else {
        emit transitionItemSelected(NULL);
        m_autoTransition->setEnabled(false);
    }
    // context menu requested
    if (event->button() == Qt::RightButton) {
        if (!m_dragItem && !m_dragGuide) {
            // check if there is a guide close to mouse click
            QList<QGraphicsItem *> guidesCollisionList = items(event->pos().x() - 5, event->pos().y(), 10, 2); // a rect of height < 2 does not always collide with the guide
            for (int i = 0; i < guidesCollisionList.count(); ++i) {
                if (guidesCollisionList.at(i)->type() == GUIDEITEM) {
                    m_dragGuide = static_cast <Guide *>(guidesCollisionList.at(i));
                    break;
                }
            }
            // keep this to support multiple guides context menu in the future (?)
            /*if (guidesCollisionList.at(0)->type() != GUIDEITEM)
                guidesCollisionList.removeAt(0);
            }
            if (!guidesCollisionList.isEmpty())
            m_dragGuide = static_cast <Guide *>(guidesCollisionList.at(0));*/
        }

        m_operationMode = None;
        if (dragGroup == NULL) {
            if (m_dragItem && m_dragItem->parentItem() && m_dragItem->parentItem() != m_selectionGroup)
                dragGroup = static_cast<AbstractGroupItem*> (m_dragItem->parentItem());
        }
        displayContextMenu(event->globalPos(), m_dragItem, dragGroup);
        m_menuPosition = m_clickEvent;
    }
    m_selectionMutex.unlock();
    // No item under click

    if (m_dragItem == NULL) {
        resetSelectionGroup(false);
        m_scene->clearSelection();
        updateClipTypeActions(NULL);
<<<<<<< HEAD
        if (m_tool == SpacerTool) {
            QList<QGraphicsItem *> selection;
            if (event->modifiers() == Qt::ControlModifier) {
                // Ctrl + click, select all items on track after click position
                int track = (int)(mapToScene(m_clickEvent).y() / m_tracksHeight);
                if (m_document->trackInfoAt(m_document->tracksCount() - track - 1).isLocked) {
                    // Cannot use spacer on locked track
                    emit displayMessage(i18n("Cannot use spacer in a locked track"), ErrorMessage);
                    return;
                }

                QRectF rect(mapToScene(m_clickEvent).x(), track * m_tracksHeight + m_tracksHeight / 2, sceneRect().width() - mapToScene(m_clickEvent).x(), m_tracksHeight / 2 - 2);

                bool isOk;
                selection = checkForGroups(rect, &isOk);
                if (!isOk) {
                    // groups found on track, do not allow the move
                    emit displayMessage(i18n("Cannot use spacer in a track with a group"), ErrorMessage);
                    return;
                }

                //qDebug() << "SPACER TOOL + CTRL, SELECTING ALL CLIPS ON TRACK " << track << " WITH SELECTION RECT " << m_clickEvent.x() << '/' <<  track * m_tracksHeight + 1 << "; " << mapFromScene(sceneRect().width(), 0).x() - m_clickEvent.x() << '/' << m_tracksHeight - 2;
            } else {
                // Select all items on all tracks after click position
                selection = items(event->pos().x(), 1, mapFromScene(sceneRect().width(), 0).x() - event->pos().x(), sceneRect().height());
                //qDebug() << "SELELCTING ELEMENTS WITHIN =" << event->pos().x() << '/' <<  1 << ", " << mapFromScene(sceneRect().width(), 0).x() - event->pos().x() << '/' << sceneRect().height();
            }

            QList <GenTime> offsetList;
            // create group to hold selected items
            m_selectionMutex.lock();
            m_selectionGroup = new AbstractGroupItem(m_document->fps());
            scene()->addItem(m_selectionGroup);

            for (int i = 0; i < selection.count(); ++i) {
                if (selection.at(i)->parentItem() == 0 && (selection.at(i)->type() == AVWidget || selection.at(i)->type() == TransitionWidget)) {
                    AbstractClipItem *item = static_cast<AbstractClipItem *>(selection.at(i));
                    if (item->isItemLocked()) continue;
                    offsetList.append(item->startPos());
                    offsetList.append(item->endPos());
                    m_selectionGroup->addItem(selection.at(i));
                } else if (selection.at(i)->type() == GroupWidget) {
                    if (static_cast<AbstractGroupItem *>(selection.at(i))->isItemLocked()) continue;
                    QList<QGraphicsItem *> children = selection.at(i)->childItems();
                    for (int j = 0; j < children.count(); ++j) {
                        AbstractClipItem *item = static_cast<AbstractClipItem *>(children.at(j));
                        offsetList.append(item->startPos());
                        offsetList.append(item->endPos());
                    }
                    m_selectionGroup->addItem(selection.at(i));
                } else if (selection.at(i)->parentItem() && !selection.contains(selection.at(i)->parentItem())) {
                    if (static_cast<AbstractGroupItem *>(selection.at(i)->parentItem())->isItemLocked()) continue;
                    m_selectionGroup->addItem(selection.at(i)->parentItem());
                }
            }
            m_spacerOffset = m_selectionGroup->sceneBoundingRect().left() - (int)(mapToScene(m_clickEvent).x());
            m_selectionMutex.unlock();
            if (!offsetList.isEmpty()) {
                qSort(offsetList);
                QList <GenTime> cleandOffsetList;
                GenTime startOffset = offsetList.takeFirst();
                for (int k = 0; k < offsetList.size(); ++k) {
                    GenTime newoffset = offsetList.at(k) - startOffset;
                    if (newoffset != GenTime() && !cleandOffsetList.contains(newoffset)) {
                        cleandOffsetList.append(newoffset);
                    }
                }
                updateSnapPoints(NULL, cleandOffsetList, true);
            }
            m_operationMode = Spacer;
        } else if (event->button() != Qt::RightButton) {
            setCursor(Qt::ArrowCursor);
            seekCursorPos((int)(mapToScene(event->x(), 0).x()));
        }
=======
	if (event->button() != Qt::RightButton) {
	    setCursor(Qt::ArrowCursor);
	    seekCursorPos((int)(mapToScene(event->x(), 0).x()));
	}
	QGraphicsView::mousePressEvent(event);
	event->ignore();
	return;      
    }
    
    if (m_tool == SpacerTool) {
        resetSelectionGroup(false);
        m_scene->clearSelection();
        updateClipTypeActions(NULL);
	spaceToolSelect(event);
>>>>>>> 2c803010
        QGraphicsView::mousePressEvent(event);
        event->ignore();
	return;
    }  
      
    // Razor tool
    if (m_tool == RazorTool && m_dragItem) {
        GenTime cutPos = GenTime((int)(mapToScene(event->pos()).x()), m_document->fps());
        if (m_dragItem->type() == TransitionWidget) {
            emit displayMessage(i18n("Cannot cut a transition"), ErrorMessage);
        } else {
            m_document->renderer()->pause();
            if (m_dragItem->parentItem() && m_dragItem->parentItem() != m_selectionGroup) {
                razorGroup(static_cast<AbstractGroupItem*>(m_dragItem->parentItem()), cutPos);
            } else {
                ClipItem *clip = static_cast <ClipItem *>(m_dragItem);
                RazorClipCommand* command = new RazorClipCommand(this, clip->info(), clip->effectList(), cutPos);
                m_commandStack->push(command);
            }
            setDocumentModified();
        }
        m_dragItem = NULL;
        event->accept();
        return;
    }

    bool itemSelected = false;
    if (m_dragItem->isSelected()) {
        itemSelected = true;
    }
    else if (m_dragItem->parentItem() && m_dragItem->parentItem()->isSelected()) {
        itemSelected = true;
    }
    else if (dragGroup && dragGroup->isSelected()) {
        itemSelected = true;
    }

    if ((event->modifiers() == Qt::ControlModifier) || itemSelected == false) {
        if (event->modifiers() != Qt::ControlModifier) {
            resetSelectionGroup(false);
            m_scene->clearSelection();
            // A refresh seems necessary otherwise in zoomed mode, some clips disappear
            viewport()->update();
        } else {
            resetSelectionGroup();
        }

        bool selected = !m_dragItem->isSelected();
        m_dragItem->setZValue(99);
        if (m_dragItem->parentItem()) m_dragItem->parentItem()->setZValue(99);
        QGraphicsView::mousePressEvent(event);

        if (dragGroup) {
            dragGroup->setSelected(selected);
            QList<QGraphicsItem *> children = dragGroup->childItems();
            for (int i = 0; i < children.count(); ++i) {
                children.at(i)->setSelected(selected);
            }
            if (dragGroup->parentItem()) {
                dragGroup->parentItem()->setSelected(selected);
            }
        }
        else
            m_dragItem->setSelected(selected);
        if (selected == false) {
            m_dragItem = NULL;
        }
        groupSelectedItems(QList <QGraphicsItem*>(), false, true);
        m_selectionMutex.lock();
        if (m_selectionGroup) {
            m_selectionGroup->setProperty("y_absolute", yOffset);
            m_selectionGroup->setProperty("locked_tracks", lockedTracks);
        }
        m_selectionMutex.unlock();
        if (m_dragItem) {
            ClipItem *clip = static_cast<ClipItem*>(m_dragItem);
            updateClipTypeActions(dragGroup == NULL ? clip : NULL);
            m_pasteEffectsAction->setEnabled(m_copiedItems.count() == 1);
        }
        else updateClipTypeActions(NULL);
    }
    else {
        QGraphicsView::mousePressEvent(event);
        m_selectionMutex.lock();
        if (m_selectionGroup) {
            QList<QGraphicsItem *> children = m_selectionGroup->childItems();
            for (int i = 0; i < children.count(); ++i) {
                children.at(i)->setSelected(itemSelected);
            }
            m_selectionGroup->setSelected(itemSelected);

        }
        if (dragGroup) {
            dragGroup->setSelected(itemSelected);
        }
        m_dragItem->setSelected(itemSelected);
        m_selectionMutex.unlock();
    }

    if (collisionClip != NULL || m_dragItem == NULL) {
        if (m_dragItem && m_dragItem->type() == AVWidget && !m_dragItem->isItemLocked()) {
            ClipItem *selected = static_cast <ClipItem*>(m_dragItem);
            emit clipItemSelected(selected);
        } else {
            emit clipItemSelected(NULL);
        }
    }

    // If clicked item is selected, allow move
    //if (!(event->modifiers() | Qt::ControlModifier) && m_operationMode == NONE)
    //QGraphicsView::mousePressEvent(event);

    if (m_dragItem) {
        m_clickPoint = QPoint((int)(mapToScene(event->pos()).x() - m_dragItem->startPos().frames(m_document->fps())), (int)(event->pos().y() - m_dragItem->pos().y()));
        if (m_selectionGroup && m_dragItem->parentItem() == m_selectionGroup) {
            // all other modes break the selection, so the user probably wants to move it
            m_operationMode = MoveOperation;
        } else {
            if (m_dragItem->rect().width() * transform().m11() < 15) {
                // If the item is very small, only allow move
                m_operationMode = MoveOperation;
            }
            else m_operationMode = m_dragItem->operationMode(mapToScene(event->pos()));
            if (m_operationMode == ResizeEnd)
                // FIXME: find a better way to avoid move in ClipItem::itemChange?
                m_dragItem->setProperty("resizingEnd", true);
        }
    } else m_operationMode = None;
    m_controlModifier = (event->modifiers() == Qt::ControlModifier);

    // Update snap points
    if (m_selectionGroup == NULL) {
        if (m_operationMode == ResizeEnd || m_operationMode == ResizeStart)
            updateSnapPoints(NULL);
        else
            updateSnapPoints(m_dragItem);
    } else {
        m_selectionMutex.lock();
        QList <GenTime> offsetList;
        QList<QGraphicsItem *> children = m_selectionGroup->childItems();
        for (int i = 0; i < children.count(); ++i) {
            if (children.at(i)->type() == AVWidget || children.at(i)->type() == TransitionWidget) {
                AbstractClipItem *item = static_cast <AbstractClipItem *>(children.at(i));
                offsetList.append(item->startPos());
                offsetList.append(item->endPos());
            }
        }
        if (!offsetList.isEmpty()) {
            qSort(offsetList);
            GenTime startOffset = offsetList.takeFirst();
            QList <GenTime> cleandOffsetList;
            for (int k = 0; k < offsetList.size(); ++k) {
                GenTime newoffset = offsetList.at(k) - startOffset;
                if (newoffset != GenTime() && !cleandOffsetList.contains(newoffset)) {
                    cleandOffsetList.append(newoffset);
                }
            }
            updateSnapPoints(NULL, cleandOffsetList, true);
        }
        m_selectionMutex.unlock();
    }

    if (m_operationMode == KeyFrame) {
        m_dragItem->updateSelectedKeyFrame();
        m_blockRefresh = false;
        return;
    } else if (m_operationMode == MoveOperation) {
        setCursor(Qt::ClosedHandCursor);
    } else if (m_operationMode == TransitionStart && event->modifiers() != Qt::ControlModifier) {
        ItemInfo info;
        info.startPos = m_dragItem->startPos();
        info.track = m_dragItem->track();
        int transitiontrack = getPreviousVideoTrack(info.track);
        ClipItem *transitionClip = NULL;
        if (transitiontrack != 0) transitionClip = getClipItemAt((int) info.startPos.frames(m_document->fps()), m_document->tracksCount() - transitiontrack);
        if (transitionClip && transitionClip->endPos() < m_dragItem->endPos()) {
            info.endPos = transitionClip->endPos();
        } else {
            GenTime transitionDuration(65, m_document->fps());
            if (m_dragItem->cropDuration() < transitionDuration)
                info.endPos = m_dragItem->endPos();
            else
                info.endPos = info.startPos + transitionDuration;
        }
        if (info.endPos == info.startPos) info.endPos = info.startPos + GenTime(65, m_document->fps());
        // Check there is no other transition at that place
        double startY = info.track * m_tracksHeight + 1 + m_tracksHeight / 2;
        QRectF r(info.startPos.frames(m_document->fps()), startY, (info.endPos - info.startPos).frames(m_document->fps()), m_tracksHeight / 2);
        QList<QGraphicsItem *> selection = m_scene->items(r);
        bool transitionAccepted = true;
        for (int i = 0; i < selection.count(); ++i) {
            if (selection.at(i)->type() == TransitionWidget) {
                Transition *tr = static_cast <Transition *>(selection.at(i));
                if (tr->startPos() - info.startPos > GenTime(5, m_document->fps())) {
                    if (tr->startPos() < info.endPos) info.endPos = tr->startPos();
                } else transitionAccepted = false;
            }
        }
        if (transitionAccepted) slotAddTransition(static_cast<ClipItem*>(m_dragItem), info, transitiontrack);
        else emit displayMessage(i18n("Cannot add transition"), ErrorMessage);
    } else if (m_operationMode == TransitionEnd && event->modifiers() != Qt::ControlModifier) {
        ItemInfo info;
        info.endPos = GenTime(m_dragItem->endPos().frames(m_document->fps()), m_document->fps());
        info.track = m_dragItem->track();
        int transitiontrack = getPreviousVideoTrack(info.track);
        ClipItem *transitionClip = NULL;
        if (transitiontrack != 0) transitionClip = getClipItemAt((int) info.endPos.frames(m_document->fps()), m_document->tracksCount() - transitiontrack);
        if (transitionClip && transitionClip->startPos() > m_dragItem->startPos()) {
            info.startPos = transitionClip->startPos();
        } else {
            GenTime transitionDuration(65, m_document->fps());
            if (m_dragItem->cropDuration() < transitionDuration)
                info.startPos = m_dragItem->startPos();
            else
                info.startPos = info.endPos - transitionDuration;
        }
        if (info.endPos == info.startPos) info.startPos = info.endPos - GenTime(65, m_document->fps());
        QDomElement transition = MainWindow::transitions.getEffectByTag("luma", "dissolve").cloneNode().toElement();
        EffectsList::setParameter(transition, "reverse", "1");

        // Check there is no other transition at that place
        double startY = info.track * m_tracksHeight + 1 + m_tracksHeight / 2;
        QRectF r(info.startPos.frames(m_document->fps()), startY, (info.endPos - info.startPos).frames(m_document->fps()), m_tracksHeight / 2);
        QList<QGraphicsItem *> selection = m_scene->items(r);
        bool transitionAccepted = true;
        for (int i = 0; i < selection.count(); ++i) {
            if (selection.at(i)->type() == TransitionWidget) {
                Transition *tr = static_cast <Transition *>(selection.at(i));
                if (info.endPos - tr->endPos() > GenTime(5, m_document->fps())) {
                    if (tr->endPos() > info.startPos) info.startPos = tr->endPos();
                } else transitionAccepted = false;
            }
        }
        if (transitionAccepted) slotAddTransition(static_cast<ClipItem*>(m_dragItem), info, transitiontrack, transition);
        else emit displayMessage(i18n("Cannot add transition"), ErrorMessage);

    } else if ((m_operationMode == ResizeStart || m_operationMode == ResizeEnd) && m_selectionGroup) {
        resetSelectionGroup(false);
        m_dragItem->setSelected(true);
    }
    m_blockRefresh = false;
}

void CustomTrackView::rebuildGroup(int childTrack, const GenTime &childPos)
{
    const QPointF p((int)childPos.frames(m_document->fps()), childTrack * m_tracksHeight + m_tracksHeight / 2);
    QList<QGraphicsItem *> list = scene()->items(p);
    AbstractGroupItem *group = NULL;
    for (int i = 0; i < list.size(); ++i) {
        if (!list.at(i)->isEnabled()) continue;
        if (list.at(i)->type() == GroupWidget) {
            group = static_cast <AbstractGroupItem *>(list.at(i));
            break;
        }
    }
    rebuildGroup(group);
}

void CustomTrackView::rebuildGroup(AbstractGroupItem *group)
{
    if (group) {
        m_selectionMutex.lock();
        if (group == m_selectionGroup) m_selectionGroup = NULL;
        QList <QGraphicsItem *> children = group->childItems();
        m_document->clipManager()->removeGroup(group);
        for (int i = 0; i < children.count(); ++i) {
            group->removeFromGroup(children.at(i));
        }
        scene()->destroyItemGroup(group);
        m_selectionMutex.unlock();
        groupSelectedItems(children, group != m_selectionGroup, true);
    }
}

void CustomTrackView::resetSelectionGroup(bool selectItems)
{
    QMutexLocker lock(&m_selectionMutex);
    if (m_selectionGroup) {
        // delete selection group
        bool snap = KdenliveSettings::snaptopoints();
        KdenliveSettings::setSnaptopoints(false);

        QList<QGraphicsItem *> children = m_selectionGroup->childItems();
        scene()->destroyItemGroup(m_selectionGroup);
        m_selectionGroup = NULL;
        for (int i = 0; i < children.count(); ++i) {
            if (children.at(i)->parentItem() == 0) {
                if ((children.at(i)->type() == AVWidget || children.at(i)->type() == TransitionWidget)) {
                    if (!static_cast <AbstractClipItem *>(children.at(i))->isItemLocked()) {
                        children.at(i)->setFlag(QGraphicsItem::ItemIsMovable, true);
                        children.at(i)->setSelected(selectItems);
                    }
                } else if (children.at(i)->type() == GroupWidget) {
                    children.at(i)->setFlag(QGraphicsItem::ItemIsMovable, true);
                    children.at(i)->setSelected(selectItems);
                }
            }
        }
        KdenliveSettings::setSnaptopoints(snap);
    }
}

void CustomTrackView::groupSelectedItems(QList <QGraphicsItem *> selection, bool createNewGroup, bool selectNewGroup)
{
    QMutexLocker lock(&m_selectionMutex);
    if (m_selectionGroup) {
        //qDebug() << "///// ERROR, TRYING TO OVERRIDE EXISTING GROUP";
        return;
    }
    if (selection.isEmpty()) selection = m_scene->selectedItems();
    // Split groups and items
    QSet <QGraphicsItemGroup *> groupsList;
    QSet <QGraphicsItem *> itemsList;

    for (int i = 0; i < selection.count(); ++i) {
        if (selectNewGroup) selection.at(i)->setSelected(true);
        if (selection.at(i)->type() == GroupWidget) {
            AbstractGroupItem *it = static_cast <AbstractGroupItem *> (selection.at(i));
            while (it->parentItem() && it->parentItem()->type() == GroupWidget) {
                it = static_cast <AbstractGroupItem *>(it->parentItem());
            }
            if (!it || it->isItemLocked()) continue;
            groupsList.insert(it);
        }
    }
    for (int i = 0; i < selection.count(); ++i) {
        if (selection.at(i)->type() == AVWidget || selection.at(i)->type() == TransitionWidget) {
            if (selection.at(i)->parentItem() && selection.at(i)->parentItem()->type() == GroupWidget) {
                AbstractGroupItem *it = static_cast <AbstractGroupItem *> (selection.at(i)->parentItem());
                while (it->parentItem() && it->parentItem()->type() == GroupWidget) {
                    it = static_cast <AbstractGroupItem *>(it->parentItem());
                }
                if (!it || it->isItemLocked()) continue;
                groupsList.insert(it);
            }
            else {
                AbstractClipItem *it = static_cast<AbstractClipItem *> (selection.at(i));
                if (!it || it->isItemLocked()) continue;
                itemsList.insert(selection.at(i));
            }
        }
    }
    if (itemsList.isEmpty() && groupsList.isEmpty()) return;
    if (itemsList.count() == 1 && groupsList.isEmpty()) {
        // only one item selected:
        QSetIterator<QGraphicsItem *> it(itemsList);
        m_dragItem = static_cast<AbstractClipItem *>(it.next());
        m_dragItem->setSelected(true);
        return;
    }

    QRectF rectUnion;
    // Find top left position of selection
    foreach (const QGraphicsItemGroup *value, groupsList) {
        rectUnion = rectUnion.united(value->sceneBoundingRect());
    }
    foreach (const QGraphicsItem *value, itemsList) {
        rectUnion = rectUnion.united(value->sceneBoundingRect());
    }
    bool snap = KdenliveSettings::snaptopoints();
    KdenliveSettings::setSnaptopoints(false);
    if (createNewGroup) {
        AbstractGroupItem *newGroup = m_document->clipManager()->createGroup();
        newGroup->setPos(rectUnion.left(), rectUnion.top() - 1);
        QPointF diff = newGroup->pos();
        newGroup->setTransform(QTransform::fromTranslate(-diff.x(), -diff.y()), true);
        //newGroup->translate((int) -rectUnion.left(), (int) -rectUnion.top() + 1);

        // Check if we are trying to include a group in a group
        foreach (QGraphicsItemGroup *value, groupsList) {
            newGroup->addItem(value);
        }

        foreach (QGraphicsItemGroup *value, groupsList) {
            QList<QGraphicsItem *> children = value->childItems();
            for (int i = 0; i < children.count(); ++i) {
                if (children.at(i)->type() == AVWidget || children.at(i)->type() == TransitionWidget)
                    itemsList.insert(children.at(i));
            }
            AbstractGroupItem *grp = static_cast<AbstractGroupItem *>(value);
            m_document->clipManager()->removeGroup(grp);
            if (grp == m_selectionGroup) m_selectionGroup = NULL;
            scene()->destroyItemGroup(grp);
        }

        foreach (QGraphicsItem *value, itemsList) {
            newGroup->addItem(value);
        }
        scene()->addItem(newGroup);
        KdenliveSettings::setSnaptopoints(snap);
        if (selectNewGroup) newGroup->setSelected(true);
    } else {
        m_selectionGroup = new AbstractGroupItem(m_document->fps());
        m_selectionGroup->setPos(rectUnion.left(), rectUnion.top() - 1);
        QPointF diff = m_selectionGroup->pos();
        //m_selectionGroup->translate((int) - rectUnion.left(), (int) -rectUnion.top() + 1);
        m_selectionGroup->setTransform(QTransform::fromTranslate(- diff.x(), -diff.y()), true);

        scene()->addItem(m_selectionGroup);
        foreach (QGraphicsItemGroup *value, groupsList) {
            m_selectionGroup->addItem(value);
        }
        foreach (QGraphicsItem *value, itemsList) {
            m_selectionGroup->addItem(value);
        }
        KdenliveSettings::setSnaptopoints(snap);
        if (m_selectionGroup) {
            m_selectionGroupInfo.startPos = GenTime(m_selectionGroup->scenePos().x(), m_document->fps());
            m_selectionGroupInfo.track = m_selectionGroup->track();
            if (selectNewGroup) m_selectionGroup->setSelected(true);
        }
    }
}

void CustomTrackView::mouseDoubleClickEvent(QMouseEvent *event)
{
    if (m_dragItem && m_dragItem->hasKeyFrames()) {
        // add keyframe
        GenTime keyFramePos = GenTime((int)(mapToScene(event->pos()).x()), m_document->fps()) - m_dragItem->startPos() + m_dragItem->cropStart();
        int single = m_dragItem->checkForSingleKeyframe();
        int val = m_dragItem->addKeyFrame(keyFramePos, mapToScene(event->pos()).toPoint().y());
        ClipItem * item = static_cast <ClipItem *>(m_dragItem);
        QDomElement oldEffect = item->selectedEffect().cloneNode().toElement();
        if (single > -1) {
            item->insertKeyframe(item->getEffectAtIndex(item->selectedEffectIndex()), (item->cropStart() + item->cropDuration()).frames(m_document->fps()) - 1, single);
        }
        //QString previous = item->keyframes(item->selectedEffectIndex());
        item->insertKeyframe(item->getEffectAtIndex(item->selectedEffectIndex()), keyFramePos.frames(m_document->fps()), val);
        //item->updateKeyframeEffect();
        //QString next = item->keyframes(item->selectedEffectIndex());
        QDomElement newEffect = item->selectedEffect().cloneNode().toElement();
        EditEffectCommand *command = new EditEffectCommand(this, m_document->tracksCount() - item->track(), item->startPos(), oldEffect, newEffect, item->selectedEffectIndex(), false, false);
        m_commandStack->push(command);
        updateEffect(m_document->tracksCount() - item->track(), item->startPos(), item->selectedEffect());
        emit clipItemSelected(item, item->selectedEffectIndex());
    } else if (m_dragItem && !m_dragItem->isItemLocked()) {
        editItemDuration();
    } else {
        QList<QGraphicsItem *> collisionList = items(event->pos());
        if (collisionList.count() == 1 && collisionList.at(0)->type() == GUIDEITEM) {
            Guide *editGuide = static_cast<Guide*>(collisionList.at(0));
            if (editGuide) slotEditGuide(editGuide->info());
        }
    }
}

void CustomTrackView::editItemDuration()
{
    AbstractClipItem *item;
    if (m_dragItem) {
        item = m_dragItem;
    } else {
        if (m_scene->selectedItems().count() == 1) {
            item = static_cast <AbstractClipItem *>(m_scene->selectedItems().at(0));
        } else {
            if (m_scene->selectedItems().empty())
                emit displayMessage(i18n("Cannot find clip to edit"), ErrorMessage);
            else
                emit displayMessage(i18n("Cannot edit the duration of multiple items"), ErrorMessage);
            return;
        }
    }

    if (!item) {
        emit displayMessage(i18n("Cannot find clip to edit"), ErrorMessage);
        return;
    }

    if (item->type() == GroupWidget || (item->parentItem() && item->parentItem()->type() == GroupWidget)) {
        emit displayMessage(i18n("Cannot edit an item in a group"), ErrorMessage);
        return;
    }

    if (!item->isItemLocked()) {
        GenTime minimum;
        GenTime maximum;
        if (item->type() == TransitionWidget)
            getTransitionAvailableSpace(item, minimum, maximum);
        else
            getClipAvailableSpace(item, minimum, maximum);

        QPointer<ClipDurationDialog> d = new ClipDurationDialog(item,
                                                                m_document->timecode(), minimum, maximum, this);
        if (d->exec() == QDialog::Accepted) {
            ItemInfo clipInfo = item->info();
            ItemInfo startInfo = clipInfo;
            if (item->type() == TransitionWidget) {
                // move & resize transition
                clipInfo.startPos = d->startPos();
                clipInfo.endPos = clipInfo.startPos + d->duration();
                clipInfo.track = item->track();
                MoveTransitionCommand *command = new MoveTransitionCommand(this, startInfo, clipInfo, true);
                updateTrackDuration(clipInfo.track, command);
                m_commandStack->push(command);
            } else {
                // move and resize clip
                ClipItem *clip = static_cast<ClipItem *>(item);
                QUndoCommand *moveCommand = new QUndoCommand();
                moveCommand->setText(i18n("Edit clip"));
                if (d->duration() < item->cropDuration() || d->cropStart() != clipInfo.cropStart) {
                    // duration was reduced, so process it first
                    clipInfo.endPos = clipInfo.startPos + d->duration();
                    clipInfo.cropStart = d->cropStart();

                    resizeClip(startInfo, clipInfo);
                    new ResizeClipCommand(this, startInfo, clipInfo, false, true, moveCommand);
                    adjustEffects(clip, startInfo, moveCommand);
                    new ResizeClipCommand(this, startInfo, clipInfo, false, true, moveCommand);
                }

                if (d->startPos() != clipInfo.startPos) {
                    startInfo = clipInfo;
                    clipInfo.startPos = d->startPos();
                    clipInfo.endPos = item->endPos() + (clipInfo.startPos - startInfo.startPos);
                    new MoveClipCommand(this, startInfo, clipInfo, true, moveCommand);
                }

                if (d->duration() > item->cropDuration()) {
                    // duration was increased, so process it after move
                    startInfo = clipInfo;
                    clipInfo.endPos = clipInfo.startPos + d->duration();
                    clipInfo.cropStart = d->cropStart();

                    resizeClip(startInfo, clipInfo);
                    new ResizeClipCommand(this, startInfo, clipInfo, false, true, moveCommand);
                    adjustEffects(clip, startInfo, moveCommand);
                    new ResizeClipCommand(this, startInfo, clipInfo, false, true, moveCommand);
                }
                updateTrackDuration(clipInfo.track, moveCommand);
                m_commandStack->push(moveCommand);
            }
        }
        delete d;
    } else {
        emit displayMessage(i18n("Item is locked"), ErrorMessage);
    }
}

void CustomTrackView::displayContextMenu(QPoint pos, AbstractClipItem *clip, AbstractGroupItem *group)
{
    m_deleteGuide->setEnabled(m_dragGuide != NULL);
    m_editGuide->setEnabled(m_dragGuide != NULL);
    m_markerMenu->clear();
    m_markerMenu->setEnabled(false);
    if (clip == NULL) {
        m_timelineContextMenu->popup(pos);
    } else if (group != NULL) {
        m_pasteEffectsAction->setEnabled(m_copiedItems.count() == 1);
        m_ungroupAction->setEnabled(true);
        updateClipTypeActions(NULL);
        m_timelineContextClipMenu->popup(pos);
    } else {
        m_ungroupAction->setEnabled(false);
        if (clip->type() == AVWidget) {
            ClipItem *item = static_cast <ClipItem*>(clip);
            //build go to marker menu
            if (item->baseClip()) {
                QList <CommentedTime> markers = item->baseClip()->commentedSnapMarkers();
                int offset = (item->startPos()- item->cropStart()).frames(m_document->fps());
                if (!markers.isEmpty()) {
                    for (int i = 0; i < markers.count(); ++i) {
                        int pos = (int) markers.at(i).time().frames(m_document->timecode().fps());
                        QString position = m_document->timecode().getTimecode(markers.at(i).time()) + ' ' + markers.at(i).comment();
                        QAction *go = m_markerMenu->addAction(position);
                        go->setData(pos + offset);
                    }
                }
                m_markerMenu->setEnabled(!m_markerMenu->isEmpty());
            }
            updateClipTypeActions(item);
            m_pasteEffectsAction->setEnabled(m_copiedItems.count() == 1);
            m_timelineContextClipMenu->popup(pos);
        } else if (clip->type() == TransitionWidget) {
            m_timelineContextTransitionMenu->popup(pos);
        }
    }
}

void CustomTrackView::activateMonitor()
{
    emit activateDocumentMonitor();
}

void CustomTrackView::insertClipCut(DocClipBase *clip, int in, int out)
{
    resetSelectionGroup();
    ItemInfo info;
    info.startPos = GenTime();
    info.cropStart = GenTime(in, m_document->fps());
    info.endPos = GenTime(out - in, m_document->fps());
    info.cropDuration = info.endPos - info.startPos;
    info.track = 0;

    // Check if clip can be inserted at that position
    ItemInfo pasteInfo = info;
    pasteInfo.startPos = GenTime(m_cursorPos, m_document->fps());
    pasteInfo.endPos = pasteInfo.startPos + info.endPos;
    pasteInfo.track = selectedTrack();
    bool ok = canBePastedTo(pasteInfo, AVWidget);
    if (!ok) {
        // Cannot be inserted at cursor pos, insert at end of track
        int duration = m_document->renderer()->mltTrackDuration(m_document->tracksCount() - pasteInfo.track) + 1;
        pasteInfo.startPos = GenTime(duration, m_document->fps());
        pasteInfo.endPos = pasteInfo.startPos + info.endPos;
        ok = canBePastedTo(pasteInfo, AVWidget);
    }
    if (!ok) {
        emit displayMessage(i18n("Cannot insert clip in timeline"), ErrorMessage);
        return;
    }

    // Add refresh command for undo
    QUndoCommand *addCommand = new QUndoCommand();
    addCommand->setText(i18n("Add timeline clip"));
    new RefreshMonitorCommand(this, false, true, addCommand);
    new AddTimelineClipCommand(this, clip->toXML(), clip->getId(), pasteInfo, EffectsList(), m_scene->editMode() == OverwriteEdit, m_scene->editMode() == InsertEdit, true, false, addCommand);
    new RefreshMonitorCommand(this, true, false, addCommand);
    updateTrackDuration(pasteInfo.track, addCommand);
    
    m_commandStack->push(addCommand);

    selectClip(true, false);
    // Automatic audio split
    if (KdenliveSettings::splitaudio())
        splitAudio();
}

bool CustomTrackView::insertDropClips(const QMimeData *data, const QPoint &pos)
{
    QPointF framePos = mapToScene(pos);
    int track = framePos.y() / KdenliveSettings::trackheight();
    m_clipDrag = data->hasFormat("kdenlive/clip") || data->hasFormat("kdenlive/producerslist");
    // This is not a clip drag, maybe effect or other...
    if (!m_clipDrag) return false;
    m_scene->clearSelection();
    m_dragItem = NULL;
    resetSelectionGroup(false);
    QMutexLocker lock(&m_selectionMutex);
    if (track < 0 || track > m_document->tracksCount() - 1 || m_document->trackInfoAt(m_document->tracksCount() - track - 1).isLocked) return true;
    if (data->hasFormat("kdenlive/clip")) {
        QStringList list = QString(data->data("kdenlive/clip")).split(';');
        DocClipBase *clip = m_document->getBaseClip(list.at(0));
        if (clip == NULL) {
            //qDebug() << " WARNING))))))))) CLIP NOT FOUND : " << list.at(0);
            return false;
        }
        if (clip->getProducer() == NULL) {
            emit displayMessage(i18n("Clip not ready"), ErrorMessage);
            return false;
        }
        ItemInfo info;
        info.startPos = GenTime();
        info.cropStart = GenTime(list.at(1).toInt(), m_document->fps());
        info.endPos = GenTime(list.at(2).toInt() - list.at(1).toInt(), m_document->fps());
        info.cropDuration = info.endPos - info.startPos;
        info.track = 0;

        // Check if clip can be inserted at that position
        ItemInfo pasteInfo = info;
        pasteInfo.startPos = GenTime((int)(framePos.x() + 0.5), m_document->fps());
        pasteInfo.endPos = pasteInfo.startPos + info.endPos;
        pasteInfo.track = (int)(framePos.y() / m_tracksHeight);
        framePos.setX((int)(framePos.x() + 0.5));
        framePos.setY(pasteInfo.track * m_tracksHeight);
        if (!canBePastedTo(pasteInfo, AVWidget)) {
            return true;
        }
        m_selectionGroup = new AbstractGroupItem(m_document->fps());
        ClipItem *item = new ClipItem(clip, info, m_document->fps(), 1.0, 1, getFrameWidth());
        m_selectionGroup->addItem(item);

        QList <GenTime> offsetList;
        offsetList.append(info.endPos);
        updateSnapPoints(NULL, offsetList);
        QStringList lockedTracks;
        for (int i = 0; i < m_document->tracksCount(); ++i) {
            if (m_document->trackInfoAt(i).isLocked) lockedTracks << QString::number(m_document->tracksCount() - i - 1);
        }
        m_selectionGroup->setProperty("locked_tracks", lockedTracks);
        m_selectionGroup->setPos(framePos);
        scene()->addItem(m_selectionGroup);
        m_selectionGroup->setSelected(true);
    } else if (data->hasFormat("kdenlive/producerslist")) {
        QStringList ids = QString(data->data("kdenlive/producerslist")).split(';');

        QList <GenTime> offsetList;
        QList <ItemInfo> infoList;
        GenTime start = GenTime((int)(framePos.x() + 0.5), m_document->fps());
        int track = (int)(framePos.y() / m_tracksHeight);
        framePos.setX((int)(framePos.x() + 0.5));
        framePos.setY(track * m_tracksHeight);

        // Check if clips can be inserted at that position
        for (int i = 0; i < ids.size(); ++i) {
            QString clipData = ids.at(i);
            DocClipBase *clip = m_document->getBaseClip(clipData.section('/', 0, 0));
            if (clip == NULL) {
                //qDebug() << " WARNING))))))))) CLIP NOT FOUND : " << ids.at(i);
                return false;
            }
            if (clip->getProducer() == NULL) {
                emit displayMessage(i18n("Clip not ready"), ErrorMessage);
                return false;
            }
            ItemInfo info;
            info.startPos = start;
            if (clipData.contains('/')) {
                // this is a clip zone, set in / out
                int in = clipData.section('/', 1, 1).toInt();
                int out = clipData.section('/', 2, 2).toInt();
                info.cropStart = GenTime(in, m_document->fps());
                info.cropDuration = GenTime(out - in, m_document->fps());
            }
            else {
                info.cropDuration = clip->duration();
            }
            info.endPos = info.startPos + info.cropDuration;
            info.track = track;
            infoList.append(info);
            start += info.cropDuration;
        }
        if (!canBePastedTo(infoList, AVWidget)) {
            return true;
        }
        if (ids.size() > 1) m_selectionGroup = new AbstractGroupItem(m_document->fps());
        start = GenTime();
        for (int i = 0; i < ids.size(); ++i) {
            QString clipData = ids.at(i);
            DocClipBase *clip = m_document->getBaseClip(clipData.section('/', 0, 0));
            ItemInfo info;
            info.startPos = start;
            if (clipData.contains('/')) {
                // this is a clip zone, set in / out
                int in = clipData.section('/', 1, 1).toInt();
                int out = clipData.section('/', 2, 2).toInt();
                info.cropStart = GenTime(in, m_document->fps());
                info.cropDuration = GenTime(out - in, m_document->fps());
            }
            else {
                info.cropDuration = clip->duration();
            }
            info.endPos = info.startPos + info.cropDuration;
            info.track = 0;
            start += info.cropDuration;
            offsetList.append(start);
            ClipItem *item = new ClipItem(clip, info, m_document->fps(), 1.0, 1, getFrameWidth(), false);
            if (ids.size() > 1) m_selectionGroup->addItem(item);
            else m_dragItem = item;
            item->setSelected(true);
            if (!clip->isPlaceHolder()) m_waitingThumbs.append(item);
        }

        updateSnapPoints(NULL, offsetList);
        QStringList lockedTracks;
        for (int i = 0; i < m_document->tracksCount(); ++i) {
            if (m_document->trackInfoAt(i).isLocked) lockedTracks << QString::number(m_document->tracksCount() - i - 1);
        }

        if (m_selectionGroup) {
            m_selectionGroup->setProperty("locked_tracks", lockedTracks);
            m_selectionGroup->setPos(framePos);
            scene()->addItem(m_selectionGroup);
        }
        else if (m_dragItem) {
            m_dragItem->setProperty("locked_tracks", lockedTracks);
            m_dragItem->setPos(framePos);
            scene()->addItem(m_dragItem);
        }
        //m_selectionGroup->setZValue(10);
        m_thumbsTimer.start();
    }
    return true;
}



void CustomTrackView::dragEnterEvent(QDragEnterEvent * event)
{
    if (insertDropClips(event->mimeData(), event->pos())) {
        if (event->source() == this) {
            event->setDropAction(Qt::MoveAction);
            event->accept();
        } else {
            event->setDropAction(Qt::MoveAction);
            event->acceptProposedAction();
        }
    } else QGraphicsView::dragEnterEvent(event);
}

bool CustomTrackView::itemCollision(AbstractClipItem *item, const ItemInfo &newPos)
{
    QRectF shape = QRectF(newPos.startPos.frames(m_document->fps()), newPos.track * m_tracksHeight + 1, (newPos.endPos - newPos.startPos).frames(m_document->fps()) - 0.02, m_tracksHeight - 1);
    QList<QGraphicsItem*> collindingItems = scene()->items(shape, Qt::IntersectsItemShape);
    collindingItems.removeAll(item);
    if (collindingItems.isEmpty()) {
        return false;
    } else {
        for (int i = 0; i < collindingItems.count(); ++i) {
            QGraphicsItem *collision = collindingItems.at(i);
            if (collision->type() == item->type()) {
                // Collision
                //qDebug() << "// COLLISIION DETECTED";
                return true;
            }
        }
        return false;
    }
}

void CustomTrackView::slotRefreshEffects(ClipItem *clip)
{
    int track = m_document->tracksCount() - clip->track();
    GenTime pos = clip->startPos();
    if (!m_document->renderer()->mltRemoveEffect(track, pos, -1, false, false)) {
        emit displayMessage(i18n("Problem deleting effect"), ErrorMessage);
        return;
    }
    bool success = true;
    for (int i = 0; i < clip->effectsCount(); ++i) {
        if (!m_document->renderer()->mltAddEffect(track, pos, getEffectArgs(clip->effect(i)), false)) success = false;
    }
    if (!success) emit displayMessage(i18n("Problem adding effect to clip"), ErrorMessage);
    m_document->renderer()->doRefresh();
}

void CustomTrackView::addEffect(int track, GenTime pos, QDomElement effect)
{
    if (pos < GenTime()) {
        // Add track effect
        if (effect.attribute("id") == "speed") {
            emit displayMessage(i18n("Cannot add speed effect to track"), ErrorMessage);
            return;
        }
        clearSelection();
        m_document->addTrackEffect(track - 1, effect);
        m_document->renderer()->mltAddTrackEffect(track, getEffectArgs(effect));
        emit updateTrackEffectState(track - 1);
        emit showTrackEffects(track, m_document->trackInfoAt(track - 1));
        return;
    }
    ClipItem *clip = getClipItemAt((int)pos.frames(m_document->fps()), m_document->tracksCount() - track);
    if (clip) {
        // Special case: speed effect
        if (effect.attribute("id") == "speed") {
            if (clip->clipType() != Video && clip->clipType() != AV && clip->clipType() != Playlist) {
                emit displayMessage(i18n("Problem adding effect to clip"), ErrorMessage);
                return;
            }
            QLocale locale;
            locale.setNumberOptions(QLocale::OmitGroupSeparator);
            double speed = locale.toDouble(EffectsList::parameter(effect, "speed")) / 100.0;
            int strobe = EffectsList::parameter(effect, "strobe").toInt();
            if (strobe == 0) strobe = 1;
            doChangeClipSpeed(clip->info(), clip->speedIndependantInfo(), speed, 1.0, strobe, clip->baseClip()->getId());
            EffectsParameterList params = clip->addEffect(effect);
            m_document->renderer()->mltAddEffect(track, pos, params);
            if (clip->isSelected()) emit clipItemSelected(clip);
            return;
        }
        EffectsParameterList params = clip->addEffect(effect);
        if (!m_document->renderer()->mltAddEffect(track, pos, params)) {
            emit displayMessage(i18n("Problem adding effect to clip"), ErrorMessage);
            clip->deleteEffect(params.paramValue("kdenlive_ix"));
        }
        else clip->setSelectedEffect(params.paramValue("kdenlive_ix").toInt());
        if (clip->isMainSelectedClip()) emit clipItemSelected(clip);
    } else emit displayMessage(i18n("Cannot find clip to add effect"), ErrorMessage);
}

void CustomTrackView::deleteEffect(int track, const GenTime &pos, const QDomElement &effect)
{
    QString index = effect.attribute("kdenlive_ix");
    if (pos < GenTime()) {
        // Delete track effect
        if (m_document->renderer()->mltRemoveTrackEffect(track, index.toInt(), true)) {
            m_document->removeTrackEffect(track - 1, effect);
        }
        else emit displayMessage(i18n("Problem deleting effect"), ErrorMessage);
        emit updateTrackEffectState(track - 1);
        emit showTrackEffects(track, m_document->trackInfoAt(track - 1));
        return;
    }
    // Special case: speed effect
    if (effect.attribute("id") == "speed") {
        ClipItem *clip = getClipItemAt((int)pos.frames(m_document->fps()), m_document->tracksCount() - track);
        if (clip) {
            doChangeClipSpeed(clip->info(), clip->speedIndependantInfo(), 1.0, clip->speed(), 1, clip->baseClip()->getId());
            clip->deleteEffect(index);
            emit clipItemSelected(clip);
            m_document->renderer()->mltRemoveEffect(track, pos, index.toInt(), true);
            return;
        }
    }
    if (!m_document->renderer()->mltRemoveEffect(track, pos, index.toInt(), true)) {
        //qDebug() << "// ERROR REMOV EFFECT: " << index << ", DISABLE: " << effect.attribute("disable");
        emit displayMessage(i18n("Problem deleting effect"), ErrorMessage);
        return;
    }
    ClipItem *clip = getClipItemAt((int)pos.frames(m_document->fps()), m_document->tracksCount() - track);
    if (clip) {
        clip->deleteEffect(index);
        if (clip->isMainSelectedClip()) emit clipItemSelected(clip);
    }
}

void CustomTrackView::slotAddGroupEffect(QDomElement effect, AbstractGroupItem *group, AbstractClipItem *dropTarget)
{
    QList<QGraphicsItem *> itemList = group->childItems();
    QUndoCommand *effectCommand = new QUndoCommand();
    QString effectName;
    int offset = effect.attribute("clipstart").toInt();
    QDomElement namenode = effect.firstChildElement("name");
    if (!namenode.isNull()) effectName = i18n(namenode.text().toUtf8().data());
    else effectName = i18n("effect");
    effectCommand->setText(i18n("Add %1", effectName));
    for (int i = 0; i < itemList.count(); ++i) {
        if (itemList.at(i)->type() == GroupWidget) {
            itemList << itemList.at(i)->childItems();
        }
        if (itemList.at(i)->type() == AVWidget) {
            ClipItem *item = static_cast <ClipItem *>(itemList.at(i));
            if (effect.tagName() == "effectgroup") {
                QDomNodeList effectlist = effect.elementsByTagName("effect");
                for (int j = 0; j < effectlist.count(); ++j) {
                    QDomElement subeffect = effectlist.at(j).toElement();
                    if (subeffect.hasAttribute("kdenlive_info")) {
                        // effect is in a group
                        EffectInfo effectInfo;
                        effectInfo.fromString(subeffect.attribute("kdenlive_info"));
                        if (effectInfo.groupIndex < 0) {
                            // group needs to be appended
                            effectInfo.groupIndex = item->nextFreeEffectGroupIndex();
                            subeffect.setAttribute("kdenlive_info", effectInfo.toString());
                        }
                    }
                    processEffect(item, subeffect, offset, effectCommand);
                }
            }
            else {
                processEffect(item, effect, offset, effectCommand);
            }
        }
    }
    if (effectCommand->childCount() > 0) {
        m_commandStack->push(effectCommand);
        setDocumentModified();
    } else delete effectCommand;
    if (dropTarget) {
        clearSelection(false);
        m_dragItem = dropTarget;
        m_dragItem->setSelected(true);
        emit clipItemSelected(static_cast<ClipItem *>(dropTarget));
    }
}

void CustomTrackView::slotAddEffect(ClipItem *clip, const QDomElement &effect)
{
    if (clip) slotAddEffect(effect, clip->startPos(), clip->track());
}

void CustomTrackView::slotDropEffect(ClipItem *clip, QDomElement effect, GenTime pos, int track)
{
    if (clip == NULL) return;
    slotAddEffect(effect, pos, track);
    if (clip->parentItem()) {
        // Clip is in a group, should not happen
        //qDebug()<<"/// DROPPED ON ITEM IN GRP";
    }
    else if (clip != m_dragItem) {
        clearSelection(false);
        m_dragItem = clip;
        clip->setSelected(true);
        emit clipItemSelected(clip);
    }
}

void CustomTrackView::slotAddEffect(QDomElement effect, const GenTime &pos, int track)
{
    QList<QGraphicsItem *> itemList;
    QUndoCommand *effectCommand = new QUndoCommand();
    QString effectName;
    int offset = effect.attribute("clipstart").toInt();
    if (effect.tagName() == "effectgroup") {
        effectName = effect.attribute("name");
    } else {
        QDomElement namenode = effect.firstChildElement("name");
        if (!namenode.isNull()) effectName = i18n(namenode.text().toUtf8().data());
        else effectName = i18n("effect");
    }
    effectCommand->setText(i18n("Add %1", effectName));

    if (track == -1) itemList = scene()->selectedItems();
    if (itemList.isEmpty()) {
        ClipItem *clip = getClipItemAt((int) pos.frames(m_document->fps()), track);
        if (clip) itemList.append(clip);
        else emit displayMessage(i18n("Select a clip if you want to apply an effect"), ErrorMessage);
    }

    //expand groups
    for (int i = 0; i < itemList.count(); ++i) {
        if (itemList.at(i)->type() == GroupWidget) {
            QList<QGraphicsItem *> subitems = itemList.at(i)->childItems();
            for (int j = 0; j < subitems.count(); ++j) {
                if (!itemList.contains(subitems.at(j))) itemList.append(subitems.at(j));
            }
        }
    }

    for (int i = 0; i < itemList.count(); ++i) {
        if (itemList.at(i)->type() == AVWidget) {
            ClipItem *item = static_cast <ClipItem *>(itemList.at(i));
            if (effect.tagName() == "effectgroup") {
                QDomNodeList effectlist = effect.elementsByTagName("effect");
                for (int j = 0; j < effectlist.count(); ++j) {
                    QDomElement subeffect = effectlist.at(j).toElement();
                    if (subeffect.hasAttribute("kdenlive_info")) {
                        // effect is in a group
                        EffectInfo effectInfo;
                        effectInfo.fromString(subeffect.attribute("kdenlive_info"));
                        if (effectInfo.groupIndex < 0) {
                            // group needs to be appended
                            effectInfo.groupIndex = item->nextFreeEffectGroupIndex();
                            subeffect.setAttribute("kdenlive_info", effectInfo.toString());
                        }
                    }
                    processEffect(item, subeffect, offset, effectCommand);
                }
            }
            else processEffect(item, effect, offset, effectCommand);
        }
    }
    if (effectCommand->childCount() > 0) {
        m_commandStack->push(effectCommand);
        setDocumentModified();
    } else delete effectCommand;
}

void CustomTrackView::processEffect(ClipItem *item, QDomElement effect, int offset, QUndoCommand *effectCommand)
{
    if (effect.attribute("type") == "audio") {
        // Don't add audio effects on video clips
        if (item->isVideoOnly() || (item->clipType() != Audio && item->clipType() != AV && item->clipType() != Playlist)) {
            /* do not show error message when item is part of a group as the user probably knows what he does then
            * and the message is annoying when working with the split audio feature */
            if (!item->parentItem() || item->parentItem() == m_selectionGroup)
                emit displayMessage(i18n("Cannot add an audio effect to this clip"), ErrorMessage);
            return;
        }
    } else if (effect.attribute("type") == "video" || !effect.hasAttribute("type")) {
        // Don't add video effect on audio clips
        if (item->isAudioOnly() || item->clipType() == Audio) {
            /* do not show error message when item is part of a group as the user probably knows what he does then
            * and the message is annoying when working with the split audio feature */
            if (!item->parentItem() || item->parentItem() == m_selectionGroup)
                emit displayMessage(i18n("Cannot add a video effect to this clip"), ErrorMessage);
            return;
        }
    }
    if (effect.attribute("unique", "0") != "0" && item->hasEffect(effect.attribute("tag"), effect.attribute("id")) != -1) {
        emit displayMessage(i18n("Effect already present in clip"), ErrorMessage);
        return;
    }
    if (item->isItemLocked()) {
        return;
    }

    if (effect.attribute("id") == "freeze" && m_cursorPos > item->startPos().frames(m_document->fps()) && m_cursorPos < item->endPos().frames(m_document->fps())) {
        item->initEffect(effect, m_cursorPos - item->startPos().frames(m_document->fps()), offset);
    } else {
        item->initEffect(effect, 0, offset);
    }
    new AddEffectCommand(this, m_document->tracksCount() - item->track(), item->startPos(), effect, true, effectCommand);
}

void CustomTrackView::slotDeleteEffect(ClipItem *clip, int track, QDomElement effect, bool affectGroup)
{
    if (clip == NULL) {
        // delete track effect
        AddEffectCommand *command = new AddEffectCommand(this, track, GenTime(-1), effect, false);
        m_commandStack->push(command);
        setDocumentModified();
        return;
    }
    if (affectGroup && clip->parentItem() && clip->parentItem() == m_selectionGroup) {
        //clip is in a group, also remove the effect in other clips of the group
        QList<QGraphicsItem *> items = m_selectionGroup->childItems();
        QUndoCommand *delCommand = new QUndoCommand();
        QString effectName;
        QDomElement namenode = effect.firstChildElement("name");
        if (!namenode.isNull()) effectName = i18n(namenode.text().toUtf8().data());
        else effectName = i18n("effect");
        delCommand->setText(i18n("Delete %1", effectName));

        //expand groups
        for (int i = 0; i < items.count(); ++i) {
            if (items.at(i)->type() == GroupWidget) {
                QList<QGraphicsItem *> subitems = items.at(i)->childItems();
                for (int j = 0; j < subitems.count(); ++j) {
                    if (!items.contains(subitems.at(j))) items.append(subitems.at(j));
                }
            }
        }

        for (int i = 0; i < items.count(); ++i) {
            if (items.at(i)->type() == AVWidget) {
                ClipItem *item = static_cast <ClipItem *>(items.at(i));
                int ix = item->hasEffect(effect.attribute("tag"), effect.attribute("id"));
                if (ix != -1) {
                    QDomElement eff = item->effectAtIndex(ix);
                    new AddEffectCommand(this, m_document->tracksCount() - item->track(), item->startPos(), eff, false, delCommand);
                }
            }
        }
        if (delCommand->childCount() > 0)
            m_commandStack->push(delCommand);
        else
            delete delCommand;
        setDocumentModified();
        return;
    }
    AddEffectCommand *command = new AddEffectCommand(this, m_document->tracksCount() - clip->track(), clip->startPos(), effect, false);
    m_commandStack->push(command);
    setDocumentModified();
}

void CustomTrackView::updateEffect(int track, GenTime pos, QDomElement insertedEffect, bool updateEffectStack)
{
    if (insertedEffect.isNull()) {
        //qDebug()<<"// Trying to add null effect";
        emit displayMessage(i18n("Problem editing effect"), ErrorMessage);
        return;
    }
    int ix = insertedEffect.attribute("kdenlive_ix").toInt();
    QDomElement effect = insertedEffect.cloneNode().toElement();
    ////qDebug() << "// update effect ix: " << effect.attribute("kdenlive_ix")<<", GAIN: "<<EffectsList::parameter(effect, "gain");
    if (pos < GenTime()) {
        // editing a track effect
        EffectsParameterList effectParams = getEffectArgs(effect);
        // check if we are trying to reset a keyframe effect
        /*if (effectParams.hasParam("keyframes") && effectParams.paramValue("keyframes").isEmpty()) {
            clip->initEffect(effect);
            effectParams = getEffectArgs(effect);
        }*/
        if (!m_document->renderer()->mltEditEffect(m_document->tracksCount() - track, pos, effectParams)) {
            emit displayMessage(i18n("Problem editing effect"), ErrorMessage);
        }
        m_document->setTrackEffect(m_document->tracksCount() - track - 1, ix, effect);
        emit updateTrackEffectState(track);
        setDocumentModified();
        return;

    }
    ClipItem *clip = getClipItemAt((int)pos.frames(m_document->fps()), m_document->tracksCount() - track);
    if (clip) {
        // Special case: speed effect
        if (effect.attribute("id") == "speed") {
            if (effect.attribute("disable") == "1") {
                doChangeClipSpeed(clip->info(), clip->speedIndependantInfo(), 1.0, clip->speed(), 1, clip->baseClip()->getId());
            } else {
                QLocale locale;
                locale.setNumberOptions(QLocale::OmitGroupSeparator);
                double speed = locale.toDouble(EffectsList::parameter(effect, "speed")) / 100.0;
                int strobe = EffectsList::parameter(effect, "strobe").toInt();
                if (strobe == 0) strobe = 1;
                doChangeClipSpeed(clip->info(), clip->speedIndependantInfo(), speed, clip->speed(), strobe, clip->baseClip()->getId());
            }
            clip->updateEffect(effect);
            if (updateEffectStack && clip->isSelected())
                emit clipItemSelected(clip);
            if (ix == clip->selectedEffectIndex()) {
                // make sure to update display of clip keyframes
                clip->setSelectedEffect(ix);
            }
            return;
        }

        EffectsParameterList effectParams = getEffectArgs(effect);
        // check if we are trying to reset a keyframe effect
        if (effectParams.hasParam("keyframes") && effectParams.paramValue("keyframes").isEmpty()) {
            clip->initEffect(effect);
            effectParams = getEffectArgs(effect);
        }

        if (effect.attribute("tag") == "volume" || effect.attribute("tag") == "brightness") {
            // A fade effect was modified, update the clip
            if (effect.attribute("id") == "fadein" || effect.attribute("id") == "fade_from_black") {
                int pos = EffectsList::parameter(effect, "out").toInt() - EffectsList::parameter(effect, "in").toInt();
                clip->setFadeIn(pos);
            }
            if (effect.attribute("id") == "fadeout" || effect.attribute("id") == "fade_to_black") {
                int pos = EffectsList::parameter(effect, "out").toInt() - EffectsList::parameter(effect, "in").toInt();
                clip->setFadeOut(pos);
            }
        }
        bool success = m_document->renderer()->mltEditEffect(m_document->tracksCount() - clip->track(), clip->startPos(), effectParams);

        if (success) {
            clip->updateEffect(effect);
            if (updateEffectStack && clip->isSelected()) {
                emit clipItemSelected(clip);
            }
            if (ix == clip->selectedEffectIndex()) {
                // make sure to update display of clip keyframes
                clip->setSelectedEffect(ix);
            }
        }
        else emit displayMessage(i18n("Problem editing effect"), ErrorMessage);
    }
    else emit displayMessage(i18n("Cannot find clip to update effect"), ErrorMessage);
    setDocumentModified();
}

void CustomTrackView::updateEffectState(int track, GenTime pos, QList <int> effectIndexes, bool disable, bool updateEffectStack)
{
    if (pos < GenTime()) {
        // editing a track effect
        if (!m_document->renderer()->mltEnableEffects(m_document->tracksCount() - track, pos, effectIndexes, disable)) {
            emit displayMessage(i18n("Problem editing effect"), ErrorMessage);
            return;
        }
        m_document->enableTrackEffects(m_document->tracksCount() - track - 1, effectIndexes, disable);
        emit updateTrackEffectState(track);
        setDocumentModified();
        return;
    }
    // editing a clip effect
    ClipItem *clip = getClipItemAt((int)pos.frames(m_document->fps()), m_document->tracksCount() - track);
    if (clip) {
        bool success = m_document->renderer()->mltEnableEffects(m_document->tracksCount() - clip->track(), clip->startPos(), effectIndexes, disable);
        if (success) {
            clip->enableEffects(effectIndexes, disable);
            if (updateEffectStack && clip->isSelected()) {
                emit clipItemSelected(clip);
            }
            if (effectIndexes.contains(clip->selectedEffectIndex())) {
                // make sure to update display of clip keyframes
                clip->setSelectedEffect(clip->selectedEffectIndex());
            }
        }
        else emit displayMessage(i18n("Problem editing effect"), ErrorMessage);
    }
    else emit displayMessage(i18n("Cannot find clip to update effect"), ErrorMessage);
}

void CustomTrackView::moveEffect(int track, const GenTime &pos, const QList <int> &oldPos, const QList <int> &newPos)
{
    if (pos < GenTime()) {
        // Moving track effect
        int documentTrack = m_document->tracksCount() - track - 1;
        int max = m_document->getTrackEffects(documentTrack).count();
        int new_position = newPos.at(0);
        if (new_position > max) {
            new_position = max;
        }
        int old_position = oldPos.at(0);
        for (int i = 0; i < newPos.count(); ++i) {
            QDomElement act = m_document->getTrackEffect(documentTrack, new_position);
            if (old_position > new_position) {
                // Moving up, we need to adjust index
                old_position = oldPos.at(i);
                new_position = newPos.at(i);
            }
            QDomElement before = m_document->getTrackEffect(documentTrack, old_position);
            if (!act.isNull() && !before.isNull()) {
                m_document->setTrackEffect(documentTrack, new_position, before);
                m_document->renderer()->mltMoveEffect(m_document->tracksCount() - track, pos, old_position, new_position);
            } else emit displayMessage(i18n("Cannot move effect"), ErrorMessage);
        }
        emit showTrackEffects(m_document->tracksCount() - track, m_document->trackInfoAt(documentTrack));
        return;
    }
    ClipItem *clip = getClipItemAt((int)pos.frames(m_document->fps()), m_document->tracksCount() - track);
    if (clip) {
        int new_position = newPos.at(0);
        if (new_position > clip->effectsCount()) {
            new_position = clip->effectsCount();
        }
        int old_position = oldPos.at(0);
        for (int i = 0; i < newPos.count(); ++i) {
            QDomElement act = clip->effectAtIndex(new_position);
            if (old_position > new_position) {
                // Moving up, we need to adjust index
                old_position = oldPos.at(i);
                new_position = newPos.at(i);
            }
            QDomElement before = clip->effectAtIndex(old_position);
            if (act.isNull() || before.isNull()) {
                emit displayMessage(i18n("Cannot move effect"), ErrorMessage);
                return;
            }
            clip->moveEffect(before, new_position);
            // special case: speed effect, which is a pseudo-effect, not appearing in MLT's effects
            if (act.attribute("id") == "speed") {
                m_document->renderer()->mltUpdateEffectPosition(track, pos, old_position, new_position);
            } else if (before.attribute("id") == "speed") {
                m_document->renderer()->mltUpdateEffectPosition(track, pos, new_position, old_position);
            } else m_document->renderer()->mltMoveEffect(track, pos, old_position, new_position);
        }
        clip->setSelectedEffect(newPos.at(0));
        emit clipItemSelected(clip);
        setDocumentModified();
    } else emit displayMessage(i18n("Cannot move effect"), ErrorMessage);
}

void CustomTrackView::slotChangeEffectState(ClipItem *clip, int track, QList <int> effectIndexes, bool disable)
{
    ChangeEffectStateCommand *command;
    if (clip == NULL) {
        // editing track effect
        command = new ChangeEffectStateCommand(this, m_document->tracksCount() - track, GenTime(-1), effectIndexes, disable, false, true);
    } else {
        // Check if we have a speed effect, disabling / enabling it needs a special procedure since it is a pseudoo effect
        QList <int> speedEffectIndexes;
        for (int i = 0; i < effectIndexes.count(); ++i) {
            QDomElement effect = clip->effectAtIndex(effectIndexes.at(i));
            if (effect.attribute("id") == "speed") {
                // speed effect
                speedEffectIndexes << effectIndexes.at(i);
                QDomElement newEffect = effect.cloneNode().toElement();
                newEffect.setAttribute("disable", (int) disable);
                EditEffectCommand *editcommand = new EditEffectCommand(this, m_document->tracksCount() - clip->track(), clip->startPos(), effect, newEffect, effectIndexes.at(i), false, true);
                m_commandStack->push(editcommand);
            }
        }
        for (int j = 0; j < speedEffectIndexes.count(); ++j) {
            effectIndexes.removeAll(speedEffectIndexes.at(j));
        }
        command = new ChangeEffectStateCommand(this, m_document->tracksCount() - clip->track(), clip->startPos(), effectIndexes, disable, false, true);
    }
    m_commandStack->push(command);
    setDocumentModified();
}

void CustomTrackView::slotChangeEffectPosition(ClipItem *clip, int track, QList <int> currentPos, int newPos)
{
    MoveEffectCommand *command;
    if (clip == NULL) {
        // editing track effect
        command = new MoveEffectCommand(this, m_document->tracksCount() - track, GenTime(-1), currentPos, newPos);
    } else command = new MoveEffectCommand(this, m_document->tracksCount() - clip->track(), clip->startPos(), currentPos, newPos);
    m_commandStack->push(command);
    setDocumentModified();
}

void CustomTrackView::slotUpdateClipEffect(ClipItem *clip, int track, QDomElement oldeffect, QDomElement effect, int ix, bool refreshEffectStack)
{
    EditEffectCommand *command;
    if (clip) command = new EditEffectCommand(this, m_document->tracksCount() - clip->track(), clip->startPos(), oldeffect, effect, ix, refreshEffectStack, true);
    else command = new EditEffectCommand(this, m_document->tracksCount() - track, GenTime(-1), oldeffect, effect, ix, refreshEffectStack, true);
    m_commandStack->push(command);
}

void CustomTrackView::slotUpdateClipRegion(ClipItem *clip, int ix, QString region)
{
    QDomElement effect = clip->getEffectAtIndex(ix);
    QDomElement oldeffect = effect.cloneNode().toElement();
    effect.setAttribute("region", region);
    EditEffectCommand *command = new EditEffectCommand(this, m_document->tracksCount() - clip->track(), clip->startPos(), oldeffect, effect, ix, true, true);
    m_commandStack->push(command);
}

ClipItem *CustomTrackView::cutClip(const ItemInfo &info, const GenTime &cutTime, bool cut, const EffectsList &oldStack, bool execute)
{
    if (cut) {
        // cut clip
        ClipItem *item = getClipItemAt((int) info.startPos.frames(m_document->fps()), info.track);
        if (!item || cutTime >= item->endPos() || cutTime <= item->startPos()) {
            emit displayMessage(i18n("Cannot find clip to cut"), ErrorMessage);
            if (item)
                qDebug() << "/////////  ERROR CUTTING CLIP : (" << item->startPos().frames(25) << '-' << item->endPos().frames(25) << "), INFO: (" << info.startPos.frames(25) << '-' << info.endPos.frames(25) << ')' << ", CUT: " << cutTime.frames(25);
            else
                qDebug() << "/// ERROR NO CLIP at: " << info.startPos.frames(m_document->fps()) << ", track: " << info.track;
            m_blockRefresh = false;
            return NULL;
        }

        if (execute) {
            if (!m_document->renderer()->mltCutClip(m_document->tracksCount() - info.track, cutTime)) {
                // Error cuting clip in playlist
                m_blockRefresh = false;
                return NULL;
            }
        }
        int cutPos = (int) cutTime.frames(m_document->fps());
        ItemInfo newPos;
        newPos.startPos = cutTime;
        newPos.endPos = info.endPos;
        newPos.cropStart = item->info().cropStart + (cutTime - info.startPos);
        newPos.track = info.track;
        newPos.cropDuration = newPos.endPos - newPos.startPos;

        bool snap = KdenliveSettings::snaptopoints();
        KdenliveSettings::setSnaptopoints(false);
        ClipItem *dup = item->clone(newPos);

        // remove unwanted effects
        // fade in from 2nd part of the clip
        int ix = dup->hasEffect(QString(), "fadein");
        if (ix != -1) {
            QDomElement oldeffect = dup->effectAtIndex(ix);
            dup->deleteEffect(oldeffect.attribute("kdenlive_ix"));
        }
        ix = dup->hasEffect(QString(), "fade_from_black");
        if (ix != -1) {
            QDomElement oldeffect = dup->effectAtIndex(ix);
            dup->deleteEffect(oldeffect.attribute("kdenlive_ix"));
        }
        // fade out from 1st part of the clip
        ix = item->hasEffect(QString(), "fadeout");
        if (ix != -1) {
            QDomElement oldeffect = item->effectAtIndex(ix);
            item->deleteEffect(oldeffect.attribute("kdenlive_ix"));
        }
        ix = item->hasEffect(QString(), "fade_to_black");
        if (ix != -1) {
            QDomElement oldeffect = item->effectAtIndex(ix);
            item->deleteEffect(oldeffect.attribute("kdenlive_ix"));
        }


        item->resizeEnd(cutPos);
        scene()->addItem(dup);

        if (item->checkKeyFrames(m_document->width(), m_document->height(), info.cropDuration.frames(m_document->fps())))
            slotRefreshEffects(item);

        if (dup->checkKeyFrames(m_document->width(), m_document->height(), info.cropDuration.frames(m_document->fps()), cutTime.frames(m_document->fps())))
            slotRefreshEffects(dup);

        item->baseClip()->addReference();
        m_document->updateClip(item->baseClip()->getId());
        setDocumentModified();
        KdenliveSettings::setSnaptopoints(snap);
        if (execute && item->isSelected()) {
            m_scene->clearSelection();
            dup->setSelected(true);
            m_dragItem = dup;
            emit clipItemSelected(dup);
        }
        return dup;
    } else {
        // uncut clip

        ClipItem *item = getClipItemAt((int) info.startPos.frames(m_document->fps()), info.track);
        ClipItem *dup = getClipItemAt((int) cutTime.frames(m_document->fps()), info.track);

        if (!item || !dup || item == dup) {
            emit displayMessage(i18n("Cannot find clip to uncut"), ErrorMessage);
            m_blockRefresh = false;
            return NULL;
        }
        if (m_document->renderer()->mltRemoveClip(m_document->tracksCount() - info.track, cutTime) == false) {
            emit displayMessage(i18n("Error removing clip at %1 on track %2", m_document->timecode().getTimecodeFromFrames(cutTime.frames(m_document->fps())), info.track), ErrorMessage);
            return NULL;
        }

        bool snap = KdenliveSettings::snaptopoints();
        KdenliveSettings::setSnaptopoints(false);

        m_waitingThumbs.removeAll(dup);
        bool selected = item->isSelected();
        if (dup->isSelected()) {
            selected = true;
            item->setSelected(true);
            emit clipItemSelected(NULL);
        }
        dup->baseClip()->removeReference();
        m_document->updateClip(dup->baseClip()->getId());
        scene()->removeItem(dup);
        delete dup;
        dup = NULL;

        ItemInfo clipinfo = item->info();
        clipinfo.track = m_document->tracksCount() - clipinfo.track;
        bool success = m_document->renderer()->mltResizeClipEnd(clipinfo, info.endPos - info.startPos, false);
        if (success) {
            item->resizeEnd((int) info.endPos.frames(m_document->fps()));
            item->setEffectList(oldStack);
            setDocumentModified();
        } else {
            emit displayMessage(i18n("Error when resizing clip"), ErrorMessage);
        }
        KdenliveSettings::setSnaptopoints(snap);
        if (execute && selected)
            emit clipItemSelected(item);
        return item;
    }
    //QTimer::singleShot(3000, this, SLOT(slotEnableRefresh()));
}

void CustomTrackView::slotEnableRefresh()
{
    m_blockRefresh = false;
}

void CustomTrackView::slotAddTransitionToSelectedClips(QDomElement transition)
{
    QList<QGraphicsItem *> itemList = scene()->selectedItems();
    if (itemList.count() == 1) {
        if (itemList.at(0)->type() == AVWidget) {
            ClipItem *item = static_cast<ClipItem*>(itemList.at(0));
            ItemInfo info;
            info.track = item->track();
            ClipItem *transitionClip = NULL;
            const int transitiontrack = getPreviousVideoTrack(info.track);
            GenTime pos = GenTime((int)(mapToScene(m_menuPosition).x()), m_document->fps());
            if (pos < item->startPos() + item->cropDuration() / 2) {
                // add transition to clip start
                info.startPos = item->startPos();
                if (transitiontrack != 0) transitionClip = getClipItemAt((int) info.startPos.frames(m_document->fps()), m_document->tracksCount() - transitiontrack);
                if (transitionClip && transitionClip->endPos() < item->endPos()) {
                    info.endPos = transitionClip->endPos();
                } else info.endPos = info.startPos + GenTime(65, m_document->fps());
                // Check there is no other transition at that place
                double startY = info.track * m_tracksHeight + 1 + m_tracksHeight / 2;
                QRectF r(info.startPos.frames(m_document->fps()), startY, (info.endPos - info.startPos).frames(m_document->fps()), m_tracksHeight / 2);
                QList<QGraphicsItem *> selection = m_scene->items(r);
                bool transitionAccepted = true;
                for (int i = 0; i < selection.count(); ++i) {
                    if (selection.at(i)->type() == TransitionWidget) {
                        Transition *tr = static_cast <Transition *>(selection.at(i));
                        if (tr->startPos() - info.startPos > GenTime(5, m_document->fps())) {
                            if (tr->startPos() < info.endPos) info.endPos = tr->startPos();
                        } else transitionAccepted = false;
                    }
                }
                if (transitionAccepted) slotAddTransition(item, info, transitiontrack, transition);
                else emit displayMessage(i18n("Cannot add transition"), ErrorMessage);

            } else {
                // add transition to clip  end
                info.endPos = item->endPos();
                if (transitiontrack != 0) transitionClip = getClipItemAt((int) info.endPos.frames(m_document->fps()), m_document->tracksCount() - transitiontrack);
                if (transitionClip && transitionClip->startPos() > item->startPos()) {
                    info.startPos = transitionClip->startPos();
                } else info.startPos = info.endPos - GenTime(65, m_document->fps());
                if (transition.attribute("tag") == "luma") EffectsList::setParameter(transition, "reverse", "1");
                else if (transition.attribute("id") == "slide") EffectsList::setParameter(transition, "invert", "1");

                // Check there is no other transition at that place
                double startY = info.track * m_tracksHeight + 1 + m_tracksHeight / 2;
                QRectF r(info.startPos.frames(m_document->fps()), startY, (info.endPos - info.startPos).frames(m_document->fps()), m_tracksHeight / 2);
                QList<QGraphicsItem *> selection = m_scene->items(r);
                bool transitionAccepted = true;
                for (int i = 0; i < selection.count(); ++i) {
                    if (selection.at(i)->type() == TransitionWidget) {
                        Transition *tr = static_cast <Transition *>(selection.at(i));
                        if (info.endPos - tr->endPos() > GenTime(5, m_document->fps())) {
                            if (tr->endPos() > info.startPos) info.startPos = tr->endPos();
                        } else transitionAccepted = false;
                    }
                }
                if (transitionAccepted) slotAddTransition(item, info, transitiontrack, transition);
                else emit displayMessage(i18n("Cannot add transition"), ErrorMessage);
            }
        }
    } else for (int i = 0; i < itemList.count(); ++i) {
        if (itemList.at(i)->type() == AVWidget) {
            ClipItem *item = static_cast<ClipItem*>(itemList.at(i));
            ItemInfo info;
            info.startPos = item->startPos();
            info.endPos = info.startPos + GenTime(65, m_document->fps());
            info.track = item->track();

            // Check there is no other transition at that place
            double startY = info.track * m_tracksHeight + 1 + m_tracksHeight / 2;
            QRectF r(info.startPos.frames(m_document->fps()), startY, (info.endPos - info.startPos).frames(m_document->fps()), m_tracksHeight / 2);
            QList<QGraphicsItem *> selection = m_scene->items(r);
            bool transitionAccepted = true;
            for (int i = 0; i < selection.count(); ++i) {
                if (selection.at(i)->type() == TransitionWidget) {
                    Transition *tr = static_cast <Transition *>(selection.at(i));
                    if (tr->startPos() - info.startPos > GenTime(5, m_document->fps())) {
                        if (tr->startPos() < info.endPos) info.endPos = tr->startPos();
                    } else transitionAccepted = false;
                }
            }
            int transitiontrack = getPreviousVideoTrack(info.track);
            if (transitionAccepted) slotAddTransition(item, info, transitiontrack, transition);
            else emit displayMessage(i18n("Cannot add transition"), ErrorMessage);
        }
    }
}

void CustomTrackView::slotAddTransition(ClipItem* /*clip*/, ItemInfo transitionInfo, int endTrack, QDomElement transition)
{
    if (transitionInfo.startPos >= transitionInfo.endPos) {
        emit displayMessage(i18n("Invalid transition"), ErrorMessage);
        return;
    }
    AddTransitionCommand* command = new AddTransitionCommand(this, transitionInfo, endTrack, transition, false, true);
    m_commandStack->push(command);
    setDocumentModified();
}

void CustomTrackView::addTransition(const ItemInfo &transitionInfo, int endTrack, const QDomElement &params, bool refresh)
{
    Transition *tr = new Transition(transitionInfo, endTrack, m_document->fps(), params, true);
    ////qDebug() << "---- ADDING transition " << params.attribute("value");
    if (m_document->renderer()->mltAddTransition(tr->transitionTag(), endTrack, m_document->tracksCount() - transitionInfo.track, transitionInfo.startPos, transitionInfo.endPos, tr->toXML(), refresh)) {
        scene()->addItem(tr);
        setDocumentModified();
    } else {
        emit displayMessage(i18n("Cannot add transition"), ErrorMessage);
        delete tr;
    }
}

void CustomTrackView::deleteTransition(const ItemInfo &transitionInfo, int endTrack, QDomElement /*params*/, bool refresh)
{
    Transition *item = getTransitionItemAt(transitionInfo.startPos, transitionInfo.track);
    if (!item) {
        emit displayMessage(i18n("Select clip to delete"), ErrorMessage);
        return;
    }
    m_document->renderer()->mltDeleteTransition(item->transitionTag(), endTrack, m_document->tracksCount() - transitionInfo.track, transitionInfo.startPos, transitionInfo.endPos, item->toXML(), refresh);
    if (m_dragItem == item) m_dragItem = NULL;

    // animate item deletion
    item->closeAnimation();
    emit transitionItemSelected(NULL);
    setDocumentModified();
}

void CustomTrackView::slotTransitionUpdated(Transition *tr, QDomElement old)
{
    ////qDebug() << "TRANS UPDATE, TRACKS: " << old.attribute("transition_btrack") << ", NEW: " << tr->toXML().attribute("transition_btrack");
    QDomElement xml = tr->toXML();
    if (old.isNull() || xml.isNull()) {
        emit displayMessage(i18n("Cannot update transition"), ErrorMessage);
        return;
    }
    EditTransitionCommand *command = new EditTransitionCommand(this, tr->track(), tr->startPos(), old, xml, false);
    updateTrackDuration(tr->track(), command);
    m_commandStack->push(command);
    setDocumentModified();
}

void CustomTrackView::updateTransition(int track, const GenTime &pos, const QDomElement &oldTransition, const QDomElement &transition, bool updateTransitionWidget)
{
    Transition *item = getTransitionItemAt(pos, track);
    if (!item) {
        qWarning() << "Unable to find transition at pos :" << pos.frames(m_document->fps()) << ", ON track: " << track;
        return;
    }
    
    bool force = false;
    if (oldTransition.attribute("transition_atrack") != transition.attribute("transition_atrack") || oldTransition.attribute("transition_btrack") != transition.attribute("transition_btrack"))
        force = true;
    m_document->renderer()->mltUpdateTransition(oldTransition.attribute("tag"), transition.attribute("tag"), transition.attribute("transition_btrack").toInt(), m_document->tracksCount() - transition.attribute("transition_atrack").toInt(), item->startPos(), item->endPos(), transition, force);
    ////qDebug() << "ORIGINAL TRACK: "<< oldTransition.attribute("transition_btrack") << ", NEW TRACK: "<<transition.attribute("transition_btrack");
    item->setTransitionParameters(transition);
    if (updateTransitionWidget) {
        ItemInfo info = item->info();
        QPoint p;
        ClipItem *transitionClip = getClipItemAt(info.startPos, info.track);
        if (transitionClip && transitionClip->baseClip()) {
            QString size = transitionClip->baseClip()->getProperty("frame_size");
            double factor = transitionClip->baseClip()->getProperty("aspect_ratio").toDouble();
            if (factor == 0) factor = 1.0;
            p.setX((int)(size.section('x', 0, 0).toInt() * factor + 0.5));
            p.setY(size.section('x', 1, 1).toInt());
        }
        emit transitionItemSelected(item, getPreviousVideoTrack(info.track), p, true);
    }
    setDocumentModified();
}

void CustomTrackView::dragMoveEvent(QDragMoveEvent * event)
{
    if (m_clipDrag) {
        const QPointF pos = mapToScene(event->pos());
        if (m_selectionGroup) {
            m_selectionGroup->setPos(pos);
            emit mousePosition((int)(m_selectionGroup->scenePos().x() + 0.5));
            event->acceptProposedAction();
        } else if (m_dragItem) {
            m_dragItem->setPos(pos);
            emit mousePosition((int)(m_dragItem->scenePos().x() + 0.5));
            event->acceptProposedAction();
        } else {
            // Drag enter was not possible, try again at mouse position
            insertDropClips(event->mimeData(), event->pos());
            event->accept();
        }
    } else {
        QGraphicsView::dragMoveEvent(event);
    }
}

void CustomTrackView::dragLeaveEvent(QDragLeaveEvent * event)
{
    if ((m_selectionGroup || m_dragItem) && m_clipDrag) {
        m_thumbsTimer.stop();
        m_waitingThumbs.clear();
        QList<QGraphicsItem *> items;
        QMutexLocker lock(&m_selectionMutex);
        if (m_selectionGroup) items = m_selectionGroup->childItems();
        else if (m_dragItem) items.append(m_dragItem);
        qDeleteAll(items);
        if (m_selectionGroup) scene()->destroyItemGroup(m_selectionGroup);
        m_selectionGroup = NULL;
        m_dragItem = NULL;
        event->accept();
    } else QGraphicsView::dragLeaveEvent(event);
}

void CustomTrackView::dropEvent(QDropEvent * event)
{
    if ((m_selectionGroup || m_dragItem) && m_clipDrag) {
        QList<QGraphicsItem *> items;
        if (m_selectionGroup) items = m_selectionGroup->childItems();
        else if (m_dragItem) items.append(m_dragItem);
        resetSelectionGroup();
        m_dragItem = NULL;
        m_scene->clearSelection();
        bool hasVideoClip = false;
        QUndoCommand *addCommand = new QUndoCommand();
        addCommand->setText(i18n("Add timeline clip"));
        QList <ClipItem *> brokenClips;

        // Add refresh command for undo
        new RefreshMonitorCommand(this, false, true, addCommand);

        for (int i = 0; i < items.count(); ++i) {
            ClipItem *item = static_cast <ClipItem *>(items.at(i));
            if (!hasVideoClip && (item->clipType() == AV || item->clipType() == Video)) hasVideoClip = true;
            if (items.count() == 1) {
                updateClipTypeActions(item);
            } else {
                updateClipTypeActions(NULL);
            }

            //TODO: take care of edit mode for undo
            item->baseClip()->addReference();
            //item->setZValue(item->defaultZValue());
            m_document->updateClip(item->baseClip()->getId());
            ItemInfo info = item->info();

            int tracknumber = m_document->tracksCount() - info.track - 1;
            bool isLocked = m_document->trackInfoAt(tracknumber).isLocked;
            if (isLocked) item->setItemLocked(true);
            ItemInfo clipInfo = info;
            clipInfo.track = m_document->tracksCount() - item->track();

            int worked = m_document->renderer()->mltInsertClip(clipInfo, item->xml(), item->baseClip()->getProducer(item->track()), m_scene->editMode() == OverwriteEdit, m_scene->editMode() == InsertEdit);
            if (worked == -1) {
                emit displayMessage(i18n("Cannot insert clip in timeline"), ErrorMessage);
                brokenClips.append(item);
                continue;
            }
            adjustTimelineClips(m_scene->editMode(), item, ItemInfo(), addCommand);

            new AddTimelineClipCommand(this, item->xml(), item->clipProducer(), item->info(), item->effectList(), m_scene->editMode() == OverwriteEdit, m_scene->editMode() == InsertEdit, false, false, addCommand);
            updateTrackDuration(info.track, addCommand);

            if (item->baseClip()->isTransparent() && getTransitionItemAtStart(info.startPos, info.track) == NULL) {
                // add transparency transition if space is available
                if (canBePastedTo(info, TransitionWidget)) {
                    QDomElement trans = MainWindow::transitions.getEffectByTag("affine", QString()).cloneNode().toElement();
                    new AddTransitionCommand(this, info, getPreviousVideoTrack(info.track), trans, false, true, addCommand);
                }
            }
            item->setSelected(true);
        }
        // Add refresh command for redo
        new RefreshMonitorCommand(this, false, false, addCommand);

        qDeleteAll(brokenClips);
        brokenClips.clear();
        if (addCommand->childCount() > 0) m_commandStack->push(addCommand);
        else delete addCommand;

        // Automatic audio split
        if (KdenliveSettings::splitaudio())
            splitAudio();
        setDocumentModified();

        /*
        // debug info
        QRectF rect(0, 1 * m_tracksHeight + m_tracksHeight / 2, sceneRect().width(), 2);
        QList<QGraphicsItem *> selection = m_scene->items(rect);
        QStringList timelineList;

        //qDebug()<<"// ITEMS on TRACK: "<<selection.count();
        for (int i = 0; i < selection.count(); ++i) {
               if (selection.at(i)->type() == AVWidget) {
                   ClipItem *clip = static_cast <ClipItem *>(selection.at(i));
                   int start = clip->startPos().frames(m_document->fps());
                   int end = clip->endPos().frames(m_document->fps());
                   timelineList.append(QString::number(start) + '-' + QString::number(end));
            }
        }
        //qDebug() << "// COMPARE:\n" << timelineList << "\n-------------------";
        */

        m_pasteEffectsAction->setEnabled(m_copiedItems.count() == 1);
        if (items.count() > 1) {
            groupSelectedItems(items);
        } else if (items.count() == 1) {
            m_dragItem = static_cast <AbstractClipItem *>(items.at(0));
            emit clipItemSelected(static_cast<ClipItem*>(m_dragItem), false);
        }
        m_document->renderer()->refreshIfActive();
        event->setDropAction(Qt::MoveAction);
        event->accept();

        /// \todo enable when really working
        //        alignAudio();

    } else QGraphicsView::dropEvent(event);
    setFocus();
}

void CustomTrackView::adjustTimelineClips(EditMode mode, ClipItem *item, ItemInfo posinfo, QUndoCommand *command)
{
    bool snap = KdenliveSettings::snaptopoints();
    KdenliveSettings::setSnaptopoints(false);
    if (mode == OverwriteEdit) {
        // if we are in overwrite mode, move clips accordingly
        ItemInfo info;
        if (item == NULL) info = posinfo;
        else info = item->info();
        QRectF rect(info.startPos.frames(m_document->fps()), info.track * m_tracksHeight + m_tracksHeight / 2, (info.endPos - info.startPos).frames(m_document->fps()) - 1, 5);
        QList<QGraphicsItem *> selection = m_scene->items(rect);
        if (item) selection.removeAll(item);
        for (int i = 0; i < selection.count(); ++i) {
            if (!selection.at(i)->isEnabled()) continue;
            if (selection.at(i)->type() == AVWidget) {
                ClipItem *clip = static_cast<ClipItem *>(selection.at(i));
                if (clip->startPos() < info.startPos) {
                    if (clip->endPos() > info.endPos) {
                        ItemInfo clipInfo = clip->info();
                        ItemInfo dupInfo = clipInfo;
                        GenTime diff = info.startPos - clipInfo.startPos;
                        dupInfo.startPos = info.startPos;
                        dupInfo.cropStart += diff;
                        dupInfo.cropDuration = clipInfo.endPos - info.startPos;
                        ItemInfo newdupInfo = dupInfo;
                        GenTime diff2 = info.endPos - info.startPos;
                        newdupInfo.startPos = info.endPos;
                        newdupInfo.cropStart += diff2;
                        newdupInfo.cropDuration = clipInfo.endPos - info.endPos;
                        new RazorClipCommand(this, clipInfo, clip->effectList(), info.startPos, false, command);
                        new ResizeClipCommand(this, dupInfo, newdupInfo, false, false, command);
                        ClipItem *dup = cutClip(clipInfo, info.startPos, true, EffectsList(), false);
                        if (dup) {
                            dup->resizeStart(info.endPos.frames(m_document->fps()));
                        }
                    } else {
                        ItemInfo newclipInfo = clip->info();
                        newclipInfo.endPos = info.startPos;
                        new ResizeClipCommand(this, clip->info(), newclipInfo, false, false, command);
                        clip->resizeEnd(info.startPos.frames(m_document->fps()));
                    }
                } else if (clip->endPos() <= info.endPos) {
                    new AddTimelineClipCommand(this, clip->xml(), clip->clipProducer(), clip->info(), clip->effectList(), false, false, false, true, command);
                    m_waitingThumbs.removeAll(clip);
                    scene()->removeItem(clip);
                    delete clip;
                    clip = NULL;
                } else {
                    ItemInfo newclipInfo = clip->info();
                    newclipInfo.startPos = info.endPos;
                    new ResizeClipCommand(this, clip->info(), newclipInfo, false, false, command);
                    clip->resizeStart(info.endPos.frames(m_document->fps()));
                }
            }
        }
    } else if (mode == InsertEdit) {
        // if we are in push mode, move clips accordingly
        ItemInfo info;
        if (item == NULL) info = posinfo;
        else info = item->info();
        QRectF rect(info.startPos.frames(m_document->fps()), info.track * m_tracksHeight + m_tracksHeight / 2, (info.endPos - info.startPos).frames(m_document->fps()) - 1, 5);
        QList<QGraphicsItem *> selection = m_scene->items(rect);
        if (item) selection.removeAll(item);
        for (int i = 0; i < selection.count(); ++i) {
            if (selection.at(i)->type() == AVWidget) {
                ClipItem *clip = static_cast<ClipItem *>(selection.at(i));
                if (clip->startPos() < info.startPos) {
                    if (clip->endPos() > info.startPos) {
                        ItemInfo clipInfo = clip->info();
                        ItemInfo dupInfo = clipInfo;
                        GenTime diff = info.startPos - clipInfo.startPos;
                        dupInfo.startPos = info.startPos;
                        dupInfo.cropStart += diff;
                        dupInfo.cropDuration = clipInfo.endPos - info.startPos;
                        new RazorClipCommand(this, clipInfo, clip->effectList(), info.startPos, true, command);
                        // Commented out; variable dup unused. --granjow
                        //ClipItem *dup = cutClip(clipInfo, info.startPos, true, false);
                        //cutClip(clipInfo, info.startPos, true, false);
                    }
                }
                // TODO: add insertspacecommand
            }
        }
    }

    KdenliveSettings::setSnaptopoints(snap);
}


void CustomTrackView::adjustTimelineTransitions(EditMode mode, Transition *item, QUndoCommand *command)
{
    if (mode == OverwriteEdit) {
        // if we are in overwrite or push mode, move clips accordingly
        bool snap = KdenliveSettings::snaptopoints();
        KdenliveSettings::setSnaptopoints(false);
        ItemInfo info = item->info();
        QRectF rect(info.startPos.frames(m_document->fps()), info.track * m_tracksHeight + m_tracksHeight, (info.endPos - info.startPos).frames(m_document->fps()) - 1, 5);
        QList<QGraphicsItem *> selection = m_scene->items(rect);
        selection.removeAll(item);
        for (int i = 0; i < selection.count(); ++i) {
            if (!selection.at(i)->isEnabled()) continue;
            if (selection.at(i)->type() == TransitionWidget) {
                Transition *tr = static_cast<Transition *>(selection.at(i));
                if (tr->startPos() < info.startPos) {
                    ItemInfo firstPos = tr->info();
                    ItemInfo newPos = firstPos;
                    firstPos.endPos = item->startPos();
                    newPos.startPos = item->endPos();
                    new MoveTransitionCommand(this, tr->info(), firstPos, true, command);
                    if (tr->endPos() > info.endPos) {
                        // clone transition
                        new AddTransitionCommand(this, newPos, tr->transitionEndTrack(), tr->toXML(), false, true, command);
                    }
                } else if (tr->endPos() > info.endPos) {
                    // just resize
                    ItemInfo firstPos = tr->info();
                    firstPos.startPos = item->endPos();
                    new MoveTransitionCommand(this, tr->info(), firstPos, true, command);
                } else {
                    // remove transition
                    new AddTransitionCommand(this, tr->info(), tr->transitionEndTrack(), tr->toXML(), true, true, command);
                }
            }
        }
        KdenliveSettings::setSnaptopoints(snap);
    }
}

QStringList CustomTrackView::mimeTypes() const
{
    QStringList qstrList;
    // list of accepted mime types for drop
    qstrList.append("text/plain");
    qstrList.append("kdenlive/producerslist");
    qstrList.append("kdenlive/clip");
    return qstrList;
}

Qt::DropActions CustomTrackView::supportedDropActions() const
{
    // returns what actions are supported when dropping
    return Qt::MoveAction;
}

void CustomTrackView::setDuration(int duration)
{
    if (m_projectDuration == duration) return;
    int diff = qAbs(duration - sceneRect().width());
    if (diff * matrix().m11() > -50) {
        if (matrix().m11() < 0.4) setSceneRect(0, 0, (duration + 100 / matrix().m11()), sceneRect().height());
        else setSceneRect(0, 0, (duration + 300), sceneRect().height());
    }
    m_projectDuration = duration;
}

int CustomTrackView::duration() const
{
    return m_projectDuration;
}

void CustomTrackView::addTrack(const TrackInfo &type, int ix)
{
    QList <TransitionInfo> transitionInfos;
    if (ix == -1 || ix == m_document->tracksCount()) {
        m_document->insertTrack(0, type);
        transitionInfos = m_document->renderer()->mltInsertTrack(1, type.type == VideoTrack);
    } else {
        m_document->insertTrack(m_document->tracksCount() - ix, type);
        // insert track in MLT playlist
        transitionInfos = m_document->renderer()->mltInsertTrack(m_document->tracksCount() - ix, type.type == VideoTrack);

        double startY = ix * m_tracksHeight + 1 + m_tracksHeight / 2;
        QRectF r(0, startY, sceneRect().width(), sceneRect().height() - startY);
        QList<QGraphicsItem *> selection = m_scene->items(r);
        resetSelectionGroup();
        m_selectionMutex.lock();
        m_selectionGroup = new AbstractGroupItem(m_document->fps());
        scene()->addItem(m_selectionGroup);
        for (int i = 0; i < selection.count(); ++i) {
            if ((!selection.at(i)->parentItem()) && (selection.at(i)->type() == AVWidget || selection.at(i)->type() == TransitionWidget || selection.at(i)->type() == GroupWidget)) {
                m_selectionGroup->addItem(selection.at(i));
            }
        }
        // Move graphic items
        m_selectionGroup->setTransform(QTransform::fromTranslate(0, m_tracksHeight), true);

        // adjust track number
        Mlt::Tractor *tractor = m_document->renderer()->lockService();
        QList<QGraphicsItem *> children = m_selectionGroup->childItems();
        for (int i = 0; i < children.count(); ++i) {
            if (children.at(i)->type() == GroupWidget) {
                AbstractGroupItem *grp = static_cast<AbstractGroupItem*>(children.at(i));
                children << grp->childItems();
                continue;
            }
            AbstractClipItem *item = static_cast <AbstractClipItem *>(children.at(i));
            item->updateItem();
            ItemInfo clipinfo = item->info();
            if (item->type() == AVWidget) {
                ClipItem *clip = static_cast <ClipItem *>(item);
                // slowmotion clips are not track dependant, so no need to update them
                if (clip->speed() != 1.0) continue;
                // We add a move clip command so that we get the correct producer for new track number
                if (clip->clipType() == AV || clip->clipType() == Audio) {
                    Mlt::Producer *prod = clip->getProducer(clipinfo.track);
                    if (m_document->renderer()->mltUpdateClipProducer(tractor, (int)(m_document->tracksCount() - clipinfo.track), clipinfo.startPos.frames(m_document->fps()), prod) == false) {
                        // problem updating clip
                        emit displayMessage(i18n("Cannot update clip (time: %1, track: %2)", clipinfo.startPos.frames(m_document->fps()), clipinfo.track), ErrorMessage);
                    }
                }
            }
        }
        // Sync transition tracks with MLT playlist
        TransitionInfo info;
        for (int i = 0; i < transitionInfos.count(); ++i) {
            info = transitionInfos.at(i);
            Transition *tr = getTransitionItem(info);
            if (tr) tr->setForcedTrack(info.forceTrack, info.a_track);
            else qDebug()<<"// Cannot update TRANSITION AT: "<<info.b_track<<" / "<<info.startPos.frames(m_document->fps());
        }
        m_selectionMutex.unlock();
        resetSelectionGroup(false);
        m_document->renderer()->unlockService(tractor);
    }

    int maxHeight = m_tracksHeight * m_document->tracksCount() * matrix().m22();
    for (int i = 0; i < m_guides.count(); ++i) {
        m_guides.at(i)->setLine(0, 0, 0, maxHeight - 1);
    }

    m_cursorLine->setLine(0, 0, 0, maxHeight - 1);
    setSceneRect(0, 0, sceneRect().width(), m_tracksHeight * m_document->tracksCount());
    viewport()->update();
    //QTimer::singleShot(500, this, SIGNAL(trackHeightChanged()));
    //setFixedHeight(50 * m_tracksCount);

    updateTrackNames(ix, true);
}

void CustomTrackView::removeTrack(int ix)
{
    // Clear effect stack
    clearSelection();
    emit transitionItemSelected(NULL);

    // Delete track in MLT playlist
    m_document->renderer()->mltDeleteTrack(m_document->tracksCount() - ix);
    m_document->deleteTrack(m_document->tracksCount() - ix - 1);

    double startY = ix * (m_tracksHeight + 1) + m_tracksHeight / 2;
    QRectF r(0, startY, sceneRect().width(), sceneRect().height() - startY);
    QList<QGraphicsItem *> selection = m_scene->items(r);
    m_selectionMutex.lock();
    m_selectionGroup = new AbstractGroupItem(m_document->fps());
    scene()->addItem(m_selectionGroup);
    for (int i = 0; i < selection.count(); ++i) {
        if ((selection.at(i) && !selection.at(i)->parentItem() && selection.at(i)->isEnabled()) && (selection.at(i)->type() == AVWidget || selection.at(i)->type() == TransitionWidget || selection.at(i)->type() == GroupWidget)) {
            m_selectionGroup->addItem(selection.at(i));
        }
    }
    // Move graphic items
    qreal ydiff = 0 - (int) m_tracksHeight;
    m_selectionGroup->setTransform(QTransform::fromTranslate(0, ydiff), true);
    Mlt::Tractor *tractor = m_document->renderer()->lockService();

    // adjust track number
    QList<QGraphicsItem *> children = m_selectionGroup->childItems();
    ////qDebug() << "// FOUND CLIPS TO MOVE: " << children.count();
    for (int i = 0; i < children.count(); ++i) {
        if (children.at(i)->type() == GroupWidget) {
            AbstractGroupItem *grp = static_cast<AbstractGroupItem*>(children.at(i));
            children << grp->childItems();
            continue;
        }
        if (children.at(i)->type() == AVWidget) {
            ClipItem *clip = static_cast <ClipItem *>(children.at(i));
            clip->updateItem();
            ItemInfo clipinfo = clip->info();
            // We add a move clip command so that we get the correct producer for new track number
            if (clip->clipType() == AV || clip->clipType() == Audio || clip->clipType() == Playlist) {
                Mlt::Producer *prod = clip->getProducer(clipinfo.track);
                if (prod == NULL || !m_document->renderer()->mltUpdateClipProducer(tractor, (int)(m_document->tracksCount() - clipinfo.track), clipinfo.startPos.frames(m_document->fps()), prod)) {
                    emit displayMessage(i18n("Cannot update clip (time: %1, track: %2)", clipinfo.startPos.frames(m_document->fps()), clipinfo.track), ErrorMessage);
                }
            }
        } else if (children.at(i)->type() == TransitionWidget) {
            Transition *tr = static_cast <Transition *>(children.at(i));
            tr->updateItem();
            int track = tr->transitionEndTrack();
            if (track >= ix) {
                ItemInfo clipinfo = tr->info();
                tr->updateTransitionEndTrack(getPreviousVideoTrack(clipinfo.track));
            }
        }
    }
    m_selectionMutex.unlock();
    resetSelectionGroup(false);
    m_document->renderer()->unlockService(tractor);

    int maxHeight = m_tracksHeight * m_document->tracksCount() * matrix().m22();
    for (int i = 0; i < m_guides.count(); ++i) {
        m_guides.at(i)->setLine(0, 0, 0, maxHeight - 1);
    }
    m_cursorLine->setLine(0, 0, 0, maxHeight - 1);
    setSceneRect(0, 0, sceneRect().width(), m_tracksHeight * m_document->tracksCount());

    m_selectedTrack = qMin(m_selectedTrack, m_document->tracksCount() - 1);
    viewport()->update();

    updateTrackNames(ix, false);
    //QTimer::singleShot(500, this, SIGNAL(trackHeightChanged()));
}

void CustomTrackView::configTracks(const QList < TrackInfo > &trackInfos)
{
    for (int i = 0; i < trackInfos.count(); ++i) {
        m_document->setTrackType(i, trackInfos.at(i));
        m_document->renderer()->mltChangeTrackState(i + 1, m_document->trackInfoAt(i).isMute, m_document->trackInfoAt(i).isBlind);
        lockTrack(m_document->tracksCount() - i - 1, m_document->trackInfoAt(i).isLocked, false);
    }

    viewport()->update();
    emit trackHeightChanged();
}

void CustomTrackView::slotSwitchTrackAudio(int ix)
{
    /*for (int i = 0; i < m_document->tracksCount(); ++i)
        //qDebug() << "TRK " << i << " STATE: " << m_document->trackInfoAt(i).isMute << m_document->trackInfoAt(i).isBlind;*/
    int tracknumber = m_document->tracksCount() - ix - 1;
    m_document->switchTrackAudio(tracknumber, !m_document->trackInfoAt(tracknumber).isMute);
    //qDebug() << "NEXT TRK STATE: " << m_document->trackInfoAt(tracknumber).isMute << m_document->trackInfoAt(tracknumber).isBlind;
    m_document->renderer()->mltChangeTrackState(tracknumber + 1, m_document->trackInfoAt(tracknumber).isMute, m_document->trackInfoAt(tracknumber).isBlind);
    setDocumentModified();
}

void CustomTrackView::slotSwitchTrackLock(int ix)
{
    int tracknumber = m_document->tracksCount() - ix - 1;
    LockTrackCommand *command = new LockTrackCommand(this, ix, !m_document->trackInfoAt(tracknumber).isLocked);
    m_commandStack->push(command);
}


void CustomTrackView::lockTrack(int ix, bool lock, bool requestUpdate)
{
    int tracknumber = m_document->tracksCount() - ix - 1;
    m_document->switchTrackLock(tracknumber, lock);
    if (requestUpdate)
        emit doTrackLock(ix, lock);
    AbstractClipItem *clip = NULL;
    QList<QGraphicsItem *> selection = m_scene->items(QRectF(0, ix * m_tracksHeight + m_tracksHeight / 2, sceneRect().width(), m_tracksHeight / 2 - 2));

    for (int i = 0; i < selection.count(); ++i) {
        if (selection.at(i)->type() == GroupWidget && static_cast<AbstractGroupItem*>(selection.at(i)) != m_selectionGroup) {
            if (selection.at(i)->parentItem() && m_selectionGroup) {
                selection.removeAll((QGraphicsItem*)m_selectionGroup);
                resetSelectionGroup();
            }

            bool changeGroupLock = true;
            bool hasClipOnTrack = false;
            QList <QGraphicsItem *> children =  selection.at(i)->childItems();
            for (int j = 0; j < children.count(); ++j) {
                if (children.at(j)->isSelected()) {
                    if (children.at(j)->type() == AVWidget)
                        emit clipItemSelected(NULL);
                    else if (children.at(j)->type() == TransitionWidget)
                        emit transitionItemSelected(NULL);
                    else
                        continue;
                }

                AbstractClipItem * child = static_cast <AbstractClipItem *>(children.at(j));
                if (child) {
                    if (child == m_dragItem)
                        m_dragItem = NULL;

                    // only unlock group, if it is not locked by another track too
                    if (!lock && child->track() != ix && m_document->trackInfoAt(m_document->tracksCount() - child->track() - 1).isLocked)
                        changeGroupLock = false;

                    // only (un-)lock if at least one clip is on the track
                    if (child->track() == ix)
                        hasClipOnTrack = true;
                }
            }
            if (changeGroupLock && hasClipOnTrack)
                static_cast<AbstractGroupItem*>(selection.at(i))->setItemLocked(lock);
        } else if((selection.at(i)->type() == AVWidget || selection.at(i)->type() == TransitionWidget)) {
            if (selection.at(i)->parentItem()) {
                if (selection.at(i)->parentItem() == m_selectionGroup) {
                    selection.removeAll((QGraphicsItem*)m_selectionGroup);
                    resetSelectionGroup();
                } else {
                    // groups are handled separately
                    continue;
                }
            }

            if (selection.at(i)->isSelected()) {
                if (selection.at(i)->type() == AVWidget)
                    emit clipItemSelected(NULL);
                else
                    emit transitionItemSelected(NULL);
            }
            clip = static_cast <AbstractClipItem *>(selection.at(i));
            clip->setItemLocked(lock);
            if (clip == m_dragItem)
                m_dragItem = NULL;
        }
    }
    //qDebug() << "NEXT TRK STATE: " << m_document->trackInfoAt(tracknumber).isLocked;
    viewport()->update();
    setDocumentModified();
}

void CustomTrackView::slotSwitchTrackVideo(int ix)
{
    int tracknumber = m_document->tracksCount() - ix;
    m_document->switchTrackVideo(tracknumber - 1, !m_document->trackInfoAt(tracknumber - 1).isBlind);
    m_document->renderer()->mltChangeTrackState(tracknumber, m_document->trackInfoAt(tracknumber - 1).isMute, m_document->trackInfoAt(tracknumber - 1).isBlind);
    setDocumentModified();
}

QList<QGraphicsItem *> CustomTrackView::checkForGroups(const QRectF &rect, bool *ok)
{
    // Check there is no group going over several tracks there, or that would result in timeline corruption
    QList<QGraphicsItem *> selection = scene()->items(rect);
    *ok = true;
    int maxHeight = m_tracksHeight * 1.5;
    for (int i = 0; i < selection.count(); ++i) {
        // Check that we don't try to move a group with clips on other tracks
        if (selection.at(i)->type() == GroupWidget && (selection.at(i)->boundingRect().height() >= maxHeight)) {
            *ok = false;
            break;
        } else if (selection.at(i)->parentItem() && (selection.at(i)->parentItem()->boundingRect().height() >= maxHeight)) {
            *ok = false;
            break;
        }
    }
    return selection;
}

void CustomTrackView::slotRemoveSpace()
{
    GenTime pos;
    int track = 0;
    if (m_menuPosition.isNull()) {
        pos = GenTime(cursorPos(), m_document->fps());

        QPointer<TrackDialog> d = new TrackDialog(m_document, parentWidget());
        d->comboTracks->setCurrentIndex(m_selectedTrack);
        d->label->setText(i18n("Track"));
        d->before_select->setHidden(true);
        d->setWindowTitle(i18n("Remove Space"));
        d->video_track->setHidden(true);
        d->audio_track->setHidden(true);
        if (d->exec() != QDialog::Accepted) {
            delete d;
            return;
        }
        track = d->comboTracks->currentIndex();
        delete d;
    } else {
        pos = GenTime((int)(mapToScene(m_menuPosition).x()), m_document->fps());
        track = (int)(mapToScene(m_menuPosition).y() / m_tracksHeight);
    }

    if (m_document->isTrackLocked(m_document->tracksCount() - track - 1)) {
        emit displayMessage(i18n("Cannot remove space in a locked track"), ErrorMessage);
        return;
    }

    ClipItem *item = getClipItemAt(pos, track);
    if (item) {
        emit displayMessage(i18n("You must be in an empty space to remove space (time: %1, track: %2)", m_document->timecode().getTimecodeFromFrames(mapToScene(m_menuPosition).x()), track), ErrorMessage);
        return;
    }
    int length = m_document->renderer()->mltGetSpaceLength(pos, m_document->tracksCount() - track, true);
    if (length <= 0) {
        emit displayMessage(i18n("You must be in an empty space to remove space (time: %1, track: %2)", m_document->timecode().getTimecodeFromFrames(mapToScene(m_menuPosition).x()), track), ErrorMessage);
        return;
    }

    // Make sure there is no group in the way
    QRectF rect(pos.frames(m_document->fps()), track * m_tracksHeight + m_tracksHeight / 2, sceneRect().width() - pos.frames(m_document->fps()), m_tracksHeight / 2 - 2);

    bool isOk;
    QList<QGraphicsItem *> items = checkForGroups(rect, &isOk);
    if (!isOk) {
        // groups found on track, do not allow the move
        emit displayMessage(i18n("Cannot remove space in a track with a group"), ErrorMessage);
        return;
    }

    QList<ItemInfo> clipsToMove;
    QList<ItemInfo> transitionsToMove;

    for (int i = 0; i < items.count(); ++i) {
        if (items.at(i)->type() == AVWidget || items.at(i)->type() == TransitionWidget) {
            AbstractClipItem *item = static_cast <AbstractClipItem *>(items.at(i));
            ItemInfo info = item->info();
            if (item->type() == AVWidget) {
                clipsToMove.append(info);
            } else if (item->type() == TransitionWidget) {
                transitionsToMove.append(info);
            }
        }
    }

    if (!transitionsToMove.isEmpty()) {
        // Make sure that by moving the items, we don't get a transition collision
        // Find first transition
        ItemInfo info = transitionsToMove.at(0);
        for (int i = 1; i < transitionsToMove.count(); ++i)
            if (transitionsToMove.at(i).startPos < info.startPos) info = transitionsToMove.at(i);

        // make sure there are no transitions on the way
        QRectF rect(info.startPos.frames(m_document->fps()) - length, track * m_tracksHeight + m_tracksHeight / 2, length - 1, m_tracksHeight / 2 - 2);
        items = scene()->items(rect);
        int transitionCorrection = -1;
        for (int i = 0; i < items.count(); ++i) {
            if (items.at(i)->type() == TransitionWidget) {
                // There is a transition on the way
                AbstractClipItem *item = static_cast <AbstractClipItem *>(items.at(i));
                int transitionEnd = item->endPos().frames(m_document->fps());
                if (transitionEnd > transitionCorrection) transitionCorrection = transitionEnd;
            }
        }

        if (transitionCorrection > 0) {
            // We need to fix the move length
            length = info.startPos.frames(m_document->fps()) - transitionCorrection;
        }

        // Make sure we don't send transition before 0
        if (info.startPos.frames(m_document->fps()) < length) {
            // reduce length to maximum possible
            length = info.startPos.frames(m_document->fps());
        }
    }

    InsertSpaceCommand *command = new InsertSpaceCommand(this, clipsToMove, transitionsToMove, track, GenTime(-length, m_document->fps()), true);
    updateTrackDuration(track, command);
    m_commandStack->push(command);
}

void CustomTrackView::slotInsertSpace()
{
    GenTime pos;
    int track = 0;
    if (m_menuPosition.isNull()) {
        pos = GenTime(cursorPos(), m_document->fps());
    } else {
        pos = GenTime((int)(mapToScene(m_menuPosition).x()), m_document->fps());
        track = (int)(mapToScene(m_menuPosition).y() / m_tracksHeight) + 1;
    }
    QPointer<SpacerDialog> d = new SpacerDialog(GenTime(65, m_document->fps()),
                                                m_document->timecode(), track, m_document->tracksList(), this);
    if (d->exec() != QDialog::Accepted) {
        delete d;
        return;
    }
    GenTime spaceDuration = d->selectedDuration();
    track = d->selectedTrack();
    delete d;

    QList<QGraphicsItem *> items;
    if (track >= 0) {
        if (m_document->isTrackLocked(m_document->tracksCount() - track - 1)) {
            emit displayMessage(i18n("Cannot insert space in a locked track"), ErrorMessage);
            return;
        }

        ClipItem *item = getClipItemAt(pos, track);
        if (item) pos = item->startPos();

        // Make sure there is no group in the way
        QRectF rect(pos.frames(m_document->fps()), track * m_tracksHeight + m_tracksHeight / 2, sceneRect().width() - pos.frames(m_document->fps()), m_tracksHeight / 2 - 2);
        bool isOk;
        items = checkForGroups(rect, &isOk);
        if (!isOk) {
            // groups found on track, do not allow the move
            emit displayMessage(i18n("Cannot insert space in a track with a group"), ErrorMessage);
            return;
        }
    } else {
        QRectF rect(pos.frames(m_document->fps()), 0, sceneRect().width() - pos.frames(m_document->fps()), m_document->tracksCount() * m_tracksHeight);
        items = scene()->items(rect);
    }

    QList<ItemInfo> clipsToMove;
    QList<ItemInfo> transitionsToMove;

    for (int i = 0; i < items.count(); ++i) {
        if (items.at(i)->type() == AVWidget || items.at(i)->type() == TransitionWidget) {
            AbstractClipItem *item = static_cast <AbstractClipItem *>(items.at(i));
            ItemInfo info = item->info();
            if (item->type() == AVWidget)
                clipsToMove.append(info);
            else if (item->type() == TransitionWidget)
                transitionsToMove.append(info);
        }
    }

    if (!clipsToMove.isEmpty() || !transitionsToMove.isEmpty()) {
        InsertSpaceCommand *command = new InsertSpaceCommand(this, clipsToMove, transitionsToMove, track, spaceDuration, true);
        updateTrackDuration(track, command);
        m_commandStack->push(command);
    }
}

void CustomTrackView::insertSpace(QList<ItemInfo> clipsToMove, QList<ItemInfo> transToMove, int track, const GenTime &duration, const GenTime &offset)
{
    int diff = duration.frames(m_document->fps());
    resetSelectionGroup();
    m_selectionMutex.lock();
    m_selectionGroup = new AbstractGroupItem(m_document->fps());
    scene()->addItem(m_selectionGroup);

    // Create lists with start pos for each track
    QMap <int, int> trackClipStartList;
    QMap <int, int> trackTransitionStartList;

    for (int i = 1; i < m_document->tracksCount() + 1; ++i) {
        trackClipStartList[i] = -1;
        trackTransitionStartList[i] = -1;
    }

    if (!clipsToMove.isEmpty()) for (int i = 0; i < clipsToMove.count(); ++i) {
        ClipItem *clip = getClipItemAtStart(clipsToMove.at(i).startPos + offset, clipsToMove.at(i).track);
        if (clip) {
            if (clip->parentItem()) {
                m_selectionGroup->addItem(clip->parentItem());
            } else {
                m_selectionGroup->addItem(clip);
            }
            if (trackClipStartList.value(m_document->tracksCount() - clipsToMove.at(i).track) == -1 || clipsToMove.at(i).startPos.frames(m_document->fps()) < trackClipStartList.value(m_document->tracksCount() - clipsToMove.at(i).track))
                trackClipStartList[m_document->tracksCount() - clipsToMove.at(i).track] = clipsToMove.at(i).startPos.frames(m_document->fps());
        } else {
            emit displayMessage(i18n("Cannot move clip at position %1, track %2", m_document->timecode().getTimecodeFromFrames((clipsToMove.at(i).startPos + offset).frames(m_document->fps())), clipsToMove.at(i).track), ErrorMessage);
        }
    }
    if (!transToMove.isEmpty()) for (int i = 0; i < transToMove.count(); ++i) {
        Transition *transition = getTransitionItemAtStart(transToMove.at(i).startPos + offset, transToMove.at(i).track);
        if (transition) {
            if (transition->parentItem()) {
                m_selectionGroup->addItem(transition->parentItem());
            } else {
                m_selectionGroup->addItem(transition);
            }
            if (trackTransitionStartList.value(m_document->tracksCount() - transToMove.at(i).track) == -1 || transToMove.at(i).startPos.frames(m_document->fps()) < trackTransitionStartList.value(m_document->tracksCount() - transToMove.at(i).track))
                trackTransitionStartList[m_document->tracksCount() - transToMove.at(i).track] = transToMove.at(i).startPos.frames(m_document->fps());
        } else emit displayMessage(i18n("Cannot move transition at position %1, track %2", m_document->timecode().getTimecodeFromFrames(transToMove.at(i).startPos.frames(m_document->fps())), transToMove.at(i).track), ErrorMessage);
    }
    m_selectionGroup->setTransform(QTransform::fromTranslate(diff, 0), true);

    // update items coordinates
    QList<QGraphicsItem *> itemList = m_selectionGroup->childItems();

    for (int i = 0; i < itemList.count(); ++i) {
        if (itemList.at(i)->type() == AVWidget || itemList.at(i)->type() == TransitionWidget) {
            static_cast < AbstractClipItem *>(itemList.at(i))->updateItem();
        } else if (itemList.at(i)->type() == GroupWidget) {
            QList<QGraphicsItem *> children = itemList.at(i)->childItems();
            for (int j = 0; j < children.count(); ++j) {
                AbstractClipItem * clp = static_cast < AbstractClipItem *>(children.at(j));
                clp->updateItem();
            }
        }
    }
    m_selectionMutex.unlock();
    resetSelectionGroup(false);
    if (track != -1)
        track = m_document->tracksCount() - track;
    m_document->renderer()->mltInsertSpace(trackClipStartList, trackTransitionStartList, track, duration, offset);
}

void CustomTrackView::deleteClip(const QString &clipId)
{
    resetSelectionGroup();
    QList<QGraphicsItem *> itemList = items();
    QUndoCommand *deleteCommand = new QUndoCommand();
    new RefreshMonitorCommand(this, false, true, deleteCommand);
    int count = 0;
    for (int i = 0; i < itemList.count(); ++i) {
        if (itemList.at(i)->type() == AVWidget) {
            ClipItem *item = static_cast<ClipItem*>(itemList.at(i));
            if (item->clipProducer() == clipId) {
                count++;
                if (item->parentItem()) {
                    // Clip is in a group, destroy the group
                    new GroupClipsCommand(this, QList<ItemInfo>() << item->info(), QList<ItemInfo>(), false, deleteCommand);
                }
                new AddTimelineClipCommand(this, item->xml(), item->clipProducer(), item->info(), item->effectList(), false, false, true, true, deleteCommand);
            }
        }
    }
    if (count == 0) {
        delete deleteCommand;
    } else {
        deleteCommand->setText(i18np("Delete timeline clip", "Delete timeline clips", count));
        new RefreshMonitorCommand(this, true, false, deleteCommand);
        updateTrackDuration(-1, deleteCommand);
        m_commandStack->push(deleteCommand);
    }
}

void CustomTrackView::seekCursorPos(int pos)
{
    m_document->renderer()->seek(qMax(pos, 0));
    emit updateRuler();
}

int CustomTrackView::seekPosition() const
{
    return m_document->renderer()->requestedSeekPosition;
}


void CustomTrackView::setCursorPos(int pos)
{
    if (pos != m_cursorPos) {
        emit cursorMoved((int)(m_cursorPos), (int)(pos));
        m_cursorPos = pos;
        m_cursorLine->setPos(m_cursorPos, 0);
        if (m_autoScroll) checkScrolling();
    }
    else emit updateRuler();
}

void CustomTrackView::updateCursorPos()
{
    m_cursorLine->setPos(m_cursorPos, 0);
}

int CustomTrackView::cursorPos() const
{
    return m_cursorPos;
}

void CustomTrackView::moveCursorPos(int delta)
{
    int currentPos = m_document->renderer()->requestedSeekPosition;
    if (currentPos == SEEK_INACTIVE) {
        currentPos = m_document->renderer()->seekPosition().frames(m_document->fps()) + delta;
    }
    else {
        currentPos += delta;
    }
    m_document->renderer()->seek(qMax(0, currentPos));
    emit updateRuler();
}

void CustomTrackView::initCursorPos(int pos)
{
    emit cursorMoved(m_cursorPos, pos);
    m_cursorPos = pos;
    m_cursorLine->setPos(pos, 0);
    checkScrolling();
}

void CustomTrackView::checkScrolling()
{
    ensureVisible(m_cursorPos, verticalScrollBar()->value() + 10, 2, 2, 50, 0);
}

void CustomTrackView::completeSpaceOperation(int track, GenTime &timeOffset)
{
  QList <AbstractGroupItem*> groups;

  if (timeOffset != GenTime()) 
  {
    QList<QGraphicsItem *> items = m_selectionGroup->childItems();

    QList<ItemInfo> clipsToMove;
    QList<ItemInfo> transitionsToMove;

    // Create lists with start pos for each track
    QMap <int, int> trackClipStartList;
    QMap <int, int> trackTransitionStartList;

    for (int i = 1; i < m_document->tracksCount() + 1; ++i) 
    {
      trackClipStartList[i] = -1;
      trackTransitionStartList[i] = -1;
    }

    for (int i = 0; i < items.count(); ++i) 
    {
      if (items.at(i)->type() == GroupWidget) 
      {
	AbstractGroupItem* group = static_cast<AbstractGroupItem*>(items.at(i));
	if (!groups.contains(group)) groups.append(group);
	items += items.at(i)->childItems();
      }
    }

    for (int i = 0; i < items.count(); ++i) 
    {
      if (items.at(i)->type() == AVWidget) 
      {
	AbstractClipItem *item = static_cast <AbstractClipItem *>(items.at(i));
	ItemInfo info = item->info();
	clipsToMove.append(info);
	item->updateItem();
	if (trackClipStartList.value(m_document->tracksCount() - info.track) == -1 || 
	    info.startPos.frames(m_document->fps()) < trackClipStartList.value(m_document->tracksCount() - info.track))
	  trackClipStartList[m_document->tracksCount() - info.track] = info.startPos.frames(m_document->fps());
      } 
      else if (items.at(i)->type() == TransitionWidget) 
      {
	AbstractClipItem *item = static_cast <AbstractClipItem *>(items.at(i));
	ItemInfo info = item->info();
	transitionsToMove.append(info);
	item->updateItem();
	if (trackTransitionStartList.value(m_document->tracksCount() - info.track) == -1 || 
	    info.startPos.frames(m_document->fps()) < trackTransitionStartList.value(m_document->tracksCount() - info.track))
	  trackTransitionStartList[m_document->tracksCount() - info.track] = info.startPos.frames(m_document->fps());
      }
    }
    if (!clipsToMove.isEmpty() || !transitionsToMove.isEmpty()) 
    {
      InsertSpaceCommand *command = new InsertSpaceCommand(this, clipsToMove, transitionsToMove, track, timeOffset, false);
      updateTrackDuration(track, command);
      m_commandStack->push(command);
      if (track != -1) track = m_document->tracksCount() - track;
      m_document->renderer()->mltInsertSpace(trackClipStartList, trackTransitionStartList, track, timeOffset, GenTime());
      setDocumentModified();
    }
  }
  
  resetSelectionGroup();
  for (int i = 0; i < groups.count(); ++i) 
  {
    rebuildGroup(groups.at(i));
  }

  clearSelection();
  m_operationMode = None;  
  
  return;
}

void CustomTrackView::mouseReleaseEvent(QMouseEvent * event)
{
    if (m_moveOpMode == Seek) m_moveOpMode = None;
    if (m_operationMode == ScrollTimeline) {
        m_operationMode = None;
        setDragMode(QGraphicsView::NoDrag);
        QGraphicsView::mouseReleaseEvent(event);
        return;
    }
    if (!m_controlModifier && m_operationMode != RubberSelection) {
        //event->accept();
        setDragMode(QGraphicsView::NoDrag);
        if (m_clipDrag) QGraphicsView::mouseReleaseEvent(event);
    }
    m_clipDrag = false;
    //setViewportUpdateMode(QGraphicsView::MinimalViewportUpdate);
    if (m_dragItem) {
        m_dragItem->setGraphicsEffect(NULL);
    }
    if (m_scrollTimer.isActive()) m_scrollTimer.stop();
    if (event->button() == Qt::MidButton) {
        return;
    }

    if (m_operationMode == MoveGuide) {
        setCursor(Qt::ArrowCursor);
        m_operationMode = None;
        m_dragGuide->setFlag(QGraphicsItem::ItemIsMovable, false);
        GenTime newPos = GenTime(m_dragGuide->pos().x(), m_document->fps());
        if (newPos != m_dragGuide->position()) {
            EditGuideCommand *command = new EditGuideCommand(this, m_dragGuide->position(), m_dragGuide->label(), newPos, m_dragGuide->label(), false);
            m_commandStack->push(command);
            m_dragGuide->updateGuide(GenTime(m_dragGuide->pos().x(), m_document->fps()));
            qSort(m_guides.begin(), m_guides.end(), sortGuidesList);
            m_document->syncGuides(m_guides);
        }
        m_dragGuide = NULL;
        m_dragItem = NULL;
        QGraphicsView::mouseReleaseEvent(event);
        return;
    } else if (m_operationMode == Spacer && m_selectionGroup) {
        int track;
        if (event->modifiers() != Qt::ControlModifier) {
            // We are moving all tracks
            track = -1;
        } else track = (int)(mapToScene(m_clickEvent).y() / m_tracksHeight);

        GenTime timeOffset = GenTime((int)(m_selectionGroup->scenePos().x()), m_document->fps()) - m_selectionGroupInfo.startPos;
	completeSpaceOperation(track, timeOffset);
    } else if (m_operationMode == RubberSelection) {
        //event->accept();
        QGraphicsView::mouseReleaseEvent(event);
        setDragMode(QGraphicsView::NoDrag);
        setViewportUpdateMode(QGraphicsView::MinimalViewportUpdate);
        if (event->modifiers() != Qt::ControlModifier) m_dragItem = NULL;
        resetSelectionGroup();
        groupSelectedItems();
        m_operationMode = None;
        if (m_selectionGroup == NULL && m_dragItem) {
            // Only 1 item selected
            if (m_dragItem->type() == AVWidget)
                emit clipItemSelected(static_cast<ClipItem *>(m_dragItem));
        }
    }

    if (m_dragItem == NULL && m_selectionGroup == NULL) {
        emit transitionItemSelected(NULL);
        return;
    }
    ItemInfo info;
    if (m_dragItem) info = m_dragItem->info();

    if (m_operationMode == MoveOperation) {
        setCursor(Qt::OpenHandCursor);
        if (m_dragItem->parentItem() == 0) {
            // we are moving one clip, easy
            if (m_dragItem->type() == AVWidget && (m_dragItemInfo.startPos != info.startPos || m_dragItemInfo.track != info.track)) {
                ClipItem *item = static_cast <ClipItem *>(m_dragItem);
                Mlt::Producer *prod = item->getProducer(info.track);
                bool success = m_document->renderer()->mltMoveClip((int)(m_document->tracksCount() - m_dragItemInfo.track), (int)(m_document->tracksCount() - info.track), (int) m_dragItemInfo.startPos.frames(m_document->fps()), (int)(info.startPos.frames(m_document->fps())), prod, m_scene->editMode() == OverwriteEdit, m_scene->editMode() == InsertEdit);

                if (success) {
                    QUndoCommand *moveCommand = new QUndoCommand();
                    moveCommand->setText(i18n("Move clip"));
                    adjustTimelineClips(m_scene->editMode(), item, ItemInfo(), moveCommand);

                    int tracknumber = m_document->tracksCount() - item->track() - 1;
                    bool isLocked = m_document->trackInfoAt(tracknumber).isLocked;
                    if (isLocked) item->setItemLocked(true);
                    new MoveClipCommand(this, m_dragItemInfo, info, false, moveCommand);
                    // Also move automatic transitions (on lower track)
                    Transition *startTransition = getTransitionItemAtStart(m_dragItemInfo.startPos, m_dragItemInfo.track);
                    ItemInfo startTrInfo;
                    ItemInfo newStartTrInfo;
                    bool moveStartTrans = false;
                    bool moveEndTrans = false;
                    if (startTransition && startTransition->isAutomatic()) {
                        startTrInfo = startTransition->info();
                        newStartTrInfo = startTrInfo;
                        newStartTrInfo.track = info.track;
                        newStartTrInfo.startPos = info.startPos;
                        if (m_dragItemInfo.track == info.track && !item->baseClip()->isTransparent() && getClipItemAtEnd(newStartTrInfo.endPos, m_document->tracksCount() - startTransition->transitionEndTrack())) {
                            // transition end should stay the same
                        } else {
                            // transition end should be adjusted to clip
                            newStartTrInfo.endPos = newStartTrInfo.endPos + (newStartTrInfo.startPos - startTrInfo.startPos);
                        }
                        if (newStartTrInfo.startPos < newStartTrInfo.endPos) moveStartTrans = true;
                    }
                    if (startTransition == NULL || startTransition->endPos() < m_dragItemInfo.endPos) {
                        // Check if there is a transition at clip end
                        Transition *tr = getTransitionItemAtEnd(m_dragItemInfo.endPos, m_dragItemInfo.track);
                        if (tr && tr->isAutomatic()) {
                            ItemInfo trInfo = tr->info();
                            ItemInfo newTrInfo = trInfo;
                            newTrInfo.track = info.track;
                            newTrInfo.endPos = m_dragItem->endPos();
                            if (m_dragItemInfo.track == info.track && !item->baseClip()->isTransparent() && getClipItemAtStart(trInfo.startPos, m_document->tracksCount() - tr->transitionEndTrack())) {
                                // transition start should stay the same
                            } else {
                                // transition start should be moved
                                newTrInfo.startPos = newTrInfo.startPos + (newTrInfo.endPos - trInfo.endPos);
                            }
                            if (newTrInfo.startPos < newTrInfo.endPos) {
                                moveEndTrans = true;
                                if (moveStartTrans) {
                                    // we have to move both transitions, remove the start one so that there is no collision
                                    new AddTransitionCommand(this, startTrInfo, startTransition->transitionEndTrack(), startTransition->toXML(), true, true, moveCommand);
                                }
                                adjustTimelineTransitions(m_scene->editMode(), tr, moveCommand);
                                new MoveTransitionCommand(this, trInfo, newTrInfo, true, moveCommand);
                                if (moveStartTrans) {
                                    // re-add transition in correct place
                                    int transTrack = startTransition->transitionEndTrack();
                                    if (m_dragItemInfo.track != info.track && !startTransition->forcedTrack()) {
                                        transTrack = getPreviousVideoTrack(info.track);
                                    }
                                    adjustTimelineTransitions(m_scene->editMode(), startTransition, moveCommand);
                                    new AddTransitionCommand(this, newStartTrInfo, transTrack, startTransition->toXML(), false, true, moveCommand);
                                }
                            }
                        }
                    }

                    if (moveStartTrans && !moveEndTrans) {
                        adjustTimelineTransitions(m_scene->editMode(), startTransition, moveCommand);
                        new MoveTransitionCommand(this, startTrInfo, newStartTrInfo, true, moveCommand);
                    }

                    // Also move automatic transitions (on upper track)
                    Transition *tr = getTransitionItemAtStart(m_dragItemInfo.startPos, m_dragItemInfo.track - 1);
                    if (m_dragItemInfo.track == info.track && tr && tr->isAutomatic() && (m_document->tracksCount() - tr->transitionEndTrack()) == m_dragItemInfo.track) {
                        ItemInfo trInfo = tr->info();
                        ItemInfo newTrInfo = trInfo;
                        newTrInfo.startPos = m_dragItem->startPos();
                        ClipItem * upperClip = getClipItemAt(m_dragItemInfo.startPos, m_dragItemInfo.track - 1);
                        if (!upperClip || !upperClip->baseClip()->isTransparent()) {
                            if (!getClipItemAtEnd(newTrInfo.endPos, tr->track())) {
                                // transition end should be adjusted to clip on upper track
                                newTrInfo.endPos = newTrInfo.endPos + (newTrInfo.startPos - trInfo.startPos);
                            }
                            if (newTrInfo.startPos < newTrInfo.endPos) {
                                adjustTimelineTransitions(m_scene->editMode(), tr, moveCommand);
                                new MoveTransitionCommand(this, trInfo, newTrInfo, true, moveCommand);
                            }
                        }
                    }
                    if (m_dragItemInfo.track == info.track && (tr == NULL || tr->endPos() < m_dragItemInfo.endPos)) {
                        // Check if there is a transition at clip end
                        tr = getTransitionItemAtEnd(m_dragItemInfo.endPos, m_dragItemInfo.track - 1);
                        if (tr && tr->isAutomatic() && (m_document->tracksCount() - tr->transitionEndTrack()) == m_dragItemInfo.track) {
                            ItemInfo trInfo = tr->info();
                            ItemInfo newTrInfo = trInfo;
                            newTrInfo.endPos = m_dragItem->endPos();
                            //qDebug() << "CLIP ENDS AT: " << newTrInfo.endPos.frames(25);
                            //qDebug() << "CLIP STARTS AT: " << newTrInfo.startPos.frames(25);
                            ClipItem * upperClip = getClipItemAt(m_dragItemInfo.startPos, m_dragItemInfo.track - 1);
                            if (!upperClip || !upperClip->baseClip()->isTransparent()) {
                                if (!getClipItemAtStart(trInfo.startPos, tr->track())) {
                                    // transition start should be moved
                                    newTrInfo.startPos = newTrInfo.startPos + (newTrInfo.endPos - trInfo.endPos);
                                }
                                if (newTrInfo.startPos < newTrInfo.endPos) {
                                    adjustTimelineTransitions(m_scene->editMode(), tr, moveCommand);
                                    new MoveTransitionCommand(this, trInfo, newTrInfo, true, moveCommand);
                                }
                            }
                        }
                    }
                    updateTrackDuration(info.track, moveCommand);
                    if (m_dragItemInfo.track != info.track)
                        updateTrackDuration(m_dragItemInfo.track, moveCommand);
                    m_commandStack->push(moveCommand);
                    //checkTrackSequence(m_dragItem->track());
                } else {
                    // undo last move and emit error message
                    bool snap = KdenliveSettings::snaptopoints();
                    KdenliveSettings::setSnaptopoints(false);
                    item->setPos((int) m_dragItemInfo.startPos.frames(m_document->fps()), (int)(m_dragItemInfo.track * m_tracksHeight + 1));
                    KdenliveSettings::setSnaptopoints(snap);
                    emit displayMessage(i18n("Cannot move clip to position %1", m_document->timecode().getTimecodeFromFrames(info.startPos.frames(m_document->fps()))), ErrorMessage);
                }
                setDocumentModified();
            } else if (m_dragItem->type() == TransitionWidget && (m_dragItemInfo.startPos != info.startPos || m_dragItemInfo.track != info.track)) {
                Transition *transition = static_cast <Transition *>(m_dragItem);
                transition->updateTransitionEndTrack(getPreviousVideoTrack(m_dragItem->track()));
                if (!m_document->renderer()->mltMoveTransition(transition->transitionTag(), (int)(m_document->tracksCount() - m_dragItemInfo.track), (int)(m_document->tracksCount() - m_dragItem->track()), transition->transitionEndTrack(), m_dragItemInfo.startPos, m_dragItemInfo.endPos, info.startPos, info.endPos)) {
                    // Moving transition failed, revert to previous position
                    emit displayMessage(i18n("Cannot move transition"), ErrorMessage);
                    transition->setPos((int) m_dragItemInfo.startPos.frames(m_document->fps()), (m_dragItemInfo.track) * m_tracksHeight + 1);
                } else {
                    QUndoCommand *moveCommand = new QUndoCommand();
                    moveCommand->setText(i18n("Move transition"));
                    adjustTimelineTransitions(m_scene->editMode(), transition, moveCommand);
                    new MoveTransitionCommand(this, m_dragItemInfo, info, false, moveCommand);
                    updateTrackDuration(info.track, moveCommand);
                    if (m_dragItemInfo.track != info.track)
                        updateTrackDuration(m_dragItemInfo.track, moveCommand);
                    m_commandStack->push(moveCommand);
                    setDocumentModified();
                }
            }
        } else {
            // Moving several clips. We need to delete them and readd them to new position,
            // or they might overlap each other during the move
            QGraphicsItemGroup *group;
            if (m_selectionGroup) {
                group = static_cast <QGraphicsItemGroup *>(m_selectionGroup);
            }
            else {
                group = static_cast <QGraphicsItemGroup *>(m_dragItem->parentItem());
            }
            QList<QGraphicsItem *> items = group->childItems();
            QList<ItemInfo> clipsToMove;
            QList<ItemInfo> transitionsToMove;

            GenTime timeOffset = GenTime(m_dragItem->scenePos().x(), m_document->fps()) - m_dragItemInfo.startPos;
            const int trackOffset = (int)(m_dragItem->scenePos().y() / m_tracksHeight) - m_dragItemInfo.track;

            QUndoCommand *moveGroup = new QUndoCommand();
            moveGroup->setText(i18n("Move group"));
            if (timeOffset != GenTime() || trackOffset != 0) {
                // remove items in MLT playlist

                // Expand groups
                int max = items.count();
                for (int i = 0; i < max; ++i) {
                    if (items.at(i)->type() == GroupWidget) {
                        items += items.at(i)->childItems();
                    }
                }
                m_document->renderer()->blockSignals(true);
                for (int i = 0; i < items.count(); ++i) {
                    if (items.at(i)->type() != AVWidget && items.at(i)->type() != TransitionWidget) continue;
                    AbstractClipItem *item = static_cast <AbstractClipItem *>(items.at(i));
                    ItemInfo info = item->info();
                    if (item->type() == AVWidget) {
                        if (m_document->renderer()->mltRemoveClip(m_document->tracksCount() - info.track, info.startPos) == false) {
                            // error, clip cannot be removed from playlist
                            emit displayMessage(i18n("Error removing clip at %1 on track %2", m_document->timecode().getTimecodeFromFrames(info.startPos.frames(m_document->fps())), info.track), ErrorMessage);
                        } else {
                            clipsToMove.append(info);
                        }
                    } else {
                        transitionsToMove.append(info);
                        Transition *tr = static_cast <Transition*>(item);
                        m_document->renderer()->mltDeleteTransition(tr->transitionTag(), tr->transitionEndTrack(), m_document->tracksCount() - info.track, info.startPos, info.endPos, tr->toXML());
                    }
                }
                m_document->renderer()->blockSignals(false);
                for (int i = 0; i < items.count(); ++i) {
                    // re-add items in correct place
                    if (items.at(i)->type() != AVWidget && items.at(i)->type() != TransitionWidget) continue;
                    AbstractClipItem *item = static_cast <AbstractClipItem *>(items.at(i));
                    item->updateItem();
                    ItemInfo info = item->info();
                    int tracknumber = m_document->tracksCount() - info.track - 1;
                    bool isLocked = m_document->trackInfoAt(tracknumber).isLocked;
                    if (isLocked) {
                        group->removeFromGroup(item);
                        item->setItemLocked(true);
                    }

                    if (item->type() == AVWidget) {
                        ClipItem *clip = static_cast <ClipItem*>(item);
                        int trackProducer = info.track;
                        info.track = m_document->tracksCount() - info.track;
                        adjustTimelineClips(m_scene->editMode(), clip, ItemInfo(), moveGroup);
                        m_document->renderer()->mltInsertClip(info, clip->xml(), clip->getProducer(trackProducer), m_scene->editMode() == OverwriteEdit, m_scene->editMode() == InsertEdit);
                        for (int i = 0; i < clip->effectsCount(); ++i) {
                            m_document->renderer()->mltAddEffect(info.track, info.startPos, getEffectArgs(clip->effect(i)), false);
                        }
                    } else {
                        Transition *tr = static_cast <Transition*>(item);
                        int newTrack = tr->transitionEndTrack();
                        if (!tr->forcedTrack()) {
                            newTrack = getPreviousVideoTrack(info.track);
                        }
                        tr->updateTransitionEndTrack(newTrack);
                        adjustTimelineTransitions(m_scene->editMode(), tr, moveGroup);
                        m_document->renderer()->mltAddTransition(tr->transitionTag(), newTrack, m_document->tracksCount() - info.track, info.startPos, info.endPos, tr->toXML());
                    }
                }
                new MoveGroupCommand(this, clipsToMove, transitionsToMove, timeOffset, trackOffset, false, moveGroup);
                updateTrackDuration(-1, moveGroup);
                m_commandStack->push(moveGroup);

                //QPointF top = group->sceneBoundingRect().topLeft();
                //QPointF oldpos = m_selectionGroup->scenePos();
                ////qDebug()<<"SELECTION GRP POS: "<<m_selectionGroup->scenePos()<<", TOP: "<<top;
                //group->setPos(top);
                //TODO: get rid of the 3 lines below
                if (m_selectionGroup) {
                    m_selectionGroupInfo.startPos = GenTime(m_selectionGroup->scenePos().x(), m_document->fps());
                    m_selectionGroupInfo.track = m_selectionGroup->track();
                    items = m_selectionGroup->childItems();
                    resetSelectionGroup(false);

                    QSet <QGraphicsItem*> groupList;
                    QSet <QGraphicsItem*> itemList;
                    while (!items.isEmpty()) {
                        QGraphicsItem *first = items.takeFirst();
                        if (first->type() == GroupWidget) {
                            if (first != m_selectionGroup) {
                                groupList.insert(first);
                            }
                        }
                        else if (first->type() == AVWidget || first->type() == TransitionWidget) {
                            if (first->parentItem() && first->parentItem()->type() == GroupWidget) {
                                if (first->parentItem() != m_selectionGroup) {
                                    groupList.insert(first->parentItem());
                                }
                                else itemList.insert(first);
                            }
                            else itemList.insert(first);
                        }
                    }
                    foreach(QGraphicsItem *item, groupList) {
                        itemList.unite(item->childItems().toSet());
                        rebuildGroup(static_cast <AbstractGroupItem*>(item));
                    }

                    foreach(QGraphicsItem *item, itemList) {
                        item->setSelected(true);
                        if (item->parentItem())
                            item->parentItem()->setSelected(true);
                    }
                    resetSelectionGroup();
                    groupSelectedItems(itemList.toList());
                } else {
                    AbstractGroupItem *grp = static_cast <AbstractGroupItem *>(group);
                    rebuildGroup(grp);
                }
                setDocumentModified();
            }
        }
        m_document->renderer()->doRefresh();
    } else if (m_operationMode == ResizeStart && m_dragItem && m_dragItem->startPos() != m_dragItemInfo.startPos) {
        // resize start
        if (!m_controlModifier && m_dragItem->type() == AVWidget && m_dragItem->parentItem() && m_dragItem->parentItem() != m_selectionGroup) {
            AbstractGroupItem *parent = static_cast <AbstractGroupItem *>(m_dragItem->parentItem());
            if (parent) {
                QUndoCommand *resizeCommand = new QUndoCommand();
                resizeCommand->setText(i18n("Resize group"));
                QList <QGraphicsItem *> items = parent->childItems();
                QList <ItemInfo> infos = parent->resizeInfos();
                parent->clearResizeInfos();
                int itemcount = 0;
                for (int i = 0; i < items.count(); ++i) {
                    AbstractClipItem *item = static_cast<AbstractClipItem *>(items.at(i));
                    if (item && item->type() == AVWidget) {
                        ItemInfo info = infos.at(itemcount);
                        prepareResizeClipStart(item, info, item->startPos().frames(m_document->fps()), false, resizeCommand);
                        ++itemcount;
                    }
                }
                m_commandStack->push(resizeCommand);
            }
        } else {
            prepareResizeClipStart(m_dragItem, m_dragItemInfo, m_dragItem->startPos().frames(m_document->fps()));
            if (m_dragItem->type() == AVWidget) static_cast <ClipItem*>(m_dragItem)->slotUpdateRange();
        }
    } else if (m_operationMode == ResizeEnd && m_dragItem && m_dragItem->endPos() != m_dragItemInfo.endPos) {
        // resize end
        m_dragItem->setProperty("resizingEnd",QVariant());
        if (!m_controlModifier && m_dragItem->type() == AVWidget && m_dragItem->parentItem() && m_dragItem->parentItem() != m_selectionGroup) {
            AbstractGroupItem *parent = static_cast <AbstractGroupItem *>(m_dragItem->parentItem());
            if (parent) {
                QUndoCommand *resizeCommand = new QUndoCommand();
                resizeCommand->setText(i18n("Resize group"));
                QList <QGraphicsItem *> items = parent->childItems();
                QList <ItemInfo> infos = parent->resizeInfos();
                parent->clearResizeInfos();
                int itemcount = 0;
                for (int i = 0; i < items.count(); ++i) {
                    AbstractClipItem *item = static_cast<AbstractClipItem *>(items.at(i));
                    if (item && item->type() == AVWidget) {
                        ItemInfo info = infos.at(itemcount);
                        prepareResizeClipEnd(item, info, item->endPos().frames(m_document->fps()), false, resizeCommand);
                        ++itemcount;
                    }
                }
                updateTrackDuration(-1, resizeCommand);
                m_commandStack->push(resizeCommand);
            }
        } else {
            prepareResizeClipEnd(m_dragItem, m_dragItemInfo, m_dragItem->endPos().frames(m_document->fps()));
            if (m_dragItem->type() == AVWidget) static_cast <ClipItem*>(m_dragItem)->slotUpdateRange();
        }
    } else if (m_operationMode == FadeIn && m_dragItem) {
        ClipItem * item = static_cast <ClipItem *>(m_dragItem);
        // find existing video fade, if none then audio fade
        int fadeIndex = item->hasEffect("", "fade_from_black");
        if (fadeIndex < 0)
            fadeIndex = item->hasEffect("volume", "fadein");
        // resize fade in effect
        if (fadeIndex >= 0) {
            QDomElement oldeffect = item->effectAtIndex(fadeIndex);
            int end = item->fadeIn();
            if (end == 0) {
                slotDeleteEffect(item, -1, oldeffect, false);
            } else {
                int start = item->cropStart().frames(m_document->fps());
                end += start;
                QDomElement effect = oldeffect.cloneNode().toElement();
                EffectsList::setParameter(oldeffect, "in", QString::number(start));
                EffectsList::setParameter(oldeffect, "out", QString::number(end));
                slotUpdateClipEffect(item, -1, effect, oldeffect, fadeIndex);
                emit clipItemSelected(item);
            }
        // new fade in
        } else if (item->fadeIn() != 0) {
            QDomElement effect;
            if (item->isVideoOnly() || (item->clipType() != Audio && !item->isAudioOnly() && item->clipType() != Playlist)) {
                effect = MainWindow::videoEffects.getEffectByTag("", "fade_from_black").cloneNode().toElement();
            } else {
                effect = MainWindow::audioEffects.getEffectByTag("volume", "fadein").cloneNode().toElement();
            }
            EffectsList::setParameter(effect, "out", QString::number(item->fadeIn()));
            slotAddEffect(effect, m_dragItem->startPos(), m_dragItem->track());
        }

    } else if (m_operationMode == FadeOut && m_dragItem) {
        ClipItem * item = static_cast <ClipItem *>(m_dragItem);
        // find existing video fade, if none then audio fade
        int fadeIndex = item->hasEffect("", "fade_to_black");
        if (fadeIndex < 0)
            fadeIndex = item->hasEffect("volume", "fadeout");
        // resize fade out effect
        if (fadeIndex >= 0) {
            QDomElement oldeffect = item->effectAtIndex(fadeIndex);
            int start = item->fadeOut();
            if (start == 0) {
                slotDeleteEffect(item, -1, oldeffect, false);
            } else {
                int end = (item->cropDuration() + item->cropStart()).frames(m_document->fps());
                start = end - start;
                QDomElement effect = oldeffect.cloneNode().toElement();
                EffectsList::setParameter(oldeffect, "in", QString::number(start));
                EffectsList::setParameter(oldeffect, "out", QString::number(end));
                slotUpdateClipEffect(item, -1, effect, oldeffect, fadeIndex);
                emit clipItemSelected(item);
            }
        // new fade out
        } else if (item->fadeOut() != 0) {
            QDomElement effect;
            if (item->isVideoOnly() || (item->clipType() != Audio && !item->isAudioOnly() && item->clipType() != Playlist)) {
                effect = MainWindow::videoEffects.getEffectByTag("", "fade_to_black").cloneNode().toElement();
            } else {
                effect = MainWindow::audioEffects.getEffectByTag("volume", "fadeout").cloneNode().toElement();
            }
            int end = (item->cropDuration() + item->cropStart()).frames(m_document->fps());
            int start = end-item->fadeOut();
            EffectsList::setParameter(effect, "in", QString::number(start));
            EffectsList::setParameter(effect, "out", QString::number(end));
            slotAddEffect(effect, m_dragItem->startPos(), m_dragItem->track());
        }

    } else if (m_operationMode == KeyFrame && m_dragItem) {
        // update the MLT effect
        ClipItem * item = static_cast <ClipItem *>(m_dragItem);
        QDomElement oldEffect = item->selectedEffect().cloneNode().toElement();

        // check if we want to remove keyframe
        double val = mapToScene(event->pos()).toPoint().y();
        QRectF br = item->sceneBoundingRect();
        double maxh = 100.0 / br.height();
        val = (br.bottom() - val) * maxh;
        int start = item->cropStart().frames(m_document->fps());
        int end = (item->cropStart() + item->cropDuration()).frames(m_document->fps()) - 1;

        if ((val < -50 || val > 150) && item->editedKeyFramePos() != start && item->editedKeyFramePos() != end && item->keyFrameNumber() > 1) {
            //delete keyframe
            item->movedKeyframe(item->getEffectAtIndex(item->selectedEffectIndex()), item->selectedKeyFramePos(), -1, 0);
        } else {
            item->movedKeyframe(item->getEffectAtIndex(item->selectedEffectIndex()), item->selectedKeyFramePos(), item->editedKeyFramePos(), item->editedKeyFrameValue());
        }

        QDomElement newEffect = item->selectedEffect().cloneNode().toElement();

        EditEffectCommand *command = new EditEffectCommand(this, m_document->tracksCount() - item->track(), item->startPos(), oldEffect, newEffect, item->selectedEffectIndex(), false, false);
        m_commandStack->push(command);
    
        updateEffect(m_document->tracksCount() - item->track(), item->startPos(), item->selectedEffect());
        emit clipItemSelected(item);
    }
    if (m_operationMode != None && m_operationMode != MoveOperation) setDocumentModified();
    m_operationMode = None;
}

void CustomTrackView::deleteClip(ItemInfo info, bool refresh)
{
    ClipItem *item = getClipItemAt((int) info.startPos.frames(m_document->fps()), info.track);
    m_ct++;
    if (!item) qDebug()<<"// PROBLEM FINDING CLIP ITEM TO REMOVVE!!!!!!!!!";
    else qDebug()<<"// deleting CLIP: "<<info.startPos.frames(m_document->fps())<<", "<<item->baseClip()->fileURL();
    //m_document->renderer()->saveSceneList(QString("/tmp/error%1.mlt").arg(m_ct), QDomElement());
    if (!item || m_document->renderer()->mltRemoveClip(m_document->tracksCount() - info.track, info.startPos) == false) {
        emit displayMessage(i18n("Error removing clip at %1 on track %2", m_document->timecode().getTimecodeFromFrames(info.startPos.frames(m_document->fps())), info.track), ErrorMessage);
        //qDebug()<<"CANNOT REMOVE: "<<info.startPos.frames(m_document->fps())<<", TK: "<<info.track;
        //m_document->renderer()->saveSceneList(QString("/tmp/error%1.mlt").arg(m_ct), QDomElement());
        return;
    }
    m_waitingThumbs.removeAll(item);
    item->stopThumbs();
    if (item->isSelected()) emit clipItemSelected(NULL);
    item->baseClip()->removeReference();
    m_document->updateClip(item->baseClip()->getId());

    /*if (item->baseClip()->isTransparent()) {
        // also remove automatic transition
        Transition *tr = getTransitionItemAt(info.startPos, info.track);
        if (tr && tr->isAutomatic()) {
            m_document->renderer()->mltDeleteTransition(tr->transitionTag(), tr->transitionEndTrack(), m_document->tracksCount() - info.track, info.startPos, info.endPos, tr->toXML());
            scene()->removeItem(tr);
            delete tr;
        }
    }*/

    if (m_dragItem == item) m_dragItem = NULL;

    // animate item deletion
    item->closeAnimation();
    /*if (refresh) item->closeAnimation();
    else {
        // no refresh, means we have several operations chained, we need to delete clip immediatly
        // so that it does not get in the way of the other
        delete item;
        item = NULL;
    }*/

    setDocumentModified();
    if (refresh) m_document->renderer()->doRefresh();
}

void CustomTrackView::deleteSelectedClips()
{
    resetSelectionGroup();
    QList<QGraphicsItem *> itemList = scene()->selectedItems();
    if (itemList.count() == 0) {
        emit displayMessage(i18n("Select clip to delete"), ErrorMessage);
        return;
    }
    scene()->clearSelection();
    QUndoCommand *deleteSelected = new QUndoCommand();
    new RefreshMonitorCommand(this, false, true, deleteSelected);

    int groupCount = 0;
    int clipCount = 0;
    int transitionCount = 0;
    // expand & destroy groups
    for (int i = 0; i < itemList.count(); ++i) {
        if (itemList.at(i)->type() == GroupWidget) {
            groupCount++;
            QList<QGraphicsItem *> children = itemList.at(i)->childItems();
            QList <ItemInfo> clipInfos;
            QList <ItemInfo> transitionInfos;
            for (int j = 0; j < children.count(); ++j) {
                if (children.at(j)->type() == AVWidget) {
                    AbstractClipItem *clip = static_cast <AbstractClipItem *>(children.at(j));
                    if (!clip->isItemLocked()) clipInfos.append(clip->info());
                } else if (children.at(j)->type() == TransitionWidget) {
                    AbstractClipItem *clip = static_cast <AbstractClipItem *>(children.at(j));
                    if (!clip->isItemLocked()) transitionInfos.append(clip->info());
                }
                if (itemList.contains(children.at(j))) {
                    children.removeAt(j);
                    j--;
                }
            }
            itemList += children;
            if (clipInfos.count() > 0)
                new GroupClipsCommand(this, clipInfos, transitionInfos, false, deleteSelected);

        } else if (itemList.at(i)->parentItem() && itemList.at(i)->parentItem()->type() == GroupWidget)
            itemList.insert(i + 1, itemList.at(i)->parentItem());
    }
    emit clipItemSelected(NULL);
    emit transitionItemSelected(NULL);
    for (int i = 0; i < itemList.count(); ++i) {
        if (itemList.at(i)->type() == AVWidget) {
            clipCount++;
            ClipItem *item = static_cast <ClipItem *>(itemList.at(i));
            ////qDebug()<<"// DELETE CLP AT: "<<item->info().startPos.frames(25);
            new AddTimelineClipCommand(this, item->xml(), item->clipProducer(), item->info(), item->effectList(), false, false, true, true, deleteSelected);
        } else if (itemList.at(i)->type() == TransitionWidget) {
            transitionCount++;
            Transition *item = static_cast <Transition *>(itemList.at(i));
            ////qDebug()<<"// DELETE TRANS AT: "<<item->info().startPos.frames(25);
            new AddTransitionCommand(this, item->info(), item->transitionEndTrack(), item->toXML(), true, true, deleteSelected);
        }
    }
    if (groupCount > 0 && clipCount == 0 && transitionCount == 0)
        deleteSelected->setText(i18np("Delete selected group", "Delete selected groups", groupCount));
    else if (clipCount > 0 && groupCount == 0 && transitionCount == 0)
        deleteSelected->setText(i18np("Delete selected clip", "Delete selected clips", clipCount));
    else if (transitionCount > 0 && groupCount == 0 && clipCount == 0)
        deleteSelected->setText(i18np("Delete selected transition", "Delete selected transitions", transitionCount));
    else deleteSelected->setText(i18n("Delete selected items"));
    updateTrackDuration(-1, deleteSelected);
    new RefreshMonitorCommand(this, true, false, deleteSelected);
    m_commandStack->push(deleteSelected);
}


void CustomTrackView::doChangeClipSpeed(ItemInfo info, const ItemInfo &speedIndependantInfo, const double speed, const double oldspeed, int strobe, const QString &id)
{
    Q_UNUSED(id)
    //DocClipBase *baseclip = m_document->clipManager()->getClipById(id);

    ClipItem *item = getClipItemAt((int) info.startPos.frames(m_document->fps()), info.track);
    if (!item) {
        //qDebug() << "ERROR: Cannot find clip for speed change";
        emit displayMessage(i18n("Cannot find clip for speed change"), ErrorMessage);
        return;
    }
    info.track = m_document->tracksCount() - item->track();
    int endPos = m_document->renderer()->mltChangeClipSpeed(info, speedIndependantInfo, speed, oldspeed, strobe, item->getProducer(item->track(), false));
    if (endPos >= 0) {
        item->setSpeed(speed, strobe);
        item->updateRectGeometry();
        if (item->cropDuration().frames(m_document->fps()) != endPos)
            item->resizeEnd((int) info.startPos.frames(m_document->fps()) + endPos - 1);
        updatePositionEffects(item, info, false);
        setDocumentModified();
    } else {
        emit displayMessage(i18n("Invalid clip"), ErrorMessage);
    }
}

void CustomTrackView::cutSelectedClips()
{
    QList<QGraphicsItem *> itemList = scene()->selectedItems();
    QList<AbstractGroupItem *> groups;
    GenTime currentPos = GenTime(m_cursorPos, m_document->fps());
    for (int i = 0; i < itemList.count(); ++i) {
        if (!itemList.at(i))
            continue;
        if (itemList.at(i)->type() == AVWidget) {
            ClipItem *item = static_cast <ClipItem *>(itemList.at(i));
            if (item->parentItem() && item->parentItem() != m_selectionGroup) {
                AbstractGroupItem *group = static_cast <AbstractGroupItem *>(item->parentItem());
                if (!groups.contains(group))
                    groups << group;
            } else if (currentPos > item->startPos() && currentPos < item->endPos()) {
                RazorClipCommand *command = new RazorClipCommand(this, item->info(), item->effectList(), currentPos);
                m_commandStack->push(command);
            }
        } else if (itemList.at(i)->type() == GroupWidget && itemList.at(i) != m_selectionGroup) {
            AbstractGroupItem *group = static_cast<AbstractGroupItem *>(itemList.at(i));
            if (!groups.contains(group))
                groups << group;
        }
    }

    for (int i = 0; i < groups.count(); ++i)
        razorGroup(groups.at(i), currentPos);
}

void CustomTrackView::razorGroup(AbstractGroupItem* group, GenTime cutPos)
{
    if (group) {
        QList <QGraphicsItem *> children = group->childItems();
        QUndoCommand *command = new QUndoCommand;
        command->setText(i18n("Cut Group"));
        groupClips(false, children, command);
        QList <ItemInfo> clips1, transitions1;
        QList <ItemInfo> transitionsCut;
        QList <ItemInfo> clips2, transitions2;
        QList <QGraphicsItem *> clipsToCut;

        // Collect info
        for (int i = 0; i < children.count(); ++i) {
            children.at(i)->setSelected(false);
            AbstractClipItem *child = static_cast <AbstractClipItem *>(children.at(i));
			if (!child) continue;
            if (child->type() == AVWidget) {
                if (cutPos >= child->endPos())
                    clips1 << child->info();
                else if (cutPos <= child->startPos())
                    clips2 << child->info();
                else {
                    clipsToCut << child;
                }
            } else {
                if (cutPos > child->endPos())
                    transitions1 << child->info();
                else if (cutPos < child->startPos())
                    transitions2 << child->info();
                else {
                    //transitionsCut << child->info();
                    // Transition cut not implemented, leave it in first group...
                    transitions1 << child->info();
                }
            }
        }
        if (clipsToCut.isEmpty() && transitionsCut.isEmpty() && ((clips1.isEmpty() && transitions1.isEmpty()) || (clips2.isEmpty() && transitions2.isEmpty()))) {
            delete command;
            return;
        }
        // Process the cut
        for (int i = 0; i < clipsToCut.count(); ++i) {
            ClipItem *clip = static_cast<ClipItem *>(clipsToCut.at(i));
            new RazorClipCommand(this, clip->info(), clip->effectList(), cutPos, false, command);
            ClipItem *secondClip = cutClip(clip->info(), cutPos, true);
            clips1 << clip->info();
            clips2 << secondClip->info();
        }
        new GroupClipsCommand(this, clips1, transitions1, true, command);
        new GroupClipsCommand(this, clips2, transitions2, true, command);
        m_commandStack->push(command);
    }
}

void CustomTrackView::groupClips(bool group, QList<QGraphicsItem *> itemList, QUndoCommand *command)
{
    if (itemList.isEmpty()) itemList = scene()->selectedItems();
    QList <ItemInfo> clipInfos;
    QList <ItemInfo> transitionInfos;

    // Expand groups
    int max = itemList.count();
    for (int i = 0; i < max; ++i) {
        if (itemList.at(i)->type() == GroupWidget) {
            itemList += itemList.at(i)->childItems();
        }
    }

    for (int i = 0; i < itemList.count(); ++i) {
        if (itemList.at(i)->type() == AVWidget) {
            AbstractClipItem *clip = static_cast <AbstractClipItem *>(itemList.at(i));
            if (!clip->isItemLocked()) clipInfos.append(clip->info());
        } else if (itemList.at(i)->type() == TransitionWidget) {
            AbstractClipItem *clip = static_cast <AbstractClipItem *>(itemList.at(i));
            if (!clip->isItemLocked()) transitionInfos.append(clip->info());
        }
    }
    if (clipInfos.count() > 0) {
        if (command) {
            new GroupClipsCommand(this, clipInfos, transitionInfos, group, command);
        } else {
            GroupClipsCommand *command = new GroupClipsCommand(this, clipInfos, transitionInfos, group);
            m_commandStack->push(command);
        }
    }
}

void CustomTrackView::doGroupClips(QList <ItemInfo> clipInfos, QList <ItemInfo> transitionInfos, bool group)
{
    resetSelectionGroup();
    m_scene->clearSelection();
    if (!group) {
        // ungroup, find main group to destroy it...
        for (int i = 0; i < clipInfos.count(); ++i) {
            ClipItem *clip = getClipItemAt(clipInfos.at(i).startPos, clipInfos.at(i).track);
            if (clip == NULL) continue;
            if (clip->parentItem() && clip->parentItem()->type() == GroupWidget) {
                AbstractGroupItem *grp = static_cast <AbstractGroupItem *>(clip->parentItem());
                m_document->clipManager()->removeGroup(grp);
                if (grp == m_selectionGroup) m_selectionGroup = NULL;
                scene()->destroyItemGroup(grp);
            }
            clip->setFlag(QGraphicsItem::ItemIsMovable, true);
        }
        for (int i = 0; i < transitionInfos.count(); ++i) {
            Transition *tr = getTransitionItemAt(transitionInfos.at(i).startPos, transitionInfos.at(i).track);
            if (tr == NULL) continue;
            if (tr->parentItem() && tr->parentItem()->type() == GroupWidget) {
                AbstractGroupItem *grp = static_cast <AbstractGroupItem *>(tr->parentItem());
                m_document->clipManager()->removeGroup(grp);
                if (grp == m_selectionGroup) m_selectionGroup = NULL;
                scene()->destroyItemGroup(grp);
                grp = NULL;
            }
            tr->setFlag(QGraphicsItem::ItemIsMovable, true);
        }
        setDocumentModified();
        return;
    }
    QList <QGraphicsItem *>list;
    for (int i = 0; i < clipInfos.count(); ++i) {
        ClipItem *clip = getClipItemAt(clipInfos.at(i).startPos, clipInfos.at(i).track);
        if (clip) {
            list.append(clip);
            //clip->setSelected(true);
        }
    }
    for (int i = 0; i < transitionInfos.count(); ++i) {
        Transition *clip = getTransitionItemAt(transitionInfos.at(i).startPos, transitionInfos.at(i).track);
        if (clip) {
            list.append(clip);
            //clip->setSelected(true);
        }
    }
    groupSelectedItems(list, true, true);
    setDocumentModified();
}

void CustomTrackView::slotInfoProcessingFinished()
{
    m_producerNotReady.wakeAll();
}

void CustomTrackView::addClip(QDomElement xml, const QString &clipId, ItemInfo info, EffectsList effects, bool overwrite, bool push, bool refresh)
{
    DocClipBase *baseclip = m_document->clipManager()->getClipById(clipId);
    if (baseclip == NULL) {
        emit displayMessage(i18n("No clip copied"), ErrorMessage);
        return;
    }

    if (baseclip->getProducer() == NULL) {
        // If the clip has no producer, we must wait until it is created...
        
        emit displayMessage(i18n("Waiting for clip..."), InformationMessage);
	m_document->renderer()->forceProcessing(clipId);
        baseclip = m_document->clipManager()->getClipById(clipId);
        if (baseclip == NULL) {
            emit displayMessage(i18n("Cannot insert clip..."), ErrorMessage);
            return;
        }
        // If the clip is not ready, give it 3x3 seconds to complete the task...
        for (int i = 0; i < 3; ++i) {
            if (baseclip->getProducer() == NULL) {
                m_mutex.lock();
                m_producerNotReady.wait(&m_mutex, 3000);
                m_mutex.unlock();
            } else break;
        }
        if (baseclip->getProducer() == NULL) {
            emit displayMessage(i18n("Cannot insert clip..."), ErrorMessage);
            return;
        }
        emit displayMessage(QString(), InformationMessage);
    }

    ClipItem *item = new ClipItem(baseclip, info, m_document->fps(), xml.attribute("speed", "1").toDouble(), xml.attribute("strobe", "1").toInt(), getFrameWidth());
    item->setEffectList(effects);
    if (xml.hasAttribute("audio_only")) item->setAudioOnly(true);
    else if (xml.hasAttribute("video_only")) item->setVideoOnly(true);
    scene()->addItem(item);

    int producerTrack = info.track;
    int tracknumber = m_document->tracksCount() - info.track - 1;
    bool isLocked = m_document->trackInfoAt(tracknumber).isLocked;
    if (isLocked) item->setItemLocked(true);

    baseclip->addReference();
    m_document->updateClip(baseclip->getId());
    info.track = m_document->tracksCount() - info.track;
    m_document->renderer()->mltInsertClip(info, xml, item->getProducer(producerTrack), overwrite, push);
    for (int i = 0; i < item->effectsCount(); ++i) {
        m_document->renderer()->mltAddEffect(info.track, info.startPos, getEffectArgs(item->effect(i)), false);
    }
    setDocumentModified();
    if (refresh) {
        m_document->renderer()->doRefresh();
    }
    if (!baseclip->isPlaceHolder())
        m_waitingThumbs.append(item);
    m_thumbsTimer.start();
}

void CustomTrackView::slotUpdateClip(const QString &clipId, bool reload)
{
    QMutexLocker locker(&m_mutex);
    QList<QGraphicsItem *> list = scene()->items();
    QList <ClipItem *>clipList;
    ClipItem *clip = NULL;
    DocClipBase *baseClip = NULL;
    Mlt::Tractor *tractor = m_document->renderer()->lockService();
    for (int i = 0; i < list.size(); ++i) {
        if (list.at(i)->type() == AVWidget) {
            clip = static_cast <ClipItem *>(list.at(i));
            if (clip->clipProducer() == clipId) {
                if (baseClip == NULL) {
                    baseClip = clip->baseClip();
                }
                ItemInfo info = clip->info();
                Mlt::Producer *prod = NULL;
                if (clip->isAudioOnly()) prod = baseClip->audioProducer(info.track);
                else if (clip->isVideoOnly()) prod = baseClip->videoProducer(info.track);
                else prod = baseClip->getProducer(info.track);
                if (reload && !m_document->renderer()->mltUpdateClip(tractor, info, clip->xml(), prod)) {
                    emit displayMessage(i18n("Cannot update clip (time: %1, track: %2)", info.startPos.frames(m_document->fps()), info.track), ErrorMessage);
                }
                else clipList.append(clip);
            }
        }
    }
    for (int i = 0; i < clipList.count(); ++i)
        clipList.at(i)->refreshClip(true, true);
    m_document->renderer()->unlockService(tractor);
}

ClipItem *CustomTrackView::getClipItemAtEnd(GenTime pos, int track)
{
    int framepos = (int)(pos.frames(m_document->fps()));
    QList<QGraphicsItem *> list = scene()->items(QPointF(framepos - 1, track * m_tracksHeight + m_tracksHeight / 2));
    ClipItem *clip = NULL;
    for (int i = 0; i < list.size(); ++i) {
        if (!list.at(i)->isEnabled()) continue;
        if (list.at(i)->type() == AVWidget) {
            ClipItem *test = static_cast <ClipItem *>(list.at(i));
            if (test->endPos() == pos) clip = test;
            break;
        }
    }
    return clip;
}

ClipItem *CustomTrackView::getClipItemAtStart(GenTime pos, int track)
{
    QList<QGraphicsItem *> list = scene()->items(QPointF(pos.frames(m_document->fps()), track * m_tracksHeight + m_tracksHeight / 2));
    ClipItem *clip = NULL;
    for (int i = 0; i < list.size(); ++i) {
        if (!list.at(i)->isEnabled()) continue;
        if (list.at(i)->type() == AVWidget) {
            ClipItem *test = static_cast <ClipItem *>(list.at(i));
            if (test->startPos() == pos) clip = test;
            break;
        }
    }
    return clip;
}

ClipItem *CustomTrackView::getClipItemAt(int pos, int track)
{
    const QPointF p(pos, track * m_tracksHeight + m_tracksHeight / 2);
    QList<QGraphicsItem *> list = scene()->items(p);
    ClipItem *clip = NULL;
    for (int i = 0; i < list.size(); ++i) {
        if (!list.at(i)->isEnabled()) continue;
        if (list.at(i)->type() == AVWidget) {
            clip = static_cast <ClipItem *>(list.at(i));
            break;
        }
    }
    return clip;
}

ClipItem *CustomTrackView::getClipItemAt(GenTime pos, int track)
{
    return getClipItemAt((int) pos.frames(m_document->fps()), track);
}


Transition *CustomTrackView::getTransitionItem(TransitionInfo info)
{
    int pos = info.startPos.frames(m_document->fps());
    int track = m_document->tracksCount() - info.b_track;
    return getTransitionItemAt(pos, track);
}

Transition *CustomTrackView::getTransitionItemAt(int pos, int track)
{
    const QPointF p(pos, track * m_tracksHeight + Transition::itemOffset() + 1);
    QList<QGraphicsItem *> list = scene()->items(p);
    Transition *clip = NULL;
    for (int i = 0; i < list.size(); ++i) {
        if (!list.at(i)->isEnabled()) continue;
        if (list.at(i)->type() == TransitionWidget) {
            clip = static_cast <Transition *>(list.at(i));
            break;
        }
    }
    return clip;
}

Transition *CustomTrackView::getTransitionItemAt(GenTime pos, int track)
{
    return getTransitionItemAt(pos.frames(m_document->fps()), track);
}

Transition *CustomTrackView::getTransitionItemAtEnd(GenTime pos, int track)
{
    int framepos = (int)(pos.frames(m_document->fps()));
    const QPointF p(framepos - 1, track * m_tracksHeight + Transition::itemOffset() + 1);
    QList<QGraphicsItem *> list = scene()->items(p);
    Transition *clip = NULL;
    for (int i = 0; i < list.size(); ++i) {
        if (!list.at(i)->isEnabled()) continue;
        if (list.at(i)->type() == TransitionWidget) {
            Transition *test = static_cast <Transition *>(list.at(i));
            if (test->endPos() == pos) clip = test;
            break;
        }
    }
    return clip;
}

Transition *CustomTrackView::getTransitionItemAtStart(GenTime pos, int track)
{
    const QPointF p(pos.frames(m_document->fps()), track * m_tracksHeight + Transition::itemOffset() + 1);
    QList<QGraphicsItem *> list = scene()->items(p);
    Transition *clip = NULL;
    for (int i = 0; i < list.size(); ++i) {
        if (!list.at(i)->isEnabled()) continue;
        if (list.at(i)->type() == TransitionWidget) {
            Transition *test = static_cast <Transition *>(list.at(i));
            if (test->startPos() == pos) clip = test;
            break;
        }
    }
    return clip;
}

bool CustomTrackView::moveClip(const ItemInfo &start, const ItemInfo &end, bool refresh, ItemInfo *out_actualEnd)
{
    if (m_selectionGroup) resetSelectionGroup(false);
    ClipItem *item = getClipItemAt((int) start.startPos.frames(m_document->fps()), start.track);
    if (!item) {
        emit displayMessage(i18n("Cannot move clip at time: %1 on track %2", m_document->timecode().getTimecodeFromFrames(start.startPos.frames(m_document->fps())), start.track), ErrorMessage);
        //qDebug() << "----------------  ERROR, CANNOT find clip to move at.. ";
        return false;
    }
    Mlt::Producer *prod = item->getProducer(end.track);

#ifdef DEBUG
    qDebug() << "Moving item " << (long)item << " from .. to:";
    qDebug() << item->info();
    qDebug() << start;
    qDebug() << end;
#endif
    bool success = m_document->renderer()->mltMoveClip((int)(m_document->tracksCount() - start.track), (int)(m_document->tracksCount() - end.track),
                                                       (int) start.startPos.frames(m_document->fps()), (int)end.startPos.frames(m_document->fps()),
                                                       prod);
    if (success) {
        bool snap = KdenliveSettings::snaptopoints();
        KdenliveSettings::setSnaptopoints(false);
        item->setPos((int) end.startPos.frames(m_document->fps()), (int)(end.track * m_tracksHeight + 1));

        int tracknumber = m_document->tracksCount() - end.track - 1;
        bool isLocked = m_document->trackInfoAt(tracknumber).isLocked;
        m_scene->clearSelection();
        if (isLocked) item->setItemLocked(true);
        else {
            if (item->isItemLocked()) item->setItemLocked(false);
            item->setSelected(true);
        }
        if (item->baseClip()->isTransparent()) {
            // Also move automatic transition
            Transition *tr = getTransitionItemAt(start.startPos, start.track);
            if (tr && tr->isAutomatic()) {
                tr->updateTransitionEndTrack(getPreviousVideoTrack(end.track));
                m_document->renderer()->mltMoveTransition(tr->transitionTag(), m_document->tracksCount() - start.track, m_document->tracksCount() - end.track, tr->transitionEndTrack(), start.startPos, start.endPos, end.startPos, end.endPos);
                tr->setPos((int) end.startPos.frames(m_document->fps()), (int)(end.track * m_tracksHeight + 1));
            }
        }
        KdenliveSettings::setSnaptopoints(snap);
        setDocumentModified();
    } else {
        // undo last move and emit error message
        emit displayMessage(i18n("Cannot move clip to position %1", m_document->timecode().getTimecodeFromFrames(end.startPos.frames(m_document->fps()))), ErrorMessage);
    }
    if (refresh) m_document->renderer()->doRefresh();
    if (out_actualEnd != NULL) {
        *out_actualEnd = item->info();
#ifdef DEBUG
        qDebug() << "Actual end position updated:" << *out_actualEnd;
#endif
    }
#ifdef DEBUG
    qDebug() << item->info();
#endif
    return success;
}

void CustomTrackView::moveGroup(QList<ItemInfo> startClip, QList<ItemInfo> startTransition, const GenTime &offset, const int trackOffset, bool reverseMove)
{
    // Group Items
    resetSelectionGroup();
    m_scene->clearSelection();
    m_selectionMutex.lock();
    m_selectionGroup = new AbstractGroupItem(m_document->fps());
    scene()->addItem(m_selectionGroup);

    m_document->renderer()->blockSignals(true);
    for (int i = 0; i < startClip.count(); ++i) {
        if (reverseMove) {
            startClip[i].startPos = startClip.at(i).startPos - offset;
            startClip[i].track = startClip.at(i).track - trackOffset;
        }
        ClipItem *clip = getClipItemAt(startClip.at(i).startPos, startClip.at(i).track);
        if (clip) {
            clip->setItemLocked(false);
            if (clip->parentItem()) {
                m_selectionGroup->addItem(clip->parentItem());
            } else {
                m_selectionGroup->addItem(clip);
            }
            m_document->renderer()->mltRemoveClip(m_document->tracksCount() - startClip.at(i).track, startClip.at(i).startPos);
        } else qDebug() << "//MISSING CLIP AT: " << startClip.at(i).startPos.frames(25);
    }
    for (int i = 0; i < startTransition.count(); ++i) {
        if (reverseMove) {
            startTransition[i].startPos = startTransition.at(i).startPos - offset;
            startTransition[i].track = startTransition.at(i).track - trackOffset;
        }
        Transition *tr = getTransitionItemAt(startTransition.at(i).startPos, startTransition.at(i).track);
        if (tr) {
            tr->setItemLocked(false);
            if (tr->parentItem()) {
                m_selectionGroup->addItem(tr->parentItem());
            } else {
                m_selectionGroup->addItem(tr);
            }
            m_document->renderer()->mltDeleteTransition(tr->transitionTag(), tr->transitionEndTrack(), m_document->tracksCount() - startTransition.at(i).track, startTransition.at(i).startPos, startTransition.at(i).endPos, tr->toXML());
        } else qDebug() << "//MISSING TRANSITION AT: " << startTransition.at(i).startPos.frames(25);
    }
    m_document->renderer()->blockSignals(false);

    if (m_selectionGroup) {
        bool snap = KdenliveSettings::snaptopoints();
        KdenliveSettings::setSnaptopoints(false);

        m_selectionGroup->setTransform(QTransform::fromTranslate(offset.frames(m_document->fps()), trackOffset *(qreal) m_tracksHeight), true);
        //m_selectionGroup->moveBy(offset.frames(m_document->fps()), trackOffset *(qreal) m_tracksHeight);

        QList<QGraphicsItem *> children = m_selectionGroup->childItems();
        QList <AbstractGroupItem*> groupList;
        // Expand groups
        int max = children.count();
        for (int i = 0; i < max; ++i) {
            if (children.at(i)->type() == GroupWidget) {
                children += children.at(i)->childItems();
                //AbstractGroupItem *grp = static_cast<AbstractGroupItem *>(children.at(i));
                //grp->moveBy(offset.frames(m_document->fps()), trackOffset *(qreal) m_tracksHeight);
                /*m_document->clipManager()->removeGroup(grp);
                m_scene->destroyItemGroup(grp);*/
                AbstractGroupItem *group = static_cast<AbstractGroupItem*>(children.at(i));
                if (!groupList.contains(group)) groupList.append(group);
                children.removeAll(children.at(i));
                --i;
            }
        }

        for (int i = 0; i < children.count(); ++i) {
            // re-add items in correct place
            if (children.at(i)->type() != AVWidget && children.at(i)->type() != TransitionWidget) continue;
            AbstractClipItem *item = static_cast <AbstractClipItem *>(children.at(i));
            item->updateItem();
            ItemInfo info = item->info();
            int tracknumber = m_document->tracksCount() - info.track - 1;
            bool isLocked = m_document->trackInfoAt(tracknumber).isLocked;
            if (isLocked)
                item->setItemLocked(true);
            else if (item->isItemLocked())
                item->setItemLocked(false);

            if (item->type() == AVWidget) {
                ClipItem *clip = static_cast <ClipItem*>(item);
                int trackProducer = info.track;
                info.track = m_document->tracksCount() - info.track;
                m_document->renderer()->mltInsertClip(info, clip->xml(), clip->getProducer(trackProducer));
                for (int i = 0; i < clip->effectsCount(); ++i) {
                    m_document->renderer()->mltAddEffect(info.track, info.startPos, getEffectArgs(clip->effect(i)), false);
                }
            } else if (item->type() == TransitionWidget) {
                Transition *tr = static_cast <Transition*>(item);
                int newTrack;
                if (!tr->forcedTrack()) {
                    newTrack = getPreviousVideoTrack(info.track);
                } else {
                    newTrack = tr->transitionEndTrack() + trackOffset;
                    if (newTrack < 0 || newTrack > m_document->tracksCount()) newTrack = getPreviousVideoTrack(info.track);
                }
                tr->updateTransitionEndTrack(newTrack);
                m_document->renderer()->mltAddTransition(tr->transitionTag(), newTrack, m_document->tracksCount() - info.track, info.startPos, info.endPos, tr->toXML());
            }
        }
        m_selectionMutex.unlock();
        resetSelectionGroup(false);
        for (int i = 0; i < groupList.count(); ++i) {
            rebuildGroup(groupList.at(i));
        }

        clearSelection();

        KdenliveSettings::setSnaptopoints(snap);
        m_document->renderer()->doRefresh();
    } else qDebug() << "///////// WARNING; NO GROUP TO MOVE";
}

void CustomTrackView::moveTransition(const ItemInfo &start, const ItemInfo &end, bool refresh)
{
    Transition *item = getTransitionItemAt(start.startPos, start.track);
    if (!item) {
        emit displayMessage(i18n("Cannot move transition at time: %1 on track %2", m_document->timecode().getTimecodeFromFrames(start.startPos.frames(m_document->fps())), start.track), ErrorMessage);
        //qDebug() << "----------------  ERROR, CANNOT find transition to move... ";// << startPos.x() * m_scale * FRAME_SIZE + 1 << ", " << startPos.y() * m_tracksHeight + m_tracksHeight / 2;
        return;
    }

    bool snap = KdenliveSettings::snaptopoints();
    KdenliveSettings::setSnaptopoints(false);

    if (end.endPos - end.startPos == start.endPos - start.startPos) {
        // Transition was moved
        item->setPos((int) end.startPos.frames(m_document->fps()), (end.track) * m_tracksHeight + 1);
    } else if (end.endPos == start.endPos) {
        // Transition start resize
        item->resizeStart((int) end.startPos.frames(m_document->fps()));
    } else if (end.startPos == start.startPos) {
        // Transition end resize;
        //qDebug() << "// resize END: " << end.endPos.frames(m_document->fps());
        item->resizeEnd((int) end.endPos.frames(m_document->fps()));
    } else {
        // Move & resize
        item->setPos((int) end.startPos.frames(m_document->fps()), (end.track) * m_tracksHeight + 1);
        item->resizeStart((int) end.startPos.frames(m_document->fps()));
        item->resizeEnd((int) end.endPos.frames(m_document->fps()));
    }
    //item->moveTransition(GenTime((int) (endPos.x() - startPos.x()), m_document->fps()));
    KdenliveSettings::setSnaptopoints(snap);
    item->updateTransitionEndTrack(getPreviousVideoTrack(end.track));
    m_document->renderer()->mltMoveTransition(item->transitionTag(), m_document->tracksCount() - start.track, m_document->tracksCount() - item->track(), item->transitionEndTrack(), start.startPos, start.endPos, item->startPos(), item->endPos());
    if (m_dragItem && m_dragItem == item) {
        QPoint p;
        ClipItem *transitionClip = getClipItemAt(item->startPos(), item->track());
        if (transitionClip && transitionClip->baseClip()) {
            QString size = transitionClip->baseClip()->getProperty("frame_size");
            double factor = transitionClip->baseClip()->getProperty("aspect_ratio").toDouble();
            if (factor == 0) factor = 1.0;
            p.setX((int)(size.section('x', 0, 0).toInt() * factor + 0.5));
            p.setY(size.section('x', 1, 1).toInt());
        }
        emit transitionItemSelected(item, getPreviousVideoTrack(item->track()), p);
    }
    if (refresh) m_document->renderer()->doRefresh();
    setDocumentModified();
}

void CustomTrackView::resizeClip(const ItemInfo &start, const ItemInfo &end, bool dontWorry)
{
    bool resizeClipStart = (start.startPos != end.startPos);
    ClipItem *item = getClipItemAtStart(start.startPos, start.track);
    if (!item) {
        if (dontWorry) return;
        emit displayMessage(i18n("Cannot move clip at time: %1 on track %2", m_document->timecode().getTimecodeFromFrames(start.startPos.frames(m_document->fps())), start.track), ErrorMessage);
        //qDebug() << "----------------  ERROR, CANNOT find clip to resize at... "; // << startPos;
        return;
    }
    if (item->parentItem()) {
        // Item is part of a group, reset group
        resetSelectionGroup();
    }

    bool snap = KdenliveSettings::snaptopoints();
    KdenliveSettings::setSnaptopoints(false);

    if (resizeClipStart) {
        ItemInfo clipinfo = item->info();
        clipinfo.track = m_document->tracksCount() - clipinfo.track;
        bool success = m_document->renderer()->mltResizeClipStart(clipinfo, end.startPos - clipinfo.startPos);
        if (success) {
            item->resizeStart((int) end.startPos.frames(m_document->fps()));
        }
        else
            emit displayMessage(i18n("Error when resizing clip"), ErrorMessage);
    } else {
        ItemInfo clipinfo = item->info();
        clipinfo.track = m_document->tracksCount() - clipinfo.track;
        bool success = m_document->renderer()->mltResizeClipEnd(clipinfo, end.endPos - clipinfo.startPos);
        if (success)
            item->resizeEnd((int) end.endPos.frames(m_document->fps()));
        else
            emit displayMessage(i18n("Error when resizing clip"), ErrorMessage);
    }
    if (!resizeClipStart && end.cropStart != start.cropStart) {
        //qDebug() << "// RESIZE CROP, DIFF: " << (end.cropStart - start.cropStart).frames(25);
        ItemInfo clipinfo = end;
        clipinfo.track = m_document->tracksCount() - end.track;
        bool success = m_document->renderer()->mltResizeClipCrop(clipinfo, end.cropStart);
        if (success) {
            item->setCropStart(end.cropStart);
            item->resetThumbs(true);
        }
    }
    m_document->renderer()->doRefresh();
    KdenliveSettings::setSnaptopoints(snap);
    setDocumentModified();
}

void CustomTrackView::prepareResizeClipStart(AbstractClipItem* item, ItemInfo oldInfo, int pos, bool check, QUndoCommand *command)
{
    if (pos == oldInfo.startPos.frames(m_document->fps()))
        return;
    bool snap = KdenliveSettings::snaptopoints();
    if (check) {
        KdenliveSettings::setSnaptopoints(false);
        item->resizeStart(pos);
        if (item->startPos().frames(m_document->fps()) != pos) {
            item->resizeStart(oldInfo.startPos.frames(m_document->fps()));
            emit displayMessage(i18n("Not possible to resize"), ErrorMessage);
            KdenliveSettings::setSnaptopoints(snap);
            return;
        }
        KdenliveSettings::setSnaptopoints(snap);
    }

    bool hasParentCommand = false;
    if (command) {
        hasParentCommand = true;
    } else {
        command = new QUndoCommand();
        command->setText(i18n("Resize clip start"));
    }

    // do this here, too, because otherwise undo won't update the group
    if (item->parentItem() && item->parentItem() != m_selectionGroup)
        new RebuildGroupCommand(this, item->info().track, item->endPos() - GenTime(1, m_document->fps()), command);

    ItemInfo info = item->info();
    if (item->type() == AVWidget) {
        ItemInfo resizeinfo = oldInfo;
        resizeinfo.track = m_document->tracksCount() - resizeinfo.track;
        bool success = m_document->renderer()->mltResizeClipStart(resizeinfo, item->startPos() - oldInfo.startPos);
        if (success) {
            // Check if there is an automatic transition on that clip (lower track)
            Transition *transition = getTransitionItemAtStart(oldInfo.startPos, oldInfo.track);
            if (transition && transition->isAutomatic()) {
                ItemInfo trInfo = transition->info();
                ItemInfo newTrInfo = trInfo;
                newTrInfo.startPos = item->startPos();
                if (newTrInfo.startPos < newTrInfo.endPos)
                    new MoveTransitionCommand(this, trInfo, newTrInfo, true, command);
            }
            // Check if there is an automatic transition on that clip (upper track)
            transition = getTransitionItemAtStart(oldInfo.startPos, oldInfo.track - 1);
            if (transition && transition->isAutomatic() && (m_document->tracksCount() - transition->transitionEndTrack()) == oldInfo.track) {
                ItemInfo trInfo = transition->info();
                ItemInfo newTrInfo = trInfo;
                newTrInfo.startPos = item->startPos();
                ClipItem * upperClip = getClipItemAt(oldInfo.startPos, oldInfo.track - 1);
                if ((!upperClip || !upperClip->baseClip()->isTransparent()) && newTrInfo.startPos < newTrInfo.endPos)
                    new MoveTransitionCommand(this, trInfo, newTrInfo, true, command);
            }

            ClipItem *clip = static_cast < ClipItem * >(item);

            // Hack:
            // Since we must always resize clip before updating the keyframes, we
            // put a resize command before & after checking keyframes so that
            // we are sure the resize is performed before whenever we do or undo the action
            new ResizeClipCommand(this, oldInfo, info, false, true, command);
            adjustEffects(clip, oldInfo, command);
            new ResizeClipCommand(this, oldInfo, info, false, true, command);
        } else {
            KdenliveSettings::setSnaptopoints(false);
            item->resizeStart((int) oldInfo.startPos.frames(m_document->fps()));
            KdenliveSettings::setSnaptopoints(snap);
            emit displayMessage(i18n("Error when resizing clip"), ErrorMessage);
        }
    } else if (item->type() == TransitionWidget) {
        Transition *transition = static_cast <Transition *>(item);
        if (!m_document->renderer()->mltMoveTransition(transition->transitionTag(), (int)(m_document->tracksCount() - oldInfo.track), (int)(m_document->tracksCount() - oldInfo.track), transition->transitionEndTrack(), oldInfo.startPos, oldInfo.endPos, info.startPos, info.endPos)) {
            // Cannot resize transition
            KdenliveSettings::setSnaptopoints(false);
            transition->resizeStart((int) oldInfo.startPos.frames(m_document->fps()));
            KdenliveSettings::setSnaptopoints(snap);
            emit displayMessage(i18n("Cannot resize transition"), ErrorMessage);
        } else {
            MoveTransitionCommand *moveCommand = new MoveTransitionCommand(this, oldInfo, info, false, command);
            if (command == NULL)
                m_commandStack->push(moveCommand);
        }

    }
    if (item->parentItem() && item->parentItem() != m_selectionGroup)
        new RebuildGroupCommand(this, item->info().track, item->endPos() - GenTime(1, m_document->fps()), command);

    if (!hasParentCommand)
        m_commandStack->push(command);
}

void CustomTrackView::prepareResizeClipEnd(AbstractClipItem* item, ItemInfo oldInfo, int pos, bool check, QUndoCommand *command)
{
    if (pos == oldInfo.endPos.frames(m_document->fps()))
        return;
    bool snap = KdenliveSettings::snaptopoints();
    if (check) {
        KdenliveSettings::setSnaptopoints(false);
        item->resizeEnd(pos);
        if (item->endPos().frames(m_document->fps()) != pos) {
            item->resizeEnd(oldInfo.endPos.frames(m_document->fps()));
            emit displayMessage(i18n("Not possible to resize"), ErrorMessage);
            KdenliveSettings::setSnaptopoints(snap);
            return;
        }
        KdenliveSettings::setSnaptopoints(snap);
    }

    bool hasParentCommand = false;
    if (command) {
        hasParentCommand = true;
    } else {
        command = new QUndoCommand();
    }

    // do this here, too, because otherwise undo won't update the group
    if (item->parentItem() && item->parentItem() != m_selectionGroup)
        new RebuildGroupCommand(this, item->info().track, item->startPos(), command);

    ItemInfo info = item->info();
    if (item->type() == AVWidget) {
        if (!hasParentCommand) command->setText(i18n("Resize clip end"));
        ItemInfo resizeinfo = info;
        resizeinfo.track = m_document->tracksCount() - resizeinfo.track;
        bool success = m_document->renderer()->mltResizeClipEnd(resizeinfo, resizeinfo.cropDuration);
        if (success) {
            // Check if there is an automatic transition on that clip (lower track)
            Transition *tr = getTransitionItemAtEnd(oldInfo.endPos, oldInfo.track);
            if (tr && tr->isAutomatic()) {
                ItemInfo trInfo = tr->info();
                ItemInfo newTrInfo = trInfo;
                newTrInfo.endPos = item->endPos();
                if (newTrInfo.endPos > newTrInfo.startPos)
                    new MoveTransitionCommand(this, trInfo, newTrInfo, true, command);
            }

            // Check if there is an automatic transition on that clip (upper track)
            tr = getTransitionItemAtEnd(oldInfo.endPos, oldInfo.track - 1);
            if (tr && tr->isAutomatic() && (m_document->tracksCount() - tr->transitionEndTrack()) == oldInfo.track) {
                ItemInfo trInfo = tr->info();
                ItemInfo newTrInfo = trInfo;
                newTrInfo.endPos = item->endPos();
                ClipItem * upperClip = getClipItemAtEnd(oldInfo.endPos, oldInfo.track - 1);
                if ((!upperClip || !upperClip->baseClip()->isTransparent()) && newTrInfo.endPos > newTrInfo.startPos)
                    new MoveTransitionCommand(this, trInfo, newTrInfo, true, command);

            }

            ClipItem *clip = static_cast < ClipItem * >(item);

            // Hack:
            // Since we must always resize clip before updating the keyframes, we
            // put a resize command before & after checking keyframes so that
            // we are sure the resize is performed before whenever we do or undo the action
            new ResizeClipCommand(this, oldInfo, info, false, true, command);
            adjustEffects(clip, oldInfo, command);
            new ResizeClipCommand(this, oldInfo, info, false, true, command);
        } else {
            KdenliveSettings::setSnaptopoints(false);
            item->resizeEnd((int) oldInfo.endPos.frames(m_document->fps()));
            KdenliveSettings::setSnaptopoints(true);
            emit displayMessage(i18n("Error when resizing clip"), ErrorMessage);
        }
    } else if (item->type() == TransitionWidget) {
        if (!hasParentCommand) command->setText(i18n("Resize transition end"));
        Transition *transition = static_cast <Transition *>(item);
        if (!m_document->renderer()->mltMoveTransition(transition->transitionTag(), (int)(m_document->tracksCount() - oldInfo.track), (int)(m_document->tracksCount() - oldInfo.track), transition->transitionEndTrack(), oldInfo.startPos, oldInfo.endPos, info.startPos, info.endPos)) {
            // Cannot resize transition
            KdenliveSettings::setSnaptopoints(false);
            transition->resizeEnd((int) oldInfo.endPos.frames(m_document->fps()));
            KdenliveSettings::setSnaptopoints(true);
            emit displayMessage(i18n("Cannot resize transition"), ErrorMessage);
        } else {
            // Check transition keyframes
            QDomElement old = transition->toXML();
            if (transition->updateKeyframes(oldInfo.cropDuration.frames(m_document->fps()) - 1)) {
                QDomElement xml = transition->toXML();
                m_document->renderer()->mltUpdateTransition(xml.attribute("tag"), xml.attribute("tag"), xml.attribute("transition_btrack").toInt(), m_document->tracksCount() - xml.attribute("transition_atrack").toInt(), transition->startPos(), transition->endPos(), xml);
                new EditTransitionCommand(this, transition->track(), transition->startPos(), old, xml, false, command);
            }
            ItemInfo info = transition->info();
            QPoint p;
            ClipItem *transitionClip = getClipItemAt(info.startPos, info.track);
            if (transitionClip && transitionClip->baseClip()) {
                QString size = transitionClip->baseClip()->getProperty("frame_size");
                double factor = transitionClip->baseClip()->getProperty("aspect_ratio").toDouble();
                if (factor == 0) factor = 1.0;
                p.setX((int)(size.section('x', 0, 0).toInt() * factor + 0.5));
                p.setY(size.section('x', 1, 1).toInt());
            }
            emit transitionItemSelected(transition, getPreviousVideoTrack(info.track), p, true);
            new MoveTransitionCommand(this, oldInfo, info, false, command);
        }
    }
    if (item->parentItem() && item->parentItem() != m_selectionGroup)
        new RebuildGroupCommand(this, item->info().track, item->startPos(), command);

    if (!hasParentCommand) {
        updateTrackDuration(oldInfo.track, command);
        m_commandStack->push(command);
    }
}

void CustomTrackView::updatePositionEffects(ClipItem* item, const ItemInfo &info, bool standalone)
{
    int end = item->fadeIn();
    if (end != 0) {
        // there is a fade in effect
        int effectPos = item->hasEffect("volume", "fadein");
        if (effectPos != -1) {
            QDomElement effect = item->getEffectAtIndex(effectPos);
            int start = item->cropStart().frames(m_document->fps());
            int max = item->cropDuration().frames(m_document->fps());
            if (end > max) {
                // Make sure the fade effect is not longer than the clip
                item->setFadeIn(max);
                end = item->fadeIn();
            }
            end += start;
            EffectsList::setParameter(effect, "in", QString::number(start));
            EffectsList::setParameter(effect, "out", QString::number(end));
            if (standalone) {
                if (!m_document->renderer()->mltEditEffect(m_document->tracksCount() - item->track(), item->startPos(), getEffectArgs(effect)))
                    emit displayMessage(i18n("Problem editing effect"), ErrorMessage);
                // if fade effect is displayed, update the effect edit widget with new clip duration
                if (item->isSelected() && effectPos == item->selectedEffectIndex())
                    emit clipItemSelected(item);
            }
        }
        effectPos = item->hasEffect("brightness", "fade_from_black");
        if (effectPos != -1) {
            QDomElement effect = item->getEffectAtIndex(effectPos);
            int start = item->cropStart().frames(m_document->fps());
            int max = item->cropDuration().frames(m_document->fps());
            if (end > max) {
                // Make sure the fade effect is not longer than the clip
                item->setFadeIn(max);
                end = item->fadeIn();
            }
            end += start;
            EffectsList::setParameter(effect, "in", QString::number(start));
            EffectsList::setParameter(effect, "out", QString::number(end));
            if (standalone) {
                if (!m_document->renderer()->mltEditEffect(m_document->tracksCount() - item->track(), item->startPos(), getEffectArgs(effect)))
                    emit displayMessage(i18n("Problem editing effect"), ErrorMessage);
                // if fade effect is displayed, update the effect edit widget with new clip duration
                if (item->isSelected() && effectPos == item->selectedEffectIndex())
                    emit clipItemSelected(item);
            }
        }
    }

    int start = item->fadeOut();
    if (start != 0) {
        // there is a fade out effect
        int effectPos = item->hasEffect("volume", "fadeout");
        if (effectPos != -1) {
            QDomElement effect = item->getEffectAtIndex(effectPos);
            int max = item->cropDuration().frames(m_document->fps());
            int end = max + item->cropStart().frames(m_document->fps()) - 1;
            if (start > max) {
                // Make sure the fade effect is not longer than the clip
                item->setFadeOut(max);
                start = item->fadeOut();
            }
            start = end - start;
            EffectsList::setParameter(effect, "in", QString::number(start));
            EffectsList::setParameter(effect, "out", QString::number(end));
            if (standalone) {
                if (!m_document->renderer()->mltEditEffect(m_document->tracksCount() - item->track(), item->startPos(), getEffectArgs(effect)))
                    emit displayMessage(i18n("Problem editing effect"), ErrorMessage);
                // if fade effect is displayed, update the effect edit widget with new clip duration
                if (item->isSelected() && effectPos == item->selectedEffectIndex())
                    emit clipItemSelected(item);
            }
        }
        effectPos = item->hasEffect("brightness", "fade_to_black");
        if (effectPos != -1) {
            QDomElement effect = item->getEffectAtIndex(effectPos);
            int max = item->cropDuration().frames(m_document->fps());
            int end = max + item->cropStart().frames(m_document->fps()) - 1;
            if (start > max) {
                // Make sure the fade effect is not longer than the clip
                item->setFadeOut(max);
                start = item->fadeOut();
            }
            start = end - start;
            EffectsList::setParameter(effect, "in", QString::number(start));
            EffectsList::setParameter(effect, "out", QString::number(end));
            if (standalone) {
                if (!m_document->renderer()->mltEditEffect(m_document->tracksCount() - item->track(), item->startPos(), getEffectArgs(effect)))
                    emit displayMessage(i18n("Problem editing effect"), ErrorMessage);
                // if fade effect is displayed, update the effect edit widget with new clip duration
                if (item->isSelected() && effectPos == item->selectedEffectIndex())
                    emit clipItemSelected(item);
            }
        }
    }

    int effectPos = item->hasEffect("freeze", "freeze");
    if (effectPos != -1) {
        // Freeze effect needs to be adjusted with clip resize
        int diff = (info.startPos - item->startPos()).frames(m_document->fps());
        QDomElement eff = item->getEffectAtIndex(effectPos);
        if (!eff.isNull() && diff != 0) {
            int freeze_pos = EffectsList::parameter(eff, "frame").toInt() + diff;
            EffectsList::setParameter(eff, "frame", QString::number(freeze_pos));
            if (standalone) {
                if (item->isSelected() && item->selectedEffect().attribute("id") == "freeze") {
                    emit clipItemSelected(item);
                }
            }
        }
    }
}

double CustomTrackView::getSnapPointForPos(double pos)
{
    return m_scene->getSnapPointForPos(pos, KdenliveSettings::snaptopoints());
}

void CustomTrackView::updateSnapPoints(AbstractClipItem *selected, QList <GenTime> offsetList, bool skipSelectedItems)
{
    QList <GenTime> snaps;
    if (selected && offsetList.isEmpty()) offsetList.append(selected->cropDuration());
    QList<QGraphicsItem *> itemList = items();
    for (int i = 0; i < itemList.count(); ++i) {
        if (itemList.at(i) == selected) continue;
        if (skipSelectedItems && itemList.at(i)->isSelected()) continue;
        if (itemList.at(i)->type() == AVWidget) {
            ClipItem *item = static_cast <ClipItem *>(itemList.at(i));
            GenTime start = item->startPos();
            GenTime end = item->endPos();
            snaps.append(start);
            snaps.append(end);
            if (!offsetList.isEmpty()) {
                for (int j = 0; j < offsetList.size(); ++j) {
                    if (start > offsetList.at(j)) snaps.append(start - offsetList.at(j));
                    if (end > offsetList.at(j)) snaps.append(end - offsetList.at(j));
                }
            }
            // Add clip markers
            QList < GenTime > markers = item->snapMarkers();
            for (int j = 0; j < markers.size(); ++j) {
                GenTime t = markers.at(j);
                snaps.append(t);
                if (!offsetList.isEmpty()) {
                    for (int k = 0; k < offsetList.size(); ++k) {
                        if (t > offsetList.at(k)) snaps.append(t - offsetList.at(k));
                    }
                }
            }
        } else if (itemList.at(i)->type() == TransitionWidget) {
            Transition *transition = static_cast <Transition*>(itemList.at(i));
            GenTime start = transition->startPos();
            GenTime end = transition->endPos();
            snaps.append(start);
            snaps.append(end);
            if (!offsetList.isEmpty()) {
                for (int j = 0; j < offsetList.size(); ++j) {
                    if (start > offsetList.at(j)) snaps.append(start - offsetList.at(j));
                    if (end > offsetList.at(j)) snaps.append(end - offsetList.at(j));
                }
            }
        }
    }

    // add cursor position
    GenTime pos = GenTime(m_cursorPos, m_document->fps());
    snaps.append(pos);
    if (!offsetList.isEmpty()) {
        for (int j = 0; j < offsetList.size(); ++j) {
            snaps.append(pos - offsetList.at(j));
        }
    }

    // add guides
    for (int i = 0; i < m_guides.count(); ++i) {
        snaps.append(m_guides.at(i)->position());
        if (!offsetList.isEmpty()) {
            for (int j = 0; j < offsetList.size(); ++j) {
                snaps.append(m_guides.at(i)->position() - offsetList.at(j));
            }
        }
    }

    // add render zone
    QPoint z = m_document->zone();
    snaps.append(GenTime(z.x(), m_document->fps()));
    snaps.append(GenTime(z.y(), m_document->fps()));

    qSort(snaps);
    m_scene->setSnapList(snaps);
    //for (int i = 0; i < m_snapPoints.size(); ++i)
    //    //qDebug() << "SNAP POINT: " << m_snapPoints.at(i).frames(25);
}

void CustomTrackView::slotSeekToPreviousSnap()
{
    updateSnapPoints(NULL);
    GenTime res = m_scene->previousSnapPoint(GenTime(m_cursorPos, m_document->fps()));
    seekCursorPos((int) res.frames(m_document->fps()));
    checkScrolling();
}

void CustomTrackView::slotSeekToNextSnap()
{
    updateSnapPoints(NULL);
    GenTime res = m_scene->nextSnapPoint(GenTime(m_cursorPos, m_document->fps()));
    seekCursorPos((int) res.frames(m_document->fps()));
    checkScrolling();
}

void CustomTrackView::clipStart()
{
    AbstractClipItem *item = getMainActiveClip();
    if (item != NULL) {
        seekCursorPos((int) item->startPos().frames(m_document->fps()));
        checkScrolling();
    }
}

void CustomTrackView::clipEnd()
{
    AbstractClipItem *item = getMainActiveClip();
    if (item != NULL) {
        seekCursorPos((int) item->endPos().frames(m_document->fps()) - 1);
        checkScrolling();
    }
}

void CustomTrackView::slotAddClipExtraData(const QString &id, const QString &key, const QString &data, QUndoCommand *groupCommand)
{
    DocClipBase *base = m_document->clipManager()->getClipById(id);
    if (!base) return;
    QMap <QString, QString> extraData = base->analysisData();
    QString oldData = extraData.value(key);
    AddExtraDataCommand *command = new AddExtraDataCommand(this, id, key, oldData, data, groupCommand);
    if (!groupCommand) m_commandStack->push(command);
}

void CustomTrackView::slotAddClipMarker(const QString &id, QList <CommentedTime> newMarkers, QUndoCommand *groupCommand)
{
    DocClipBase *base = m_document->clipManager()->getClipById(id);
    if (!base) return;
    QUndoCommand *subCommand = NULL;
    if (newMarkers.count() > 1 && groupCommand == NULL) {
        subCommand = new QUndoCommand;
        subCommand->setText("Add markers");
    }
    for (int i = 0; i < newMarkers.count(); ++i) {
        CommentedTime oldMarker = base->markerAt(newMarkers.at(i).time());
        if (oldMarker == CommentedTime()) {
            oldMarker = newMarkers.at(i);
            oldMarker.setMarkerType(-1);
        }
        if (newMarkers.count() == 1 && !groupCommand) {
            AddMarkerCommand *command = new AddMarkerCommand(this, oldMarker, newMarkers.at(i), id, groupCommand);
            m_commandStack->push(command);
        }
        else if (groupCommand) {
            (void) new AddMarkerCommand(this, oldMarker, newMarkers.at(i), id, groupCommand);
        }
        else {
            (void) new AddMarkerCommand(this, oldMarker, newMarkers.at(i), id, subCommand);
        }
    }
    if (subCommand) m_commandStack->push(subCommand);
}

void CustomTrackView::slotDeleteClipMarker(const QString &comment, const QString &id, const GenTime &position)
{
    CommentedTime oldmarker(position, comment);
    CommentedTime marker = oldmarker;
    marker.setMarkerType(-1);
    AddMarkerCommand *command = new AddMarkerCommand(this, oldmarker, marker, id);
    m_commandStack->push(command);
}

void CustomTrackView::slotDeleteAllClipMarkers(const QString &id)
{
    DocClipBase *base = m_document->clipManager()->getClipById(id);
    if (!base) return;
    QList <CommentedTime> markers = base->commentedSnapMarkers();

    if (markers.isEmpty()) {
        emit displayMessage(i18n("Clip has no markers"), ErrorMessage);
        return;
    }
    QUndoCommand *deleteMarkers = new QUndoCommand();
    deleteMarkers->setText("Delete clip markers");

    for (int i = 0; i < markers.size(); ++i) {
        CommentedTime oldMarker = markers.at(i);
        CommentedTime marker = oldMarker;
        marker.setMarkerType(-1);
        new AddMarkerCommand(this, oldMarker, marker, id, deleteMarkers);
    }
    m_commandStack->push(deleteMarkers);
}

void CustomTrackView::slotSaveClipMarkers(const QString &id)
{
    DocClipBase *base = m_document->clipManager()->getClipById(id);
    if (!base) return;
    QList < CommentedTime > markers = base->commentedSnapMarkers();
    if (!markers.isEmpty()) {
        // Set  up categories
        KComboBox *cbox = new KComboBox;
        cbox->insertItem(0, i18n("All categories"));
        for (int i = 0; i < 5; ++i) {
            cbox->insertItem(i + 1, i18n("Category %1", i));
            cbox->setItemData(i + 1, CommentedTime::markerColor(i), Qt::DecorationRole);
        }
        cbox->setCurrentIndex(0);
        //TODO KF5 how to add custom cbox to Qfiledialog
        QPointer<QFileDialog> fd = new QFileDialog(this, i18n("Save Clip Markers"), m_document->projectFolder().path());
        fd->setMimeTypeFilters(QStringList() << "text/plain");
        fd->setFileMode(QFileDialog::AnyFile);
        fd->setAcceptMode(QFileDialog::AcceptSave);
        if (fd->exec() != QDialog::Accepted) return;
        QStringList selection = fd->selectedFiles();
        QString url;
        if (!selection.isEmpty()) url = selection.first();
        delete fd;
        //QString url = KFileDialog::getSaveFileName(QUrl("kfiledialog:///projectfolder"), "text/plain", this, i18n("Save markers"));
        if (url.isEmpty()) return;

        QString data;
        int category = cbox->currentIndex() - 1;
        for (int i = 0; i < markers.count(); ++i) {
            if (category >= 0) {
                // Save only the markers in selected category
                if (markers.at(i).markerType() != category) continue;
            }
            data.append(QString::number(markers.at(i).time().seconds()));
            data.append("\t");
            data.append(QString::number(markers.at(i).time().seconds()));
            data.append("\t");
            data.append(markers.at(i).comment());
            data.append("\n");
        }
        delete cbox;

        QFile file(url);
        if (!file.open(QIODevice::WriteOnly | QIODevice::Text)) {
            emit displayMessage(i18n("Cannot open file %1", url), ErrorMessage);
            return;
        }
        file.write(data.toUtf8());
        file.close();
    }
}

void CustomTrackView::slotLoadClipMarkers(const QString &id)
{
    KComboBox *cbox = new KComboBox;
    for (int i = 0; i < 5; ++i) {
        cbox->insertItem(i, i18n("Category %1", i));
        cbox->setItemData(i, CommentedTime::markerColor(i), Qt::DecorationRole);
    }
    cbox->setCurrentIndex(KdenliveSettings::default_marker_type());
    //TODO KF5 how to ass custom cbox to Qfiledialog
    QPointer<QFileDialog> fd = new QFileDialog(this, i18n("Load Clip Markers"), m_document->projectFolder().path());
    fd->setMimeTypeFilters(QStringList()<<"text/plain");
    fd->setFileMode(QFileDialog::ExistingFile);
    if (fd->exec() != QDialog::Accepted) return;
    QStringList selection = fd->selectedFiles();
    QString url;
    if (!selection.isEmpty()) url = selection.first();
    delete fd;

    //QUrl url = KFileDialog::getOpenUrl(QUrl("kfiledialog:///projectfolder"), "text/plain", this, i18n("Load marker file"));
    if (url.isEmpty()) return;
    int category = cbox->currentIndex();
    delete cbox;
    QFile file(url);
    if (!file.open(QIODevice::ReadOnly | QIODevice::Text)) {
        emit displayMessage(i18n("Cannot open file %1", QUrl(url).fileName()), ErrorMessage);
        return;
    }
    QString data = QString::fromUtf8(file.readAll());
    file.close();
    QStringList lines = data.split('\n', QString::SkipEmptyParts);
    QStringList values;
    bool ok;
    QUndoCommand *command = new QUndoCommand();
    command->setText("Load markers");
    QString markerText;
    QList <CommentedTime> markersList;
    foreach(const QString &line, lines) {
        markerText.clear();
        values = line.split('\t', QString::SkipEmptyParts);
        double time1 = values.at(0).toDouble(&ok);
        double time2 = -1;
        if (!ok) continue;
        if (values.count() >1) {
            time2 = values.at(1).toDouble(&ok);
            if (values.count() == 2) {
                // Check if second value is a number or text
                if (!ok) {
                    time2 = -1;
                    markerText = values.at(1);
                }
                else markerText = i18n("Marker");
            }
            else {
                // We assume 3 values per line: in out name
                if (!ok) {
                    // 2nd value is not a number, drop
                }
                else {
                    markerText = values.at(2);
                }
            }
        }
        if (!markerText.isEmpty()) {
            // Marker found, add it
            //TODO: allow user to set a marker category
            CommentedTime marker1(GenTime(time1), markerText, category);
            markersList << marker1;
            if (time2 > 0 && time2 != time1) {
                CommentedTime marker2(GenTime(time2), markerText, category);
                markersList << marker2;
            }
        }
    }
    if (!markersList.isEmpty()) slotAddClipMarker(id, markersList, command);
    if (command->childCount() > 0) m_commandStack->push(command);
    else delete command;
}

void CustomTrackView::addMarker(const QString &id, const CommentedTime &marker)
{
    DocClipBase *base = m_document->clipManager()->getClipById(id);
    if (base == NULL) return;
    if (marker.markerType() < 0) base->deleteSnapMarker(marker.time());
    else base->addSnapMarker(marker);
    emit updateClipMarkers(base);
    setDocumentModified();
    viewport()->update();
}

void CustomTrackView::addData(const QString &id, const QString &key, const QString &data)
{
    DocClipBase *base = m_document->clipManager()->getClipById(id);
    if (base == NULL) return;
    base->setAnalysisData(key, data);
    emit updateClipExtraData(base);
    setDocumentModified();
    viewport()->update();
}

int CustomTrackView::hasGuide(int pos, int offset)
{
    for (int i = 0; i < m_guides.count(); ++i) {
        int guidePos = m_guides.at(i)->position().frames(m_document->fps());
        if (qAbs(guidePos - pos) <= offset) return guidePos;
        else if (guidePos > pos) return -1;
    }
    return -1;
}

void CustomTrackView::buildGuidesMenu(QMenu *goMenu) const
{
    goMenu->clear();
    double fps = m_document->fps();
    for (int i = 0; i < m_guides.count(); ++i) {
        QAction *act = goMenu->addAction(m_guides.at(i)->label() + '/' + Timecode::getStringTimecode(m_guides.at(i)->position().frames(fps), fps));
        act->setData(m_guides.at(i)->position().frames(m_document->fps()));
    }
    goMenu->setEnabled(!m_guides.isEmpty());
}

void CustomTrackView::editGuide(const GenTime &oldPos, const GenTime &pos, const QString &comment)
{
    if (comment.isEmpty() && pos < GenTime()) {
        // Delete guide
        bool found = false;
        for (int i = 0; i < m_guides.count(); ++i) {
            if (m_guides.at(i)->position() == oldPos) {
                delete m_guides.takeAt(i);
                found = true;
                break;
            }
        }
        if (!found) emit displayMessage(i18n("No guide at cursor time"), ErrorMessage);
    }
    
    else if (oldPos >= GenTime()) {
        // move guide
        for (int i = 0; i < m_guides.count(); ++i) {
            if (m_guides.at(i)->position() == oldPos) {
                Guide *item = m_guides.at(i);
                item->updateGuide(pos, comment);
                break;
            }
        }
    } else addGuide(pos, comment);
    qSort(m_guides.begin(), m_guides.end(), sortGuidesList);
    m_document->syncGuides(m_guides);
}

bool CustomTrackView::addGuide(const GenTime &pos, const QString &comment)
{
    for (int i = 0; i < m_guides.count(); ++i) {
        if (m_guides.at(i)->position() == pos) {
            emit displayMessage(i18n("A guide already exists at position %1", m_document->timecode().getTimecodeFromFrames(pos.frames(m_document->fps()))), ErrorMessage);
            return false;
        }
    }
    Guide *g = new Guide(this, pos, comment, m_tracksHeight * m_document->tracksCount() * matrix().m22());
    scene()->addItem(g);
    m_guides.append(g);
    qSort(m_guides.begin(), m_guides.end(), sortGuidesList);
    m_document->syncGuides(m_guides);
    return true;
}

void CustomTrackView::slotAddGuide(bool dialog)
{
    CommentedTime marker(GenTime(m_cursorPos, m_document->fps()), i18n("Guide"));
    if (dialog) {
        QPointer<MarkerDialog> d = new MarkerDialog(NULL, marker,
                                                    m_document->timecode(), i18n("Add Guide"), this);
        if (d->exec() != QDialog::Accepted) {
            delete d;
            return;
        }
        marker = d->newMarker();
        delete d;
    } else {
        marker.setComment(m_document->timecode().getDisplayTimecodeFromFrames(m_cursorPos, false));
    }
    if (addGuide(marker.time(), marker.comment())) {
        EditGuideCommand *command = new EditGuideCommand(this, GenTime(), QString(), marker.time(), marker.comment(), false);
        m_commandStack->push(command);
    }
}

void CustomTrackView::slotEditGuide(int guidePos)
{
    GenTime pos;
    if (guidePos == -1) pos = GenTime(m_cursorPos, m_document->fps());
    else pos = GenTime(guidePos, m_document->fps());
    bool found = false;
    for (int i = 0; i < m_guides.count(); ++i) {
        if (m_guides.at(i)->position() == pos) {
            slotEditGuide(m_guides.at(i)->info());
            found = true;
            break;
        }
    }
    if (!found) emit displayMessage(i18n("No guide at cursor time"), ErrorMessage);
}

void CustomTrackView::slotEditGuide(const CommentedTime &guide)
{
    QPointer<MarkerDialog> d = new MarkerDialog(NULL, guide, m_document->timecode(), i18n("Edit Guide"), this);
    if (d->exec() == QDialog::Accepted) {
        EditGuideCommand *command = new EditGuideCommand(this, guide.time(), guide.comment(), d->newMarker().time(), d->newMarker().comment(), true);
        m_commandStack->push(command);
    }
    delete d;
}


void CustomTrackView::slotEditTimeLineGuide()
{
    if (m_dragGuide == NULL) return;
    CommentedTime guide = m_dragGuide->info();
    QPointer<MarkerDialog> d = new MarkerDialog(NULL, guide,
                                                m_document->timecode(), i18n("Edit Guide"), this);
    if (d->exec() == QDialog::Accepted) {
        EditGuideCommand *command = new EditGuideCommand(this, guide.time(), guide.comment(), d->newMarker().time(), d->newMarker().comment(), true);
        m_commandStack->push(command);
    }
    delete d;
}

void CustomTrackView::slotDeleteGuide(int guidePos)
{
    GenTime pos;
    if (guidePos == -1) pos = GenTime(m_cursorPos, m_document->fps());
    else pos = GenTime(guidePos, m_document->fps());
    bool found = false;
    for (int i = 0; i < m_guides.count(); ++i) {
        if (m_guides.at(i)->position() == pos) {
            EditGuideCommand *command = new EditGuideCommand(this, m_guides.at(i)->position(), m_guides.at(i)->label(), GenTime(-1), QString(), true);
            m_commandStack->push(command);
            found = true;
            break;
        }
    }
    if (!found) emit displayMessage(i18n("No guide at cursor time"), ErrorMessage);
}


void CustomTrackView::slotDeleteTimeLineGuide()
{
    if (m_dragGuide == NULL) return;
    EditGuideCommand *command = new EditGuideCommand(this, m_dragGuide->position(), m_dragGuide->label(), GenTime(-1), QString(), true);
    m_commandStack->push(command);
}


void CustomTrackView::slotDeleteAllGuides()
{
    QUndoCommand *deleteAll = new QUndoCommand();
    deleteAll->setText("Delete all guides");
    for (int i = 0; i < m_guides.count(); ++i) {
        new EditGuideCommand(this, m_guides.at(i)->position(), m_guides.at(i)->label(), GenTime(-1), QString(), true, deleteAll);
    }
    m_commandStack->push(deleteAll);
}

void CustomTrackView::setTool(ProjectTool tool)
{
    m_tool = tool;
    switch (m_tool) {
    case RazorTool:
        setCursor(m_razorCursor);
        break;
    case SpacerTool:
        setCursor(m_spacerCursor);
        break;
    default:
        unsetCursor();
    }
}

void CustomTrackView::setScale(double scaleFactor, double verticalScale)
{
    QMatrix newmatrix;
    newmatrix = newmatrix.scale(scaleFactor, verticalScale);
    m_scene->setScale(scaleFactor, verticalScale);
    removeTipAnimation();
    bool adjust = false;
    if (verticalScale != matrix().m22()) adjust = true;
    setMatrix(newmatrix);
    if (adjust) {
        double newHeight = m_tracksHeight * m_document->tracksCount() * matrix().m22();
        m_cursorLine->setLine(0, 0, 0, newHeight - 1);
        for (int i = 0; i < m_guides.count(); ++i) {
            m_guides.at(i)->setLine(0, 0, 0, newHeight - 1);
        }
        setSceneRect(0, 0, sceneRect().width(), m_tracksHeight * m_document->tracksCount());
    }

    int diff = sceneRect().width() - m_projectDuration;
    if (diff * newmatrix.m11() < 50) {
        if (newmatrix.m11() < 0.4)
            setSceneRect(0, 0, (m_projectDuration + 100 / newmatrix.m11()), sceneRect().height());
        else
            setSceneRect(0, 0, (m_projectDuration + 300), sceneRect().height());
    }
    double verticalPos = mapToScene(QPoint(0, viewport()->height() / 2)).y();
    centerOn(QPointF(cursorPos(), verticalPos));
}

void CustomTrackView::slotRefreshGuides()
{
    if (KdenliveSettings::showmarkers()) {
        for (int i = 0; i < m_guides.count(); ++i)
            m_guides.at(i)->update();
    }
}

void CustomTrackView::drawBackground(QPainter * painter, const QRectF &rect)
{
    painter->setClipRect(rect);
    QPen pen1 = painter->pen();
    QColor lineColor = palette().dark().color();
    lineColor.setAlpha(100);
    pen1.setColor(lineColor);
    painter->setPen(pen1);
    double min = rect.left();
    double max = rect.right();
    painter->drawLine(QPointF(min, 0), QPointF(max, 0));
    int maxTrack = m_document->tracksCount();
    QColor lockedColor = palette().button().color();
    QColor audioColor = palette().alternateBase().color();
    for (int i = 0; i < maxTrack; ++i) {
        TrackInfo info = m_document->trackInfoAt(maxTrack - i - 1);
        if (info.isLocked || info.type == AudioTrack || i == m_selectedTrack) {
            const QRectF track(min, m_tracksHeight * i + 1, max - min, m_tracksHeight - 1);
            if (i == m_selectedTrack)
                painter->fillRect(track, m_activeTrackBrush.brush(this));
            else
                painter->fillRect(track, info.isLocked ? lockedColor : audioColor);
        }
        painter->drawLine(QPointF(min, m_tracksHeight *(i + 1)), QPointF(max, m_tracksHeight *(i + 1)));
    }
}

bool CustomTrackView::findString(const QString &text)
{
    QString marker;
    for (int i = 0; i < m_searchPoints.size(); ++i) {
        marker = m_searchPoints.at(i).comment();
        if (marker.contains(text, Qt::CaseInsensitive)) {
            seekCursorPos(m_searchPoints.at(i).time().frames(m_document->fps()));
            int vert = verticalScrollBar()->value();
            int hor = cursorPos();
            ensureVisible(hor, vert + 10, 2, 2, 50, 0);
            m_findIndex = i;
            return true;
        }
    }
    return false;
}

void CustomTrackView::selectFound(QString track, QString pos)
{
    int hor = m_document->timecode().getFrameCount(pos);
    activateMonitor();
    seekCursorPos(hor);
    slotSelectTrack(track.toInt());
    selectClip(true, false, track.toInt(), hor);
    ensureVisible(hor, verticalScrollBar()->value() + 10, 2, 2, 50, 0);
}

bool CustomTrackView::findNextString(const QString &text)
{
    QString marker;
    for (int i = m_findIndex + 1; i < m_searchPoints.size(); ++i) {
        marker = m_searchPoints.at(i).comment();
        if (marker.contains(text, Qt::CaseInsensitive)) {
            seekCursorPos(m_searchPoints.at(i).time().frames(m_document->fps()));
            int vert = verticalScrollBar()->value();
            int hor = cursorPos();
            ensureVisible(hor, vert + 10, 2, 2, 50, 0);
            m_findIndex = i;
            return true;
        }
    }
    m_findIndex = -1;
    return false;
}

void CustomTrackView::initSearchStrings()
{
    m_searchPoints.clear();
    QList<QGraphicsItem *> itemList = items();
    for (int i = 0; i < itemList.count(); ++i) {
        // parse all clip names
        if (itemList.at(i)->type() == AVWidget) {
            ClipItem *item = static_cast <ClipItem *>(itemList.at(i));
            GenTime start = item->startPos();
            CommentedTime t(start, item->clipName());
            m_searchPoints.append(t);
            // add all clip markers
            QList < CommentedTime > markers = item->commentedSnapMarkers();
            m_searchPoints += markers;
        }
    }

    // add guides
    for (int i = 0; i < m_guides.count(); ++i)
        m_searchPoints.append(m_guides.at(i)->info());

    qSort(m_searchPoints);
}

void CustomTrackView::clearSearchStrings()
{
    m_searchPoints.clear();
    m_findIndex = 0;
}

QList<ItemInfo> CustomTrackView::findId(const QString &clipId)
{
    QList<ItemInfo> matchingInfo;
    QList<QGraphicsItem *> itemList = items();
    for (int i = 0; i < itemList.count(); ++i) {
        if (itemList.at(i)->type() == AVWidget) {
            ClipItem *item = static_cast<ClipItem*>(itemList.at(i));
            if (item->clipProducer() == clipId)
                matchingInfo << item->info();
        }
    }
    return matchingInfo;
}

void CustomTrackView::copyClip()
{
    qDeleteAll(m_copiedItems);
    m_copiedItems.clear();
    QList<QGraphicsItem *> itemList = scene()->selectedItems();
    if (itemList.count() == 0) {
        emit displayMessage(i18n("Select a clip before copying"), ErrorMessage);
        return;
    }
    for (int i = 0; i < itemList.count(); ++i) {
        if (itemList.at(i)->type() == AVWidget) {
            ClipItem *clip = static_cast <ClipItem *>(itemList.at(i));
            ClipItem *clone = clip->clone(clip->info());
            m_copiedItems.append(clone);
        } else if (itemList.at(i)->type() == TransitionWidget) {
            Transition *dup = static_cast <Transition *>(itemList.at(i));
            m_copiedItems.append(dup->clone());
        }
    }
}

bool CustomTrackView::canBePastedTo(ItemInfo info, int type) const
{
    if (m_scene->editMode() != NormalEdit) {
        // If we are in overwrite mode, always allow the move
        return true;
    }
    int height = m_tracksHeight - 2;
    int offset = 0;
    if (type == TransitionWidget) {
        height = Transition::itemHeight();
        offset = Transition::itemOffset();
    }
    else if (type == AVWidget) {
        height = ClipItem::itemHeight();
        offset = ClipItem::itemOffset();
    }
    QRectF rect((double) info.startPos.frames(m_document->fps()), (double)(info.track * m_tracksHeight + 1 + offset), (double)(info.endPos - info.startPos).frames(m_document->fps()), (double) height);
    QList<QGraphicsItem *> collisions = scene()->items(rect, Qt::IntersectsItemBoundingRect);
    for (int i = 0; i < collisions.count(); ++i) {
        if (collisions.at(i)->type() == type) {
            return false;
        }
    }
    return true;
}

bool CustomTrackView::canBePastedTo(QList <ItemInfo> infoList, int type) const
{
    QPainterPath path;
    for (int i = 0; i < infoList.count(); ++i) {
        const QRectF rect((double) infoList.at(i).startPos.frames(m_document->fps()), (double)(infoList.at(i).track * m_tracksHeight + 1), (double)(infoList.at(i).endPos - infoList.at(i).startPos).frames(m_document->fps()), (double)(m_tracksHeight - 1));
        path.addRect(rect);
    }
    QList<QGraphicsItem *> collisions = scene()->items(path);
    for (int i = 0; i < collisions.count(); ++i) {
        if (collisions.at(i)->type() == type) return false;
    }
    return true;
}

bool CustomTrackView::canBePasted(QList<AbstractClipItem *> items, GenTime offset, int trackOffset) const
{
    for (int i = 0; i < items.count(); ++i) {
        ItemInfo info = items.at(i)->info();
        info.startPos += offset;
        info.endPos += offset;
        info.track += trackOffset;
        if (!canBePastedTo(info, items.at(i)->type())) return false;
    }
    return true;
}


void CustomTrackView::pasteClip()
{
    if (m_copiedItems.count() == 0) {
        emit displayMessage(i18n("No clip copied"), ErrorMessage);
        return;
    }
    QPoint position;
    int track = -1;
    GenTime pos = GenTime(-1);
    if (m_menuPosition.isNull()) {
        position = mapFromGlobal(QCursor::pos());
        if (!contentsRect().contains(position) || mapToScene(position).y() / m_tracksHeight > m_document->tracksCount()) {
            track = m_selectedTrack;
            pos = GenTime(m_cursorPos, m_document->fps());
            /*emit displayMessage(i18n("Cannot paste selected clips"), ErrorMessage);
            return;*/
        }
    } else {
        position = m_menuPosition;
    }

    if (pos == GenTime(-1))
        pos = GenTime((int)(mapToScene(position).x()), m_document->fps());
    if (track == -1)
        track = (int)(mapToScene(position).y() / m_tracksHeight);

    GenTime leftPos = m_copiedItems.at(0)->startPos();
    int lowerTrack = m_copiedItems.at(0)->track();
    int upperTrack = m_copiedItems.at(0)->track();
    for (int i = 1; i < m_copiedItems.count(); ++i) {
        if (m_copiedItems.at(i)->startPos() < leftPos) leftPos = m_copiedItems.at(i)->startPos();
        if (m_copiedItems.at(i)->track() < lowerTrack) lowerTrack = m_copiedItems.at(i)->track();
        if (m_copiedItems.at(i)->track() > upperTrack) upperTrack = m_copiedItems.at(i)->track();
    }

    GenTime offset = pos - leftPos;
    int trackOffset = track - lowerTrack;

    if (lowerTrack + trackOffset < 0) trackOffset = 0 - lowerTrack;
    if (upperTrack + trackOffset > m_document->tracksCount() - 1) trackOffset = m_document->tracksCount() - upperTrack - 1;
    if (!canBePasted(m_copiedItems, offset, trackOffset)) {
        emit displayMessage(i18n("Cannot paste selected clips"), ErrorMessage);
        return;
    }
    QUndoCommand *pasteClips = new QUndoCommand();
    pasteClips->setText("Paste clips");
    new RefreshMonitorCommand(this, false, true, pasteClips);

    for (int i = 0; i < m_copiedItems.count(); ++i) {
        // parse all clip names
        if (m_copiedItems.at(i) && m_copiedItems.at(i)->type() == AVWidget) {
            ClipItem *clip = static_cast <ClipItem *>(m_copiedItems.at(i));
            ItemInfo info = clip->info();
            info.startPos += offset;
            info.endPos += offset;
            info.track += trackOffset;
            if (canBePastedTo(info, AVWidget)) {
                new AddTimelineClipCommand(this, clip->xml(), clip->clipProducer(), info, clip->effectList(), m_scene->editMode() == OverwriteEdit, m_scene->editMode() == InsertEdit, true, false, pasteClips);
            } else emit displayMessage(i18n("Cannot paste clip to selected place"), ErrorMessage);
        } else if (m_copiedItems.at(i) && m_copiedItems.at(i)->type() == TransitionWidget) {
            Transition *tr = static_cast <Transition *>(m_copiedItems.at(i));
            ItemInfo info;
            info.startPos = tr->startPos() + offset;
            info.endPos = tr->endPos() + offset;
            info.track = tr->track() + trackOffset;
            int transitionEndTrack;
            if (!tr->forcedTrack()) transitionEndTrack = getPreviousVideoTrack(info.track);
            else transitionEndTrack = tr->transitionEndTrack();
            if (canBePastedTo(info, TransitionWidget)) {
                if (info.startPos >= info.endPos) {
                    emit displayMessage(i18n("Invalid transition"), ErrorMessage);
                } else new AddTransitionCommand(this, info, transitionEndTrack, tr->toXML(), false, true, pasteClips);
            } else emit displayMessage(i18n("Cannot paste transition to selected place"), ErrorMessage);
        }
    }
    updateTrackDuration(-1, pasteClips);
    new RefreshMonitorCommand(this, false, false, pasteClips);
    m_commandStack->push(pasteClips);
}

void CustomTrackView::pasteClipEffects()
{
    if (m_copiedItems.count() != 1 || m_copiedItems.at(0)->type() != AVWidget) {
        emit displayMessage(i18n("You must copy exactly one clip before pasting effects"), ErrorMessage);
        return;
    }
    ClipItem *clip = static_cast < ClipItem *>(m_copiedItems.at(0));

    QUndoCommand *paste = new QUndoCommand();
    paste->setText("Paste effects");

    QList<QGraphicsItem *> clips = scene()->selectedItems();

    // expand groups
    for (int i = 0; i < clips.count(); ++i) {
        if (clips.at(i)->type() == GroupWidget) {
            QList<QGraphicsItem *> children = clips.at(i)->childItems();
            for (int j = 0; j < children.count(); ++j) {
                if (children.at(j)->type() == AVWidget && !clips.contains(children.at(j))) {
                    clips.append(children.at(j));
                }
            }
        }
    }

    for (int i = 0; i < clips.count(); ++i) {
        if (clips.at(i)->type() == AVWidget) {
            ClipItem *item = static_cast < ClipItem *>(clips.at(i));
            for (int j = 0; j < clip->effectsCount(); ++j) {
                QDomElement eff = clip->effect(j);
                if (eff.attribute("unique", "0") == "0" || item->hasEffect(eff.attribute("tag"), eff.attribute("id")) == -1) {
                    adjustKeyfames(clip->cropStart(), item->cropStart(), item->cropDuration(), eff);
                    new AddEffectCommand(this, m_document->tracksCount() - item->track(), item->startPos(), eff, true, paste);
                }
            }
        }
    }
    if (paste->childCount() > 0) m_commandStack->push(paste);
    else delete paste;

    //adjust effects (fades, ...)
    for (int i = 0; i < clips.count(); ++i) {
        if (clips.at(i)->type() == AVWidget) {
            ClipItem *item = static_cast < ClipItem *>(clips.at(i));
            updatePositionEffects(item, item->info());
        }
    }
}


void CustomTrackView::adjustKeyfames(GenTime oldstart, GenTime newstart, GenTime duration, QDomElement xml)
{
    // parse parameters to check if we need to adjust to the new crop start
    int diff = (newstart - oldstart).frames(m_document->fps());
    int max = (newstart + duration).frames(m_document->fps());
    QLocale locale;
    locale.setNumberOptions(QLocale::OmitGroupSeparator);
    QDomNodeList params = xml.elementsByTagName("parameter");
    for (int i = 0; i < params.count(); ++i) {
        QDomElement e = params.item(i).toElement();
        if (!e.isNull() && (e.attribute("type") == "keyframe" || e.attribute("type") == "simplekeyframe")) {
            QString def = e.attribute("default");
            // Effect has a keyframe type parameter, we need to adjust the values
            QStringList keys = e.attribute("keyframes").split(';', QString::SkipEmptyParts);
            QStringList newKeyFrames;
            foreach(const QString &str, keys) {
                int pos = str.section('=', 0, 0).toInt();
                double val = str.section('=', 1, 1).toDouble();
                pos += diff;
                if (pos > max) {
                    newKeyFrames.append(QString::number(max) + '=' + locale.toString(val));
                    break;
                } else newKeyFrames.append(QString::number(pos) + '=' + locale.toString(val));
            }
            ////qDebug()<<"ORIGIN: "<<keys<<", FIXED: "<<newKeyFrames;
            e.setAttribute("keyframes", newKeyFrames.join(";"));
        }
    }
}

ClipItem *CustomTrackView::getClipUnderCursor() const
{
    QRectF rect((double) m_cursorPos, 0.0, 1.0, (double)(m_tracksHeight * m_document->tracksCount()));
    QList<QGraphicsItem *> collisions = scene()->items(rect, Qt::IntersectsItemBoundingRect);
    for (int i = 0; i < collisions.count(); ++i) {
        if (collisions.at(i)->type() == AVWidget) {
            ClipItem *clip = static_cast < ClipItem *>(collisions.at(i));
            if (!clip->isItemLocked()) return clip;
        }
    }
    return NULL;
}

AbstractClipItem *CustomTrackView::getMainActiveClip() const
{
    QList<QGraphicsItem *> clips = scene()->selectedItems();
    if (clips.isEmpty()) {
        return getClipUnderCursor();
    } else {
        AbstractClipItem *item = NULL;
        for (int i = 0; i < clips.count(); ++i) {
            if (clips.at(i)->type() == AVWidget) {
                item = static_cast < AbstractClipItem *>(clips.at(i));
                if (clips.count() > 1 && item->startPos().frames(m_document->fps()) <= m_cursorPos && item->endPos().frames(m_document->fps()) >= m_cursorPos) break;
            }
        }
        if (item) return item;
    }
    return NULL;
}

ClipItem *CustomTrackView::getActiveClipUnderCursor(bool allowOutsideCursor) const
{
    QList<QGraphicsItem *> clips = scene()->selectedItems();
    if (clips.isEmpty()) {
        return getClipUnderCursor();
    } else {
        ClipItem *item;
        // remove all items in the list that are not clips
        for (int i = 0; i < clips.count();) {
            if (clips.at(i)->type() != AVWidget) clips.removeAt(i);
            else ++i;
        }
        if (clips.count() == 1 && allowOutsideCursor) return static_cast < ClipItem *>(clips.at(0));
        for (int i = 0; i < clips.count(); ++i) {
            if (clips.at(i)->type() == AVWidget) {
                item = static_cast < ClipItem *>(clips.at(i));
                if (item->startPos().frames(m_document->fps()) <= m_cursorPos && item->endPos().frames(m_document->fps()) >= m_cursorPos)
                    return item;
            }
        }
    }
    return NULL;
}

void CustomTrackView::setInPoint()
{
    AbstractClipItem *clip = getActiveClipUnderCursor(true);
    if (clip == NULL) {
        if (m_dragItem && m_dragItem->type() == TransitionWidget) {
            clip = m_dragItem;
        } else {
            emit displayMessage(i18n("You must select one clip for this action"), ErrorMessage);
            return;
        }
    }

    AbstractGroupItem *parent = static_cast <AbstractGroupItem *>(clip->parentItem());
    if (parent) {
        // Resizing a group
        QUndoCommand *resizeCommand = new QUndoCommand();
        resizeCommand->setText(i18n("Resize group"));
        QList <QGraphicsItem *> items = parent->childItems();
        for (int i = 0; i < items.count(); ++i) {
            AbstractClipItem *item = static_cast<AbstractClipItem *>(items.at(i));
            if (item && item->type() == AVWidget) {
                prepareResizeClipStart(item, item->info(), m_cursorPos, true, resizeCommand);
            }
        }
        if (resizeCommand->childCount() > 0) m_commandStack->push(resizeCommand);
        else {
            //TODO warn user of failed resize
            delete resizeCommand;
        }
    }
    else prepareResizeClipStart(clip, clip->info(), m_cursorPos, true);
}

void CustomTrackView::setOutPoint()
{
    AbstractClipItem *clip = getActiveClipUnderCursor(true);
    if (clip == NULL) {
        if (m_dragItem && m_dragItem->type() == TransitionWidget) {
            clip = m_dragItem;
        } else {
            emit displayMessage(i18n("You must select one clip for this action"), ErrorMessage);
            return;
        }
    }
    AbstractGroupItem *parent = static_cast <AbstractGroupItem *>(clip->parentItem());
    if (parent) {
        // Resizing a group
        QUndoCommand *resizeCommand = new QUndoCommand();
        resizeCommand->setText(i18n("Resize group"));
        QList <QGraphicsItem *> items = parent->childItems();
        for (int i = 0; i < items.count(); ++i) {
            AbstractClipItem *item = static_cast<AbstractClipItem *>(items.at(i));
            if (item && item->type() == AVWidget) {
                prepareResizeClipEnd(item, item->info(), m_cursorPos, true, resizeCommand);
            }
        }
        if (resizeCommand->childCount() > 0) m_commandStack->push(resizeCommand);
        else {
            //TODO warn user of failed resize
            delete resizeCommand;
        }
    }
    else prepareResizeClipEnd(clip, clip->info(), m_cursorPos, true);
}

void CustomTrackView::slotUpdateAllThumbs()
{
    if (!isEnabled()) return;
    QList<QGraphicsItem *> itemList = items();
    //if (itemList.isEmpty()) return;
    ClipItem *item;
    const QString thumbBase = m_document->projectFolder().path() + "/thumbs/";
    for (int i = 0; i < itemList.count(); ++i) {
        if (itemList.at(i)->type() == AVWidget) {
            item = static_cast <ClipItem *>(itemList.at(i));
            if (item && item->isEnabled() && item->clipType() != Color && item->clipType() != Audio) {
                // Check if we have a cached thumbnail
                if (item->clipType() == Image || item->clipType() == Text) {
                    QString thumb = thumbBase + item->baseClip()->getClipHash() + "_0.png";
                    if (QFile::exists(thumb)) {
                        QPixmap pix(thumb);
                        if (pix.isNull()) QFile::remove(thumb);
                        item->slotSetStartThumb(pix);
                    }
                } else {
                    QString startThumb = thumbBase + item->baseClip()->getClipHash() + '_';
                    QString endThumb = startThumb;
                    startThumb.append(QString::number((int) item->speedIndependantCropStart().frames(m_document->fps())) + ".png");
                    endThumb.append(QString::number((int) (item->speedIndependantCropStart() + item->speedIndependantCropDuration()).frames(m_document->fps()) - 1) + ".png");
                    if (QFile::exists(startThumb)) {
                        QPixmap pix(startThumb);
                        if (pix.isNull()) QFile::remove(startThumb);
                        item->slotSetStartThumb(pix);
                    }
                    if (QFile::exists(endThumb)) {
                        QPixmap pix(endThumb);
                        if (pix.isNull()) QFile::remove(endThumb);
                        item->slotSetEndThumb(pix);
                    }
                }
                item->refreshClip(false, false);
            }
        }
    }
    viewport()->update();
}

void CustomTrackView::saveThumbnails()
{
    QList<QGraphicsItem *> itemList = items();
    ClipItem *item;
    QString thumbBase = m_document->projectFolder().path() + "/thumbs/";
    for (int i = 0; i < itemList.count(); ++i) {
        if (itemList.at(i)->type() == AVWidget) {
            item = static_cast <ClipItem *>(itemList.at(i));
            if (item->clipType() != Color) {
                // Check if we have a cached thumbnail
                if (item->clipType() == Image || item->clipType() == Text || item->clipType() == Audio) {
                    QString thumb = thumbBase + item->baseClip()->getClipHash() + "_0.png";
                    if (!QFile::exists(thumb)) {
                        QPixmap pix(item->startThumb());
                        pix.save(thumb);
                    }
                } else {
                    QString startThumb = thumbBase + item->baseClip()->getClipHash() + '_';
                    QString endThumb = startThumb;
                    startThumb.append(QString::number((int) item->speedIndependantCropStart().frames(m_document->fps())) + ".png");
                    endThumb.append(QString::number((int) (item->speedIndependantCropStart() + item->speedIndependantCropDuration()).frames(m_document->fps()) - 1) + ".png");
                    if (!QFile::exists(startThumb)) {
                        QPixmap pix(item->startThumb());
                        pix.save(startThumb);
                    }
                    if (!QFile::exists(endThumb)) {
                        QPixmap pix(item->endThumb());
                        pix.save(endThumb);
                    }
                }
            }
        }
    }
}


void CustomTrackView::slotInsertTrack(int ix)
{
    QPointer<TrackDialog> d = new TrackDialog(m_document, parentWidget());
    d->comboTracks->setCurrentIndex(ix);
    d->label->setText(i18n("Insert track"));
    d->setWindowTitle(i18n("Insert New Track"));

    if (d->exec() == QDialog::Accepted) {
        ix = d->comboTracks->currentIndex();
        if (d->before_select->currentIndex() == 1)
            ix++;
        TrackInfo info;
        info.duration = 0;
        info.isMute = false;
        info.isLocked = false;
        info.effectsList = EffectsList(true);
        if (d->video_track->isChecked()) {
            info.type = VideoTrack;
            info.isBlind = false;
        } else {
            info.type = AudioTrack;
            info.isBlind = true;
        }
        AddTrackCommand *addTrack = new AddTrackCommand(this, ix, info, true);
        m_commandStack->push(addTrack);
        setDocumentModified();
    }
    delete d;
}

void CustomTrackView::slotDeleteTrack(int ix)
{
    if (m_document->tracksCount() < 2) return;
    QPointer<TrackDialog> d = new TrackDialog(m_document, parentWidget());
    d->comboTracks->setCurrentIndex(ix);
    d->label->setText(i18n("Delete track"));
    d->before_select->setHidden(true);
    d->setWindowTitle(i18n("Delete Track"));
    d->video_track->setHidden(true);
    d->audio_track->setHidden(true);
    if (d->exec() == QDialog::Accepted) {
        ix = d->comboTracks->currentIndex();
        TrackInfo info = m_document->trackInfoAt(m_document->tracksCount() - ix - 1);
        deleteTimelineTrack(ix, info);
        setDocumentModified();
        /*AddTrackCommand* command = new AddTrackCommand(this, ix, info, false);
        m_commandStack->push(command);*/
    }
    delete d;
}

void CustomTrackView::slotConfigTracks(int ix)
{
    QPointer<TracksConfigDialog> d = new TracksConfigDialog(m_document,
                                                            ix, parentWidget());
    if (d->exec() == QDialog::Accepted) {
        ConfigTracksCommand *configTracks = new ConfigTracksCommand(this, m_document->tracksList(), d->tracksList());
        m_commandStack->push(configTracks);
        QList <int> toDelete = d->deletedTracks();
        for (int i = 0; i < toDelete.count(); ++i) {
            TrackInfo info = m_document->trackInfoAt(m_document->tracksCount() - toDelete.at(i) + i - 1);
            deleteTimelineTrack(toDelete.at(i) - i, info);
        }
        setDocumentModified();
    }
    delete d;
}

void CustomTrackView::deleteTimelineTrack(int ix, TrackInfo trackinfo)
{
    if (m_document->tracksCount() < 2) return;
    // Clear effect stack
    clearSelection();
    emit transitionItemSelected(NULL);
    
    double startY = ix * m_tracksHeight + 1 + m_tracksHeight / 2;
    QRectF r(0, startY, sceneRect().width(), m_tracksHeight / 2 - 1);
    QList<QGraphicsItem *> selection = m_scene->items(r);
    QUndoCommand *deleteTrack = new QUndoCommand();
    deleteTrack->setText("Delete track");
    new RefreshMonitorCommand(this, false, true, deleteTrack);

    // Delete all clips in selected track
    for (int i = 0; i < selection.count(); ++i) {
        if (selection.at(i)->type() == AVWidget) {
            ClipItem *item =  static_cast <ClipItem *>(selection.at(i));
            new AddTimelineClipCommand(this, item->xml(), item->clipProducer(), item->info(), item->effectList(), false, false, false, true, deleteTrack);
            m_waitingThumbs.removeAll(item);
            m_scene->removeItem(item);
            delete item;
            item = NULL;
        } else if (selection.at(i)->type() == TransitionWidget) {
            Transition *item =  static_cast <Transition *>(selection.at(i));
            new AddTransitionCommand(this, item->info(), item->transitionEndTrack(), item->toXML(), true, false, deleteTrack);
            m_scene->removeItem(item);
            delete item;
            item = NULL;
        }
    }

    new AddTrackCommand(this, ix, trackinfo, false, deleteTrack);
    new RefreshMonitorCommand(this, true, false, deleteTrack);
    m_commandStack->push(deleteTrack);
}

void CustomTrackView::autoTransition()
{
    QList<QGraphicsItem *> itemList = scene()->selectedItems();
    if (itemList.count() != 1 || itemList.at(0)->type() != TransitionWidget) {
        emit displayMessage(i18n("You must select one transition for this action"), ErrorMessage);
        return;
    }
    Transition *tr = static_cast <Transition*>(itemList.at(0));
    tr->setAutomatic(!tr->isAutomatic());
    QDomElement transition = tr->toXML();
    m_document->renderer()->mltUpdateTransition(transition.attribute("tag"), transition.attribute("tag"), transition.attribute("transition_btrack").toInt(), m_document->tracksCount() - transition.attribute("transition_atrack").toInt(), tr->startPos(), tr->endPos(), transition);
    setDocumentModified();
}

void CustomTrackView::clipNameChanged(const QString &id, const QString &name)
{
    QList<QGraphicsItem *> list = scene()->items();
    ClipItem *clip = NULL;
    for (int i = 0; i < list.size(); ++i) {
        if (list.at(i)->type() == AVWidget) {
            clip = static_cast <ClipItem *>(list.at(i));
            if (clip->clipProducer() == id) {
                clip->setClipName(name);
            }
        }
    }
    viewport()->update();
}

void CustomTrackView::getClipAvailableSpace(AbstractClipItem *item, GenTime &minimum, GenTime &maximum)
{
    minimum = GenTime();
    maximum = GenTime();
    QList<QGraphicsItem *> selection;
    selection = m_scene->items(QRectF(0, item->track() * m_tracksHeight + m_tracksHeight / 2, sceneRect().width(), 2));
    selection.removeAll(item);
    for (int i = 0; i < selection.count(); ++i) {
        AbstractClipItem *clip = static_cast <AbstractClipItem *>(selection.at(i));
        if (clip && clip->type() == AVWidget) {
            if (clip->endPos() <= item->startPos() && clip->endPos() > minimum) minimum = clip->endPos();
            if (clip->startPos() > item->startPos() && (clip->startPos() < maximum || maximum == GenTime())) maximum = clip->startPos();
        }
    }
}

void CustomTrackView::getTransitionAvailableSpace(AbstractClipItem *item, GenTime &minimum, GenTime &maximum)
{
    minimum = GenTime();
    maximum = GenTime();
    QList<QGraphicsItem *> selection;
    selection = m_scene->items(QRectF(0, (item->track() + 1) * m_tracksHeight, sceneRect().width(), 2));
    selection.removeAll(item);
    for (int i = 0; i < selection.count(); ++i) {
        AbstractClipItem *clip = static_cast <AbstractClipItem *>(selection.at(i));
        if (clip && clip->type() == TransitionWidget) {
            if (clip->endPos() <= item->startPos() && clip->endPos() > minimum) minimum = clip->endPos();
            if (clip->startPos() > item->startPos() && (clip->startPos() < maximum || maximum == GenTime())) maximum = clip->startPos();
        }
    }
}

void CustomTrackView::loadGroups(const QDomNodeList &groups)
{
    for (int i = 0; i < groups.count(); ++i) {
        QDomNodeList children = groups.at(i).childNodes();
        scene()->clearSelection();
        QList <QGraphicsItem*>list;
        for (int nodeindex = 0; nodeindex < children.count(); ++nodeindex) {
            QDomElement elem = children.item(nodeindex).toElement();
            int pos = elem.attribute("position").toInt();
            int track = elem.attribute("track").toInt();
            if (elem.tagName() == "clipitem") {
                ClipItem *clip = getClipItemAt(pos, track); //m_document->tracksCount() - transitiontrack);
                if (clip) list.append(clip);//clip->setSelected(true);
            } else {
                Transition *clip = getTransitionItemAt(pos, track); //m_document->tracksCount() - transitiontrack);
                if (clip) list.append(clip);//clip->setSelected(true);
            }
        }
        groupSelectedItems(list, true);
    }
}

void CustomTrackView::splitAudio()
{
    resetSelectionGroup();
    QList<QGraphicsItem *> selection = scene()->selectedItems();
    if (selection.isEmpty()) {
        emit displayMessage(i18n("You must select at least one clip for this action"), ErrorMessage);
        return;
    }
    QUndoCommand *splitCommand = new QUndoCommand();
    splitCommand->setText(i18n("Split audio"));
    for (int i = 0; i < selection.count(); ++i) {
        if (selection.at(i)->type() == AVWidget) {
            ClipItem *clip = static_cast <ClipItem *>(selection.at(i));
            if (clip->clipType() == AV || clip->clipType() == Playlist) {
                if (clip->parentItem()) {
                    emit displayMessage(i18n("Cannot split audio of grouped clips"), ErrorMessage);
                } else {
                    EffectsList effects;
                    effects.clone(clip->effectList());
                    new SplitAudioCommand(this, clip->track(), clip->startPos(), effects, splitCommand);
                }
            }
        }
    }
    if (splitCommand->childCount()) {
        updateTrackDuration(-1, splitCommand);
        m_commandStack->push(splitCommand);
    }
}

void CustomTrackView::setAudioAlignReference()
{
    QList<QGraphicsItem *> selection = scene()->selectedItems();
    if (selection.isEmpty() || selection.size() > 1) {
        emit displayMessage(i18n("You must select exactly one clip for the audio reference."), ErrorMessage);
        return;
    }
    if (m_audioCorrelator != NULL) {
        delete m_audioCorrelator;
        m_audioCorrelator = NULL;
        m_audioAlignmentReference = NULL;
    }
    if (selection.at(0)->type() == AVWidget) {
        ClipItem *clip = static_cast<ClipItem*>(selection.at(0));
        if (clip->clipType() == AV || clip->clipType() == Audio) {
            m_audioAlignmentReference = clip;

            AudioEnvelope *envelope = new AudioEnvelope(clip->baseClip()->fileURL().path(), clip->getProducer(clip->track()));
            m_audioCorrelator = new AudioCorrelation(envelope);
            connect(m_audioCorrelator, SIGNAL(gotAudioAlignData(int,int,int)), this, SLOT(slotAlignClip(int,int,int)));
            connect(m_audioCorrelator, SIGNAL(displayMessage(QString,MessageType)), this, SIGNAL(displayMessage(QString,MessageType)));
            emit displayMessage(i18n("Processing audio, please wait."), ProcessingJobMessage);
        }
        return;
    }
    emit displayMessage(i18n("Reference for audio alignment must contain audio data."), ErrorMessage);
}

void CustomTrackView::alignAudio()
{
    bool referenceOK = true;
    if (m_audioCorrelator == NULL) {
        referenceOK = false;
    }
    if (referenceOK) {
        if (!scene()->items().contains(m_audioAlignmentReference)) {
            // The reference item has been deleted from the timeline (or so)
            referenceOK = false;
        }
    }
    if (!referenceOK) {
        emit displayMessage(i18n("Audio alignment reference not yet set."), InformationMessage);
        return;
    }

    QList<QGraphicsItem *> selection = scene()->selectedItems();
    foreach (QGraphicsItem *item, selection) {
        if (item->type() == AVWidget) {

            ClipItem *clip = static_cast<ClipItem*>(item);
            if (clip == m_audioAlignmentReference) {
                continue;
            }

            if (clip->clipType() == AV || clip->clipType() == Audio) {
                ItemInfo info = clip->info();
                AudioEnvelope *envelope = new AudioEnvelope(clip->baseClip()->fileURL().path(), clip->getProducer(clip->track()), info.cropStart.frames(m_document->fps()), info.cropDuration.frames(m_document->fps()), clip->track(), info.startPos.frames(m_document->fps()));
                m_audioCorrelator->addChild(envelope);
            }
        }
    }
    emit displayMessage(i18n("Processing audio, please wait."), ProcessingJobMessage);
}

void CustomTrackView::slotAlignClip(int track, int pos, int shift)
{
    QUndoCommand *moveCommand = new QUndoCommand();
    ClipItem *clip = getClipItemAt(pos, track);
    if (!clip) {
        emit displayMessage(i18n("Cannot find clip to align."), ErrorMessage);
        //emit displayMessage(i18n("Auto-aligned %1 clips.", counter), InformationMessage);
        return;
    }
    GenTime add(shift, m_document->fps());
    ItemInfo start = clip->info();

    ItemInfo end = start;
    end.startPos = m_audioAlignmentReference->startPos() + add - m_audioAlignmentReference->cropStart();
    end.endPos = end.startPos + start.cropDuration;
    if ( end.startPos < GenTime() ) {
        // Clip would start before 0, so crop it first
        GenTime cropBy = -end.startPos;
        if (cropBy > start.cropDuration) {
            delete moveCommand;
            emit displayMessage(i18n("Unable to move clip out of timeline."), ErrorMessage);
            return;
        }
        ItemInfo resized = start;
        resized.startPos += cropBy;

        resizeClip(start, resized);
        new ResizeClipCommand(this, start, resized, false, false, moveCommand);

        start = clip->info();
        end.startPos += cropBy;
    }

    if (itemCollision(clip, end)) {
        delete moveCommand;
        emit displayMessage(i18n("Unable to move clip due to collision."), ErrorMessage);
        return;
    }
    emit displayMessage(i18n("Clip aligned."), OperationCompletedMessage);
    moveCommand->setText(i18n("Auto-align clip"));
    new MoveClipCommand(this, start, end, true, moveCommand);
    updateTrackDuration(clip->track(), moveCommand);
    m_commandStack->push(moveCommand);

}

void CustomTrackView::doSplitAudio(const GenTime &pos, int track, EffectsList effects, bool split)
{
    ClipItem *clip = getClipItemAt(pos, track);
    if (clip == NULL) {
        //qDebug() << "// Cannot find clip to split!!!";
        return;
    }
    if (split) {
        int start = pos.frames(m_document->fps());
        int freetrack = m_document->tracksCount() - track - 1;

        // do not split audio when we are on an audio track
        if (m_document->trackInfoAt(freetrack).type == AudioTrack)
            return;

        for (; freetrack > 0; --freetrack) {
            ////qDebug() << "// CHK DOC TRK:" << freetrack << ", DUR:" << m_document->renderer()->mltTrackDuration(freetrack);
            if (m_document->trackInfoAt(freetrack - 1).type == AudioTrack && !m_document->trackInfoAt(freetrack - 1).isLocked) {
                ////qDebug() << "// CHK DOC TRK:" << freetrack << ", DUR:" << m_document->renderer()->mltTrackDuration(freetrack);
                if (m_document->renderer()->mltTrackDuration(freetrack) < start || m_document->renderer()->mltGetSpaceLength(pos, freetrack, false) >= clip->cropDuration().frames(m_document->fps())) {
                    ////qDebug() << "FOUND SPACE ON TRK: " << freetrack;
                    break;
                }
            }
        }
        if (freetrack == 0) {
            emit displayMessage(i18n("No empty space to put clip audio"), ErrorMessage);
        } else {
            ItemInfo info = clip->info();
            info.track = m_document->tracksCount() - freetrack;
            QDomElement xml = clip->xml();
            xml.setAttribute("audio_only", 1);
            scene()->clearSelection();
            addClip(xml, clip->clipProducer(), info, clip->effectList(), false, false, false);
            clip->setSelected(true);
            ClipItem *audioClip = getClipItemAt(start, info.track);
            if (audioClip) {
                clip->setVideoOnly(true);
                Mlt::Tractor *tractor = m_document->renderer()->lockService();
                if (m_document->renderer()->mltUpdateClipProducer(tractor, m_document->tracksCount() - track, start, clip->baseClip()->videoProducer(info.track)) == false) {
                    emit displayMessage(i18n("Cannot update clip (time: %1, track: %2)", start, track), ErrorMessage);
                }
                m_document->renderer()->unlockService(tractor);
                audioClip->setSelected(true);

                // keep video effects, move audio effects to audio clip
                int videoIx = 0;
                int audioIx = 0;
                for (int i = 0; i < effects.count(); ++i) {
                    if (effects.at(i).attribute("type") == "audio") {
                        deleteEffect(m_document->tracksCount() - track, pos, clip->effect(videoIx));
                        audioIx++;
                    } else {
                        deleteEffect(freetrack, pos, audioClip->effect(audioIx));
                        videoIx++;
                    }
                }
                groupSelectedItems(QList <QGraphicsItem*>()<<clip<<audioClip, true);
            }
        }
    } else {
        // unsplit clip: remove audio part and change video part to normal clip
        if (clip->parentItem() == NULL || clip->parentItem()->type() != GroupWidget) {
            //qDebug() << "//CANNOT FIND CLP GRP";
            return;
        }
        AbstractGroupItem *grp = static_cast <AbstractGroupItem *>(clip->parentItem());
        QList<QGraphicsItem *> children = grp->childItems();
        if (children.count() != 2) {
            //qDebug() << "//SOMETHING IS WRONG WITH CLP GRP";
            return;
        }
        for (int i = 0; i < children.count(); ++i) {
            if (children.at(i) != clip) {
                ClipItem *clp = static_cast <ClipItem *>(children.at(i));
                ItemInfo info = clip->info();
                deleteClip(clp->info());
                clip->setVideoOnly(false);
                Mlt::Tractor *tractor = m_document->renderer()->lockService();
                if (!m_document->renderer()->mltUpdateClipProducer(
                            tractor,
                            m_document->tracksCount() - info.track,
                            info.startPos.frames(m_document->fps()),
                            clip->baseClip()->getProducer(info.track))) {

                    emit displayMessage(i18n("Cannot update clip (time: %1, track: %2)",
                                             info.startPos.frames(m_document->fps()), info.track),
                                        ErrorMessage);
                }
                m_document->renderer()->unlockService(tractor);

                // re-add audio effects
                for (int i = 0; i < effects.count(); ++i) {
                    if (effects.at(i).attribute("type") == "audio") {
                        addEffect(m_document->tracksCount() - track, pos, effects.at(i));
                    }
                }

                break;
            }
        }
        clip->setFlag(QGraphicsItem::ItemIsMovable, true);
        m_document->clipManager()->removeGroup(grp);
        if (grp == m_selectionGroup) m_selectionGroup = NULL;
        scene()->destroyItemGroup(grp);
    }
}

void CustomTrackView::setClipType(bool videoOnly, bool audioOnly)
{
    QString text = i18n("Audio and Video");
    if (videoOnly)
        text = i18n("Video only");
    else if (audioOnly)
        text = i18n("Audio only");

    resetSelectionGroup();
    QList<QGraphicsItem *> selection = scene()->selectedItems();
    if (selection.isEmpty()) {
        emit displayMessage(i18n("You must select one clip for this action"), ErrorMessage);
        return;
    }
    QUndoCommand *videoCommand = new QUndoCommand();
    videoCommand->setText(text);
    for (int i = 0; i < selection.count(); ++i) {
        if (selection.at(i)->type() == AVWidget) {
            ClipItem *clip = static_cast <ClipItem *>(selection.at(i));
            if (clip->clipType() == AV || clip->clipType() == Playlist) {
                if (clip->parentItem()) {
                    emit displayMessage(i18n("Cannot change grouped clips"), ErrorMessage);
                } else {
                    new ChangeClipTypeCommand(this, clip->track(), clip->startPos(), videoOnly, audioOnly, clip->isVideoOnly(), clip->isAudioOnly(), videoCommand);
                }
            }
        }
    }
    m_commandStack->push(videoCommand);
}

void CustomTrackView::monitorRefresh()
{
    m_document->renderer()->doRefresh();
}

void CustomTrackView::doChangeClipType(const GenTime &pos, int track, bool videoOnly, bool audioOnly)
{
    ClipItem *clip = getClipItemAt(pos, track);
    if (clip == NULL) {
        //qDebug() << "// Cannot find clip to split!!!";
        return;
    }
    Mlt::Tractor *tractor = m_document->renderer()->lockService();
    int start = pos.frames(m_document->fps());
    clip->setAudioOnly(audioOnly);
    clip->setVideoOnly(videoOnly);
    Mlt::Producer *producer;
    if (videoOnly)
        producer = clip->baseClip()->videoProducer(track);
    else if (audioOnly)
        producer = clip->baseClip()->audioProducer(track);
    else
        producer = clip->baseClip()->getProducer(track);
    if (m_document->renderer()->mltUpdateClipProducer(tractor, m_document->tracksCount() - track, start, producer) == false)
        emit displayMessage(i18n("Cannot update clip (time: %1, track: %2)", start, track), ErrorMessage);
    m_document->renderer()->unlockService(tractor);
    clip->update();
    setDocumentModified();
}

void CustomTrackView::updateClipTypeActions(ClipItem *clip)
{
    bool hasAudio;
    bool hasAV;
    if (clip == NULL || (clip->clipType() != AV && clip->clipType() != Playlist)) {
        m_clipTypeGroup->setEnabled(false);
        hasAudio = clip != NULL && clip->clipType() == Audio;
        hasAV = false;
    } else {
        switch (clip->clipType()) {
        case AV:
        case Playlist:
            hasAudio = true;
            hasAV = true;
            break;
        case Audio:
            hasAudio = true;
            hasAV = false;
            break;
        default:
            hasAudio = false;
            hasAV = false;
        }
        m_clipTypeGroup->setEnabled(true);
        QList <QAction *> actions = m_clipTypeGroup->actions();
        QString lookup;
        if (clip->isAudioOnly()) lookup = "clip_audio_only";
        else if (clip->isVideoOnly()) lookup = "clip_video_only";
        else  lookup = "clip_audio_and_video";
        for (int i = 0; i < actions.count(); ++i) {
            if (actions.at(i)->data().toString() == lookup) {
                actions.at(i)->setChecked(true);
                break;
            }
        }
    }
    
    for (int i = 0; i < m_audioActions.count(); ++i) {
        m_audioActions.at(i)->setEnabled(hasAudio);
    }
    for (int i = 0; i < m_avActions.count(); ++i) {
        m_avActions.at(i)->setEnabled(hasAV);
    }
}

void CustomTrackView::slotGoToMarker(QAction *action)
{
    int pos = action->data().toInt();
    seekCursorPos(pos);
}

void CustomTrackView::reloadTransitionLumas()
{
    QString lumaNames;
    QString lumaFiles;
    QDomElement lumaTransition = MainWindow::transitions.getEffectByTag("luma", "luma");
    QDomNodeList params = lumaTransition.elementsByTagName("parameter");
    for (int i = 0; i < params.count(); ++i) {
        QDomElement e = params.item(i).toElement();
        if (e.attribute("tag") == "resource") {
            lumaNames = e.attribute("paramlistdisplay");
            lumaFiles = e.attribute("paramlist");
            break;
        }
    }

    QList<QGraphicsItem *> itemList = items();
    Transition *transitionitem;
    QDomElement transitionXml;
    for (int i = 0; i < itemList.count(); ++i) {
        if (itemList.at(i)->type() == TransitionWidget) {
            transitionitem = static_cast <Transition*>(itemList.at(i));
            transitionXml = transitionitem->toXML();
            if (transitionXml.attribute("id") == "luma" && transitionXml.attribute("tag") == "luma") {
                QDomNodeList params = transitionXml.elementsByTagName("parameter");
                for (int i = 0; i < params.count(); ++i) {
                    QDomElement e = params.item(i).toElement();
                    if (e.attribute("tag") == "resource") {
                        e.setAttribute("paramlistdisplay", lumaNames);
                        e.setAttribute("paramlist", lumaFiles);
                        break;
                    }
                }
            }
            if (transitionXml.attribute("id") == "composite" && transitionXml.attribute("tag") == "composite") {
                QDomNodeList params = transitionXml.elementsByTagName("parameter");
                for (int i = 0; i < params.count(); ++i) {
                    QDomElement e = params.item(i).toElement();
                    if (e.attribute("tag") == "luma") {
                        e.setAttribute("paramlistdisplay", lumaNames);
                        e.setAttribute("paramlist", lumaFiles);
                        break;
                    }
                }
            }
        }
    }
    emit transitionItemSelected(NULL);
}

double CustomTrackView::fps() const
{
    return m_document->fps();
}

void CustomTrackView::updateProjectFps()
{
    // update all clips to the new fps
    resetSelectionGroup();
    scene()->clearSelection();
    m_dragItem = NULL;
    QList<QGraphicsItem *> itemList = items();
    for (int i = 0; i < itemList.count(); ++i) {
        // remove all items and re-add them one by one
        if (itemList.at(i) != m_cursorLine && itemList.at(i)->parentItem() == NULL) m_scene->removeItem(itemList.at(i));
    }
    for (int i = 0; i < itemList.count(); ++i) {
        if (itemList.at(i)->parentItem() == 0 && (itemList.at(i)->type() == AVWidget || itemList.at(i)->type() == TransitionWidget)) {
            AbstractClipItem *clip = static_cast <AbstractClipItem *>(itemList.at(i));
            clip->updateFps(m_document->fps());
            m_scene->addItem(clip);
        } else if (itemList.at(i)->type() == GroupWidget) {
            AbstractGroupItem *grp = static_cast <AbstractGroupItem *>(itemList.at(i));
            QList<QGraphicsItem *> children = grp->childItems();
            for (int j = 0; j < children.count(); ++j) {
                if (children.at(j)->type() == AVWidget || children.at(j)->type() == TransitionWidget) {
                    AbstractClipItem *clip = static_cast <AbstractClipItem *>(children.at(j));
                    clip->setFlag(QGraphicsItem::ItemIsMovable, true);
                    clip->updateFps(m_document->fps());
                }
            }
            m_document->clipManager()->removeGroup(grp);
            m_scene->addItem(grp);
            if (grp == m_selectionGroup) m_selectionGroup = NULL;
            scene()->destroyItemGroup(grp);
            scene()->clearSelection();
            /*for (int j = 0; j < children.count(); ++j) {
                if (children.at(j)->type() == AVWidget || children.at(j)->type() == TRANSITIONWIDGET) {
                    //children.at(j)->setParentItem(0);
                    children.at(j)->setSelected(true);
                }
            }*/
            groupSelectedItems(children, true);
        } else if (itemList.at(i)->type() == GUIDEITEM) {
            Guide *g = static_cast<Guide *>(itemList.at(i));
            g->updatePos();
            m_scene->addItem(g);
        }
    }
    viewport()->update();
}

void CustomTrackView::slotTrackDown()
{
    if (m_selectedTrack > m_document->tracksCount() - 2) m_selectedTrack = 0;
    else m_selectedTrack++;
    emit updateTrackHeaders();
    QRectF rect(mapToScene(QPoint(10, 0)).x(), m_selectedTrack * m_tracksHeight, 10, m_tracksHeight);
    ensureVisible(rect, 0, 0);
    viewport()->update();
}

void CustomTrackView::slotTrackUp()
{
    if (m_selectedTrack > 0) m_selectedTrack--;
    else m_selectedTrack = m_document->tracksCount() - 1;
    emit updateTrackHeaders();
    QRectF rect(mapToScene(QPoint(10, 0)).x(), m_selectedTrack * m_tracksHeight, 10, m_tracksHeight);
    ensureVisible(rect, 0, 0);
    viewport()->update();
}

int CustomTrackView::selectedTrack() const
{
    return m_selectedTrack;
}

QStringList CustomTrackView::selectedClips() const
{
    QStringList clipIds;
    QList<QGraphicsItem *> selection = m_scene->selectedItems();
    for (int i = 0; i < selection.count(); ++i) {
        if (selection.at(i)->type() == AVWidget) {
            ClipItem *item = static_cast<ClipItem*>(selection.at(i));
            clipIds << item->clipProducer();
        }
    }
    return clipIds;
}

QList<ClipItem *> CustomTrackView::selectedClipItems() const
{
    QList<ClipItem *> clips;
    QList<QGraphicsItem *> selection = m_scene->selectedItems();
    for (int i = 0; i < selection.count(); ++i) {
        if (selection.at(i)->type() == AVWidget) {
            clips.append(static_cast<ClipItem*>(selection.at(i)));
        }
    }
    return clips;
}

void CustomTrackView::slotSelectTrack(int ix)
{
    m_selectedTrack = qMax(0, ix);
    m_selectedTrack = qMin(ix, m_document->tracksCount() - 1);
    emit updateTrackHeaders();
    QRectF rect(mapToScene(QPoint(10, 0)).x(), m_selectedTrack * m_tracksHeight, 10, m_tracksHeight);
    ensureVisible(rect, 0, 0);
    viewport()->update();
}

void CustomTrackView::slotSelectClipsInTrack()
{
    QRectF rect(0, m_selectedTrack * m_tracksHeight + m_tracksHeight / 2, sceneRect().width(), m_tracksHeight / 2 - 1);
    resetSelectionGroup();
    QList<QGraphicsItem *> selection = m_scene->items(rect);
    m_scene->clearSelection();
    QList<QGraphicsItem *> list;
    for (int i = 0; i < selection.count(); ++i) {
        if (selection.at(i)->type() == AVWidget || selection.at(i)->type() == TransitionWidget || selection.at(i)->type() == GroupWidget) {
            list.append(selection.at(i));
        }
    }
    groupSelectedItems(list, false, true);
}

void CustomTrackView::slotSelectAllClips()
{
    m_scene->clearSelection();
    resetSelectionGroup();
    groupSelectedItems(m_scene->items(), false, true);
}

void CustomTrackView::selectClip(bool add, bool group, int track, int pos)
{
    QRectF rect;
    if (track != -1 && pos != -1)
        rect = QRectF(pos, track * m_tracksHeight + m_tracksHeight / 2, 1, 1);
    else
        rect = QRectF(m_cursorPos, m_selectedTrack * m_tracksHeight + m_tracksHeight / 2, 1, 1);
    QList<QGraphicsItem *> selection = m_scene->items(rect);
    resetSelectionGroup(group);
    if (!group) m_scene->clearSelection();
    for (int i = 0; i < selection.count(); ++i) {
        if (selection.at(i)->type() == AVWidget) {
            selection.at(i)->setSelected(add);
            break;
        }
    }
    if (group) groupSelectedItems();
}

void CustomTrackView::selectTransition(bool add, bool group)
{
    QRectF rect(m_cursorPos, m_selectedTrack * m_tracksHeight + m_tracksHeight, 1, 1);
    QList<QGraphicsItem *> selection = m_scene->items(rect);
    resetSelectionGroup(group);
    if (!group) m_scene->clearSelection();
    for (int i = 0; i < selection.count(); ++i) {
        if (selection.at(i)->type() == TransitionWidget) {
            selection.at(i)->setSelected(add);
            break;
        }
    }
    if (group) groupSelectedItems();
}

QStringList CustomTrackView::extractTransitionsLumas()
{
    QStringList urls;
    QList<QGraphicsItem *> itemList = items();
    Transition *transitionitem;
    QDomElement transitionXml;
    for (int i = 0; i < itemList.count(); ++i) {
        if (itemList.at(i)->type() == TransitionWidget) {
            transitionitem = static_cast <Transition*>(itemList.at(i));
            transitionXml = transitionitem->toXML();
            // luma files in transitions can be in "resource" or "luma" property
            QString luma = EffectsList::parameter(transitionXml, "luma");
            if (luma.isEmpty()) luma = EffectsList::parameter(transitionXml, "resource");
            if (!luma.isEmpty()) urls << QUrl(luma).path();
        }
    }
    urls.removeDuplicates();
    return urls;
}

void CustomTrackView::setEditMode(EditMode mode)
{
    m_scene->setEditMode(mode);
}

void CustomTrackView::checkTrackSequence(int track)
{
    QList <int> times = m_document->renderer()->checkTrackSequence(m_document->tracksCount() - track);
    //track = m_document->tracksCount() -track;
    QRectF rect(0, track * m_tracksHeight + m_tracksHeight / 2, sceneRect().width(), 2);
    QList<QGraphicsItem *> selection = m_scene->items(rect);
    QList <int> timelineList;
    timelineList.append(0);
    for (int i = 0; i < selection.count(); ++i) {
        if (selection.at(i)->type() == AVWidget) {
            ClipItem *clip = static_cast <ClipItem *>(selection.at(i));
            int start = clip->startPos().frames(m_document->fps());
            int end = clip->endPos().frames(m_document->fps());
            if (!timelineList.contains(start)) timelineList.append(start);
            if (!timelineList.contains(end)) timelineList.append(end);
        }
    }
    qSort(timelineList);
    //qDebug() << "// COMPARE:\n" << times << '\n' << timelineList << "\n-------------------";
    if (times != timelineList) KMessageBox::sorry(this, i18n("error"), i18n("TRACTOR"));
}

void CustomTrackView::insertZoneOverwrite(QStringList data, int in)
{
    if (data.isEmpty()) return;
    DocClipBase *clip = m_document->getBaseClip(data.at(0));
    ItemInfo info;
    info.startPos = GenTime(in, m_document->fps());
    info.cropStart = GenTime(data.at(1).toInt(), m_document->fps());
    info.endPos = info.startPos + GenTime(data.at(2).toInt(), m_document->fps()) - info.cropStart;
    info.cropDuration = info.endPos - info.startPos;
    info.track = m_selectedTrack;
    QUndoCommand *addCommand = new QUndoCommand();
    addCommand->setText(i18n("Insert clip"));
    adjustTimelineClips(OverwriteEdit, NULL, info, addCommand);
    new AddTimelineClipCommand(this, clip->toXML(), clip->getId(), info, EffectsList(), true, false, true, false, addCommand);
    updateTrackDuration(info.track, addCommand);
    m_commandStack->push(addCommand);

    selectClip(true, false, m_selectedTrack, in);
    // Automatic audio split
    if (KdenliveSettings::splitaudio())
        splitAudio();
}

void CustomTrackView::clearSelection(bool emitInfo)
{
    if (m_dragItem) m_dragItem->setSelected(false);
    resetSelectionGroup();
    scene()->clearSelection();
    m_dragItem = NULL;
    if (emitInfo) emit clipItemSelected(NULL);
}

void CustomTrackView::updatePalette()
{
    m_activeTrackBrush = KStatefulBrush(KColorScheme::View, KColorScheme::ActiveBackground, KSharedConfig::openConfig(KdenliveSettings::colortheme()));
    if (m_cursorLine) {
        QPen pen1 = QPen();
        pen1.setWidth(1);
        pen1.setColor(palette().text().color());
        m_cursorLine->setPen(pen1);
    }
}

void CustomTrackView::removeTipAnimation()
{
    if (m_visualTip) {
        scene()->removeItem(m_visualTip);
        m_animationTimer->stop();
        delete m_animation;
        m_animation = NULL;
        delete m_visualTip;
        m_visualTip = NULL;
    }
}

void CustomTrackView::setTipAnimation(AbstractClipItem *clip, OperationType mode, const double size)
{
    if (m_visualTip == NULL) {
        QRectF rect = clip->sceneBoundingRect();
        m_animation = new QGraphicsItemAnimation;
        m_animation->setTimeLine(m_animationTimer);
        m_animation->setScaleAt(1, 1, 1);
        QPolygon polygon;
        switch (mode) {
        case FadeIn:
        case FadeOut:
            m_visualTip = new QGraphicsEllipseItem(-size, -size, size * 2, size * 2);
            ((QGraphicsEllipseItem*) m_visualTip)->setBrush(m_tipColor);
            ((QGraphicsEllipseItem*) m_visualTip)->setPen(m_tipPen);
            if (mode == FadeIn)
                m_visualTip->setPos(rect.x() + static_cast<ClipItem*>(clip)->fadeIn(), rect.y());
            else
                m_visualTip->setPos(rect.right() - static_cast<ClipItem*>(clip)->fadeOut(), rect.y());

            m_animation->setScaleAt(.5, 2, 2);
            break;
        case ResizeStart:
        case ResizeEnd:
            polygon << QPoint(0, - size * 2);
            if (mode == ResizeStart)
                polygon << QPoint(size * 2, 0);
            else
                polygon << QPoint(- size * 2, 0);
            polygon << QPoint(0, size * 2);
            polygon << QPoint(0, - size * 2);

            m_visualTip = new QGraphicsPolygonItem(polygon);
            ((QGraphicsPolygonItem*) m_visualTip)->setBrush(m_tipColor);
            ((QGraphicsPolygonItem*) m_visualTip)->setPen(m_tipPen);
            if (mode == ResizeStart)
                m_visualTip->setPos(rect.x(), rect.y() + rect.height() / 2);
            else
                m_visualTip->setPos(rect.right(), rect.y() + rect.height() / 2);

            m_animation->setScaleAt(.5, 2, 1);
            break;
        case TransitionStart:
        case TransitionEnd:
            polygon << QPoint(0, - size * 2);
            if (mode == TransitionStart)
                polygon << QPoint(size * 2, 0);
            else
                polygon << QPoint(- size * 2, 0);
            polygon << QPoint(0, 0);
            polygon << QPoint(0, - size * 2);

            m_visualTip = new QGraphicsPolygonItem(polygon);
            ((QGraphicsPolygonItem*) m_visualTip)->setBrush(m_tipColor);
            ((QGraphicsPolygonItem*) m_visualTip)->setPen(m_tipPen);
            if (mode == TransitionStart)
                m_visualTip->setPos(rect.x(), rect.bottom());
            else
                m_visualTip->setPos(rect.right(), rect.bottom());

            m_animation->setScaleAt(.5, 2, 2);
            break;
        default:
            delete m_animation;
            return;
        }

        m_visualTip->setFlags(QGraphicsItem::ItemIgnoresTransformations);
        m_visualTip->setZValue(100);
        scene()->addItem(m_visualTip);
        m_animation->setItem(m_visualTip);
        m_animationTimer->start();
    }
}

bool CustomTrackView::hasAudio(int track) const
{
    QRectF rect(0, (double)(track * m_tracksHeight + 1), (double) sceneRect().width(), (double)(m_tracksHeight - 1));
    QList<QGraphicsItem *> collisions = scene()->items(rect, Qt::IntersectsItemBoundingRect);
    for (int i = 0; i < collisions.count(); ++i) {
        QGraphicsItem *item = collisions.at(i);
        if (!item->isEnabled()) continue;
        if (item->type() == AVWidget) {
            ClipItem *clip = static_cast <ClipItem *>(item);
            if (!clip->isVideoOnly() && (clip->clipType() == Audio || clip->clipType() == AV || clip->clipType() == Playlist)) return true;
        }
    }
    return false;
}

void CustomTrackView::slotAddTrackEffect(const QDomElement &effect, int ix)
{
    
    QUndoCommand *effectCommand = new QUndoCommand();
    QString effectName;
    if (effect.tagName() == "effectgroup") {
        effectName = effect.attribute("name");
    } else {
        QDomElement namenode = effect.firstChildElement("name");
        if (!namenode.isNull()) effectName = i18n(namenode.text().toUtf8().data());
        else effectName = i18n("effect");
    }
    effectCommand->setText(i18n("Add %1", effectName));
    if (effect.tagName() == "effectgroup") {
        QDomNodeList effectlist = effect.elementsByTagName("effect");
        for (int j = 0; j < effectlist.count(); ++j) {
            QDomElement trackeffect = effectlist.at(j).toElement();
            if (trackeffect.attribute("unique", "0") != "0" && m_document->hasTrackEffect(m_document->tracksCount() - ix - 1, trackeffect.attribute("tag"), trackeffect.attribute("id")) != -1) {
                emit displayMessage(i18n("Effect already present in track"), ErrorMessage);
                continue;
            }
            new AddEffectCommand(this, m_document->tracksCount() - ix, GenTime(-1), trackeffect, true, effectCommand);
        }
    }
    else {
        if (effect.attribute("unique", "0") != "0" && m_document->hasTrackEffect(m_document->tracksCount() - ix - 1, effect.attribute("tag"), effect.attribute("id")) != -1) {
            emit displayMessage(i18n("Effect already present in track"), ErrorMessage);
            delete effectCommand;
            return;
        }
        new AddEffectCommand(this, m_document->tracksCount() - ix, GenTime(-1), effect, true, effectCommand);
    }

    if (effectCommand->childCount() > 0) {
        m_commandStack->push(effectCommand);
        setDocumentModified();
    }
    else delete effectCommand;
}


EffectsParameterList CustomTrackView::getEffectArgs(const QDomElement &effect)
{
    EffectsParameterList parameters;
    QLocale locale;
    locale.setNumberOptions(QLocale::OmitGroupSeparator);
    parameters.addParam("tag", effect.attribute("tag"));
    //if (effect.hasAttribute("region")) parameters.addParam("region", effect.attribute("region"));
    parameters.addParam("kdenlive_ix", effect.attribute("kdenlive_ix"));
    parameters.addParam("kdenlive_info", effect.attribute("kdenlive_info"));
    parameters.addParam("id", effect.attribute("id"));
    if (effect.hasAttribute("src")) parameters.addParam("src", effect.attribute("src"));
    if (effect.hasAttribute("disable")) parameters.addParam("disable", effect.attribute("disable"));
    if (effect.hasAttribute("in")) parameters.addParam("in", effect.attribute("in"));
    if (effect.hasAttribute("out")) parameters.addParam("out", effect.attribute("out"));
    if (effect.attribute("id") == "region") {
        QDomNodeList subeffects = effect.elementsByTagName("effect");
        for (int i = 0; i < subeffects.count(); ++i) {
            QDomElement subeffect = subeffects.at(i).toElement();
            int subeffectix = subeffect.attribute("region_ix").toInt();
            parameters.addParam(QString("filter%1").arg(subeffectix), subeffect.attribute("id"));
            parameters.addParam(QString("filter%1.tag").arg(subeffectix), subeffect.attribute("tag"));
            parameters.addParam(QString("filter%1.kdenlive_info").arg(subeffectix), subeffect.attribute("kdenlive_info"));
            QDomNodeList subparams = subeffect.elementsByTagName("parameter");
            adjustEffectParameters(parameters, subparams, m_document->mltProfile(), QString("filter%1.").arg(subeffectix));
        }
    }

    QDomNodeList params = effect.elementsByTagName("parameter");
    adjustEffectParameters(parameters, params, m_document->mltProfile());
    
    return parameters;
}


void CustomTrackView::adjustEffectParameters(EffectsParameterList &parameters, QDomNodeList params, MltVideoProfile profile, const QString &prefix)
{
    QLocale locale;
    locale.setNumberOptions(QLocale::OmitGroupSeparator);
    for (int i = 0; i < params.count(); ++i) {
        QDomElement e = params.item(i).toElement();
        QString paramname = prefix + e.attribute("name");
        if (e.attribute("type") == "geometry" && !e.hasAttribute("fixed")) {
            // effects with geometry param need in / out synced with the clip, request it...
            parameters.addParam("_sync_in_out", "1");
        }
        if (e.attribute("type") == "simplekeyframe") {
            QStringList values = e.attribute("keyframes").split(';', QString::SkipEmptyParts);
            double factor = e.attribute("factor", "1").toDouble();
            double offset = e.attribute("offset", "0").toDouble();
            for (int j = 0; j < values.count(); ++j) {
                QString pos = values.at(j).section('=', 0, 0);
                double val = (values.at(j).section('=', 1, 1).toDouble() - offset) / factor;
                values[j] = pos + '=' + locale.toString(val);
            }
            // //qDebug() << "/ / / /SENDING KEYFR:" << values;
            parameters.addParam(paramname, values.join(";"));
            /*parameters.addParam(e.attribute("name"), e.attribute("keyframes").replace(":", "="));
            parameters.addParam("max", e.attribute("max"));
            parameters.addParam("min", e.attribute("min"));
            parameters.addParam("factor", e.attribute("factor", "1"));*/
        } else if (e.attribute("type") == "keyframe") {
            //qDebug() << "/ / / /SENDING KEYFR EFFECT TYPE";
            parameters.addParam("keyframes", e.attribute("keyframes"));
            parameters.addParam("max", e.attribute("max"));
            parameters.addParam("min", e.attribute("min"));
            parameters.addParam("factor", e.attribute("factor", "1"));
            parameters.addParam("offset", e.attribute("offset", "0"));
            parameters.addParam("starttag", e.attribute("starttag", "start"));
            parameters.addParam("endtag", e.attribute("endtag", "end"));
        } else if (e.attribute("namedesc").contains(';')) {
            QString format = e.attribute("format");
            QStringList separators = format.split("%d", QString::SkipEmptyParts);
            QStringList values = e.attribute("value").split(QRegExp("[,:;x]"));
            QString neu;
            QTextStream txtNeu(&neu);
            if (values.size() > 0)
                txtNeu << (int)values[0].toDouble();
            for (int i = 0; i < separators.size() && i + 1 < values.size(); ++i) {
                txtNeu << separators[i];
                txtNeu << (int)(values[i+1].toDouble());
            }
            parameters.addParam("start", neu);
        } else {
            if (e.attribute("factor", "1") != "1" || e.attribute("offset", "0") != "0") {
                double fact;
                if (e.attribute("factor").contains('%')) {
                    fact = ProfilesDialog::getStringEval(profile, e.attribute("factor"));
                } else {
                    fact = e.attribute("factor", "1").toDouble();
                }
                double offset = e.attribute("offset", "0").toDouble();
                parameters.addParam(paramname, locale.toString((e.attribute("value").toDouble() - offset) / fact));
            } else {
                parameters.addParam(paramname, e.attribute("value"));
            }
        }
    }
}


void CustomTrackView::updateTrackNames(int track, bool added)
{
    QList <TrackInfo> tracks = m_document->tracksList();
    int max = tracks.count();
    int docTrack = max - track - 1;

    // count number of tracks of each type
    int videoTracks = 0;
    int audioTracks = 0;
    for (int i = max - 1; i >= 0; --i) {
        TrackInfo info = tracks.at(i);
        if (info.type == VideoTrack)
            videoTracks++;
        else
            audioTracks++;

        if (i <= docTrack) {
            QString type = (info.type == VideoTrack ? "Video " : "Audio ");
            int typeNumber = (info.type == VideoTrack ? videoTracks : audioTracks);

            if (added) {
                if (i == docTrack || info.trackName == type + QString::number(typeNumber - 1)) {
                    info.trackName = type + QString::number(typeNumber);
                    m_document->setTrackType(i, info);
                }
            } else {
                if (info.trackName == type + QString::number(typeNumber + 1)) {
                    info.trackName = type + QString::number(typeNumber);
                    m_document->setTrackType(i, info);
                }
            }
        }
    }
    emit tracksChanged();
}

void CustomTrackView::updateTrackDuration(int track, QUndoCommand *command)
{
    Q_UNUSED(command)

    QList<int> tracks;
    if (track >= 0) {
        tracks << m_document->tracksCount() - track - 1;
    } else {
        // negative track number -> update all tracks
        for (int i = 0; i < m_document->tracksCount(); ++i)
            tracks << i;
    }
    for (int i = 0; i < tracks.count(); ++i) {
        int t = tracks.at(i);
        // t + 1 because of black background track
        int duration = m_document->renderer()->mltTrackDuration(t + 1);
        if (duration != m_document->trackDuration(t)) {
            m_document->setTrackDuration(t, duration);

            // update effects
            EffectsList effects = m_document->getTrackEffects(t);
            for (int j = 0; j < effects.count(); ++j) {
                /* TODO
                 * - lookout for keyframable parameters and update them so all keyframes are in the new range (0 - duration)
                 * - update the effectstack if necessary
                 */
            }
        }
    }
}

void CustomTrackView::slotRefreshThumbs(const QString &id, bool resetThumbs)
{
    QList<QGraphicsItem *> list = scene()->items();
    ClipItem *clip = NULL;
    for (int i = 0; i < list.size(); ++i) {
        if (list.at(i)->type() == AVWidget) {
            clip = static_cast <ClipItem *>(list.at(i));
            if (clip->clipProducer() == id) {
                clip->refreshClip(true, resetThumbs);
            }
        }
    }
}

void CustomTrackView::adjustEffects(ClipItem* item, ItemInfo oldInfo, QUndoCommand* command)
{
    QMap<int, QDomElement> effects = item->adjustEffectsToDuration(m_document->width(), m_document->height(), oldInfo);

    if (!effects.isEmpty()) {
        QMap<int, QDomElement>::const_iterator i = effects.constBegin();
        while (i != effects.constEnd()) {
            new EditEffectCommand(this, m_document->tracksCount() - item->track(), item->startPos(), i.value(), item->effect(i.key()), i.value().attribute("kdenlive_ix").toInt(), true, true, command);
            ++i;
        }
    }
}


void CustomTrackView::slotGotFilterJobResults(const QString &/*id*/, int startPos, int track, stringMap filterParams, stringMap extra)
{
    ClipItem *clip = getClipItemAt(GenTime(startPos, m_document->fps()), track);
    if (clip == NULL) {
        emit displayMessage(i18n("Cannot find clip for effect update %1.", extra.value("finalfilter")), ErrorMessage);
        return;
    }
    QDomElement newEffect;
    QDomElement effect = clip->getEffectAtIndex(clip->selectedEffectIndex());
    if (effect.attribute("id") == extra.value("finalfilter")) {
        newEffect = effect.cloneNode().toElement();
        QMap<QString, QString>::const_iterator i = filterParams.constBegin();
        while (i != filterParams.constEnd()) {
            EffectsList::setParameter(newEffect, i.key(), i.value());
            //qDebug()<<"// RESULT FILTER: "<<i.key()<<"="<< i.value();
            ++i;
        }
        EditEffectCommand *command = new EditEffectCommand(this, m_document->tracksCount() - clip->track(), clip->startPos(), effect, newEffect, clip->selectedEffectIndex(), true, true);
        m_commandStack->push(command);
        emit clipItemSelected(clip);
    }
}


void CustomTrackView::slotImportClipKeyframes(GraphicsRectItem type)
{
    ClipItem *item = NULL;
    if (type == TransitionWidget) {
        // We want to import keyframes to a transition
        if (!m_selectionGroup) {
            emit displayMessage(i18n("You need to select one clip and one transition"), ErrorMessage);
            return;
        }
        // Make sure there is no collision
        QList<QGraphicsItem *> children = m_selectionGroup->childItems();
        for (int i = 0; i < children.count(); ++i) {
            if (children.at(i)->type() == AVWidget) {
                item = static_cast<ClipItem*>(children.at(i));
                break;
            }
        }
    }
    else {
        // Import keyframes from current clip to its effect
        if (m_dragItem) item = static_cast<ClipItem*> (m_dragItem);
    }
    
    if (!item) {
        emit displayMessage(i18n("No clip found"), ErrorMessage);
        return;
    }
    QMap <QString, QString> data = item->baseClip()->analysisData();
    if (data.isEmpty()) {
        emit displayMessage(i18n("No keyframe data found in clip"), ErrorMessage);
        return;
    }
    QPointer<QDialog> d = new QDialog(this);
    Ui::ImportKeyframesDialog_UI ui;
    ui.setupUi(d);

    // Set  up data
    int ix = 0;
    QMap<QString, QString>::const_iterator i = data.constBegin();
    while (i != data.constEnd()) {
        ui.data_list->insertItem(ix, i.key());
        ui.data_list->setItemData(ix, i.value(), Qt::UserRole);
        ++i;
        ix++;
    }

    if (d->exec() != QDialog::Accepted) {
        delete d;
        return;
    }
    QString keyframeData = ui.data_list->itemData(ui.data_list->currentIndex()).toString();
    // Keyframe data is stored in the clip in the project tree.
    // And we are importing this data into a transition on the timeline
    // And the clip on the timeline might be croped from the start.

    int offset = item->cropStart().frames(m_document->fps());
   //Geometry( char *data = NULL, int length = 0, int nw = -1, int nh = -1 );
    // This geometry object is created with the keyframe data from our clip in the project tree
    Mlt::Geometry geometry(keyframeData.toUtf8().data(), item->baseClip()->maxDuration().frames(m_document->fps()), m_document->mltProfile().width, m_document->mltProfile().height);
   // vvv create another Mlt:Geometery object in newGeometry - create with empty data
    Mlt::Geometry newGeometry(QString().toUtf8().data(), item->baseClip()->maxDuration().frames(m_document->fps()), m_document->mltProfile().width, m_document->mltProfile().height);
    Mlt::GeometryItem gitem;
    geometry.fetch(&gitem, offset);
    gitem.frame(0);
    newGeometry.insert(gitem);
    // copying the geometry items to newGeometry starting from the ofset position
    int pos = offset + 1;
    while (!geometry.next_key(&gitem, pos)) {
        pos = gitem.frame();
        gitem.frame(pos - offset);
        pos++;
        newGeometry.insert(gitem);
    }
    QStringList keyframeList = QString(newGeometry.serialise()).split(';', QString::SkipEmptyParts);
    
    QString result;
    if (ui.import_position->isChecked()) {
        if (ui.import_size->isChecked()) {
            // if you choose the position and size check box
            // then you go into here and all the key frames
            // are imported. But the transtion also gets
            // sized down to the size of the obscure rectangle
            foreach(const QString &key, keyframeList) {
                if (key.count('=') > 1) result.append(key.section('=', 0, 1));
                else result.append(key);
                result.append(';');
            }
        }
        else {
            // if you only select the position check box
            foreach(const QString &key, keyframeList) {
                QString PosSect;
                PosSect =key.section(':', 0, 0);
                result.append( PosSect);
                // add the size component to the key frame data - making it the same size as the clip
                result.append(":" + QString::number( m_document->mltProfile().width) + "x" + QString::number( m_document->mltProfile().height) );
                result.append(';');
            }
        }
    }
    else if (ui.import_size->isChecked()) {
        // just the size check box is checked
        // In this case make the position info 0,0 and take the size info from
        // the source clip
        foreach(const QString &key, keyframeList) {
            QString FrameNumSect;
            FrameNumSect =key.section('=', 0, 0);
            QString sizeSect;
            sizeSect=key.section(':', 1, 1);
            result.append(FrameNumSect + "=0/0:" + sizeSect);
            result.append(';');
        }
    }
    // connected to MainWindow::slotProcessImportKeyframes
    emit importKeyframes(type, result, ui.limit_keyframes->isChecked() ? ui.max_keyframes->value() : -1);
    delete d;
}


<<<<<<< HEAD
=======
#include "customtrackview.moc"
>>>>>>> 2c803010
<|MERGE_RESOLUTION|>--- conflicted
+++ resolved
@@ -389,106 +389,104 @@
 
 void CustomTrackView::spaceToolMoveToSnapPos(double snappedPos)
 {
-  // Make sure there is no collision
-  QList<QGraphicsItem *> children = m_selectionGroup->childItems();
-  QPainterPath shape = m_selectionGroup->clipGroupSpacerShape(QPointF(snappedPos - m_selectionGroup->sceneBoundingRect().left(), 0));
-  QList<QGraphicsItem*> collidingItems = scene()->items(shape, Qt::IntersectsItemShape);
-  collidingItems.removeAll(m_selectionGroup);
-  for (int i = 0; i < children.count(); ++i) {
-      if (children.at(i)->type() == GroupWidget) {
-	  QList<QGraphicsItem *> subchildren = children.at(i)->childItems();
-	  for (int j = 0; j < subchildren.count(); ++j)
-	      collidingItems.removeAll(subchildren.at(j));
-      }
-      collidingItems.removeAll(children.at(i));
-  }
-  bool collision = false;
-  int offset = 0;
-  for (int i = 0; i < collidingItems.count(); ++i) {
-      if (!collidingItems.at(i)->isEnabled()) continue;
-      if (collidingItems.at(i)->type() == AVWidget && snappedPos < m_selectionGroup->sceneBoundingRect().left()) {
-	  AbstractClipItem *item = static_cast <AbstractClipItem *>(collidingItems.at(i));
-	  // Moving backward, determine best pos
-	  QPainterPath clipPath;
-	  clipPath.addRect(item->sceneBoundingRect());
-	  QPainterPath res = shape.intersected(clipPath);
-	  offset = qMax(offset, (int)(res.boundingRect().width() + 0.5));
-      }
-  }
-  snappedPos += offset;
-  // make sure we have no collision
-  shape = m_selectionGroup->clipGroupSpacerShape(QPointF(snappedPos - m_selectionGroup->sceneBoundingRect().left(), 0));
-  collidingItems = scene()->items(shape, Qt::IntersectsItemShape);
-  collidingItems.removeAll(m_selectionGroup);
-  for (int i = 0; i < children.count(); ++i) {
-      if (children.at(i)->type() == GroupWidget) {
-	  QList<QGraphicsItem *> subchildren = children.at(i)->childItems();
-	  for (int j = 0; j < subchildren.count(); ++j)
-	      collidingItems.removeAll(subchildren.at(j));
-      }
-      collidingItems.removeAll(children.at(i));
-  }
-
-  for (int i = 0; i < collidingItems.count(); ++i) {
-      if (!collidingItems.at(i)->isEnabled()) continue;
-      if (collidingItems.at(i)->type() == AVWidget) {
-	  collision = true;
-	  break;
-      }
-  }
-
-
-  if (!collision) {
-      // Check transitions
-      shape = m_selectionGroup->transitionGroupShape(QPointF(snappedPos - m_selectionGroup->sceneBoundingRect().left(), 0));
-      collidingItems = scene()->items(shape, Qt::IntersectsItemShape);
-      collidingItems.removeAll(m_selectionGroup);
-      for (int i = 0; i < children.count(); ++i) {
-	  if (children.at(i)->type() == GroupWidget) {
-	      QList<QGraphicsItem *> subchildren = children.at(i)->childItems();
-	      for (int j = 0; j < subchildren.count(); ++j)
-		  collidingItems.removeAll(subchildren.at(j));
-	  }
-	  collidingItems.removeAll(children.at(i));
-      }
-      offset = 0;
-
-      for (int i = 0; i < collidingItems.count(); ++i) {
-	  if (collidingItems.at(i)->type() == TransitionWidget && snappedPos < m_selectionGroup->sceneBoundingRect().left()) {
-	      AbstractClipItem *item = static_cast <AbstractClipItem *>(collidingItems.at(i));
-	      // Moving backward, determine best pos
-	      QPainterPath clipPath;
-	      clipPath.addRect(item->sceneBoundingRect());
-	      QPainterPath res = shape.intersected(clipPath);
-	      offset = qMax(offset, (int)(res.boundingRect().width() + 0.5));
-	  }
-      }
-
-      snappedPos += offset;
-      // make sure we have no collision
-      shape = m_selectionGroup->transitionGroupShape(QPointF(snappedPos - m_selectionGroup->sceneBoundingRect().left(), 0));
-      collidingItems = scene()->items(shape, Qt::IntersectsItemShape);
-      collidingItems.removeAll(m_selectionGroup);
-      for (int i = 0; i < children.count(); ++i) {
-	  if (children.at(i)->type() == GroupWidget) {
-	      QList<QGraphicsItem *> subchildren = children.at(i)->childItems();
-	      for (int j = 0; j < subchildren.count(); ++j)
-		  collidingItems.removeAll(subchildren.at(j));
-	  }
-	  collidingItems.removeAll(children.at(i));
-      }
-      for (int i = 0; i < collidingItems.count(); ++i) {
-	  if (collidingItems.at(i)->type() == TransitionWidget) {
-	      collision = true;
-	      break;
-	  }
-      }
-  }
-
-  if (!collision)
-      m_selectionGroup->translate(snappedPos - m_selectionGroup->sceneBoundingRect().left(), 0);
-  //m_selectionGroup->setPos(mappedXPos + (((int) m_selectionGroup->boundingRect().topLeft().x() + 0.5) - mappedClick) , m_selectionGroup->pos().y());
-
+    // Make sure there is no collision
+    QList<QGraphicsItem *> children = m_selectionGroup->childItems();
+    QPainterPath shape = m_selectionGroup->clipGroupSpacerShape(QPointF(snappedPos - m_selectionGroup->sceneBoundingRect().left(), 0));
+    QList<QGraphicsItem*> collidingItems = scene()->items(shape, Qt::IntersectsItemShape);
+    collidingItems.removeAll(m_selectionGroup);
+    for (int i = 0; i < children.count(); ++i) {
+        if (children.at(i)->type() == GroupWidget) {
+            QList<QGraphicsItem *> subchildren = children.at(i)->childItems();
+            for (int j = 0; j < subchildren.count(); ++j)
+                collidingItems.removeAll(subchildren.at(j));
+        }
+        collidingItems.removeAll(children.at(i));
+    }
+    bool collision = false;
+    int offset = 0;
+    for (int i = 0; i < collidingItems.count(); ++i) {
+        if (!collidingItems.at(i)->isEnabled()) continue;
+        if (collidingItems.at(i)->type() == AVWidget && snappedPos < m_selectionGroup->sceneBoundingRect().left()) {
+            AbstractClipItem *item = static_cast <AbstractClipItem *>(collidingItems.at(i));
+            // Moving backward, determine best pos
+            QPainterPath clipPath;
+            clipPath.addRect(item->sceneBoundingRect());
+            QPainterPath res = shape.intersected(clipPath);
+            offset = qMax(offset, (int)(res.boundingRect().width() + 0.5));
+        }
+    }
+    snappedPos += offset;
+    // make sure we have no collision
+    shape = m_selectionGroup->clipGroupSpacerShape(QPointF(snappedPos - m_selectionGroup->sceneBoundingRect().left(), 0));
+    collidingItems = scene()->items(shape, Qt::IntersectsItemShape);
+    collidingItems.removeAll(m_selectionGroup);
+    for (int i = 0; i < children.count(); ++i) {
+        if (children.at(i)->type() == GroupWidget) {
+            QList<QGraphicsItem *> subchildren = children.at(i)->childItems();
+            for (int j = 0; j < subchildren.count(); ++j)
+                collidingItems.removeAll(subchildren.at(j));
+        }
+        collidingItems.removeAll(children.at(i));
+    }
+
+    for (int i = 0; i < collidingItems.count(); ++i) {
+        if (!collidingItems.at(i)->isEnabled()) continue;
+        if (collidingItems.at(i)->type() == AVWidget) {
+            collision = true;
+            break;
+        }
+    }
+
+
+    if (!collision) {
+        // Check transitions
+        shape = m_selectionGroup->transitionGroupShape(QPointF(snappedPos - m_selectionGroup->sceneBoundingRect().left(), 0));
+        collidingItems = scene()->items(shape, Qt::IntersectsItemShape);
+        collidingItems.removeAll(m_selectionGroup);
+        for (int i = 0; i < children.count(); ++i) {
+            if (children.at(i)->type() == GroupWidget) {
+                QList<QGraphicsItem *> subchildren = children.at(i)->childItems();
+                for (int j = 0; j < subchildren.count(); ++j)
+                    collidingItems.removeAll(subchildren.at(j));
+            }
+            collidingItems.removeAll(children.at(i));
+        }
+        offset = 0;
+
+        for (int i = 0; i < collidingItems.count(); ++i) {
+            if (collidingItems.at(i)->type() == TransitionWidget && snappedPos < m_selectionGroup->sceneBoundingRect().left()) {
+                AbstractClipItem *item = static_cast <AbstractClipItem *>(collidingItems.at(i));
+                // Moving backward, determine best pos
+                QPainterPath clipPath;
+                clipPath.addRect(item->sceneBoundingRect());
+                QPainterPath res = shape.intersected(clipPath);
+                offset = qMax(offset, (int)(res.boundingRect().width() + 0.5));
+            }
+        }
+
+        snappedPos += offset;
+        // make sure we have no collision
+        shape = m_selectionGroup->transitionGroupShape(QPointF(snappedPos - m_selectionGroup->sceneBoundingRect().left(), 0));
+        collidingItems = scene()->items(shape, Qt::IntersectsItemShape);
+        collidingItems.removeAll(m_selectionGroup);
+        for (int i = 0; i < children.count(); ++i) {
+            if (children.at(i)->type() == GroupWidget) {
+                QList<QGraphicsItem *> subchildren = children.at(i)->childItems();
+                for (int j = 0; j < subchildren.count(); ++j)
+                    collidingItems.removeAll(subchildren.at(j));
+            }
+            collidingItems.removeAll(children.at(i));
+        }
+        for (int i = 0; i < collidingItems.count(); ++i) {
+            if (collidingItems.at(i)->type() == TransitionWidget) {
+                collision = true;
+                break;
+            }
+        }
+    }
+
+    if (!collision)
+        m_selectionGroup->setTransform(QTransform::fromTranslate(snappedPos - m_selectionGroup->sceneBoundingRect().left(), 0), true);
 }
 
 // virtual
@@ -577,110 +575,7 @@
             // spacer tool
             snappedPos = getSnapPointForPos(mappedXPos + m_spacerOffset);
             if (snappedPos < 0) snappedPos = 0;
-<<<<<<< HEAD
-
-            // Make sure there is no collision
-            QList<QGraphicsItem *> children = m_selectionGroup->childItems();
-            QPainterPath shape = m_selectionGroup->clipGroupSpacerShape(QPointF(snappedPos - m_selectionGroup->sceneBoundingRect().left(), 0));
-            QList<QGraphicsItem*> collidingItems = scene()->items(shape, Qt::IntersectsItemShape);
-            collidingItems.removeAll(m_selectionGroup);
-            for (int i = 0; i < children.count(); ++i) {
-                if (children.at(i)->type() == GroupWidget) {
-                    QList<QGraphicsItem *> subchildren = children.at(i)->childItems();
-                    for (int j = 0; j < subchildren.count(); ++j)
-                        collidingItems.removeAll(subchildren.at(j));
-                }
-                collidingItems.removeAll(children.at(i));
-            }
-            bool collision = false;
-            int offset = 0;
-            for (int i = 0; i < collidingItems.count(); ++i) {
-                if (!collidingItems.at(i)->isEnabled()) continue;
-                if (collidingItems.at(i)->type() == AVWidget && snappedPos < m_selectionGroup->sceneBoundingRect().left()) {
-                    AbstractClipItem *item = static_cast <AbstractClipItem *>(collidingItems.at(i));
-                    // Moving backward, determine best pos
-                    QPainterPath clipPath;
-                    clipPath.addRect(item->sceneBoundingRect());
-                    QPainterPath res = shape.intersected(clipPath);
-                    offset = qMax(offset, (int)(res.boundingRect().width() + 0.5));
-                }
-            }
-            snappedPos += offset;
-            // make sure we have no collision
-            shape = m_selectionGroup->clipGroupSpacerShape(QPointF(snappedPos - m_selectionGroup->sceneBoundingRect().left(), 0));
-            collidingItems = scene()->items(shape, Qt::IntersectsItemShape);
-            collidingItems.removeAll(m_selectionGroup);
-            for (int i = 0; i < children.count(); ++i) {
-                if (children.at(i)->type() == GroupWidget) {
-                    QList<QGraphicsItem *> subchildren = children.at(i)->childItems();
-                    for (int j = 0; j < subchildren.count(); ++j)
-                        collidingItems.removeAll(subchildren.at(j));
-                }
-                collidingItems.removeAll(children.at(i));
-            }
-
-            for (int i = 0; i < collidingItems.count(); ++i) {
-                if (!collidingItems.at(i)->isEnabled()) continue;
-                if (collidingItems.at(i)->type() == AVWidget) {
-                    collision = true;
-                    break;
-                }
-            }
-
-
-            if (!collision) {
-                // Check transitions
-                shape = m_selectionGroup->transitionGroupShape(QPointF(snappedPos - m_selectionGroup->sceneBoundingRect().left(), 0));
-                collidingItems = scene()->items(shape, Qt::IntersectsItemShape);
-                collidingItems.removeAll(m_selectionGroup);
-                for (int i = 0; i < children.count(); ++i) {
-                    if (children.at(i)->type() == GroupWidget) {
-                        QList<QGraphicsItem *> subchildren = children.at(i)->childItems();
-                        for (int j = 0; j < subchildren.count(); ++j)
-                            collidingItems.removeAll(subchildren.at(j));
-                    }
-                    collidingItems.removeAll(children.at(i));
-                }
-                offset = 0;
-
-                for (int i = 0; i < collidingItems.count(); ++i) {
-                    if (collidingItems.at(i)->type() == TransitionWidget && snappedPos < m_selectionGroup->sceneBoundingRect().left()) {
-                        AbstractClipItem *item = static_cast <AbstractClipItem *>(collidingItems.at(i));
-                        // Moving backward, determine best pos
-                        QPainterPath clipPath;
-                        clipPath.addRect(item->sceneBoundingRect());
-                        QPainterPath res = shape.intersected(clipPath);
-                        offset = qMax(offset, (int)(res.boundingRect().width() + 0.5));
-                    }
-                }
-
-                snappedPos += offset;
-                // make sure we have no collision
-                shape = m_selectionGroup->transitionGroupShape(QPointF(snappedPos - m_selectionGroup->sceneBoundingRect().left(), 0));
-                collidingItems = scene()->items(shape, Qt::IntersectsItemShape);
-                collidingItems.removeAll(m_selectionGroup);
-                for (int i = 0; i < children.count(); ++i) {
-                    if (children.at(i)->type() == GroupWidget) {
-                        QList<QGraphicsItem *> subchildren = children.at(i)->childItems();
-                        for (int j = 0; j < subchildren.count(); ++j)
-                            collidingItems.removeAll(subchildren.at(j));
-                    }
-                    collidingItems.removeAll(children.at(i));
-                }
-                for (int i = 0; i < collidingItems.count(); ++i) {
-                    if (collidingItems.at(i)->type() == TransitionWidget) {
-                        collision = true;
-                        break;
-                    }
-                }
-            }
-
-            if (!collision)
-                m_selectionGroup->setTransform(QTransform::fromTranslate(snappedPos - m_selectionGroup->sceneBoundingRect().left(), 0), true);
-            //m_selectionGroup->setPos(mappedXPos + (((int) m_selectionGroup->boundingRect().topLeft().x() + 0.5) - mappedClick) , m_selectionGroup->pos().y());
-=======
-	    spaceToolMoveToSnapPos(snappedPos);
->>>>>>> 2c803010
+            spaceToolMoveToSnapPos(snappedPos);
         }
     }
 
@@ -821,24 +716,19 @@
 
 void CustomTrackView::createRectangleSelection(QMouseEvent * event)
 {
-  setViewportUpdateMode(QGraphicsView::FullViewportUpdate);
-  setDragMode(QGraphicsView::RubberBandDrag);
-  
-  if (!(event->modifiers() & Qt::ControlModifier)) 
-  {
-    resetSelectionGroup();
-    if (m_dragItem) 
-    {
-      emit clipItemSelected(NULL);
-      m_dragItem = NULL;
-    }
-    scene()->clearSelection();
-  }
-  
-  m_blockRefresh = false;
-  m_operationMode = RubberSelection;
-  QGraphicsView::mousePressEvent(event);
-  return;
+    setViewportUpdateMode(QGraphicsView::FullViewportUpdate);
+    setDragMode(QGraphicsView::RubberBandDrag);
+    if (!(event->modifiers() & Qt::ControlModifier)) {
+        resetSelectionGroup();
+        if (m_dragItem) {
+            emit clipItemSelected(NULL);
+            m_dragItem = NULL;
+        }
+        scene()->clearSelection();
+    }
+    m_blockRefresh = false;
+    m_operationMode = RubberSelection;
+    QGraphicsView::mousePressEvent(event);
 }
 
 QList<QGraphicsItem *> CustomTrackView::selectAllItemsToTheRight(int x)
@@ -848,95 +738,83 @@
 
 int CustomTrackView::spaceToolSelectTrackOnly(int track, QList<QGraphicsItem *> &selection)
 {
-  if (m_document->trackInfoAt(m_document->tracksCount() - track - 1).isLocked) 
-  {
-    // Cannot use spacer on locked track
-    emit displayMessage(i18n("Cannot use spacer in a locked track"), ErrorMessage);
-    return -1;
-  }
-
-  QRectF rect(mapToScene(m_clickEvent).x(), track * m_tracksHeight + m_tracksHeight / 2, sceneRect().width() - mapToScene(m_clickEvent).x(), m_tracksHeight / 2 - 2);
-
-  bool isOk;
-  selection = checkForGroups(rect, &isOk);
-  if (!isOk) 
-  {
-    // groups found on track, do not allow the move
-    emit displayMessage(i18n("Cannot use spacer in a track with a group"), ErrorMessage);
-    return -1;
-  }
-
-  kDebug() << "SPACER TOOL + CTRL, SELECTING ALL CLIPS ON TRACK " << track << " WITH SELECTION RECT " << m_clickEvent.x() << '/' <<  track * m_tracksHeight + 1 << "; " << mapFromScene(sceneRect().width(), 0).x() - m_clickEvent.x() << '/' << m_tracksHeight - 2;
-  return 0;
+    if (m_document->trackInfoAt(m_document->tracksCount() - track - 1).isLocked) {
+        // Cannot use spacer on locked track
+        emit displayMessage(i18n("Cannot use spacer in a locked track"), ErrorMessage);
+        return -1;
+    }
+    QRectF rect(mapToScene(m_clickEvent).x(), track * m_tracksHeight + m_tracksHeight / 2, sceneRect().width() - mapToScene(m_clickEvent).x(), m_tracksHeight / 2 - 2);
+    bool isOk;
+    selection = checkForGroups(rect, &isOk);
+    if (!isOk) {
+        // groups found on track, do not allow the move
+        emit displayMessage(i18n("Cannot use spacer in a track with a group"), ErrorMessage);
+        return -1;
+    }
+    //qDebug() << "SPACER TOOL + CTRL, SELECTING ALL CLIPS ON TRACK " << track << " WITH SELECTION RECT " << m_clickEvent.x() << '/' <<  track * m_tracksHeight + 1 << "; " << mapFromScene(sceneRect().width(), 0).x() - m_clickEvent.x() << '/' << m_tracksHeight - 2;
+    return 0;
 }
 
 void CustomTrackView::createGroupForSelectedItems(QList<QGraphicsItem *> &selection)
 {
-  QList <GenTime> offsetList;
-  // create group to hold selected items
-  m_selectionMutex.lock();
-  m_selectionGroup = new AbstractGroupItem(m_document->fps());
-  scene()->addItem(m_selectionGroup);
-
-  for (int i = 0; i < selection.count(); ++i) {
-      if (selection.at(i)->parentItem() == 0 && (selection.at(i)->type() == AVWidget || selection.at(i)->type() == TransitionWidget)) {
-	  AbstractClipItem *item = static_cast<AbstractClipItem *>(selection.at(i));
-	  if (item->isItemLocked()) continue;
-	  offsetList.append(item->startPos());
-	  offsetList.append(item->endPos());
-	  m_selectionGroup->addItem(selection.at(i));
-      } else if (selection.at(i)->type() == GroupWidget) {
-	  if (static_cast<AbstractGroupItem *>(selection.at(i))->isItemLocked()) continue;
-	  QList<QGraphicsItem *> children = selection.at(i)->childItems();
-	  for (int j = 0; j < children.count(); ++j) {
-	      AbstractClipItem *item = static_cast<AbstractClipItem *>(children.at(j));
-	      offsetList.append(item->startPos());
-	      offsetList.append(item->endPos());
-	  }
-	  m_selectionGroup->addItem(selection.at(i));
-      } else if (selection.at(i)->parentItem() && !selection.contains(selection.at(i)->parentItem())) {
-	  if (static_cast<AbstractGroupItem *>(selection.at(i)->parentItem())->isItemLocked()) continue;
-	  m_selectionGroup->addItem(selection.at(i)->parentItem());
-      }
-  }
-  m_spacerOffset = m_selectionGroup->sceneBoundingRect().left() - (int)(mapToScene(m_clickEvent).x());
-  m_selectionMutex.unlock();
-  if (!offsetList.isEmpty()) {
-      qSort(offsetList);
-      QList <GenTime> cleandOffsetList;
-      GenTime startOffset = offsetList.takeFirst();
-      for (int k = 0; k < offsetList.size(); ++k) {
-	  GenTime newoffset = offsetList.at(k) - startOffset;
-	  if (newoffset != GenTime() && !cleandOffsetList.contains(newoffset)) {
-	      cleandOffsetList.append(newoffset);
-	  }
-      }
-      updateSnapPoints(NULL, cleandOffsetList, true);
-  }
-  return;
+    QList <GenTime> offsetList;
+    // create group to hold selected items
+    m_selectionMutex.lock();
+    m_selectionGroup = new AbstractGroupItem(m_document->fps());
+    scene()->addItem(m_selectionGroup);
+
+    for (int i = 0; i < selection.count(); ++i) {
+        if (selection.at(i)->parentItem() == 0 && (selection.at(i)->type() == AVWidget || selection.at(i)->type() == TransitionWidget)) {
+            AbstractClipItem *item = static_cast<AbstractClipItem *>(selection.at(i));
+            if (item->isItemLocked()) continue;
+            offsetList.append(item->startPos());
+            offsetList.append(item->endPos());
+            m_selectionGroup->addItem(selection.at(i));
+        } else if (selection.at(i)->type() == GroupWidget) {
+            if (static_cast<AbstractGroupItem *>(selection.at(i))->isItemLocked()) continue;
+            QList<QGraphicsItem *> children = selection.at(i)->childItems();
+            for (int j = 0; j < children.count(); ++j) {
+                AbstractClipItem *item = static_cast<AbstractClipItem *>(children.at(j));
+                offsetList.append(item->startPos());
+                offsetList.append(item->endPos());
+            }
+            m_selectionGroup->addItem(selection.at(i));
+        } else if (selection.at(i)->parentItem() && !selection.contains(selection.at(i)->parentItem())) {
+            if (static_cast<AbstractGroupItem *>(selection.at(i)->parentItem())->isItemLocked()) continue;
+            m_selectionGroup->addItem(selection.at(i)->parentItem());
+        }
+    }
+    m_spacerOffset = m_selectionGroup->sceneBoundingRect().left() - (int)(mapToScene(m_clickEvent).x());
+    m_selectionMutex.unlock();
+    if (!offsetList.isEmpty()) {
+        qSort(offsetList);
+        QList <GenTime> cleandOffsetList;
+        GenTime startOffset = offsetList.takeFirst();
+        for (int k = 0; k < offsetList.size(); ++k) {
+            GenTime newoffset = offsetList.at(k) - startOffset;
+            if (newoffset != GenTime() && !cleandOffsetList.contains(newoffset)) {
+                cleandOffsetList.append(newoffset);
+            }
+        }
+        updateSnapPoints(NULL, cleandOffsetList, true);
+    }
 }
 
 void CustomTrackView::spaceToolSelect(QMouseEvent * event)
 {
-  QList<QGraphicsItem *> selection;
-  if (event->modifiers() == Qt::ControlModifier) 
-  {
-      // Ctrl + click, select all items on track after click position
-      int track = (int)(mapToScene(m_clickEvent).y() / m_tracksHeight);
-      int rc = spaceToolSelectTrackOnly(track, selection);
-      if (rc) return;
-  }
-  else
-  {
-    // Select all items on all tracks after click position
-    selection = selectAllItemsToTheRight(event->pos().x());
-    kDebug() << "SELELCTING ELEMENTS WITHIN =" << event->pos().x() << '/' <<  1 << ", " << mapFromScene(sceneRect().width(), 0).x() - event->pos().x() << '/' << sceneRect().height();
-  }
-
-  createGroupForSelectedItems(selection);
-  m_operationMode = Spacer;
-
-  return;
+    QList<QGraphicsItem *> selection;
+    if (event->modifiers() == Qt::ControlModifier) {
+        // Ctrl + click, select all items on track after click position
+        int track = (int)(mapToScene(m_clickEvent).y() / m_tracksHeight);
+        if (spaceToolSelectTrackOnly(track, selection))
+            return;
+    } else {
+        // Select all items on all tracks after click position
+        selection = selectAllItemsToTheRight(event->pos().x());
+        //qDebug() << "SELELCTING ELEMENTS WITHIN =" << event->pos().x() << '/' <<  1 << ", " << mapFromScene(sceneRect().width(), 0).x() - event->pos().x() << '/' << sceneRect().height();
+    }
+    createGroupForSelectedItems(selection);
+    m_operationMode = Spacer;
 }
 
 void CustomTrackView::selectItemsRightOfFrame(int frame)
@@ -961,8 +839,7 @@
     }
 
     if (event->modifiers() & Qt::ShiftModifier) {
-        // Rectangle selection
-	createRectangleSelection(event);
+        createRectangleSelection(event);
         return;
     }
 
@@ -1116,100 +993,23 @@
         resetSelectionGroup(false);
         m_scene->clearSelection();
         updateClipTypeActions(NULL);
-<<<<<<< HEAD
-        if (m_tool == SpacerTool) {
-            QList<QGraphicsItem *> selection;
-            if (event->modifiers() == Qt::ControlModifier) {
-                // Ctrl + click, select all items on track after click position
-                int track = (int)(mapToScene(m_clickEvent).y() / m_tracksHeight);
-                if (m_document->trackInfoAt(m_document->tracksCount() - track - 1).isLocked) {
-                    // Cannot use spacer on locked track
-                    emit displayMessage(i18n("Cannot use spacer in a locked track"), ErrorMessage);
-                    return;
-                }
-
-                QRectF rect(mapToScene(m_clickEvent).x(), track * m_tracksHeight + m_tracksHeight / 2, sceneRect().width() - mapToScene(m_clickEvent).x(), m_tracksHeight / 2 - 2);
-
-                bool isOk;
-                selection = checkForGroups(rect, &isOk);
-                if (!isOk) {
-                    // groups found on track, do not allow the move
-                    emit displayMessage(i18n("Cannot use spacer in a track with a group"), ErrorMessage);
-                    return;
-                }
-
-                //qDebug() << "SPACER TOOL + CTRL, SELECTING ALL CLIPS ON TRACK " << track << " WITH SELECTION RECT " << m_clickEvent.x() << '/' <<  track * m_tracksHeight + 1 << "; " << mapFromScene(sceneRect().width(), 0).x() - m_clickEvent.x() << '/' << m_tracksHeight - 2;
-            } else {
-                // Select all items on all tracks after click position
-                selection = items(event->pos().x(), 1, mapFromScene(sceneRect().width(), 0).x() - event->pos().x(), sceneRect().height());
-                //qDebug() << "SELELCTING ELEMENTS WITHIN =" << event->pos().x() << '/' <<  1 << ", " << mapFromScene(sceneRect().width(), 0).x() - event->pos().x() << '/' << sceneRect().height();
-            }
-
-            QList <GenTime> offsetList;
-            // create group to hold selected items
-            m_selectionMutex.lock();
-            m_selectionGroup = new AbstractGroupItem(m_document->fps());
-            scene()->addItem(m_selectionGroup);
-
-            for (int i = 0; i < selection.count(); ++i) {
-                if (selection.at(i)->parentItem() == 0 && (selection.at(i)->type() == AVWidget || selection.at(i)->type() == TransitionWidget)) {
-                    AbstractClipItem *item = static_cast<AbstractClipItem *>(selection.at(i));
-                    if (item->isItemLocked()) continue;
-                    offsetList.append(item->startPos());
-                    offsetList.append(item->endPos());
-                    m_selectionGroup->addItem(selection.at(i));
-                } else if (selection.at(i)->type() == GroupWidget) {
-                    if (static_cast<AbstractGroupItem *>(selection.at(i))->isItemLocked()) continue;
-                    QList<QGraphicsItem *> children = selection.at(i)->childItems();
-                    for (int j = 0; j < children.count(); ++j) {
-                        AbstractClipItem *item = static_cast<AbstractClipItem *>(children.at(j));
-                        offsetList.append(item->startPos());
-                        offsetList.append(item->endPos());
-                    }
-                    m_selectionGroup->addItem(selection.at(i));
-                } else if (selection.at(i)->parentItem() && !selection.contains(selection.at(i)->parentItem())) {
-                    if (static_cast<AbstractGroupItem *>(selection.at(i)->parentItem())->isItemLocked()) continue;
-                    m_selectionGroup->addItem(selection.at(i)->parentItem());
-                }
-            }
-            m_spacerOffset = m_selectionGroup->sceneBoundingRect().left() - (int)(mapToScene(m_clickEvent).x());
-            m_selectionMutex.unlock();
-            if (!offsetList.isEmpty()) {
-                qSort(offsetList);
-                QList <GenTime> cleandOffsetList;
-                GenTime startOffset = offsetList.takeFirst();
-                for (int k = 0; k < offsetList.size(); ++k) {
-                    GenTime newoffset = offsetList.at(k) - startOffset;
-                    if (newoffset != GenTime() && !cleandOffsetList.contains(newoffset)) {
-                        cleandOffsetList.append(newoffset);
-                    }
-                }
-                updateSnapPoints(NULL, cleandOffsetList, true);
-            }
-            m_operationMode = Spacer;
-        } else if (event->button() != Qt::RightButton) {
+        if (event->button() != Qt::RightButton) {
             setCursor(Qt::ArrowCursor);
             seekCursorPos((int)(mapToScene(event->x(), 0).x()));
         }
-=======
-	if (event->button() != Qt::RightButton) {
-	    setCursor(Qt::ArrowCursor);
-	    seekCursorPos((int)(mapToScene(event->x(), 0).x()));
-	}
-	QGraphicsView::mousePressEvent(event);
-	event->ignore();
-	return;      
+        QGraphicsView::mousePressEvent(event);
+        event->ignore();
+        return;      
     }
     
     if (m_tool == SpacerTool) {
         resetSelectionGroup(false);
         m_scene->clearSelection();
         updateClipTypeActions(NULL);
-	spaceToolSelect(event);
->>>>>>> 2c803010
+        spaceToolSelect(event);
         QGraphicsView::mousePressEvent(event);
         event->ignore();
-	return;
+        return;
     }  
       
     // Razor tool
@@ -7919,9 +7719,3 @@
     emit importKeyframes(type, result, ui.limit_keyframes->isChecked() ? ui.max_keyframes->value() : -1);
     delete d;
 }
-
-
-<<<<<<< HEAD
-=======
-#include "customtrackview.moc"
->>>>>>> 2c803010
