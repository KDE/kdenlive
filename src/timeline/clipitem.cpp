/***************************************************************************
 *   Copyright (C) 2007 by Jean-Baptiste Mardelle (jb@kdenlive.org)        *
 *                                                                         *
 *   This program is free software; you can redistribute it and/or modify  *
 *   it under the terms of the GNU General Public License as published by  *
 *   the Free Software Foundation; either version 2 of the License, or     *
 *   (at your option) any later version.                                   *
 *                                                                         *
 *   This program is distributed in the hope that it will be useful,       *
 *   but WITHOUT ANY WARRANTY; without even the implied warranty of        *
 *   MERCHANTABILITY or FITNESS FOR A PARTICULAR PURPOSE.  See the         *
 *   GNU General Public License for more details.                          *
 *                                                                         *
 *   You should have received a copy of the GNU General Public License     *
 *   along with this program; if not, write to the                         *
 *   Free Software Foundation, Inc.,                                       *
 *   51 Franklin Street, Fifth Floor, Boston, MA  02110-1301  USA          *
 ***************************************************************************/


#include "clipitem.h"
#include "customtrackscene.h"
#include "customtrackview.h"
#include "transition.h"

#include "renderer.h"
#include "kdenlivesettings.h"
#include "doc/kthumb.h"
#include "bin/projectclip.h"
#include "mltcontroller/effectscontroller.h"
#include "onmonitoritems/rotoscoping/rotowidget.h"

#include <QDebug>
#include <QIcon>
#include <QtConcurrent>
#include <QPainter>
#include <QTimer>
#include <QStyleOptionGraphicsItem>
#include <QGraphicsScene>
#include <QMimeData>

static int FRAME_SIZE;

ClipItem::ClipItem(ProjectClip *clip, const ItemInfo& info, double fps, double speed, int strobe, int frame_width, bool generateThumbs) :
    AbstractClipItem(info, QRectF(), fps),
    m_binClip(clip),
    m_startFade(0),
    m_endFade(0),
    m_clipState(PlaylistState::Original),
    m_startPix(QPixmap()),
    m_endPix(QPixmap()),
    m_hasThumbs(false),
    m_selectedEffect(-1),
    m_timeLine(0),
    m_startThumbRequested(false),
    m_endThumbRequested(false),
    //m_hover(false),
    m_speed(speed),
    m_strobe(strobe),
    m_framePixelWidth(0)
{
    setZValue(2);
    m_effectList = EffectsList(true);
    FRAME_SIZE = frame_width;
    //qDebug()<<" + + +LOADING CLP on TK: "<<info.track<<" / THEIGHT; "<<KdenliveSettings::trackheight();
    setRect(0, 0, (info.endPos - info.startPos).frames(m_fps) - 0.02, (double) itemHeight());
    // set speed independent info
    if (m_speed <= 0 && m_speed > -1)
        m_speed = -1.0;
    m_speedIndependantInfo = m_info;
    m_speedIndependantInfo.cropStart = GenTime((int)(m_info.cropStart.frames(m_fps) * qAbs(m_speed)), m_fps);
    m_speedIndependantInfo.cropDuration = GenTime((int)(m_info.cropDuration.frames(m_fps) * qAbs(m_speed)), m_fps);

    m_videoPix = QIcon::fromTheme(QStringLiteral("kdenlive-show-video")).pixmap(QSize(16, 16));
    m_audioPix = QIcon::fromTheme(QStringLiteral("kdenlive-show-audio")).pixmap(QSize(16, 16));

    m_clipType = m_binClip->clipType();
    //m_cropStart = info.cropStart;
    if (m_binClip->hasLimitedDuration()) {
        m_maxDuration = m_binClip->duration();
    }
    else {
        // For color / image / text clips, we have unlimited duration
        m_maxDuration = GenTime();
    }
    setAcceptDrops(true);
    m_audioThumbReady = m_binClip->audioThumbCreated();
    //setAcceptsHoverEvents(true);
    connect(m_binClip, SIGNAL(refreshClipDisplay()), this, SLOT(slotRefreshClip()));
    if (m_clipType == AV || m_clipType == Video || m_clipType == SlideShow || m_clipType == Playlist ) {
        m_baseColor = QColor(141, 166, 215);
        if (m_binClip->isReady()) {
            m_hasThumbs = true;
            m_startThumbTimer.setSingleShot(true);
            connect(&m_startThumbTimer, SIGNAL(timeout()), this, SLOT(slotGetStartThumb()));
            m_endThumbTimer.setSingleShot(true);
            connect(&m_endThumbTimer, SIGNAL(timeout()), this, SLOT(slotGetEndThumb()));
	    connect(m_binClip, SIGNAL(thumbReady(int,QImage)), this, SLOT(slotThumbReady(int,QImage)));
            if (generateThumbs && KdenliveSettings::videothumbnails()) QTimer::singleShot(200, this, SLOT(slotFetchThumbs()));
        }
    } else if (m_clipType == Color) {
        m_baseColor = m_binClip->getProducerColorProperty(QStringLiteral("resource"));
    } else if (m_clipType == Image || m_clipType == Text) {
        m_baseColor = QColor(141, 166, 215);
	m_startPix = m_binClip->thumbnail(rect().height(), frame_width);
        //connect(m_clip->thumbProducer(), SIGNAL(thumbReady(int,QImage)), this, SLOT(slotThumbReady(int,QImage)));
    } else if (m_clipType == Audio) {
        m_baseColor = QColor(141, 215, 166);
    }
    connect(m_binClip, SIGNAL(gotAudioData()), this, SLOT(slotGotAudioData()));
    m_paintColor = m_baseColor;
}


ClipItem::~ClipItem()
{
    blockSignals(true);
    m_endThumbTimer.stop();
    m_startThumbTimer.stop();
    if (scene())
        scene()->removeItem(this);
    //if (m_clipType == Video | AV | SlideShow | Playlist) { // WRONG, cannot use | 
        //disconnect(m_clip->thumbProducer(), SIGNAL(thumbReady(int,QImage)), this, SLOT(slotThumbReady(int,QImage)));
        //disconnect(m_clip, SIGNAL(gotAudioData()), this, SLOT(slotGotAudioData()));
    //}
    delete m_timeLine;
}

ClipItem *ClipItem::clone(const ItemInfo &info) const
{
    ClipItem *duplicate = new ClipItem(m_binClip, info, m_fps, m_speed, m_strobe, FRAME_SIZE);
    duplicate->setPos(pos());
    if (m_clipType == Image || m_clipType == Text) duplicate->slotSetStartThumb(m_startPix);
    else if (m_clipType != Color) {
        if (info.cropStart == m_info.cropStart) duplicate->slotSetStartThumb(m_startPix);
        if (info.cropStart + (info.endPos - info.startPos) == m_info.cropStart + m_info.cropDuration) {
            duplicate->slotSetEndThumb(m_endPix);
        }
    }
    ////qDebug() << "// CLoning clip: " << (info.cropStart + (info.endPos - info.startPos)).frames(m_fps) << ", CURRENT end: " << (cropStart() + duration()).frames(m_fps);
    duplicate->setEffectList(m_effectList);
    duplicate->setState(m_clipState);
    duplicate->setFades(fadeIn(), fadeOut());
    //duplicate->setSpeed(m_speed);
    return duplicate;
}

void ClipItem::setEffectList(const EffectsList &effectList)
{
    m_effectList.clone(effectList);
<<<<<<< HEAD
    m_effectNames = m_effectList.effectNames().join(QStringLiteral(" / "));
=======
    m_effectNames = m_effectList.effectNames().join(" / ");
    m_startFade = 0;
    m_endFade = 0;
    bool startFade = false;
    bool endFade = false;
>>>>>>> e5976e63
    if (!m_effectList.isEmpty()) {
        // If we only have one fade in /ou effect, always display it in timeline
        for (int i = 0; i < m_effectList.count(); ++i) {
            QDomElement effect = m_effectList.at(i);
            QString effectId = effect.attribute(QStringLiteral("id"));
            // check if it is a fade effect
<<<<<<< HEAD
            QDomNodeList params = effect.elementsByTagName(QStringLiteral("parameter"));
            int fade = 0;
            for (int j = 0; j < params.count(); ++j) {
                QDomElement e = params.item(j).toElement();
                if (!e.isNull()) {
                    if (effectId == QLatin1String("fadein")) {
                        if (m_effectList.hasEffect(QString(), QStringLiteral("fade_from_black")) == -1) {
                            if (e.attribute(QStringLiteral("name")) == QLatin1String("out")) fade += e.attribute(QStringLiteral("value")).toInt();
                            else if (e.attribute(QStringLiteral("name")) == QLatin1String("in")) fade -= e.attribute(QStringLiteral("value")).toInt();
                        } else {
                            QDomElement fadein = m_effectList.getEffectByTag(QString(), QStringLiteral("fade_from_black"));
                            if (fadein.attribute(QStringLiteral("name")) == QLatin1String("out")) fade += fadein.attribute(QStringLiteral("value")).toInt();
                            else if (fadein.attribute(QStringLiteral("name")) == QLatin1String("in")) fade -= fadein.attribute(QStringLiteral("value")).toInt();
                        }
                    } else if (effectId == QLatin1String("fade_from_black")) {
                        if (m_effectList.hasEffect(QString(), QStringLiteral("fadein")) == -1) {
                            if (e.attribute(QStringLiteral("name")) == QLatin1String("out")) fade += e.attribute(QStringLiteral("value")).toInt();
                            else if (e.attribute(QStringLiteral("name")) == QLatin1String("in")) fade -= e.attribute(QStringLiteral("value")).toInt();
                        } else {
                            QDomElement fadein = m_effectList.getEffectByTag(QString(), QStringLiteral("fadein"));
                            if (fadein.attribute(QStringLiteral("name")) == QLatin1String("out")) fade += fadein.attribute(QStringLiteral("value")).toInt();
                            else if (fadein.attribute(QStringLiteral("name")) == QLatin1String("in")) fade -= fadein.attribute(QStringLiteral("value")).toInt();
                        }
                    } else if (effectId == QLatin1String("fadeout")) {
                        if (m_effectList.hasEffect(QString(), QStringLiteral("fade_to_black")) == -1) {
                            if (e.attribute(QStringLiteral("name")) == QLatin1String("out")) fade += e.attribute(QStringLiteral("value")).toInt();
                            else if (e.attribute(QStringLiteral("name")) == QLatin1String("in")) fade -= e.attribute(QStringLiteral("value")).toInt();
                        } else {
                            QDomElement fadeout = m_effectList.getEffectByTag(QString(), QStringLiteral("fade_to_black"));
                            if (fadeout.attribute(QStringLiteral("name")) == QLatin1String("out")) fade += fadeout.attribute(QStringLiteral("value")).toInt();
                            else if (fadeout.attribute(QStringLiteral("name")) == QLatin1String("in")) fade -= fadeout.attribute(QStringLiteral("value")).toInt();
                        }
                    } else if (effectId == QLatin1String("fade_to_black")) {
                        if (m_effectList.hasEffect(QString(), QStringLiteral("fadeout")) == -1) {
                            if (e.attribute(QStringLiteral("name")) == QLatin1String("out")) fade += e.attribute(QStringLiteral("value")).toInt();
                            else if (e.attribute(QStringLiteral("name")) == QLatin1String("in")) fade -= e.attribute(QStringLiteral("value")).toInt();
                        } else {
                            QDomElement fadeout = m_effectList.getEffectByTag(QString(), QStringLiteral("fadeout"));
                            if (fadeout.attribute(QStringLiteral("name")) == QLatin1String("out")) fade += fadeout.attribute(QStringLiteral("value")).toInt();
                            else if (fadeout.attribute(QStringLiteral("name")) == QLatin1String("in")) fade -= fadeout.attribute(QStringLiteral("value")).toInt();
                        }
                    }
=======
            int fade = 0;
            if (effectId == "fadein" || effectId == "fade_from_black") {
                fade = EffectsList::parameter(effect, "out").toInt() - EffectsList::parameter(effect, "in").toInt();
                startFade = true;
            }
            else if (effectId == "fadeout" || effectId == "fade_to_black") {
                fade = EffectsList::parameter(effect, "in").toInt() - EffectsList::parameter(effect, "out").toInt();
                endFade = true;
            }
            if (fade > 0) {
                if (!startFade) {
                    m_startFade = fade;
>>>>>>> e5976e63
                }
                else m_startFade = 0;
            }
            else if (fade < 0) {
                if (!endFade) {
                    m_endFade = -fade;
                }
                else m_endFade = 0;
            }
        }
        setSelectedEffect(1);
    }
}

const EffectsList ClipItem::effectList() const
{
    return m_effectList;
}

int ClipItem::selectedEffectIndex() const
{
    return m_selectedEffect;
}

void ClipItem::initEffect(ProfileInfo pInfo, QDomElement effect, int diff, int offset)
{
    EffectsController::initEffect(m_info, pInfo, m_effectList, m_binClip->getProducerProperty(QStringLiteral("proxy")), effect, diff, offset);
}

bool ClipItem::checkKeyFrames(int width, int height, int previousDuration, int cutPos)
{
    bool clipEffectsModified = false;
    QLocale locale;
    locale.setNumberOptions(QLocale::OmitGroupSeparator);
    // go through all effects this clip has
    for (int ix = 0; ix < m_effectList.count(); ++ix) {
        // Check geometry params
        resizeGeometries(ix, width, height, previousDuration, cutPos == -1 ? 0 : cutPos, cropDuration().frames(m_fps) - 1);

        // Check keyframe params
        QStringList keyframeParams = keyframes(ix);
        QStringList newKeyFrameParams;
        bool effModified = false;

        // go through all params which have keyframes
        foreach(const QString &kfr, keyframeParams) {
            const QStringList keyframes = kfr.split(';', QString::SkipEmptyParts);
            QStringList newKeyFrames;
            bool cutKeyFrame = false;
            bool modified = false;
            int lastPos = -1;
            double lastValue = -1;
            int start = cropStart().frames(m_fps);
            int end = (cropStart() + cropDuration()).frames(m_fps) - 1;

            // go through all keyframes for one param
            foreach(const QString &str, keyframes) {
                int pos = str.section('=', 0, 0).toInt();
                double val = locale.toDouble(str.section('=', 1, 1));
                if (pos - start < 0) {
                    // a keyframe is defined before the start of the clip
                    cutKeyFrame = true;
                } else if (cutKeyFrame) {
                    // create new keyframe at clip start, calculate interpolated value
                    if (pos > start) {
                        int diff = pos - lastPos;
                        double ratio = (double)(start - lastPos) / diff;
                        int newValue = lastValue + (val - lastValue) * ratio;
                        newKeyFrames.append(QString::number(start) + '=' + QString::number(newValue));
                        modified = true;
                    }
                    cutKeyFrame = false;
                }
                if (!cutKeyFrame) {
                    if (pos > end) {
                        // create new keyframe at clip end, calculate interpolated value
                        int diff = pos - lastPos;
                        if (diff != 0) {
                            double ratio = (double)(end - lastPos) / diff;
                            int newValue = lastValue + (val - lastValue) * ratio;
                            newKeyFrames.append(QString::number(end) + '=' + QString::number(newValue));
                            modified = true;
                        }
                        break;
                    } else {
                        newKeyFrames.append(QString::number(pos) + '=' + QString::number(val));
                    }
                }
                lastPos = pos;
                lastValue = val;
            }

            newKeyFrameParams.append(newKeyFrames.join(QStringLiteral(";")));
            if (modified)
                effModified = true;
        }

        if (effModified) {
            // update KeyFrames
            setKeyframes(ix, newKeyFrameParams);
            clipEffectsModified = true;
        }
    }
    return clipEffectsModified;
}

void ClipItem::setKeyframes(const int ix, const QStringList &keyframes)
{
    QDomElement effect = m_effectList.at(ix);
    if (effect.attribute(QStringLiteral("disable")) == QLatin1String("1")) return;
    QLocale locale;
    locale.setNumberOptions(QLocale::OmitGroupSeparator);
    QDomNodeList params = effect.elementsByTagName(QStringLiteral("parameter"));
    int keyframeParams = 0;
    for (int i = 0; i < params.count(); ++i) {
        QDomElement e = params.item(i).toElement();
        if (!e.isNull() && (e.attribute(QStringLiteral("type")) == QLatin1String("keyframe") || e.attribute(QStringLiteral("type")) == QLatin1String("simplekeyframe")) && (!e.hasAttribute(QStringLiteral("intimeline")) || e.attribute(QStringLiteral("intimeline")) == QLatin1String("1"))) {
            e.setAttribute(QStringLiteral("keyframes"), keyframes.at(keyframeParams));
            if (ix + 1 == m_selectedEffect && keyframeParams == 0) {
                m_keyframes.clear();
                m_visibleParam = i;
                double max = locale.toDouble(e.attribute(QStringLiteral("max")));
                double min = locale.toDouble(e.attribute(QStringLiteral("min")));
                m_keyframeFactor = 100.0 / (max - min);
                m_keyframeOffset = min;
                m_keyframeDefault = locale.toDouble(e.attribute(QStringLiteral("default")));
                m_selectedKeyframe = 0;
                // parse keyframes
                const QStringList keyframes = e.attribute(QStringLiteral("keyframes")).split(';', QString::SkipEmptyParts);
                foreach(const QString &str, keyframes) {
                    int pos = str.section('=', 0, 0).toInt();
                    double val = locale.toDouble(str.section('=', 1, 1));
                    m_keyframes[pos] = val;
                }
                if (m_keyframes.find(m_editedKeyframe) == m_keyframes.end()) m_editedKeyframe = -1;
                if (m_keyframes.find(m_editedKeyframe) == m_keyframes.end()) m_editedKeyframe = -1;
                update();
            }
            ++keyframeParams;
        }
    }
}


void ClipItem::setSelectedEffect(const int ix)
{
    m_selectedEffect = ix;
    QLocale locale;
    locale.setNumberOptions(QLocale::OmitGroupSeparator);
    QDomElement effect = effectAtIndex(m_selectedEffect);
    bool refreshClip = false;
    m_keyframeType = NoKeyframe;
<<<<<<< HEAD
    if (!effect.isNull() && effect.attribute(QStringLiteral("disable")) != QLatin1String("1")) {
        QDomNodeList params = effect.elementsByTagName(QStringLiteral("parameter"));
=======
    if (!effect.isNull() && effect.attribute("disable") != "1") {
        QString effectId = effect.attribute("id");

        // Check for fades to display in timeline
        int startFade1 = m_effectList.hasEffect(QString(), "fadein");
        int startFade2 = m_effectList.hasEffect(QString(), "fade_from_black");

        if (startFade1 >= 0 && startFade2 >= 0) {
            // We have 2 fade ins, only display if effect is selected
            if (ix == startFade1 || ix == startFade2) {
                m_startFade = EffectsList::parameter(effect, "out").toInt() - EffectsList::parameter(effect, "in").toInt();
                refreshClip = true;
            }
            else {
                m_startFade = 0;
                refreshClip = true;
            }
        } else if (startFade1 >= 0 || startFade2 >= 0) {
            int current = qMax(startFade1, startFade2);
            QDomElement fade = effectAtIndex(current);
            m_startFade = EffectsList::parameter(fade, "out").toInt() - EffectsList::parameter(fade, "in").toInt();
            refreshClip = true;
        }

        // Check for fades out to display in timeline
        int endFade1 = m_effectList.hasEffect(QString(), "fadeout");
        int endFade2 = m_effectList.hasEffect(QString(), "fade_to_black");

        if (endFade1 >= 0 && endFade2 >= 0) {
            // We have 2 fade ins, only display if effect is selected
            if (ix == endFade1 || ix == endFade2) {
                m_endFade = EffectsList::parameter(effect, "out").toInt() - EffectsList::parameter(effect, "in").toInt();
                refreshClip = true;
            }
            else {
                m_endFade = 0;
                refreshClip = true;
            }
        } else if (endFade1 >= 0 || endFade2 >= 0) {
            int current = qMax(endFade1, endFade2);
            QDomElement fade = effectAtIndex(current);
            m_endFade = EffectsList::parameter(fade, "out").toInt() - EffectsList::parameter(fade, "in").toInt();
            refreshClip = true;
        }

        QDomNodeList params = effect.elementsByTagName("parameter");
>>>>>>> e5976e63
        for (int i = 0; i < params.count(); ++i) {
            QDomElement e = params.item(i).toElement();
            if (e.isNull()) continue;
            if (parseKeyframes(locale, e)) {
                m_visibleParam = i;
                update();
                return;
            }
        }
    }

    if (!m_keyframes.isEmpty()) {
        m_keyframes.clear();
        refreshClip = true;
    }
    if (refreshClip) {
        update();
    }
}

void ClipItem::resizeGeometries(const int index, int width, int height, int previousDuration, int start, int duration)
{
    QString geom;
    QDomElement effect = m_effectList.at(index);
    QDomNodeList params = effect.elementsByTagName(QStringLiteral("parameter"));

    for (int i = 0; i < params.count(); ++i) {
        QDomElement e = params.item(i).toElement();
        if (!e.isNull() && e.attribute(QStringLiteral("type")) == QLatin1String("geometry")) {
            geom = e.attribute(QStringLiteral("value"));
            Mlt::Geometry geometry(geom.toUtf8().data(), previousDuration, width, height);
            e.setAttribute(QStringLiteral("value"), geometry.serialise(start, start + duration));
        }
    }
}

QStringList ClipItem::keyframes(const int index)
{
    QStringList result;
    QDomElement effect = m_effectList.at(index);
    QDomNodeList params = effect.elementsByTagName(QStringLiteral("parameter"));

    for (int i = 0; i < params.count(); ++i) {
        QDomElement e = params.item(i).toElement();
        if (!e.isNull() && (e.attribute(QStringLiteral("type")) == QLatin1String("keyframe") || e.attribute(QStringLiteral("type")) == QLatin1String("simplekeyframe")))
            result.append(e.attribute(QStringLiteral("keyframes")));
    }
    return result;
}

QDomElement ClipItem::selectedEffect()
{
    if (m_selectedEffect == -1 || m_effectList.isEmpty())
        return QDomElement();
    return effectAtIndex(m_selectedEffect);
}

void ClipItem::resetThumbs(bool clearExistingThumbs)
{
    if (clearExistingThumbs) {
        m_startPix = QPixmap();
        m_endPix = QPixmap();
        m_audioThumbCachePic.clear();
    }
    slotFetchThumbs();
}


void ClipItem::refreshClip(bool checkDuration, bool forceResetThumbs)
{
    if (checkDuration && (m_maxDuration != m_binClip->duration())) {
        m_maxDuration = m_binClip->duration();
        if (m_clipType != Image && m_clipType != Text && m_clipType != Color) {
            if (m_maxDuration != GenTime() && m_info.cropStart + m_info.cropDuration > m_maxDuration) {
                // Clip duration changed, make sure to stay in correct range
                if (m_info.cropStart > m_maxDuration) {
                    m_info.cropStart = GenTime();
                    m_info.cropDuration = qMin(m_info.cropDuration, m_maxDuration);
                } else {
                    m_info.cropDuration = m_maxDuration;
                }
                updateRectGeometry();
            }
        }
    }
    if (m_clipType == Color) {
        m_baseColor = m_binClip->getProducerColorProperty(QStringLiteral("resource"));
        m_paintColor = m_baseColor;
        update();
    } else if (KdenliveSettings::videothumbnails()) resetThumbs(forceResetThumbs);
}

void ClipItem::slotFetchThumbs()
{
    if (scene() == NULL || m_clipType == Audio || m_clipType == Color) return;
    if (m_clipType == Image || m_clipType == Text) {
        if (m_startPix.isNull()) slotGetStartThumb();
        return;
    }

    QList <int> frames;
    if (m_startPix.isNull()) {
        m_startThumbRequested = true;
        frames.append((int)m_speedIndependantInfo.cropStart.frames(m_fps));
    }

    if (m_endPix.isNull()) {
        m_endThumbRequested = true;
        frames.append((int)(m_speedIndependantInfo.cropStart + m_speedIndependantInfo.cropDuration).frames(m_fps) - 1);
    }

    if (!frames.isEmpty()) {
	m_binClip->slotExtractImage(frames);
    }
}

void ClipItem::stopThumbs()
{
    // Clip is about to be deleted, make sure we don't request thumbnails
    disconnect(&m_startThumbTimer, SIGNAL(timeout()), this, SLOT(slotGetStartThumb()));
    disconnect(&m_endThumbTimer, SIGNAL(timeout()), this, SLOT(slotGetEndThumb()));
}

void ClipItem::slotGetStartThumb()
{
    m_startThumbRequested = true;
    m_binClip->slotExtractImage(QList<int>() << (int)m_speedIndependantInfo.cropStart.frames(m_fps));
}

void ClipItem::slotGetEndThumb()
{
    m_endThumbRequested = true;
    m_binClip->slotExtractImage(QList<int>() << (int)(m_speedIndependantInfo.cropStart + m_speedIndependantInfo.cropDuration).frames(m_fps) - 1);
}


void ClipItem::slotSetStartThumb(const QImage &img)
{
    if (!img.isNull() && img.format() == QImage::Format_ARGB32) {
        QPixmap pix = QPixmap::fromImage(img);
        m_startPix = pix;
        QRectF r = sceneBoundingRect();
        r.setRight(pix.width() + 2);
        update(r);
    }
}

void ClipItem::slotSetEndThumb(const QImage &img)
{
    if (!img.isNull() && img.format() == QImage::Format_ARGB32) {
        QPixmap pix = QPixmap::fromImage(img);
        m_endPix = pix;
        QRectF r = sceneBoundingRect();
        r.setLeft(r.right() - pix.width() - 2);
        update(r);
    }
}

void ClipItem::slotThumbReady(int frame, const QImage &img)
{
    if (scene() == NULL) return;
    if (m_startThumbRequested && frame == m_speedIndependantInfo.cropStart.frames(m_fps)) {
        QRectF r = boundingRect();
	QPixmap pix = QPixmap::fromImage(img);
	double width = pix.width() / projectScene()->scale().x();
        m_startPix = pix;
        m_startThumbRequested = false;
        update(r.left(), r.top(), width, pix.height());
        if (m_clipType == Image || m_clipType == Text) {
            update(r.right() - width, r.top(), width, pix.height());
        }
    } else if (m_endThumbRequested && frame == (m_speedIndependantInfo.cropStart + m_speedIndependantInfo.cropDuration).frames(m_fps) - 1) {
        QRectF r = boundingRect();
	QPixmap pix = QPixmap::fromImage(img);
	double width = pix.width() / projectScene()->scale().x();
        m_endPix = pix;
        m_endThumbRequested = false;
        update(r.right() - width, r.top(), width, pix.height());
    }
}

void ClipItem::slotSetStartThumb(const QPixmap &pix)
{
    m_startPix = pix;
}

void ClipItem::slotSetEndThumb(const QPixmap &pix)
{
    m_endPix = pix;
}

QPixmap ClipItem::startThumb() const
{
    return m_startPix;
}

QPixmap ClipItem::endThumb() const
{
    return m_endPix;
}

void ClipItem::slotGotAudioData()
{
    m_audioThumbReady = true;
    if (m_clipType == AV && m_clipState != PlaylistState::AudioOnly) {
        QRectF r = boundingRect();
        r.setTop(r.top() + r.height() / 2 - 1);
        update(r);
    } else update();
}

int ClipItem::type() const
{
    return AVWidget;
}

QDomElement ClipItem::xml() const
{
    return itemXml();
}

QDomElement ClipItem::itemXml() const
{
    QDomDocument doc;
    QDomElement xml = m_binClip->toXml(doc);
    if (m_speed != 1.0) xml.setAttribute(QStringLiteral("speed"), m_speed);
    if (m_strobe > 1) xml.setAttribute(QStringLiteral("strobe"), m_strobe);
    if (m_clipState == PlaylistState::AudioOnly) xml.setAttribute(QStringLiteral("audio_only"), 1);
    else if (m_clipState == PlaylistState::VideoOnly) xml.setAttribute(QStringLiteral("video_only"), 1);
    return doc.documentElement();
}

int ClipItem::clipType() const
{
    return m_clipType;
}

QString ClipItem::clipName() const
{
    if (m_speed == 1.0)
	 return m_binClip->name();
    else
	return m_binClip->name() + " - " + QString::number(m_speed * 100, 'f', 0) + '%';
}

void ClipItem::flashClip()
{
    if (m_timeLine == 0) {
        m_timeLine = new QTimeLine(500, this);
        m_timeLine->setUpdateInterval(80);
        m_timeLine->setCurveShape(QTimeLine::EaseInOutCurve);
        m_timeLine->setFrameRange(0, 100);
        connect(m_timeLine, SIGNAL(valueChanged(qreal)), this, SLOT(animate(qreal)));
    }
    m_timeLine->start();
}

void ClipItem::animate(qreal /*value*/)
{
    QRectF r = boundingRect();
    //r.setHeight(20);
    update(r);
}

// virtual
void ClipItem::paint(QPainter *painter,
                     const QStyleOptionGraphicsItem *option,
                     QWidget *)
{
    QPalette palette = scene()->palette();
    QColor paintColor = m_paintColor;
    QColor textColor;
    QColor textBgColor;
    QPen framePen;
    if (isSelected() || (parentItem() && parentItem()->isSelected())) {
        textColor = palette.highlightedText().color();
        textBgColor = palette.highlight().color();
        framePen.setColor(textBgColor);
        paintColor.setRed(qMin(paintColor.red() * 2, 255));
    }
    else {
        textColor = palette.text().color();
        textBgColor = palette.window().color();
        textBgColor.setAlpha(200);
        framePen.setColor(m_paintColor.darker());
    }
    const QRectF exposed = option->exposedRect;
    const QTransform transformation = painter->worldTransform();
    const QRectF mappedExposed = transformation.mapRect(exposed);
    const QRectF mapped = transformation.mapRect(rect());
    painter->setWorldMatrixEnabled(false);
    QPainterPath p;
    p.addRect(mappedExposed);
    QPainterPath q;
    q.addRoundedRect(mapped, 3, 3);
    painter->setRenderHints(QPainter::Antialiasing | QPainter::SmoothPixmapTransform, false);
    painter->setClipPath(p.intersected(q));
    painter->setPen(Qt::NoPen);
    painter->fillRect(mappedExposed, paintColor);
    painter->setPen(m_paintColor.darker());
    // draw thumbnails
    if (KdenliveSettings::videothumbnails() && m_clipState != PlaylistState::AudioOnly) {
        QRectF thumbRect;
        if ((m_clipType == Image || m_clipType == Text) && !m_startPix.isNull()) {
            if (thumbRect.isNull()) thumbRect = QRectF(0, 0, mapped.height() / m_startPix.height() * m_startPix.width(), mapped.height());
            thumbRect.moveTopRight(mapped.topRight());
            painter->drawPixmap(thumbRect, m_startPix, m_startPix.rect());
        } else if (!m_endPix.isNull()) {
            if (thumbRect.isNull()) thumbRect = QRectF(0, 0, mapped.height() / m_endPix.height() * m_endPix.width(), mapped.height());
            thumbRect.moveTopRight(mapped.topRight());
            painter->drawPixmap(thumbRect, m_endPix, m_endPix.rect());
        }
        if (!m_startPix.isNull()) {
            if (thumbRect.isNull()) thumbRect = QRectF(0, 0, mapped.height() / m_startPix.height() * m_startPix.width(), mapped.height());
            thumbRect.moveTopLeft(mapped.topLeft());
            painter->drawPixmap(thumbRect, m_startPix, m_startPix.rect());
        }
    } else {

        // if we are in full zoom, paint thumbnail for every frame
        //TODO
        if (false && /*m_clip->thumbProducer() &&*/ clipType() != Color && clipType() != Audio && m_clipState != PlaylistState::AudioOnly && transformation.m11() == FRAME_SIZE) {
            int offset = (m_info.startPos - m_info.cropStart).frames(m_fps);
            int left = qMax((int) m_info.cropStart.frames(m_fps) + 1, (int) mapToScene(exposed.left(), 0).x() - offset);
            int right = qMin((int)(m_info.cropStart + m_info.cropDuration).frames(m_fps) - 1, (int) mapToScene(exposed.right(), 0).x() - offset);
            QPointF startPos = mapped.topLeft();
            int startOffset = m_info.cropStart.frames(m_fps);
            if (clipType() == Image || clipType() == Text) {
                for (int i = left; i <= right; ++i) {
                    painter->drawPixmap(startPos + QPointF(FRAME_SIZE *(i - startOffset), 0), m_startPix);
                }
            }
            else {
                //TODO
                if (false /*m_clip->thumbProducer()*/) {
                    QImage img;
                    QPen pen(Qt::white);
                    pen.setStyle(Qt::DotLine);
                    QSet <int> missing;
                    for (int i = left; i <= right; ++i) {
                        QPointF xpos = startPos + QPointF(FRAME_SIZE *(i - startOffset), 0);
                        //TODO
                        //img = m_clip->thumbProducer()->findCachedThumb(i);
                        if (img.isNull()) missing << i;
                        else {
                            painter->drawImage(xpos, img);
                        }
                        painter->drawLine(xpos, xpos + QPointF(0, mapped.height()));
                    }
                    if (!missing.isEmpty()) {
                        //TODO
                        //m_clip->thumbProducer()->queryIntraThumbs(missing);
                    }
                }
            }
        }
    }
    // draw audio thumbnails
    if (KdenliveSettings::audiothumbnails() && m_speed == 1.0 && m_clipState != PlaylistState::VideoOnly && ((m_clipType == AV && (exposed.bottom() > (rect().height() / 2) || m_clipState == PlaylistState::AudioOnly)) || m_clipType == Audio) && m_audioThumbReady) {
        int startpixel = exposed.left();
        if (startpixel < 0)
            startpixel = 0;
        int endpixel = (int) (exposed.right() + 0.5) + 1;
        if (endpixel < 0)
            endpixel = 0;
        ////qDebug()<<"///  REPAINTING AUDIO THMBS ZONE: "<<startpixel<<"x"<<endpixel;

        /*QPainterPath path = m_clipType == AV ? roundRectPathLower : resultClipPath;*/
        QRectF mappedRect;
        if (m_clipType == AV && m_clipState != PlaylistState::AudioOnly) {
            mappedRect = mapped;
            mappedRect.setTop(mappedRect.bottom() - mapped.height() / 2);
        } else mappedRect = mapped;

        double scale = transformation.m11();
        int channels = m_binClip->audioChannels();
        int cropLeft = m_info.cropStart.frames(m_fps);
        double startx = transformation.map(QPoint(startpixel, 0)).x();
        double endx = transformation.map(QPoint(endpixel, 0)).x();
        int offset = 1;
        if (scale < 1) {
            offset = (int) (1.0 / scale);
        }
        int audioLevelCount = m_binClip->audioFrameCache->count() - 1;
        if (!KdenliveSettings::displayallchannels()) {
            // simplified audio
            int channelHeight = mappedRect.height();
            QPainterPath positiveChannelPath;
            positiveChannelPath.moveTo(startx, mappedRect.bottom());
            for (int i = startpixel + cropLeft; i < endpixel + cropLeft + offset; i += offset) {
                double value = m_binClip->audioFrameCache->at(qMin(i * channels, audioLevelCount)).toDouble() / 256;
                for (int channel = 1; channel < channels; channel ++) {
                    value = qMax(value, m_binClip->audioFrameCache->at(qMin(i * channels + channel, audioLevelCount)).toDouble() / 256);
                }
                positiveChannelPath.lineTo(startx + (i - (startpixel + cropLeft)) * scale, mappedRect.bottom() - (value * channelHeight));
            }
            positiveChannelPath.lineTo(endx, mappedRect.bottom());
            painter->setPen(Qt::NoPen);
            painter->setBrush(QBrush(QColor(80, 80, 150, 200)));
            painter->drawPath(positiveChannelPath);
        } else if (channels >= 0) {
            int channelHeight = (int) (mappedRect.height() + 0.5) / channels;
            QMap<int, QPainterPath > positiveChannelPaths;
            QMap<int, QPainterPath > negativeChannelPaths;
            for (int channel = 0; channel < channels; channel ++) {
                int y = channelHeight * channel + channelHeight / 2;
                positiveChannelPaths[channel].moveTo(startx, mappedRect.bottom() - y);
                negativeChannelPaths[channel].moveTo(startx, mappedRect.bottom() - y);
                for (int i = startpixel + cropLeft; i < endpixel + cropLeft + offset; i += offset) {
                    double value = m_binClip->audioFrameCache->at(qMin(i * channels + channel, audioLevelCount)).toDouble() / 256;
                    positiveChannelPaths[channel].lineTo(startx + (i - (startpixel + cropLeft)) * scale, mappedRect.bottom() - (y + (value * channelHeight / 2)));
                    negativeChannelPaths[channel].lineTo(startx + (i - (startpixel + cropLeft)) * scale, mappedRect.bottom() - (y - (value * channelHeight / 2)));
                }
            }
            painter->setPen(QColor(80, 80, 150, 200));
            for (int channel = 0; channel < channels; channel ++) {
                int y = channelHeight * channel + channelHeight / 2;
                positiveChannelPaths[channel].lineTo(endx, mappedRect.bottom() - y);
                negativeChannelPaths[channel].lineTo(endx, mappedRect.bottom() - y);
                painter->drawLine(startx, mappedRect.bottom() - (channelHeight * channel + channelHeight / 2), endx, mappedRect.bottom() - (channelHeight * channel + channelHeight / 2));
            }
            painter->setPen(Qt::NoPen);
            painter->setBrush(QBrush(QColor(80, 80, 150, 200)));
            for (int i = 0; i < channels; ++i) {
                painter->drawPath(positiveChannelPaths.value(i));
                painter->drawPath(negativeChannelPaths.value(i));
            }
        }
        painter->setPen(QPen());
    }
    if (m_isMainSelectedClip) {
        framePen.setColor(Qt::red);
        textBgColor = Qt::red;
    }

    // only paint details if clip is big enough
    int fontUnit = QFontInfo(painter->font()).pixelSize();
    if (mapped.width() > (2 * fontUnit)) {

        // Draw effects names
        if (!m_effectNames.isEmpty() && mapped.width() > (5 * fontUnit)) {
            QRectF txtBounding = painter->boundingRect(mapped, Qt::AlignLeft | Qt::AlignTop, m_effectNames);
            QColor bColor = palette.window().color();
            QColor tColor = palette.text().color();
            tColor.setAlpha(220);
            if (m_timeLine && m_timeLine->state() == QTimeLine::Running) {
                qreal value = m_timeLine->currentValue();
                txtBounding.setWidth(txtBounding.width() * value);
                bColor.setAlpha(100 + 50 * value);
            };

            painter->setBrush(bColor);
            painter->setPen(Qt::NoPen);
            painter->drawRoundedRect(txtBounding.adjusted(-1, -2, 4, -1), 3, 3);
            painter->setPen(tColor);
            painter->drawText(txtBounding.adjusted(2, 0, 1, -1), Qt::AlignCenter, m_effectNames);
        }

        // Draw clip name
        QString name = clipName();
        const QRectF txtBounding2 = painter->boundingRect(mapped, Qt::AlignRight | Qt::AlignTop, name);
        painter->setPen(Qt::NoPen);
        painter->fillRect(txtBounding2.adjusted(-3, 0, 0, 0), textBgColor);
        painter->setBrush(QBrush(Qt::NoBrush));
        painter->setPen(textColor);
        switch (m_clipState) {
          case PlaylistState::VideoOnly:
            painter->drawPixmap(txtBounding2.topLeft() - QPointF(17, -1), m_videoPix);
            break;
          case PlaylistState::AudioOnly:
            painter->drawPixmap(txtBounding2.topLeft() - QPointF(17, -1), m_audioPix);
            break;
          default:
            break;
        }
        painter->drawText(txtBounding2, Qt::AlignLeft, name);


        // draw markers
	//TODO:
        if (isEnabled()) {
            QList < CommentedTime > markers = m_binClip->commentedSnapMarkers();
            QList < CommentedTime >::Iterator it = markers.begin();
            GenTime pos;
            double framepos;
            QBrush markerBrush(QColor(120, 120, 0, 140));
            QPen pen = painter->pen();

            for (; it != markers.end(); ++it) {
                pos = GenTime((int)((*it).time().frames(m_fps) / qAbs(m_speed) + 0.5), m_fps) - cropStart();
                if (pos > GenTime()) {
                    if (pos > cropDuration()) break;
                    QLineF l(rect().x() + pos.frames(m_fps), rect().y(), rect().x() + pos.frames(m_fps), rect().bottom());
                    QLineF l2 = transformation.map(l);
                    pen.setColor(CommentedTime::markerColor((*it).markerType()));
                    pen.setStyle(Qt::DotLine);
                    painter->setPen(pen);
                    painter->drawLine(l2);
                    if (KdenliveSettings::showmarkers()) {
                        framepos = rect().x() + pos.frames(m_fps);
                        const QRectF r1(framepos + 0.04, rect().height()/3, rect().width() - framepos - 2, rect().height() / 2);
                        const QRectF r2 = transformation.mapRect(r1);
                        const QRectF txtBounding3 = painter->boundingRect(r2, Qt::AlignLeft | Qt::AlignTop, ' ' + (*it).comment() + ' ');
                        painter->setBrush(markerBrush);
                        pen.setStyle(Qt::SolidLine);
                        painter->setPen(pen);
                        painter->drawRect(txtBounding3);
                        painter->setBrush(Qt::NoBrush);
                        painter->setPen(Qt::white);
                        painter->drawText(txtBounding3, Qt::AlignCenter, (*it).comment());
                    }
                    //painter->fillRect(QRect(br.x() + framepos, br.y(), 10, br.height()), QBrush(QColor(0, 0, 0, 150)));
                }
            }
        }

        // draw start / end fades
        QBrush fades;
        if (isSelected()) {
            fades = QBrush(QColor(200, 50, 50, 150));
        } else fades = QBrush(QColor(200, 200, 200, 200));

        if (m_startFade != 0) {
            QPainterPath fadeInPath;
            fadeInPath.moveTo(0, 0);
            fadeInPath.lineTo(0, rect().height());
            fadeInPath.lineTo(m_startFade, 0);
            fadeInPath.closeSubpath();
            QPainterPath f1 = transformation.map(fadeInPath);
            painter->fillPath(f1/*.intersected(resultClipPath)*/, fades);
            /*if (isSelected()) {
                QLineF l(m_startFade * scale, 0, 0, itemHeight);
                painter->drawLine(l);
            }*/
        }
        if (m_endFade != 0) {
            QPainterPath fadeOutPath;
            fadeOutPath.moveTo(rect().width(), 0);
            fadeOutPath.lineTo(rect().width(), rect().height());
            fadeOutPath.lineTo(rect().width() - m_endFade, 0);
            fadeOutPath.closeSubpath();
            QPainterPath f1 = transformation.map(fadeOutPath);
            painter->fillPath(f1/*.intersected(resultClipPath)*/, fades);
            /*if (isSelected()) {
                QLineF l(itemWidth - m_endFade * scale, 0, itemWidth, itemHeight);
                painter->drawLine(l);
            }*/
        }


        painter->setPen(QPen(Qt::lightGray));
        // draw effect or transition keyframes
        drawKeyFrames(painter, transformation);
    }
    
    // draw clip border
    // expand clip rect to allow correct painting of clip border
    painter->setClipping(false);
    painter->setRenderHint(QPainter::Antialiasing, true);
    framePen.setWidthF(1.5);
    painter->setPen(framePen);
    painter->drawRoundedRect(mapped.adjusted(0.5, 0, -0.5, 0), 3, 3);
}

const QString &ClipItem::getBinId() const
{
    return m_binClip->clipId();
}

const QString ClipItem::getBinHash() const
{
    return m_binClip->hash();
}

ProjectClip *ClipItem::binClip() const
{
    return m_binClip;
}


OperationType ClipItem::operationMode(const QPointF &pos)
{
    if (isItemLocked()) return None;
    const double scale = projectScene()->scale().x();
    double maximumOffset = 6 / scale;
    if (isSelected() || (parentItem() && parentItem()->isSelected())) {
        int kf = mouseOverKeyFrames(pos, maximumOffset);
        if (kf != -1) {
            m_editedKeyframe = kf;
            return KeyFrame;
        }
    }
    QRectF rect = sceneBoundingRect();
    int addtransitionOffset = 10;
    // Don't allow add transition if track height is very small. No transitions for audio only clips
    if (rect.height() < 30 || m_clipState == PlaylistState::AudioOnly || m_clipType == Audio) addtransitionOffset = 0;

    if (qAbs((int)(pos.x() - (rect.x() + m_startFade))) < maximumOffset  && qAbs((int)(pos.y() - rect.y())) < 6) {
        return FadeIn;
    } else if ((pos.x() <= rect.x() + rect.width() / 2) && pos.x() - rect.x() < maximumOffset && (rect.bottom() - pos.y() > addtransitionOffset)) {
        // If we are in a group, allow resize only if all clips start at same position
        if (parentItem()) {
            QGraphicsItemGroup *dragGroup = static_cast <QGraphicsItemGroup *>(parentItem());
            QList<QGraphicsItem *> list = dragGroup->childItems();
            for (int i = 0; i < list.count(); ++i) {
                if (list.at(i)->type() == AVWidget) {
                    ClipItem *c = static_cast <ClipItem*>(list.at(i));
                    if (c->startPos() != startPos()) return MoveOperation;
                }
            }
        }
        return ResizeStart;
    } else if (qAbs((int)(pos.x() - (rect.x() + rect.width() - m_endFade))) < maximumOffset && qAbs((int)(pos.y() - rect.y())) < 6) {
        return FadeOut;
    } else if ((pos.x() >= rect.x() + rect.width() / 2) && (rect.right() - pos.x() < maximumOffset) && (rect.bottom() - pos.y() > addtransitionOffset)) {
        // If we are in a group, allow resize only if all clips end at same position
        if (parentItem()) {
            QGraphicsItemGroup *dragGroup = static_cast <QGraphicsItemGroup *>(parentItem());
            QList<QGraphicsItem *> list = dragGroup->childItems();
            for (int i = 0; i < list.count(); ++i) {
                if (list.at(i)->type() == AVWidget) {
                    ClipItem *c = static_cast <ClipItem*>(list.at(i));
                    if (c->endPos() != endPos()) return MoveOperation;
                }
            }
        }
        return ResizeEnd;
    } else if ((pos.x() - rect.x() < 16 / scale) && (rect.bottom() - pos.y() <= addtransitionOffset)) {
        return TransitionStart;
    } else if ((rect.right() - pos.x() < 16 / scale) && (rect.bottom() - pos.y() <= addtransitionOffset)) {
        return TransitionEnd;
    }

    return MoveOperation;
}

int ClipItem::itemHeight()
{
    return KdenliveSettings::trackheight() - 2;
}

void ClipItem::resetFrameWidth(int width)
{
    FRAME_SIZE = width;
    update();
}

QList <GenTime> ClipItem::snapMarkers(const QList < GenTime > markers ) const
{
    QList < GenTime > snaps;
    GenTime pos;

    for (int i = 0; i < markers.size(); ++i) {
        pos = GenTime((int)(markers.at(i).frames(m_fps) / qAbs(m_speed) + 0.5), m_fps) - cropStart();
        if (pos > GenTime()) {
            if (pos > cropDuration()) break;
            else snaps.append(pos + startPos());
        }
    }
    return snaps;
}

QList <CommentedTime> ClipItem::commentedSnapMarkers() const
{
    QList < CommentedTime > snaps;
    if (!m_binClip) return snaps;
    QList < CommentedTime > markers = m_binClip->commentedSnapMarkers();
    GenTime pos;

    for (int i = 0; i < markers.size(); ++i) {
        pos = GenTime((int)(markers.at(i).time().frames(m_fps) / qAbs(m_speed) + 0.5), m_fps) - cropStart();
        if (pos > GenTime()) {
            if (pos > cropDuration()) break;
            else snaps.append(CommentedTime(pos + startPos(), markers.at(i).comment(), markers.at(i).markerType()));
        }
    }
    return snaps;
}


int ClipItem::fadeIn() const
{
    return m_startFade;
}

int ClipItem::fadeOut() const
{
    return m_endFade;
}


void ClipItem::setFadeIn(int pos)
{
    if (pos == m_startFade) return;
    int oldIn = m_startFade;
    m_startFade = qBound(0, pos, (int)cropDuration().frames(m_fps));
    QRectF rect = boundingRect();
    update(rect.x(), rect.y(), qMax(oldIn, m_startFade), rect.height());
}

void ClipItem::setFadeOut(int pos)
{
    if (pos == m_endFade) return;
    int oldOut = m_endFade;
    m_endFade = qBound(0, pos, (int)cropDuration().frames(m_fps));
    QRectF rect = boundingRect();
    update(rect.x() + rect.width() - qMax(oldOut, m_endFade), rect.y(), qMax(oldOut, m_endFade), rect.height());

}

void ClipItem::setFades(int in, int out)
{
    m_startFade = in;
    m_endFade = out;
}

/*
//virtual
void ClipItem::hoverEnterEvent(QGraphicsSceneHoverEvent *e)
{
    //if (e->pos().x() < 20) m_hover = true;
    return;
    if (isItemLocked()) return;
    m_hover = true;
    QRectF r = boundingRect();
    double width = 35 / projectScene()->scale().x();
    double height = r.height() / 2;
    //WARNING: seems like it generates a full repaint of the clip, maybe not so good...
    update(r.x(), r.y() + height, width, height);
    update(r.right() - width, r.y() + height, width, height);
}

//virtual
void ClipItem::hoverLeaveEvent(QGraphicsSceneHoverEvent *)
{
    if (isItemLocked()) return;
    m_hover = false;
    QRectF r = boundingRect();
    double width = 35 / projectScene()->scale().x();
    double height = r.height() / 2;
    //WARNING: seems like it generates a full repaint of the clip, maybe not so good...
    update(r.x(), r.y() + height, width, height);
    update(r.right() - width, r.y() + height, width, height);
}
*/

void ClipItem::resizeStart(int posx, bool /*size*/, bool emitChange)
{
    bool sizeLimit = false;
    if (clipType() != Image && clipType() != Color && clipType() != Text) {
        const int min = (startPos() - cropStart()).frames(m_fps);
        if (posx < min) posx = min;
        sizeLimit = true;
    }

    if (posx == startPos().frames(m_fps)) return;
    const int previous = cropStart().frames(m_fps);
    AbstractClipItem::resizeStart(posx, sizeLimit);

    // set speed independent info
    m_speedIndependantInfo = m_info;
    m_speedIndependantInfo.cropStart = GenTime((int)(m_info.cropStart.frames(m_fps) * qAbs(m_speed)), m_fps);
    m_speedIndependantInfo.cropDuration = GenTime((int)(m_info.cropDuration.frames(m_fps) * qAbs(m_speed)), m_fps);
    if ((int) cropStart().frames(m_fps) != previous) {
        if (m_hasThumbs && KdenliveSettings::videothumbnails()) {
            m_startThumbTimer.start(150);
        }
    }
    if (emitChange) slotUpdateRange();
}

void ClipItem::slotUpdateRange()
{
    if (m_isMainSelectedClip) emit updateRange();
}

void ClipItem::resizeEnd(int posx, bool emitChange)
{
    const int max = (startPos() - cropStart() + maxDuration()).frames(m_fps);
    if (posx > max && maxDuration() != GenTime()) posx = max;
    if (posx == endPos().frames(m_fps)) {
        return;
    }
    ////qDebug() << "// NEW POS: " << posx << ", OLD END: " << endPos().frames(m_fps);
    const int previous = cropDuration().frames(m_fps);
    AbstractClipItem::resizeEnd(posx);

    // set speed independent info
    m_speedIndependantInfo = m_info;
    m_speedIndependantInfo.cropStart = GenTime((int)(m_info.cropStart.frames(m_fps) * qAbs(m_speed)), m_fps);
    m_speedIndependantInfo.cropDuration = GenTime((int)(m_info.cropDuration.frames(m_fps) * qAbs(m_speed)), m_fps);

    if ((int) cropDuration().frames(m_fps) != previous) {
        if (m_hasThumbs && KdenliveSettings::videothumbnails()) {
            m_endThumbTimer.start(150);
        }
    }
    if (emitChange) slotUpdateRange();
}

//virtual
QVariant ClipItem::itemChange(GraphicsItemChange change, const QVariant &value)
{
    if (change == QGraphicsItem::ItemSelectedChange) {
        if (value.toBool())
            setZValue(6);
        else
            setZValue(2);
    }
    CustomTrackScene *scene = NULL;
    if (change == ItemPositionChange) {
        scene = projectScene();
    }
    if (scene) {
        // calculate new position.
        //if (parentItem()) return pos();
        if (scene->isZooming) {
            // For some reason, mouse wheel on selected itm sometimes triggered
            // a position change event corrupting timeline, so discard it
            return pos();
        }
        if (property("resizingEnd").isValid()) return pos();
        QPointF newPos = value.toPointF();
        int xpos = scene->getSnapPointForPos((int) newPos.x(), KdenliveSettings::snaptopoints());
        xpos = qMax(xpos, 0);
        newPos.setX(xpos);
        // Warning: newPos gives a position relative to the click event, so hack to get absolute pos
	int newTrack = trackForPos(property("y_absolute").toInt() + newPos.y());
        QStringList lockedTracks = property("locked_tracks").toStringList();
        if (lockedTracks.contains(QString::number(newTrack))) {
            // Trying to move to a locked track
            return pos();
        }
        int maximumTrack = projectScene()->tracksCount();
        newTrack = qMin(newTrack, maximumTrack);
        newTrack = qMax(newTrack, 1);
        newPos.setY(posForTrack(newTrack));
        // Only one clip is moving
        QRectF sceneShape = rect();
        sceneShape.translate(newPos);
        QList<QGraphicsItem*> items;
        if (scene->editMode() == NormalEdit) {
            items = scene->items(sceneShape, Qt::IntersectsItemShape);
	}
        items.removeAll(this);
        bool forwardMove = newPos.x() > pos().x();
        if (!items.isEmpty()) {
            for (int i = 0; i < items.count(); ++i) {
                if (!items.at(i)->isEnabled()) continue;
                if (items.at(i)->type() == type()) {
		    int offset = 0;
                    // Collision!
                    QPointF otherPos = items.at(i)->pos();
                    if ((int) otherPos.y() != (int) pos().y()) {
                        return pos();
                    }
                    if (forwardMove) {
                        offset = qMax(offset, (int)(newPos.x() - (static_cast < AbstractClipItem* >(items.at(i))->startPos() - cropDuration()).frames(m_fps)));
                    } else {
                        offset = qMax(offset, (int)((static_cast < AbstractClipItem* >(items.at(i))->endPos().frames(m_fps)) - newPos.x()));
                    }
                    if (offset > 0) {
                        if (forwardMove) {
                            sceneShape.translate(QPointF(-offset, 0));
                            newPos.setX(newPos.x() - offset);
                        } else {
                            sceneShape.translate(QPointF(offset, 0));
                            newPos.setX(newPos.x() + offset);
                        }
                        QList<QGraphicsItem*> subitems = scene->items(sceneShape, Qt::IntersectsItemShape);
                        subitems.removeAll(this);
                        for (int j = 0; j < subitems.count(); ++j) {
                            if (!subitems.at(j)->isEnabled()) continue;
                            if (subitems.at(j)->type() == type()) {
                                // move was not successful, revert to previous pos
                                m_info.startPos = GenTime((int) pos().x(), m_fps);
                                return pos();
                            }
                        }
                    }

                    m_info.track = newTrack;
                    m_info.startPos = GenTime((int) newPos.x(), m_fps);

                    return newPos;
                }
            }
        }
        m_info.track = newTrack;
        m_info.startPos = GenTime((int) newPos.x(), m_fps);
        ////qDebug()<<"// ITEM NEW POS: "<<newPos.x()<<", mapped: "<<mapToScene(newPos.x(), 0).x();
        return newPos;
    }
    if (change == ItemParentChange) {
        QGraphicsItem* parent = value.value<QGraphicsItem*>();
        if (parent) m_paintColor = m_baseColor.lighter(135);
        else m_paintColor = m_baseColor;
    }
    return QGraphicsItem::itemChange(change, value);
}

// virtual
/*void ClipItem::mouseMoveEvent(QGraphicsSceneMouseEvent * event) {
}*/

int ClipItem::effectsCounter()
{
    return effectsCount() + 1;
}

int ClipItem::effectsCount()
{
    return m_effectList.count();
}

int ClipItem::hasEffect(const QString &tag, const QString &id) const
{
    return m_effectList.hasEffect(tag, id);
}

QStringList ClipItem::effectNames()
{
    return m_effectList.effectNames();
}

QDomElement ClipItem::effect(int ix) const
{
    if (ix >= m_effectList.count() || ix < 0) return QDomElement();
    return m_effectList.at(ix).cloneNode().toElement();
}

QDomElement ClipItem::effectAtIndex(int ix) const
{
    if (ix > m_effectList.count() || ix <= 0) return QDomElement();
    return m_effectList.itemFromIndex(ix).cloneNode().toElement();
}

QDomElement ClipItem::getEffectAtIndex(int ix) const
{
    if (ix > m_effectList.count() || ix <= 0) return QDomElement();
    return m_effectList.itemFromIndex(ix);
}

void ClipItem::updateEffect(QDomElement effect)
{
    ////qDebug() << "CHange EFFECT AT: " << ix << ", CURR: " << m_effectList.at(ix).attribute("tag") << ", NEW: " << effect.attribute("tag");
    m_effectList.updateEffect(effect);
    m_effectNames = m_effectList.effectNames().join(QStringLiteral(" / "));
    QString id = effect.attribute(QStringLiteral("id"));
    if (id == QLatin1String("fadein") || id == QLatin1String("fadeout") || id == QLatin1String("fade_from_black") || id == QLatin1String("fade_to_black"))
        update();
    else {
        QRectF r = boundingRect();
        r.setHeight(20);
        update(r);
    }
}

void ClipItem::enableEffects(QList <int> indexes, bool disable)
{
    m_effectList.enableEffects(indexes, disable);
}

bool ClipItem::moveEffect(QDomElement effect, int ix)
{
    if (ix <= 0 || ix > (m_effectList.count()) || effect.isNull()) {
        //qDebug() << "Invalid effect index: " << ix;
        return false;
    }
    m_effectList.removeAt(effect.attribute(QStringLiteral("kdenlive_ix")).toInt());
    effect.setAttribute(QStringLiteral("kdenlive_ix"), ix);
    m_effectList.insert(effect);
    m_effectNames = m_effectList.effectNames().join(QStringLiteral(" / "));
    QString id = effect.attribute(QStringLiteral("id"));
    if (id == QLatin1String("fadein") || id == QLatin1String("fadeout") || id == QLatin1String("fade_from_black") || id == QLatin1String("fade_to_black"))
        update();
    else {
        QRectF r = boundingRect();
        r.setHeight(20);
        update(r);
    }
    return true;
}

EffectsParameterList ClipItem::addEffect(ProfileInfo info, QDomElement effect, bool animate)
{
    bool needRepaint = false;
    QLocale locale;
    locale.setNumberOptions(QLocale::OmitGroupSeparator);
    int ix;
    QDomElement insertedEffect;
    if (!effect.hasAttribute(QStringLiteral("kdenlive_ix"))) {
        // effect dropped from effect list
        ix = effectsCounter();
    } else ix = effect.attribute(QStringLiteral("kdenlive_ix")).toInt();
    if (!m_effectList.isEmpty() && ix <= m_effectList.count()) {
        needRepaint = true;
        insertedEffect = m_effectList.insert(effect);
    } else insertedEffect = m_effectList.append(effect);

    // Update index to the real one
    effect.setAttribute(QStringLiteral("kdenlive_ix"), insertedEffect.attribute(QStringLiteral("kdenlive_ix")));
    int effectIn;
    int effectOut;

    if (effect.attribute(QStringLiteral("tag")) == QLatin1String("affine")) {
        // special case: the affine effect needs in / out points
        effectIn = effect.attribute(QStringLiteral("in")).toInt();
        effectOut = effect.attribute(QStringLiteral("out")).toInt();
    }
    else {
        effectIn = EffectsList::parameter(effect, QStringLiteral("in")).toInt();
        effectOut = EffectsList::parameter(effect, QStringLiteral("out")).toInt();
    }
    
    EffectsParameterList parameters;
    parameters.addParam(QStringLiteral("tag"), insertedEffect.attribute(QStringLiteral("tag")));
    parameters.addParam(QStringLiteral("kdenlive_ix"), insertedEffect.attribute(QStringLiteral("kdenlive_ix")));
    if (insertedEffect.hasAttribute(QStringLiteral("src"))) parameters.addParam(QStringLiteral("src"), insertedEffect.attribute(QStringLiteral("src")));
    if (insertedEffect.hasAttribute(QStringLiteral("disable"))) parameters.addParam(QStringLiteral("disable"), insertedEffect.attribute(QStringLiteral("disable")));

    QString effectId = insertedEffect.attribute(QStringLiteral("id"));
    if (effectId.isEmpty()) effectId = insertedEffect.attribute(QStringLiteral("tag"));
    parameters.addParam(QStringLiteral("id"), effectId);

    QDomNodeList params = insertedEffect.elementsByTagName(QStringLiteral("parameter"));
    int fade = 0;
    bool needInOutSync = false;

    // check if it is a fade effect
    if (effectId == QLatin1String("fadein")) {
        needRepaint = true;
        if (m_effectList.hasEffect(QString(), QStringLiteral("fade_from_black")) == -1) {
            fade = effectOut - effectIn;
        }/* else {
        QDomElement fadein = m_effectList.getEffectByTag(QString(), "fade_from_black");
            if (fadein.attribute("name") == "out") fade += fadein.attribute("value").toInt();
            else if (fadein.attribute("name") == "in") fade -= fadein.attribute("value").toInt();
        }*/
    } else if (effectId == QLatin1String("fade_from_black")) {
        needRepaint = true;
        if (m_effectList.hasEffect(QString(), QStringLiteral("fadein")) == -1) {
            fade = effectOut - effectIn;
        }/* else {
        QDomElement fadein = m_effectList.getEffectByTag(QString(), "fadein");
            if (fadein.attribute("name") == "out") fade += fadein.attribute("value").toInt();
            else if (fadein.attribute("name") == "in") fade -= fadein.attribute("value").toInt();
        }*/
    } else if (effectId == QLatin1String("fadeout")) {
        needRepaint = true;
        if (m_effectList.hasEffect(QString(), QStringLiteral("fade_to_black")) == -1) {
            fade = effectIn - effectOut;
        } /*else {
        QDomElement fadeout = m_effectList.getEffectByTag(QString(), "fade_to_black");
            if (fadeout.attribute("name") == "out") fade -= fadeout.attribute("value").toInt();
            else if (fadeout.attribute("name") == "in") fade += fadeout.attribute("value").toInt();
        }*/
    } else if (effectId == QLatin1String("fade_to_black")) {
        needRepaint = true;
        if (m_effectList.hasEffect(QString(), QStringLiteral("fadeout")) == -1) {
            fade = effectIn - effectOut;
        }/* else {
        QDomElement fadeout = m_effectList.getEffectByTag(QString(), "fadeout");
            if (fadeout.attribute("name") == "out") fade -= fadeout.attribute("value").toInt();
            else if (fadeout.attribute("name") == "in") fade += fadeout.attribute("value").toInt();
        }*/
    }

    for (int i = 0; i < params.count(); ++i) {
        QDomElement e = params.item(i).toElement();
        if (!e.isNull()) {
            if (e.attribute(QStringLiteral("type")) == QLatin1String("geometry") && !e.hasAttribute(QStringLiteral("fixed"))) {
                // Effects with a geometry parameter need to sync in / out with parent clip
                needInOutSync = true;
            }
            if (e.attribute(QStringLiteral("type")) == QLatin1String("simplekeyframe")) {
                QStringList values = e.attribute(QStringLiteral("keyframes")).split(';', QString::SkipEmptyParts);
                double factor = locale.toDouble(e.attribute(QStringLiteral("factor"), QStringLiteral("1")));
                double offset = e.attribute(QStringLiteral("offset"), QStringLiteral("0")).toDouble();
                if (factor != 1 || offset != 0) {
                    for (int j = 0; j < values.count(); ++j) {
                        QString pos = values.at(j).section('=', 0, 0);
                        double val = (locale.toDouble(values.at(j).section('=', 1, 1)) - offset) / factor;
                        values[j] = pos + '=' + locale.toString(val);
                    }
                }
                parameters.addParam(e.attribute(QStringLiteral("name")), values.join(QStringLiteral(";")));
                /*parameters.addParam("max", e.attribute("max"));
                parameters.addParam("min", e.attribute("min"));
                parameters.addParam("factor", );*/
            } else if (e.attribute(QStringLiteral("type")) == QLatin1String("keyframe")) {
                parameters.addParam(QStringLiteral("keyframes"), e.attribute(QStringLiteral("keyframes")));
                parameters.addParam(QStringLiteral("max"), e.attribute(QStringLiteral("max")));
                parameters.addParam(QStringLiteral("min"), e.attribute(QStringLiteral("min")));
                parameters.addParam(QStringLiteral("factor"), e.attribute(QStringLiteral("factor"), QStringLiteral("1")));
                parameters.addParam(QStringLiteral("offset"), e.attribute(QStringLiteral("offset"), QStringLiteral("0")));
                parameters.addParam(QStringLiteral("starttag"), e.attribute(QStringLiteral("starttag"), QStringLiteral("start")));
                parameters.addParam(QStringLiteral("endtag"), e.attribute(QStringLiteral("endtag"), QStringLiteral("end")));
            } else if (e.attribute(QStringLiteral("factor"), QStringLiteral("1")) == QLatin1String("1") && e.attribute(QStringLiteral("offset"), QStringLiteral("0")) == QLatin1String("0")) {
                parameters.addParam(e.attribute(QStringLiteral("name")), e.attribute(QStringLiteral("value")));

            } else {
                double fact;
                if (e.attribute(QStringLiteral("factor")).contains('%')) {
                    fact = EffectsController::getStringEval(info, e.attribute(QStringLiteral("factor")));
                } else {
                    fact = locale.toDouble(e.attribute(QStringLiteral("factor"), QStringLiteral("1")));
                }
                double offset = e.attribute(QStringLiteral("offset"), QStringLiteral("0")).toDouble();
                parameters.addParam(e.attribute(QStringLiteral("name")), locale.toString((locale.toDouble(e.attribute(QStringLiteral("value"))) - offset) / fact));
            }
        }
    }
    if (needInOutSync) {
        parameters.addParam(QStringLiteral("in"), QString::number((int) cropStart().frames(m_fps)));
        parameters.addParam(QStringLiteral("out"), QString::number((int) (cropStart() + cropDuration()).frames(m_fps) - 1));
        parameters.addParam(QStringLiteral("_sync_in_out"), QStringLiteral("1"));
    }
    m_effectNames = m_effectList.effectNames().join(QStringLiteral(" / "));
    if (fade > 0) m_startFade = fade;
    else if (fade < 0) m_endFade = -fade;

    if (m_selectedEffect == -1) {
        setSelectedEffect(1);
    } else if (m_selectedEffect == ix - 1) {
        setSelectedEffect(m_selectedEffect);
    }

    if (needRepaint) {
        update(boundingRect());
    }
    else {
        if (animate) flashClip();
        else {
            QRectF r = boundingRect();
            //r.setHeight(20);
            update(r);
        }
    }
    return parameters;
}

void ClipItem::deleteEffect(int ix)
{
    bool needRepaint = false;
    QDomElement effect = m_effectList.itemFromIndex(ix);
    QString effectId = effect.attribute(QStringLiteral("id"));
    if ((effectId == QLatin1String("fadein") && hasEffect(QString(), QStringLiteral("fade_from_black")) == -1) ||
            (effectId == QLatin1String("fade_from_black") && hasEffect(QString(), QStringLiteral("fadein")) == -1)) {
        m_startFade = 0;
        needRepaint = true;
    } else if ((effectId == QLatin1String("fadeout") && hasEffect(QString(), QStringLiteral("fade_to_black")) == -1) ||
               (effectId == QLatin1String("fade_to_black") && hasEffect(QString(), QStringLiteral("fadeout")) == -1)) {
        m_endFade = 0;
        needRepaint = true;
    } else if (EffectsList::hasKeyFrames(effect)) needRepaint = true;
    m_effectList.removeAt(ix);
    m_effectNames = m_effectList.effectNames().join(QStringLiteral(" / "));

    if (m_effectList.isEmpty() || m_selectedEffect == ix) {
        // Current effect was removed
        if (ix > m_effectList.count()) {
            setSelectedEffect(m_effectList.count());
        } else setSelectedEffect(ix);
    }
    if (needRepaint) {
        update(boundingRect());
    } else {
        QRectF r = boundingRect();
        //r.setHeight(20);
        update(r);
    }
    if (!m_effectList.isEmpty()) flashClip();
}

double ClipItem::speed() const
{
    return m_speed;
}

int ClipItem::strobe() const
{
    return m_strobe;
}

void ClipItem::setSpeed(const double speed, const int strobe)
{
    m_speed = speed;
    if (m_speed <= 0 && m_speed > -1)
        m_speed = -1.0;
    m_strobe = strobe;
    m_info.cropStart = GenTime((int)(m_speedIndependantInfo.cropStart.frames(m_fps) / qAbs(m_speed) + 0.5), m_fps);
    m_info.cropDuration = GenTime((int)(m_speedIndependantInfo.cropDuration.frames(m_fps) / qAbs(m_speed) + 0.5), m_fps);
    //update();
}

GenTime ClipItem::maxDuration() const
{
    return GenTime((int)(m_maxDuration.frames(m_fps) / qAbs(m_speed) + 0.5), m_fps);
}

GenTime ClipItem::speedIndependantCropStart() const
{
    return m_speedIndependantInfo.cropStart;
}

GenTime ClipItem::speedIndependantCropDuration() const
{
    return m_speedIndependantInfo.cropDuration;
}


const ItemInfo ClipItem::speedIndependantInfo() const
{
    return m_speedIndependantInfo;
}

int ClipItem::nextFreeEffectGroupIndex() const
{
    int freeGroupIndex = 0;
    for (int i = 0; i < m_effectList.count(); ++i) {
        QDomElement effect = m_effectList.at(i);
        EffectInfo effectInfo;
        effectInfo.fromString(effect.attribute(QStringLiteral("kdenlive_info")));
        if (effectInfo.groupIndex >= freeGroupIndex) {
            freeGroupIndex = effectInfo.groupIndex + 1;
        }
    }
    return freeGroupIndex;
}

//virtual
void ClipItem::dropEvent(QGraphicsSceneDragDropEvent * event)
{
    if (event->proposedAction() == Qt::CopyAction && scene() && !scene()->views().isEmpty()) {
        QString effects;
        bool transitionDrop = false;
        if (event->mimeData()->hasFormat(QStringLiteral("kdenlive/transitionslist"))) {
            // Transition drop
            effects = QString::fromUtf8(event->mimeData()->data(QStringLiteral("kdenlive/transitionslist")));
            transitionDrop = true;
        } else {
            // Effect drop
            effects = QString::fromUtf8(event->mimeData()->data(QStringLiteral("kdenlive/effectslist")));
        }
        event->acceptProposedAction();
        QDomDocument doc;
        doc.setContent(effects, true);
        QDomElement e = doc.documentElement();
        if (e.tagName() == QLatin1String("effectgroup")) {
            // dropped an effect group
            QDomNodeList effectlist = e.elementsByTagName(QStringLiteral("effect"));
            int freeGroupIndex = nextFreeEffectGroupIndex();
            EffectInfo effectInfo;
            for (int i = 0; i < effectlist.count(); ++i) {
                QDomElement effect = effectlist.at(i).toElement();
                effectInfo.fromString(effect.attribute(QStringLiteral("kdenlive_info")));
                effectInfo.groupIndex = freeGroupIndex;
                effect.setAttribute(QStringLiteral("kdenlive_info"), effectInfo.toString());
                effect.removeAttribute(QStringLiteral("kdenlive_ix"));
            }
        } else {
            // single effect dropped
            e.removeAttribute(QStringLiteral("kdenlive_ix"));
        }
        CustomTrackView *view = static_cast<CustomTrackView*>(scene()->views().first());
        if (view) {
            if (transitionDrop) {
                view->slotDropTransition(this, e, event->scenePos());
            } else {
                view->slotDropEffect(this, e, m_info.startPos, track());
            }
        }
    }
    else return;
}

//virtual
void ClipItem::dragEnterEvent(QGraphicsSceneDragDropEvent *event)
{
    if (isItemLocked()) event->setAccepted(false);
    else if (event->mimeData()->hasFormat(QStringLiteral("kdenlive/effectslist")) || event->mimeData()->hasFormat(QStringLiteral("kdenlive/transitionslist"))) {
        event->acceptProposedAction();
    } else event->setAccepted(false);
}

void ClipItem::dragLeaveEvent(QGraphicsSceneDragDropEvent *event)
{
    Q_UNUSED(event)
}

void ClipItem::addTransition(Transition* t)
{
    m_transitionsList.append(t);
    //CustomTrackView *view = (CustomTrackView *) scene()->views()[0];
    QDomDocument doc;
    QDomElement e = doc.documentElement();
    //if (view) view->slotAddTransition(this, t->toXML() , t->startPos(), track());
}

void ClipItem::setState(PlaylistState::ClipState state)
{
    if (state == m_clipState) return;
    m_clipState = state;
    if (m_clipState == PlaylistState::AudioOnly) m_baseColor = QColor(141, 215, 166);
    else {
        if (m_clipType == Color) {
            QString colour = m_binClip->getProducerProperty(QStringLiteral("colour"));
            colour = colour.replace(0, 2, QStringLiteral("#"));
            m_baseColor = QColor(colour.left(7));
        } else if (m_clipType == Audio) m_baseColor = QColor(141, 215, 166);
        else m_baseColor = QColor(141, 166, 215);
    }
    if (parentItem())
        m_paintColor = m_baseColor.lighter(135);
    else
        m_paintColor = m_baseColor;
    m_audioThumbCachePic.clear();
}

void ClipItem::insertKeyframe(QDomElement effect, int pos, int val)
{
    if (effect.attribute(QStringLiteral("disable")) == QLatin1String("1")) return;
    QLocale locale;
    locale.setNumberOptions(QLocale::OmitGroupSeparator);
    effect.setAttribute(QStringLiteral("active_keyframe"), pos);
    m_editedKeyframe = pos;
    QDomNodeList params = effect.elementsByTagName(QStringLiteral("parameter"));
    for (int i = 0; i < params.count(); ++i) {
        QDomElement e = params.item(i).toElement();
        if (!e.isNull() && (e.attribute(QStringLiteral("type")) == QLatin1String("keyframe") || e.attribute(QStringLiteral("type")) == QLatin1String("simplekeyframe"))) {
            QString kfr = e.attribute(QStringLiteral("keyframes"));
            const QStringList keyframes = kfr.split(';', QString::SkipEmptyParts);
            QStringList newkfr;
            bool added = false;
            foreach(const QString &str, keyframes) {
                int kpos = str.section('=', 0, 0).toInt();
                double newval = locale.toDouble(str.section('=', 1, 1));
                if (kpos < pos) {
                    newkfr.append(str);
                } else if (!added) {
                    if (i == m_visibleParam)
                        newkfr.append(QString::number(pos) + '=' + QString::number(val));
                    else
                        newkfr.append(QString::number(pos) + '=' + locale.toString(newval));
                    if (kpos > pos) newkfr.append(str);
                    added = true;
                } else newkfr.append(str);
            }
            if (!added) {
                if (i == m_visibleParam)
                    newkfr.append(QString::number(pos) + '=' + QString::number(val));
                else
                    newkfr.append(QString::number(pos) + '=' + e.attribute(QStringLiteral("default")));
            }
            e.setAttribute(QStringLiteral("keyframes"), newkfr.join(QStringLiteral(";")));
        }
    }
}

void ClipItem::movedKeyframe(QDomElement effect, int oldpos, int newpos, double value)
{
    if (effect.attribute(QStringLiteral("disable")) == QLatin1String("1")) return;
    QLocale locale;
    locale.setNumberOptions(QLocale::OmitGroupSeparator);
    effect.setAttribute(QStringLiteral("active_keyframe"), newpos);
    QDomNodeList params = effect.elementsByTagName(QStringLiteral("parameter"));
    int start = cropStart().frames(m_fps);
    int end = (cropStart() + cropDuration()).frames(m_fps) - 1;
    for (int i = 0; i < params.count(); ++i) {
        QDomElement e = params.item(i).toElement();
        if (e.isNull()) continue;
        if ((e.attribute(QStringLiteral("type")) == QLatin1String("keyframe") || e.attribute(QStringLiteral("type")) == QLatin1String("simplekeyframe"))) {
            QString kfr = e.attribute(QStringLiteral("keyframes"));
            const QStringList keyframes = kfr.split(';', QString::SkipEmptyParts);
            QStringList newkfr;
            foreach(const QString &str, keyframes) {
                if (str.section('=', 0, 0).toInt() != oldpos) {
                    newkfr.append(str);
                } else if (newpos != -1) {
                    newpos = qMax(newpos, start);
                    newpos = qMin(newpos, end);
                    if (i == m_visibleParam)
                        newkfr.append(QString::number(newpos) + '=' + locale.toString(value));
                    else
                        newkfr.append(QString::number(newpos) + '=' + str.section('=', 1, 1));
                }
            }
            e.setAttribute(QStringLiteral("keyframes"), newkfr.join(QStringLiteral(";")));
        }
        else if (e.attribute(QStringLiteral("type")) == QLatin1String("geometry")) {
            QString kfr = e.attribute(QStringLiteral("value"));
            const QStringList keyframes = kfr.split(';', QString::SkipEmptyParts);
            QStringList newkfr;
            foreach(const QString &str, keyframes) {
                if (str.section('=', 0, 0).toInt() != oldpos) {
                    newkfr.append(str);
                } else if (newpos != -1) {
                    newpos = qMax(newpos, start);
                    newpos = qMin(newpos, end);
                    newkfr.append(QString::number(newpos) + '=' + str.section('=', 1, 1));
                }
            }
            e.setAttribute(QStringLiteral("value"), newkfr.join(QStringLiteral(";")));
        }
    }

    updateKeyframes(effect);
    update();
}

void ClipItem::updateKeyframes(QDomElement effect)
{
    m_keyframes.clear();
    QLocale locale;
    locale.setNumberOptions(QLocale::OmitGroupSeparator);
    // parse keyframes
    QDomNodeList params = effect.elementsByTagName(QStringLiteral("parameter"));
    QDomElement e = params.item(m_visibleParam).toElement();
    if (e.isNull()) return;
    if (e.attribute(QStringLiteral("intimeline")) != QLatin1String("1")) {
        setSelectedEffect(m_selectedEffect);
        return;
    }
    parseKeyframes(locale, e);
}

bool ClipItem::parseKeyframes(const QLocale locale, QDomElement e)
{
    QString type = e.attribute(QStringLiteral("type"));
    if (type == QLatin1String("keyframe")) m_keyframeType = NormalKeyframe;
    else if (type == QLatin1String("simplekeyframe")) m_keyframeType = SimpleKeyframe;
    else if (type == QLatin1String("geometry")) m_keyframeType = GeometryKeyframe;
    if (m_keyframeType != NoKeyframe && (!e.hasAttribute(QStringLiteral("intimeline")) || e.attribute(QStringLiteral("intimeline")) == QLatin1String("1"))) {
        m_keyframes.clear();
        double max = locale.toDouble(e.attribute(QStringLiteral("max")));
        double min = locale.toDouble(e.attribute(QStringLiteral("min")));
        m_keyframeFactor = 100.0 / (max - min);
        m_keyframeOffset = min;
        m_keyframeDefault = locale.toDouble(e.attribute(QStringLiteral("default")));
        m_selectedKeyframe = 0;

        // parse keyframes
        QStringList keyframes;
        if (m_keyframeType == GeometryKeyframe) keyframes = e.attribute(QStringLiteral("value")).split(';', QString::SkipEmptyParts);
        else keyframes = e.attribute(QStringLiteral("keyframes")).split(';', QString::SkipEmptyParts);
        foreach(const QString &str, keyframes) {
            int pos = str.section('=', 0, 0).toInt();
            double val = m_keyframeType == GeometryKeyframe ? 0 : locale.toDouble(str.section('=', 1, 1));
            m_keyframes[pos] = val;
        }
        if (m_keyframes.find(m_editedKeyframe) == m_keyframes.end()) {
            m_editedKeyframe = -1;
        }
        return true;
    }
    return false;
}

/*
Mlt::Producer *ClipItem::getProducer(int track, bool trackSpecific)
{
    //TODO audio / video only
    if (isAudioOnly())
        return m_clip->audioProducer(track);
    else if (isVideoOnly())
        return m_clip->videoProducer(track);
    else
        return m_clip->getProducer(trackSpecific ? track : -1);
}*/

QMap<int, QDomElement> ClipItem::adjustEffectsToDuration(int width, int height, const ItemInfo &oldInfo)
{
    QMap<int, QDomElement> effects;
    for (int i = 0; i < m_effectList.count(); ++i) {
        QDomElement effect = m_effectList.at(i);

        if (effect.attribute(QStringLiteral("id")).startsWith(QLatin1String("fade"))) {
            QString id = effect.attribute(QStringLiteral("id"));
            int in = EffectsList::parameter(effect, QStringLiteral("in")).toInt();
            int out = EffectsList::parameter(effect, QStringLiteral("out")).toInt();
            int clipEnd = (cropStart() + cropDuration()).frames(m_fps) - 1;
            if (id == QLatin1String("fade_from_black") || id == QLatin1String("fadein")) {
                if (in != cropStart().frames(m_fps)) {
                    effects[i] = effect.cloneNode().toElement();
                    int duration = out - in;
                    in = cropStart().frames(m_fps);
                    out = in + duration;
                    EffectsList::setParameter(effect, QStringLiteral("in"), QString::number(in));
                    EffectsList::setParameter(effect, QStringLiteral("out"), QString::number(out));
                }
                if (out > clipEnd) {
                    if (!effects.contains(i))
                        effects[i] = effect.cloneNode().toElement();
                    EffectsList::setParameter(effect, QStringLiteral("out"), QString::number(clipEnd));
                }
                if (effects.contains(i)) {
                    setFadeIn(out - in);
                }
            } else {
                if (out != clipEnd) {
                    effects[i] = effect.cloneNode().toElement();
                    int diff = out - clipEnd;
                    in = qMax(in - diff, (int) cropStart().frames(m_fps));
                    out -= diff;
                    EffectsList::setParameter(effect, QStringLiteral("in"), QString::number(in));
                    EffectsList::setParameter(effect, QStringLiteral("out"), QString::number(out));
                }
                if (in < cropStart().frames(m_fps)) {
                    if (!effects.contains(i))
                        effects[i] = effect.cloneNode().toElement();
                    EffectsList::setParameter(effect, QStringLiteral("in"), QString::number((int) cropStart().frames(m_fps)));
                }
                if (effects.contains(i))
                    setFadeOut(out - in);
            }
            continue;
        } else if (effect.attribute(QStringLiteral("id")) == QLatin1String("freeze") && cropStart() != oldInfo.cropStart) {
            effects[i] = effect.cloneNode().toElement();
            int diff = (oldInfo.cropStart - cropStart()).frames(m_fps);
            int frame = EffectsList::parameter(effect, QStringLiteral("frame")).toInt();
            EffectsList::setParameter(effect, QStringLiteral("frame"), QString::number(frame - diff));
            continue;
        } else if (effect.attribute(QStringLiteral("id")) == QLatin1String("pan_zoom")) {
            effect.setAttribute(QStringLiteral("in"), cropStart().frames(m_fps));
            effect.setAttribute(QStringLiteral("out"), (cropStart() + cropDuration()).frames(m_fps) - 1);
        }

        QDomNodeList params = effect.elementsByTagName(QStringLiteral("parameter"));
        for (int j = 0; j < params.count(); ++j) {
            QDomElement param = params.item(j).toElement();

            QString type = param.attribute(QStringLiteral("type"));
            if (type == QLatin1String("geometry") && !param.hasAttribute(QStringLiteral("fixed"))) {
                if (!effects.contains(i))
                    effects[i] = effect.cloneNode().toElement();
                updateGeometryKeyframes(effect, j, width, height, oldInfo);
            } else if (type == QLatin1String("simplekeyframe") || type == QLatin1String("keyframe")) {
                if (!effects.contains(i))
                    effects[i] = effect.cloneNode().toElement();
                updateNormalKeyframes(param, oldInfo);
            } else if (type == QLatin1String("roto-spline")) {
                if (!effects.contains(i))
                    effects[i] = effect.cloneNode().toElement();
                QByteArray value = param.attribute(QStringLiteral("value")).toLatin1();
                if (adjustRotoDuration(&value, cropStart().frames(m_fps), (cropStart() + cropDuration()).frames(m_fps) - 1))
                    param.setAttribute(QStringLiteral("value"), QString(value));
            }
        }
    }
    return effects;
}

bool ClipItem::updateNormalKeyframes(QDomElement parameter, ItemInfo oldInfo)
{
    int in = cropStart().frames(m_fps);
    int out = (cropStart() + cropDuration()).frames(m_fps) - 1;
    int oldin = oldInfo.cropStart.frames(m_fps);
    QLocale locale;
    locale.setNumberOptions(QLocale::OmitGroupSeparator);
    bool keyFrameUpdated = false;

    const QStringList data = parameter.attribute(QStringLiteral("keyframes")).split(';', QString::SkipEmptyParts);
    QMap <int, double> keyframes;
    foreach (const QString &keyframe, data) {
        int keyframepos = keyframe.section('=', 0, 0).toInt();
        // if keyframe was at clip start, update it
        if (keyframepos == oldin) {
            keyframepos = in;
            keyFrameUpdated = true;
        }
        keyframes[keyframepos] = locale.toDouble(keyframe.section('=', 1, 1));
    }


    QMap<int, double>::iterator i = keyframes.end();
    int lastPos = -1;
    double lastValue = 0;
    qreal relPos;

    /*
     * Take care of resize from start
     */
    bool startFound = false;
    while (i-- != keyframes.begin()) {
        if (i.key() < in && !startFound) {
            startFound = true;
            if (lastPos < 0) {
                keyframes[in] = i.value();
            } else {
                relPos = (in - i.key()) / (qreal)(lastPos - i.key() + 1);
                keyframes[in] = i.value() + (lastValue - i.value()) * relPos;
            }
        }
        lastPos = i.key();
        lastValue = i.value();
        if (startFound)
            i = keyframes.erase(i);
    }

    /*
     * Take care of resize from end
     */
    i = keyframes.begin();
    lastPos = -1;
    bool endFound = false;
    while (i != keyframes.end()) {
        if (i.key() > out && !endFound) {
            endFound = true;
            if (lastPos < 0) {
                keyframes[out] = i.value();
            } else {
                relPos = (out - lastPos) / (qreal)(i.key() - lastPos + 1);
                keyframes[out] = lastValue + (i.value() - lastValue) * relPos;
            }
        }
        lastPos = i.key();
        lastValue = i.value();
        if (endFound)
            i = keyframes.erase(i);
        else
            ++i;
    }

    if (startFound || endFound || keyFrameUpdated) {
        QString newkfr;
        QMap<int, double>::const_iterator k = keyframes.constBegin();
        while (k != keyframes.constEnd()) {
            newkfr.append(QString::number(k.key()) + '=' + QString::number(qRound(k.value())) + ';');
            ++k;
        }
        parameter.setAttribute(QStringLiteral("keyframes"), newkfr);
        return true;
    }

    return false;
}

void ClipItem::updateGeometryKeyframes(QDomElement effect, int paramIndex, int width, int height, ItemInfo oldInfo)
{
    QDomElement param = effect.elementsByTagName(QStringLiteral("parameter")).item(paramIndex).toElement();
    int offset = oldInfo.cropStart.frames(m_fps);
    QString data = param.attribute(QStringLiteral("value"));
    if (offset > 0) {
        QStringList kfrs = data.split(';');
        data.clear();
        foreach (const QString &keyframe, kfrs) {
            if (keyframe.contains('=')) {
                int pos = keyframe.section('=', 0, 0).toInt();
                pos += offset;
                data.append(QString::number(pos) + '=' + keyframe.section('=', 1) + ';');
            }
            else data.append(keyframe + ';');
        }
    }
    Mlt::Geometry geometry(data.toUtf8().data(), oldInfo.cropDuration.frames(m_fps), width, height);
    QString result = geometry.serialise(cropStart().frames(m_fps), (cropStart() + cropDuration()).frames(m_fps) - 1);
    // We need to make sure that first keyframe, when at 0 time pos, contains the "0=" keyword, required for new MLT rect property
    if (result.contains(QStringLiteral(";")) && !result.section(QStringLiteral(";"),0,0).contains(QStringLiteral("="))) {
        result.prepend("0=");
    }
    param.setAttribute(QStringLiteral("value"), result);
}

void ClipItem::slotRefreshClip()
{
    update();
}

bool ClipItem::needsDuplicate() const
{
      if  (m_clipType != AV && m_clipType != Audio && m_clipType != Playlist) {
	  return false;
      }
      return true;
}

PlaylistState::ClipState ClipItem::clipState() const
{
    return m_clipState;
}

void ClipItem::updateState(const QString &id)
{
    if (id.endsWith(QLatin1String("_audio"))) {
        m_clipState = PlaylistState::AudioOnly;
    }
    else if (id.endsWith(QLatin1String("_video"))) {
        m_clipState = PlaylistState::VideoOnly;
    }
    else {
        m_clipState = PlaylistState::Original;
    }
}
<|MERGE_RESOLUTION|>--- conflicted
+++ resolved
@@ -148,78 +148,29 @@
 void ClipItem::setEffectList(const EffectsList &effectList)
 {
     m_effectList.clone(effectList);
-<<<<<<< HEAD
     m_effectNames = m_effectList.effectNames().join(QStringLiteral(" / "));
-=======
-    m_effectNames = m_effectList.effectNames().join(" / ");
     m_startFade = 0;
     m_endFade = 0;
     bool startFade = false;
     bool endFade = false;
->>>>>>> e5976e63
     if (!m_effectList.isEmpty()) {
         // If we only have one fade in /ou effect, always display it in timeline
         for (int i = 0; i < m_effectList.count(); ++i) {
             QDomElement effect = m_effectList.at(i);
             QString effectId = effect.attribute(QStringLiteral("id"));
             // check if it is a fade effect
-<<<<<<< HEAD
-            QDomNodeList params = effect.elementsByTagName(QStringLiteral("parameter"));
             int fade = 0;
-            for (int j = 0; j < params.count(); ++j) {
-                QDomElement e = params.item(j).toElement();
-                if (!e.isNull()) {
-                    if (effectId == QLatin1String("fadein")) {
-                        if (m_effectList.hasEffect(QString(), QStringLiteral("fade_from_black")) == -1) {
-                            if (e.attribute(QStringLiteral("name")) == QLatin1String("out")) fade += e.attribute(QStringLiteral("value")).toInt();
-                            else if (e.attribute(QStringLiteral("name")) == QLatin1String("in")) fade -= e.attribute(QStringLiteral("value")).toInt();
-                        } else {
-                            QDomElement fadein = m_effectList.getEffectByTag(QString(), QStringLiteral("fade_from_black"));
-                            if (fadein.attribute(QStringLiteral("name")) == QLatin1String("out")) fade += fadein.attribute(QStringLiteral("value")).toInt();
-                            else if (fadein.attribute(QStringLiteral("name")) == QLatin1String("in")) fade -= fadein.attribute(QStringLiteral("value")).toInt();
-                        }
-                    } else if (effectId == QLatin1String("fade_from_black")) {
-                        if (m_effectList.hasEffect(QString(), QStringLiteral("fadein")) == -1) {
-                            if (e.attribute(QStringLiteral("name")) == QLatin1String("out")) fade += e.attribute(QStringLiteral("value")).toInt();
-                            else if (e.attribute(QStringLiteral("name")) == QLatin1String("in")) fade -= e.attribute(QStringLiteral("value")).toInt();
-                        } else {
-                            QDomElement fadein = m_effectList.getEffectByTag(QString(), QStringLiteral("fadein"));
-                            if (fadein.attribute(QStringLiteral("name")) == QLatin1String("out")) fade += fadein.attribute(QStringLiteral("value")).toInt();
-                            else if (fadein.attribute(QStringLiteral("name")) == QLatin1String("in")) fade -= fadein.attribute(QStringLiteral("value")).toInt();
-                        }
-                    } else if (effectId == QLatin1String("fadeout")) {
-                        if (m_effectList.hasEffect(QString(), QStringLiteral("fade_to_black")) == -1) {
-                            if (e.attribute(QStringLiteral("name")) == QLatin1String("out")) fade += e.attribute(QStringLiteral("value")).toInt();
-                            else if (e.attribute(QStringLiteral("name")) == QLatin1String("in")) fade -= e.attribute(QStringLiteral("value")).toInt();
-                        } else {
-                            QDomElement fadeout = m_effectList.getEffectByTag(QString(), QStringLiteral("fade_to_black"));
-                            if (fadeout.attribute(QStringLiteral("name")) == QLatin1String("out")) fade += fadeout.attribute(QStringLiteral("value")).toInt();
-                            else if (fadeout.attribute(QStringLiteral("name")) == QLatin1String("in")) fade -= fadeout.attribute(QStringLiteral("value")).toInt();
-                        }
-                    } else if (effectId == QLatin1String("fade_to_black")) {
-                        if (m_effectList.hasEffect(QString(), QStringLiteral("fadeout")) == -1) {
-                            if (e.attribute(QStringLiteral("name")) == QLatin1String("out")) fade += e.attribute(QStringLiteral("value")).toInt();
-                            else if (e.attribute(QStringLiteral("name")) == QLatin1String("in")) fade -= e.attribute(QStringLiteral("value")).toInt();
-                        } else {
-                            QDomElement fadeout = m_effectList.getEffectByTag(QString(), QStringLiteral("fadeout"));
-                            if (fadeout.attribute(QStringLiteral("name")) == QLatin1String("out")) fade += fadeout.attribute(QStringLiteral("value")).toInt();
-                            else if (fadeout.attribute(QStringLiteral("name")) == QLatin1String("in")) fade -= fadeout.attribute(QStringLiteral("value")).toInt();
-                        }
-                    }
-=======
-            int fade = 0;
-            if (effectId == "fadein" || effectId == "fade_from_black") {
-                fade = EffectsList::parameter(effect, "out").toInt() - EffectsList::parameter(effect, "in").toInt();
+            if (effectId == QLatin1String("fadein") || effectId == QLatin1String("fade_from_black")) {
+                fade = EffectsList::parameter(effect, QStringLiteral("out")).toInt() - EffectsList::parameter(effect, QStringLiteral("in")).toInt();
                 startFade = true;
             }
-            else if (effectId == "fadeout" || effectId == "fade_to_black") {
-                fade = EffectsList::parameter(effect, "in").toInt() - EffectsList::parameter(effect, "out").toInt();
+            else if (effectId == QLatin1String("fadeout") || effectId == QLatin1String("fade_to_black")) {
+                fade = EffectsList::parameter(effect, QStringLiteral("in")).toInt() - EffectsList::parameter(effect, QStringLiteral("out")).toInt();
                 endFade = true;
             }
             if (fade > 0) {
                 if (!startFade) {
                     m_startFade = fade;
->>>>>>> e5976e63
                 }
                 else m_startFade = 0;
             }
@@ -372,11 +323,7 @@
     QDomElement effect = effectAtIndex(m_selectedEffect);
     bool refreshClip = false;
     m_keyframeType = NoKeyframe;
-<<<<<<< HEAD
     if (!effect.isNull() && effect.attribute(QStringLiteral("disable")) != QLatin1String("1")) {
-        QDomNodeList params = effect.elementsByTagName(QStringLiteral("parameter"));
-=======
-    if (!effect.isNull() && effect.attribute("disable") != "1") {
         QString effectId = effect.attribute("id");
 
         // Check for fades to display in timeline
@@ -422,7 +369,6 @@
         }
 
         QDomNodeList params = effect.elementsByTagName("parameter");
->>>>>>> e5976e63
         for (int i = 0; i < params.count(); ++i) {
             QDomElement e = params.item(i).toElement();
             if (e.isNull()) continue;
