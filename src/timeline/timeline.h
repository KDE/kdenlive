/***************************************************************************
 *   Copyright (C) 2007 by Jean-Baptiste Mardelle (jb@kdenlive.org)        *
 *                                                                         *
 *   This program is free software; you can redistribute it and/or modify  *
 *   it under the terms of the GNU General Public License as published by  *
 *   the Free Software Foundation; either version 2 of the License, or     *
 *   (at your option) any later version.                                   *
 *                                                                         *
 *   This program is distributed in the hope that it will be useful,       *
 *   but WITHOUT ANY WARRANTY; without even the implied warranty of        *
 *   MERCHANTABILITY or FITNESS FOR A PARTICULAR PURPOSE.  See the         *
 *   GNU General Public License for more details.                          *
 *                                                                         *
 *   You should have received a copy of the GNU General Public License     *
 *   along with this program; if not, write to the                         *
 *   Free Software Foundation, Inc.,                                       *
 *   51 Franklin Street, Fifth Floor, Boston, MA  02110-1301  USA          *
 ***************************************************************************/

/**
* @class Timeline
* @brief Manages the timline
* @author Jean-Baptiste Mardelle
*/

#ifndef TRACKVIEW_H
#define TRACKVIEW_H

#include "timeline/customtrackscene.h"
#include "effectslist/effectslist.h"
#include "ui_timeline_ui.h"
#include "definitions.h"

#include <QGraphicsScene>
#include <QGraphicsLineItem>
#include <QDomElement>

#include <mlt++/Mlt.h>

class Track;
class ClipItem;
class CustomTrackView;
class KdenliveDoc;
class CustomRuler;
class QUndoCommand;

class Timeline : public QWidget, public Ui::TimeLine_UI
{
    Q_OBJECT

public:
    explicit Timeline(KdenliveDoc *doc, const QList <QAction *>& actions, bool *ok, QWidget *parent = 0);
    virtual ~ Timeline();
    Track* track(int i);
    int tracksCount() const;
    void setEditMode(const QString & editMode);
    const QString & editMode() const;
    QGraphicsScene *projectScene();
    CustomTrackView *projectView();
    int duration() const;
    KdenliveDoc *document();
    void refresh() ;
    void updateProjectFps();
    int outPoint() const;
    int inPoint() const;
    int fitZoom() const;
    void lockTrack(int ix, bool lock);
    bool isTrackLocked(int ix);
    /** @brief Dis / enable video for a track. */
    void switchTrackVideo(int ix, bool hide);
    /** @brief Dis / enable audio for a track. */
    void switchTrackAudio(int ix, bool mute);
    /** @brief find lowest track with audio in timeline. */
    int getLowestNonMutedAudioTrack();
    /** @brief Adjust audio transitions depending on tracks muted state. */
    void fixAudioMixing();

    /** @brief Updates (redraws) the ruler.
    *
    * Used to change from displaying frames to timecode or vice versa. */
    void updateRuler();

    /** @brief Parse tracks to see if project has audio in it.
    *
    * Parses all tracks to check if there is audio data. */
    bool checkProjectAudio();
    
    /** @brief Load guides from data */
    void loadGuides(QMap <double, QString> guidesData);

    void checkTrackHeight();
    void updateProfile();
    void updatePalette();
    /** @brief Returns a kdenlive effect xml description from an effect tag / id */
    static QDomElement getEffectByTag(const QString &effecttag, const QString &effectid);
    /** @brief Move a clip between tracks */
    bool moveClip(int startTrack, qreal startPos, int endTrack, qreal endPos, PlaylistState::ClipState state, int mode, bool duplicate);
    void renameTrack(int ix, const QString &name);
    void updateTrackState(int ix, int state);
    TrackInfo getTrackInfo(int ix);
    void setTrackInfo(int trackIndex, TrackInfo info);
    QList <TrackInfo> getTracksInfo();
    void addTrackEffect(int trackIndex, QDomElement effect);
    void removeTrackEffect(int trackIndex, const QDomElement &effect);
    void setTrackEffect(int trackIndex, int effectIndex, QDomElement effect);
    void enableTrackEffects(int trackIndex, const QList <int> &effectIndexes, bool disable);
    const EffectsList getTrackEffects(int trackIndex);
    QDomElement getTrackEffect(int trackIndex, int effectIndex);
    int hasTrackEffect(int trackIndex, const QString &tag, const QString &id);
    MltVideoProfile mltProfile() const;
    double fps() const;
    QPoint getTracksCount();
    /** @brief Check if we have a blank space on selected track. 
     *  Returns -1 if track is shorter, 0 if not blank and > 0 for blank length */
    int getTrackSpaceLength(int trackIndex, int pos, bool fromBlankStart);
    void updateClipProperties(const QString &id, QMap <QString, QString> properties);
    int changeClipSpeed(ItemInfo info, ItemInfo speedIndependantInfo, double speed, int strobe, Mlt::Producer *originalProd);
    /** @brief Set an effect's XML accordingly to MLT::filter values. */
    static void setParam(ProfileInfo info, QDomElement param, QString value);
    int getTracks();
    void getTransitions();
    void refreshTractor();
<<<<<<< HEAD
    void saveZone(const QUrl url, const QPoint &zone);
    void duplicateClipOnPlaylist(int tk, qreal startPos, int offset, Mlt::Producer *prod);
    void duplicateTransitionOnPlaylist(int in, int out, QString tag, QDomElement xml, int a_track, int b_track, Mlt::Field *field);
=======
    Mlt::Transition *getTransition(const QString &name, int trackIndex) const;
>>>>>>> 763f0f20

protected:
    void keyPressEvent(QKeyEvent * event);

public slots:
    void slotDeleteClip(const QString &clipId, QUndoCommand *deleteCommand);
    void slotChangeZoom(int horizontal, int vertical = -1);
    void setDuration(int dur);
    void slotSetZone(const QPoint &p, bool updateDocumentProperties = true);
    /** @brief Save a snapshot image of current timeline view */
    void slotSaveTimelinePreview(const QString &path);
    void checkDuration(int duration);

private:
    Mlt::Tractor *m_tractor;
    QList<Track*> m_tracks;
    int m_projectTracks;
    CustomRuler *m_ruler;
    CustomTrackView *m_trackview;
    QList <QString> m_invalidProducers;
    double m_scale;
    QString m_editMode;
    CustomTrackScene *m_scene;
    /** @brief A list of producer ids to be replaced when opening a corrupted document*/
    QMap <QString, QString> m_replacementProducerIds;

    KdenliveDoc *m_doc;
    int m_verticalZoom;
    QString m_documentErrors;
    QList <QAction *> m_trackActions;

    void adjustTrackHeaders();

    void parseDocument(const QDomDocument &doc);
    int loadTrack(int ix, Mlt::Playlist &playlist);
    void getEffects(Mlt::Service &service, ClipItem *clip, int track = 0);
    QString getKeyframes(Mlt::Service service, int &ix, QDomElement e);
    void getSubfilters(Mlt::Filter *effect, QDomElement &currenteffect);
    bool isSlide(QString geometry);
    void adjustDouble(QDomElement &e, double value);

    /** @brief Adjust kdenlive effect xml parameters to the MLT value*/
    void adjustparameterValue(QDomNodeList clipeffectparams, const QString &paramname, const QString &paramvalue);

private slots:
    void slotSwitchTrackComposite(int trackIndex, bool enable);
    void setCursorPos(int pos);
    void moveCursorPos(int pos);
    /** @brief Rebuilds the track headers */
    void slotRebuildTrackHeaders();
    /** @brief The tracks count or a track name changed, rebuild and notify */
    void slotReloadTracks();
    void slotChangeTrackLock(int ix, bool lock);
    void slotVerticalZoomDown();
    void slotVerticalZoomUp();

    /** @brief Changes the name of a track.
    * @param ix Number of the track
    * @param name New name */
    void slotRenameTrack(int ix, const QString &name);
    void slotRepaintTracks();

    /** @brief Adjusts the margins of the header area.
     *
     * Avoid a shift between header area and trackview if
     * the horizontal scrollbar is visible and the position
     * of the vertical scrollbar is maximal */
    void slotUpdateVerticalScroll(int min, int max);
    void slotShowTrackEffects(int);
    /** @brief Update the track label showing applied effects.*/
    void slotUpdateTrackEffectState(int);

signals:
    void mousePosition(int);
    void cursorMoved();
    void zoneMoved(int, int);
    void configTrack(int);
    void updateTracksInfo();
    void setZoom(int);
    void showTrackEffects(int, const TrackInfo&);
};

#endif<|MERGE_RESOLUTION|>--- conflicted
+++ resolved
@@ -120,13 +120,10 @@
     int getTracks();
     void getTransitions();
     void refreshTractor();
-<<<<<<< HEAD
     void saveZone(const QUrl url, const QPoint &zone);
     void duplicateClipOnPlaylist(int tk, qreal startPos, int offset, Mlt::Producer *prod);
     void duplicateTransitionOnPlaylist(int in, int out, QString tag, QDomElement xml, int a_track, int b_track, Mlt::Field *field);
-=======
     Mlt::Transition *getTransition(const QString &name, int trackIndex) const;
->>>>>>> 763f0f20
 
 protected:
     void keyPressEvent(QKeyEvent * event);
