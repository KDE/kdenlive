/*
 * Kdenlive timeline track handling MLT playlist
 * Copyright 2015 Kdenlive team <kdenlive@kde.org>
 * Author: Vincent Pinon <vpinon@kde.org>
 *
 * This program is free software; you can redistribute it and/or
 * modify it under the terms of the GNU General Public License as
 * published by the Free Software Foundation; either version 2 of
 * the License or (at your option) version 3 or any later version
 * accepted by the membership of KDE e.V. (or its successor approved
 * by the membership of KDE e.V.), which shall act as a proxy
 * defined in Section 14 of version 3 of the license.
 * 
 * This program is distributed in the hope that it will be useful,
 * but WITHOUT ANY WARRANTY; without even the implied warranty of
 * MERCHANTABILITY or FITNESS FOR A PARTICULAR PURPOSE.  See the
 * GNU General Public License for more details.
 * 
 * You should have received a copy of the GNU General Public License
 * along with this program.  If not, see <http://www.gnu.org/licenses/>.
 * 
 */

#include "track.h"
#include "headertrack.h"
#include "kdenlivesettings.h"
#include "clip.h"
#include "effectmanager.h"

#include "kdenlive_debug.h"
#include <math.h>

Track::Track(int index, const QList<QAction *> &actions, Mlt::Playlist &playlist, TrackType type, int height, QWidget *parent) :
    effectsList(EffectsList(true)),
    type(type),
    trackHeader(nullptr),
    m_index(index),
    m_playlist(playlist)
{
    QString playlist_name = playlist.get("id");
    if (playlist_name != QLatin1String("black_track")) {
        trackHeader = new HeaderTrack(info(), actions, this, height, parent);
    }
}

Track::~Track()
{
    if (trackHeader) trackHeader->deleteLater();
}

// members access

Mlt::Playlist & Track::playlist()
{
    return m_playlist;
}

qreal Track::fps()
{
    return m_playlist.get_fps();
}

int Track::frame(qreal t)
{
    return round(t * fps());
}

qreal Track::length() {
    return m_playlist.get_playtime() / fps();
}

// basic clip operations
bool Track::add(qreal t, Mlt::Producer *parent, qreal tcut, qreal dtcut, PlaylistState::ClipState state, bool duplicate, TimelineMode::EditMode mode)
{
    Mlt::Producer *cut = nullptr;
    if (parent == nullptr || !parent->is_valid()) {
        return false;
    }
    if (state == PlaylistState::Disabled) {
        QScopedPointer<Mlt::Producer> prodCopy(Clip(*parent).clone());
        prodCopy->set("video_index", -1);
        prodCopy->set("audio_index", -1);
        prodCopy->set("kdenlive:binid", parent->get("id"));
        cut = prodCopy->cut(frame(tcut), frame(dtcut) - 1);
    } else if (duplicate && state != PlaylistState::VideoOnly) {
        QScopedPointer<Mlt::Producer> newProd(clipProducer(parent, state));
        cut = newProd->cut(frame(tcut), frame(dtcut) - 1);
    }
    else {
        cut = parent->cut(frame(tcut), frame(dtcut) - 1);
    }
    if (parent->is_cut()) {
        Clip(*cut).addEffects(*parent);
    }
    m_playlist.lock();
    bool result = doAdd(t, cut, mode);
    m_playlist.unlock();
    delete cut;
    return result;
}

bool Track::doAdd(qreal t, Mlt::Producer *cut, TimelineMode::EditMode mode)
{
    int pos = frame(t);
    if (pos < m_playlist.get_playtime() && mode == TimelineMode::InsertEdit) {
        m_playlist.split_at(pos);
    }
    m_playlist.consolidate_blanks();
    if (m_playlist.insert_at(pos, cut, 1) == m_playlist.count() - 1) {
        emit newTrackDuration(m_playlist.get_playtime());
    }
    return true;
}

bool Track::move(qreal start, qreal end, TimelineMode::EditMode mode)
{
    int pos = frame(start);
    m_playlist.lock();
    int clipIndex = m_playlist.get_clip_index_at(pos);
    bool durationChanged = false;
    if (clipIndex == m_playlist.count() - 1) {
	durationChanged = true;
    }
    QScopedPointer <Mlt::Producer> clipProducer(m_playlist.replace_with_blank(clipIndex));
    if (!clipProducer || clipProducer->is_blank()) {
        qCDebug(KDENLIVE_LOG) << "// Cannot get clip at index: "<<clipIndex<<" / "<< start;
        m_playlist.unlock();
        return false;
    }
    m_playlist.consolidate_blanks();
    if (end >= m_playlist.get_playtime()) {
	// Clip is inserted at the end of track, duration change event handled in doAdd()
	durationChanged = false;
    }
    bool result = doAdd(end, clipProducer.data(), mode);
    m_playlist.unlock();
    if (durationChanged) {
	emit newTrackDuration(m_playlist.get_playtime());
    }
    return result;
}

bool Track::isLastClip(qreal t)
{
    int clipIndex = m_playlist.get_clip_index_at(frame(t));
    if (clipIndex >= m_playlist.count() - 1) {
	return true;
    }
    return false;
}

bool Track::del(qreal t, bool checkDuration)
{
    m_playlist.lock();
    bool durationChanged = false;
    int pos = frame(t);
    int ix = m_playlist.get_clip_index_at(pos);
    if (ix == m_playlist.count() - 1) {
	durationChanged = true;
    }
    Mlt::Producer *clip = m_playlist.replace_with_blank(ix);
    if (clip) {
        delete clip;
    } else {
        qWarning("Error deleting clip at %d, tk: %d", pos, m_index);
        m_playlist.unlock();
        return false;
    }
    m_playlist.consolidate_blanks();
    m_playlist.unlock();
    if (durationChanged && checkDuration) {
        emit newTrackDuration(m_playlist.get_playtime());
    }
    return true;
}

bool Track::del(qreal t, qreal dt)
{
    m_playlist.lock();
    m_playlist.insert_blank(m_playlist.remove_region(frame(t), frame(dt) + 1), frame(dt));
    m_playlist.consolidate_blanks();
    m_playlist.unlock();
    return true;
}

bool Track::resize(qreal t, qreal dt, bool end)
{
    m_playlist.lock();
    int startFrame = frame(t);
    int index = m_playlist.get_clip_index_at(startFrame);
    int length = frame(dt);
    QScopedPointer<Mlt::Producer> clip(m_playlist.get_clip(index));
    if (clip == nullptr || clip->is_blank()) {
        qWarning("Can't resize clip at %f", t);
	m_playlist.unlock();
        return false;
    }

    int in = clip->get_in();
    int out = clip->get_out();
    if (end) {
        // Resizing clip end
        startFrame += out - in;
        out += length;
    } else {
        // Resizing clip start
        in += length;
    }

    //image or color clips are not bounded
    if (in < 0) {out -= in; in = 0;}
    if (clip->get_length() < out + 1) {
        clip->parent().set("length", out + 2);
        clip->parent().set("out", out + 1);
        clip->set("length", out + 2);
    }

    if (m_playlist.resize_clip(index, in, out)) {
        qWarning("MLT resize failed : clip %d from %d to %d", index, in, out);
        m_playlist.unlock();
        return false;
    }

    //adjust adjacent blank
    if (end) {
        ++index;
        if (index > m_playlist.count() - 1) {
            m_playlist.unlock();
            // this is the last clip in track, check tracks length to adjust black track and project duration
            emit newTrackDuration(m_playlist.get_playtime());
            return true;
        }
        length = -length;
    }
    if (length > 0) { // reducing clip
        m_playlist.insert_blank(index, length - 1);
    } else {
        if (!end) --index;
        if (!m_playlist.is_blank(index)) {
            qWarning("Resizing over non-blank clip %d!", index);
        }
        out = m_playlist.clip_length(index) + length - 1;
        if (out >= 0) {
            if (m_playlist.resize_clip(index, 0, out)) {
                qWarning("Error resizing blank %d", index);
            }
        } else {
            if (m_playlist.remove(index)) {
                qWarning("Error removing blank %d", index);
            }
        }
    }

    m_playlist.consolidate_blanks();
    m_playlist.unlock();
    return true;
}

bool Track::cut(qreal t)
{
    int pos = frame(t);
    m_playlist.lock();
    int index = m_playlist.get_clip_index_at(pos);
    if (m_playlist.is_blank(index)) {
	qCDebug(KDENLIVE_LOG)<<" - - --Warning, clip is blank at: "<<index;
        m_playlist.unlock();
        return false;
    }
    if (m_playlist.split(index, pos - m_playlist.clip_start(index) - 1)) {
        qWarning("MLT split failed");
        m_playlist.unlock();
        return false;
    }
    m_playlist.unlock();
    QScopedPointer<Mlt::Producer> clip1(m_playlist.get_clip(index + 1));
    QScopedPointer<Mlt::Producer> clip2(m_playlist.get_clip(index));
    qCDebug(KDENLIVE_LOG)<<"CLIP CUT ID: "<<clip1->get("id")<<" / "<<clip1->parent().get("id");
    Clip (*clip1).addEffects(*clip2, true);
    // adjust filters in/out
    Clip (*clip2).adjustEffectsLength();
    return true;
}

bool Track::needsDuplicate(const QString &service) const
{
    return (service.contains(QStringLiteral("avformat")) || service.contains(QStringLiteral("consumer")) || service.contains(QStringLiteral("xml")));
}

void Track::lockTrack(bool locked)
{
    if (!trackHeader) return;
    setProperty(QStringLiteral("kdenlive:locked_track"), locked ? 1 : 0);
    trackHeader->setLock(locked);
}

void Track::replaceId(const QString &id)
{
    QString idForAudioTrack = id + QLatin1Char('_') + m_playlist.get("id") + "_audio";
    QString idForVideoTrack = id + "_video";
    QString idForTrack = id + QLatin1Char('_') + m_playlist.get("id");
    //TODO: slowmotion
    for (int i = 0; i < m_playlist.count(); i++) {
        if (m_playlist.is_blank(i)) continue;
        QScopedPointer<Mlt::Producer> p(m_playlist.get_clip(i));
        QString current = p->parent().get("id");
	if (current == id || current == idForTrack || current == idForAudioTrack || current == idForVideoTrack || current.startsWith("slowmotion:" + id + ":")) {
	    current.prepend("#");
	    p->parent().set("id", current.toUtf8().constData());
	}
    }
}

QList<Track::SlowmoInfo> Track::getSlowmotionInfos(const QString &id)
{
    QList<Track::SlowmoInfo> list;
    QLocale locale;
    for (int i = 0; i < m_playlist.count(); i++) {
        if (m_playlist.is_blank(i)) continue;
        QScopedPointer<Mlt::Producer> p(m_playlist.get_clip(i));
        QString current = p->parent().get("id");
    if (!current.startsWith(QLatin1Char('#'))) {
	    continue;
	}
	current.remove(0, 1);
	if (current.startsWith("slowmotion:" + id + ":")) {
            Track::SlowmoInfo info;
            info.readFromString(current.section(QLatin1Char(':'), 2), locale);
            list << info;
        }
    }
    return list;
}

QList<ItemInfo> Track::replaceAll(const QString &id, Mlt::Producer *original, Mlt::Producer *videoOnlyProducer, const QMap<QString, Mlt::Producer *> &newSlowMos)
{
    QString idForAudioTrack;
    QString idForVideoTrack;
    QString service = original->parent().get("mlt_service");
    QString idForTrack = original->parent().get("id");
    int tkState = state();
    if (needsDuplicate(service)) {
        // We have to use the track clip duplication functions, because of audio glitches in MLT's multitrack
        idForAudioTrack = idForTrack + QLatin1Char('_') + m_playlist.get("id") + "_audio";
        idForVideoTrack = idForTrack + "_video";
        idForTrack.append(QLatin1Char('_') + m_playlist.get("id"));
    }
    Mlt::Producer *trackProducer = nullptr;
    Mlt::Producer *audioTrackProducer = nullptr;
    QList<ItemInfo> replaced;
    Mlt::ClipInfo *info = new Mlt::ClipInfo();
    for (int i = 0; i < m_playlist.count(); i++) {
        if (m_playlist.is_blank(i)) continue;
        QScopedPointer<Mlt::Producer> p(m_playlist.get_clip(i));
        QString current = p->parent().get("id");
        if (current == id) {
            if (tkState & 1 || (QString(p->parent().get("mlt_service")).contains(QStringLiteral("avformat")) && p->parent().get_int("video_index") == -1)) {
                // Video is hidden, nothing visible
                continue;
            }
            // master clip used, only notify for update
            m_playlist.clip_info(i, info);
            ItemInfo cInfo;
            cInfo.startPos = GenTime(info->start, fps());
            cInfo.endPos = GenTime(info->start + info->frame_count, fps());
            cInfo.track = m_index;
            replaced << cInfo;
            continue;
        }
    if (!current.startsWith(QLatin1Char('#'))) {
	    continue;
	}
	current.remove(0, 1);
        Mlt::Producer *cut = nullptr;
	if (current.startsWith("slowmotion:" + id + ":")) {
	      // Slowmotion producer, just update resource
          Mlt::Producer *slowProd = newSlowMos.value(current.section(QLatin1Char(':'), 2));
	      if (!slowProd || !slowProd->is_valid()) {
		    qCDebug(KDENLIVE_LOG)<<"/// WARNING, couldn't find replacement slowmo for "<<id;
		    continue;
	      }
	      cut = slowProd->cut(p->get_in(), p->get_out());
	}
        if (!cut && idForAudioTrack.isEmpty()) {
            if (current == idForTrack) {
                // No duplication required
                cut = original->cut(p->get_in(), p->get_out());
            }
            else if (!idForTrack.contains(QStringLiteral("_")) && idForTrack == current.section(QStringLiteral("_"), 0, 0)) {
                // Unproxying a slideshow
                cut = original->cut(p->get_in(), p->get_out());
            } else {
		continue;
	    }
        }
        if (!cut && p->parent().get_int("audio_index") == -1 && current == id) {
	        // No audio - no duplication required
                cut = original->cut(p->get_in(), p->get_out());
	}
        else if (!cut && ((current == idForTrack) || (!current.contains(QStringLiteral("_")) && current == idForTrack.section(QStringLiteral("_"), 0, 0)))) {
            // Use duplicate
<<<<<<< HEAD
            if (trackProducer == nullptr) {
                trackProducer = Clip(*original).clone();
                trackProducer->set("id", idForTrack.toUtf8().constData());
=======
            if (trackProducer == NULL) {
                if (idForTrack.contains(QStringLiteral("_"))) {
                    trackProducer = Clip(*original).clone();
                    trackProducer->set("id", idForTrack.toUtf8().constData());
                }
>>>>>>> dd17aad7
            }
            cut = trackProducer->cut(p->get_in(), p->get_out());
        }
        else if (!cut && current == idForAudioTrack) {
            if (audioTrackProducer == nullptr) {
                audioTrackProducer = clipProducer(original, PlaylistState::AudioOnly, true);
            }
            cut = audioTrackProducer->cut(p->get_in(), p->get_out());
        }
        else if (!cut && current == idForVideoTrack) {
            cut = videoOnlyProducer->cut(p->get_in(), p->get_out());
        }
        if (cut) {
            Clip(*cut).addEffects(*p);
            m_playlist.clip_info(i, info);
            m_playlist.remove(i);
            m_playlist.insert(*cut, i);
            m_playlist.consolidate_blanks();
            delete cut;
            if (tkState & 1 || (QString(p->parent().get("mlt_service")).contains(QStringLiteral("avformat")) && p->parent().get_int("video_index") == -1)) {
                // Video is hidden for this track, nothing visible
                continue;
            }
            ItemInfo cInfo;
            cInfo.startPos = GenTime(info->start, fps());
            cInfo.endPos = GenTime(info->start + info->frame_count, fps());
            cInfo.track = m_index;
            replaced << cInfo;
        }
    }
    delete trackProducer;
    delete info;
    return replaced;
}

//TODO: cut: checkSlowMotionProducer
bool Track::replace(qreal t, Mlt::Producer *prod, PlaylistState::ClipState state, PlaylistState::ClipState originalState) {
    m_playlist.lock();
    int index = m_playlist.get_clip_index_at(frame(t));
    Mlt::Producer *cut;
    QScopedPointer <Mlt::Producer> orig(m_playlist.replace_with_blank(index));
    QString service = prod->get("mlt_service");
    if (state == PlaylistState::Disabled) {
        QScopedPointer<Mlt::Producer> prodCopy(Clip(*prod).clone());
        // Reset id to let MLT give a new one
        prodCopy->set("id", (char*)nullptr);
        prodCopy->set("video_index", -1);
        prodCopy->set("audio_index", -1);
        prodCopy->set("kdenlive:binid", prod->get("id"));
        prodCopy->set("kdenlive:clipstate", (int) originalState);
        cut = prodCopy->cut(orig->get_in(), orig->get_out());
    } else if (state != PlaylistState::VideoOnly && service != QLatin1String("timewarp")) {
        // Get track duplicate
        Mlt::Producer *copyProd = clipProducer(prod, state);
        cut = copyProd->cut(orig->get_in(), orig->get_out());
        delete copyProd;
    } else {
        cut = prod->cut(orig->get_in(), orig->get_out());
    }
    Clip(*cut).addEffects(*orig);
    bool ok = m_playlist.insert_at(frame(t), cut, 1) >= 0;
    delete cut;
    m_playlist.unlock();
    return ok;
}

void Track::updateEffects(const QString &id, Mlt::Producer *original)
{
    QString idForAudioTrack;
    QString idForVideoTrack;
    QString service = original->parent().get("mlt_service");
    QString idForTrack = original->parent().get("id");
    if (needsDuplicate(service)) {
        // We have to use the track clip duplication functions, because of audio glitches in MLT's multitrack
        idForAudioTrack = idForTrack + QLatin1Char('_') + m_playlist.get("id") + "_audio";
        idForVideoTrack = idForTrack + "_video";
        idForTrack.append(QLatin1Char('_') + m_playlist.get("id"));
    }

    for (int i = 0; i < m_playlist.count(); i++) {
        if (m_playlist.is_blank(i)) continue;
        QScopedPointer<Mlt::Producer> p(m_playlist.get_clip(i));
	Mlt::Producer origin = p->parent();
        QString current = origin.get("id");
	if (current.startsWith(QLatin1String("slowmotion:"))) {
            if (current.section(QLatin1Char(':'), 1, 1) == id) {
		Clip(origin).replaceEffects(*original);
            }
	}
	else if (current == id) {
            // we are directly using original producer, no need to update effects
            continue;
	}
    else if (current.section(QLatin1Char('_'), 0, 0) == id) {
            Clip(origin).replaceEffects(*original);
	}
    }
}

/*Mlt::Producer &Track::find(const QByteArray &name, const QByteArray &value, int startindex) {
    for (int i = startindex; i < m_playlist.count(); i++) {
        if (m_playlist.is_blank(i)) continue;
        QScopedPointer<Mlt::Producer> p(m_playlist.get_clip(i));
        if (value == p->parent().get(name.constData())) {
            return p->parent();
        }
    }
    return Mlt::0;
}*/

Mlt::Producer *Track::clipProducer(Mlt::Producer *parent, PlaylistState::ClipState state, bool forceCreation) {
    QString service = parent->parent().get("mlt_service");
    QString originalId = parent->parent().get("id");
    if (!needsDuplicate(service) || state == PlaylistState::VideoOnly || originalId.endsWith(QLatin1String("_video"))) {
        // Don't clone producer for track if it has no audio
        return new Mlt::Producer(*parent);
    }
    originalId = originalId.section(QLatin1Char('_'), 0, 0);
    QString idForTrack = originalId + QLatin1Char('_') + m_playlist.get("id");
    if (state == PlaylistState::AudioOnly) {
        idForTrack.append("_audio");
    }
    if (!forceCreation) {
        for (int i = 0; i < m_playlist.count(); i++) {
            if (m_playlist.is_blank(i)) continue;
            QScopedPointer<Mlt::Producer> p(m_playlist.get_clip(i));
            if (QString(p->parent().get("id")) == idForTrack) {
                return new Mlt::Producer(p->parent());
            }
        }
    }
    Mlt::Producer *prod = Clip(parent->parent()).clone();
    prod->set("id", idForTrack.toUtf8().constData());
    if (state == PlaylistState::AudioOnly) {
        prod->set("video_index", -1);
    }
    return prod;
}

bool Track::hasAudio() 
{
    for (int i = 0; i < m_playlist.count(); i++) {
        if (m_playlist.is_blank(i)) continue;
        QScopedPointer<Mlt::Producer> p(m_playlist.get_clip(i));
        QString service = p->get("mlt_service");
        if (service == QLatin1String("xml") || service == QLatin1String("consumer") || p->get_int("audio_index") > -1) {
            return true;
        }
    }
    return false;
}

void Track::setProperty(const QString &name, const QString &value)
{
    m_playlist.set(name.toUtf8().constData(), value.toUtf8().constData());
}

void Track::setProperty(const QString &name, int value)
{
    m_playlist.set(name.toUtf8().constData(), value);
}

const QString Track::getProperty(const QString &name)
{
    return QString(m_playlist.get(name.toUtf8().constData()));
}

int Track::getIntProperty(const QString &name)
{
    return m_playlist.get_int(name.toUtf8().constData());
}

TrackInfo Track::info()
{
    TrackInfo info;
    info.trackName = m_playlist.get("kdenlive:track_name");
    info.isLocked= m_playlist.get_int("kdenlive:locked_track");
    int currentState = m_playlist.parent().get_int("hide");
    info.isMute = currentState & 2;
    info.isBlind = currentState & 1;
    info.type = type;
    info.effectsList = effectsList;
    info.duration = m_playlist.get_length();
    return info;
}

void Track::setInfo(const TrackInfo &info)
{
    if (!trackHeader) return;
    m_playlist.set("kdenlive:track_name", info.trackName.toUtf8().constData());
    m_playlist.set("kdenlive:locked_track", info.isLocked ? 1 : 0);
    int state = 0;
    if (info.isMute) {
        if (info.isBlind) state = 3;
        else state = 2;
    }
    else if (info.isBlind) state = 1;
    m_playlist.parent().set("hide", state);
    type = info.type;
    trackHeader->updateStatus(info);
}

int Track::state()
{
    return m_playlist.parent().get_int("hide");
}

void Track::setState(int state)
{
    m_playlist.parent().set("hide", state);
}

int Track::getBlankLength(int pos, bool fromBlankStart)
{
    int clipIndex = m_playlist.get_clip_index_at(pos);
    if (clipIndex == m_playlist.count()) {
        // We are after the end of the playlist
        return -1;
    }
    if (!m_playlist.is_blank(clipIndex)) return 0;
    if (fromBlankStart) return m_playlist.clip_length(clipIndex);
    return m_playlist.clip_length(clipIndex) + m_playlist.clip_start(clipIndex) - pos;
}

void Track::updateClipProperties(const QString &id, const QMap<QString, QString> &properties)
{
    QString idForTrack = id + QLatin1Char('_') + m_playlist.get("id");
    QString idForVideoTrack = id + "_video";
    QString idForAudioTrack = idForTrack + "_audio";
    // slowmotion producers are updated in renderer

    for (int i = 0; i < m_playlist.count(); i++) {
        if (m_playlist.is_blank(i)) continue;
        QScopedPointer<Mlt::Producer> p(m_playlist.get_clip(i));
        QString current = p->parent().get("id");
        QStringList processed;
        if (!processed.contains(current) && (current == idForTrack || current == idForAudioTrack || current == idForVideoTrack)) {
            QMapIterator<QString, QString> i(properties);
            while (i.hasNext()) {
                i.next();
                p->parent().set(i.key().toUtf8().constData(), i.value().toUtf8().constData());
            }
            processed << current;
        }
    }
}

Mlt::Producer *Track::buildSlowMoProducer(Mlt::Properties passProps, const QString &url, const QString &id, Track::SlowmoInfo info)
{
    QLocale locale;
    Mlt::Producer *prod = new Mlt::Producer(*m_playlist.profile(), nullptr, ("timewarp:" + url).toUtf8().constData());
    if (!prod->is_valid()) {
	qCDebug(KDENLIVE_LOG)<<"++++ FAILED TO CREATE SLOWMO PROD";
	return nullptr;
    }
    QString producerid = "slowmotion:" + id + ':' + info.toString(locale);
    prod->set("id", producerid.toUtf8().constData());

    // copy producer props
    for (int i = 0; i < passProps.count(); i++) {
	prod->set(passProps.get_name(i), passProps.get(i)); 
    }
    // set clip state
    switch ((int) info.state) {
        case PlaylistState::VideoOnly:
            prod->set("audio_index", -1);
            break;
        case PlaylistState::AudioOnly:
            prod->set("video_index", -1);
            break;
        default:
            break;
    }
    QString slowmoId = info.toString(locale);
    slowmoId.append(prod->get("warp_resource"));
    emit storeSlowMotion(slowmoId, prod);
    return prod;
}

int Track::changeClipSpeed(const ItemInfo &info, const ItemInfo &speedIndependantInfo, PlaylistState::ClipState state, double speed, int strobe, Mlt::Producer *prod, const QString &id, Mlt::Properties passProps, bool removeEffect)
{
    //TODO: invalidate preview rendering
    int newLength = 0;
    int startPos = info.startPos.frames(fps());
    int clipIndex = m_playlist.get_clip_index_at(startPos);
    int clipLength = m_playlist.clip_length(clipIndex);
    m_playlist.lock();
    QScopedPointer<Mlt::Producer> original(m_playlist.get_clip(clipIndex));
    if (original == nullptr) {
        qCDebug(KDENLIVE_LOG)<<"// No clip to apply effect";
        m_playlist.unlock();
        return -1;
    }
    if (!original->is_valid() || original->is_blank()) {
        // invalid clip
        qCDebug(KDENLIVE_LOG)<<"// Invalid clip to apply effect";
        m_playlist.unlock();
        return -1;
    }
    Mlt::Producer clipparent = original->parent();
    if (!clipparent.is_valid() || clipparent.is_blank()) {
        // invalid clip
        qCDebug(KDENLIVE_LOG)<<"// Invalid parent to apply effect";
        m_playlist.unlock();
        return -1;
    }
    QLocale locale;
    if (speed <= 0 && speed > -1) speed = 1.0;
    QString serv = clipparent.get("mlt_service");
    QString url;
    if (serv == QLatin1String("timewarp")) {
        url = QString::fromUtf8(clipparent.get("warp_resource"));
    } else {
        url = QString::fromUtf8(clipparent.get("resource"));
    }
    url.prepend(locale.toString(speed) + ':');
    Track::SlowmoInfo slowInfo;
    slowInfo.speed = speed;
    slowInfo.strobe = strobe;
    slowInfo.state = state;
    if (serv.contains(QStringLiteral("avformat"))) {
	if (speed != 1.0 || strobe > 1) {
	    if (!prod || !prod->is_valid()) {
		prod = buildSlowMoProducer(passProps, url, id, slowInfo);
                if (prod == nullptr) {
                    // error, abort
                    qCDebug(KDENLIVE_LOG)<<"++++ FAILED TO CREATE SLOWMO PROD";
                    m_playlist.unlock();
                    return -1;
                }
	    }
	    QScopedPointer <Mlt::Producer> clip(m_playlist.replace_with_blank(clipIndex));
	    m_playlist.consolidate_blanks(0);

	    // Check that the blank space is long enough for our new duration
	    clipIndex = m_playlist.get_clip_index_at(startPos);
	    int blankEnd = m_playlist.clip_start(clipIndex) + m_playlist.clip_length(clipIndex);
	    Mlt::Producer *cut;
	    if (clipIndex + 1 < m_playlist.count() && (startPos + clipLength / speed > blankEnd)) {
		GenTime maxLength = GenTime(blankEnd, fps()) - info.startPos;
		cut = prod->cut((int)(info.cropStart.frames(fps()) / speed), (int)(info.cropStart.frames(fps()) / speed + maxLength.frames(fps()) - 1));
	    } else cut = prod->cut((int)(info.cropStart.frames(fps()) / speed), (int)((info.cropStart.frames(fps()) + clipLength) / speed - 1));

	    // move all effects to the correct producer
	    Clip(*cut).addEffects(*clip);
	    m_playlist.insert_at(startPos, cut, 1);
	    delete cut;
	    clipIndex = m_playlist.get_clip_index_at(startPos);
	    newLength = m_playlist.clip_length(clipIndex);
	} else if (speed == 1.0 && strobe < 2) {
	    QScopedPointer <Mlt::Producer> clip(m_playlist.replace_with_blank(clipIndex));
	    m_playlist.consolidate_blanks(0);

	    // Check that the blank space is long enough for our new duration
	    clipIndex = m_playlist.get_clip_index_at(startPos);
	    int blankEnd = m_playlist.clip_start(clipIndex) + m_playlist.clip_length(clipIndex);

	    Mlt::Producer *cut;
	
	    if (!prod || !prod->is_valid()) {
		prod = buildSlowMoProducer(passProps, url, id, slowInfo);
                if (prod == nullptr) {
                    // error, abort
                    qCDebug(KDENLIVE_LOG)<<"++++ FAILED TO CREATE SLOWMO PROD";
                    m_playlist.unlock();
                    return -1;
                }
            }

	    int originalStart = (int)(speedIndependantInfo.cropStart.frames(fps()));
	    if (clipIndex + 1 < m_playlist.count() && (info.startPos + speedIndependantInfo.cropDuration).frames(fps()) > blankEnd) {
		GenTime maxLength = GenTime(blankEnd, fps()) - info.startPos;
		cut = prod->cut(originalStart, (int)(originalStart + maxLength.frames(fps()) - 1));
	    } else {
		cut = prod->cut(originalStart, (int)(originalStart + speedIndependantInfo.cropDuration.frames(fps())) - 1);
	    }

	    // move all effects to the correct producer
	    Clip(*cut).addEffects(*clip);
	    m_playlist.insert_at(startPos, cut, 1);
	    delete cut;
	    clipIndex = m_playlist.get_clip_index_at(startPos);
	    newLength = m_playlist.clip_length(clipIndex);
	}
    } else if (serv == QLatin1String("timewarp")) {
        if (!prod || !prod->is_valid()) {
            prod = buildSlowMoProducer(passProps, url, id, slowInfo);
            if (prod == nullptr) {
                // error, abort
                qCDebug(KDENLIVE_LOG)<<"++++ FAILED TO CREATE SLOWMO PROD";
                m_playlist.unlock();
                return -1;
            }
        }
        if (removeEffect) {
            prod = clipProducer(prod, state);
        }
        QScopedPointer <Mlt::Producer> clip(m_playlist.replace_with_blank(clipIndex));
        m_playlist.consolidate_blanks(0);
        int duration;
        int originalStart;
        if (speed == 1.0) {
          duration = speedIndependantInfo.cropDuration.frames(fps());
          originalStart = speedIndependantInfo.cropStart.frames(fps());
        } else {
          duration = qMax(2, qAbs((int) (speedIndependantInfo.cropDuration.frames(fps()) / speed + 0.5)));
          originalStart = (int)(speedIndependantInfo.cropStart.frames(fps()) / speed + 0.5);
        }
        //qCDebug(KDENLIVE_LOG)<<"/ / /UPDATE SPEED: "<<speed<<", "<<speedIndependantInfo.cropStart.frames(fps())<<":"<<originalStart;
        // Check that the blank space is long enough for our new duration
        clipIndex = m_playlist.get_clip_index_at(startPos);

        Mlt::Producer *cut;
        int outPos = originalStart + duration - 1;
        if (clipIndex + 1 < m_playlist.count()) {
            int blankEnd = m_playlist.clip_start(clipIndex + 1) - 1;
            if (duration + startPos > blankEnd) {
                outPos = originalStart + (blankEnd - startPos);
            }
        }
        // Last clip in playlist, no duration limit
	cut = prod->cut(originalStart, outPos);
        // move all effects to the correct producer
        Clip(*cut).addEffects(*clip);
        m_playlist.insert_at(startPos, cut, 1);
        delete cut;
        clipIndex = m_playlist.get_clip_index_at(startPos);
        newLength = m_playlist.clip_length(clipIndex);
        if (removeEffect)
            delete prod;
    }
    //Do not delete prod, it is now stored in the slowmotion producers list
    m_playlist.unlock();
    if (clipIndex + 1 == m_playlist.count()) {
        // We changed the speed of last clip in playlist, check track length
        emit newTrackDuration(m_playlist.get_playtime());
    }
    return newLength;
}

int Track::index() const
{
    return m_index;
}


int Track::spaceLength(int pos, bool fromBlankStart)
{
    int clipIndex = m_playlist.get_clip_index_at(pos);
    if (clipIndex == m_playlist.count()) {
        // We are after the end of the playlist
        return -1;
    }
    if (!m_playlist.is_blank(clipIndex)) return 0;
    if (fromBlankStart) return m_playlist.clip_length(clipIndex);
    return m_playlist.clip_length(clipIndex) + m_playlist.clip_start(clipIndex) - pos;
}

void Track::disableEffects(bool disable)
{
    // Disable track effects
    enableTrackEffects(QList<int> (), disable, true);
    // Disable timeline clip effects
    for (int i = 0; i < m_playlist.count(); i++) {
        QScopedPointer<Mlt::Producer> original(m_playlist.get_clip(i));
        if (original == nullptr || !original->is_valid() || original->is_blank()) {
            // invalid clip
            continue;
        }
        Clip(*original).disableEffects(disable);
    }
}

bool Track::addEffect(double start, const EffectsParameterList &params)
{
    int pos = frame(start);
    int clipIndex = m_playlist.get_clip_index_at(pos);
    int duration = m_playlist.clip_length(clipIndex);
    QScopedPointer<Mlt::Producer> clip(m_playlist.get_clip(clipIndex));
    if (!clip) {
        return false;
    }
    Mlt::Service clipService(clip->get_service());
    EffectManager effect(clipService);
    return effect.addEffect(params, duration);
}

bool Track::addTrackEffect(const EffectsParameterList &params)
{
    Mlt::Service trackService(m_playlist.get_service());
    EffectManager effect(trackService);
    int duration = m_playlist.get_playtime() - 1;
    return effect.addEffect(params, duration);
}

bool Track::editEffect(double start, const EffectsParameterList &params, bool replace)
{
    int pos = frame(start);
    int clipIndex = m_playlist.get_clip_index_at(pos);
    int duration = m_playlist.clip_length(clipIndex);
    QScopedPointer<Mlt::Producer> clip(m_playlist.get_clip(clipIndex));
    if (!clip) {
        return false;
    }
    EffectManager effect(*clip.data());
    bool result = effect.editEffect(params, duration, replace);
    return result;
}

bool Track::editTrackEffect(const EffectsParameterList &params, bool replace)
{
    EffectManager effect(m_playlist);
    int duration = m_playlist.get_playtime() - 1;
    return effect.editEffect(params, duration, replace);
}

bool Track::removeEffect(double start, int effectIndex, bool updateIndex)
{
    int pos = frame(start);
    int clipIndex = m_playlist.get_clip_index_at(pos);
    QScopedPointer<Mlt::Producer> clip(m_playlist.get_clip(clipIndex));
    if (!clip) {
        return false;
    }
    Mlt::Service clipService(clip->get_service());
    EffectManager effect(clipService);
    return effect.removeEffect(effectIndex, updateIndex);
}

bool Track::removeTrackEffect(int effectIndex, bool updateIndex)
{
    EffectManager effect(m_playlist);
    return effect.removeEffect(effectIndex, updateIndex);
}

bool Track::enableEffects(double start, const QList<int> &effectIndexes, bool disable)
{
    int pos = frame(start);
    int clipIndex = m_playlist.get_clip_index_at(pos);
    QScopedPointer<Mlt::Producer> clip(m_playlist.get_clip(clipIndex));
    if (!clip) {
        return false;
    }
    Mlt::Service clipService(clip->get_service());
    EffectManager effect(clipService);
    return effect.enableEffects(effectIndexes, disable);
}

bool Track::enableTrackEffects(const QList<int> &effectIndexes, bool disable, bool remember)
{
    EffectManager effect(m_playlist);
    return effect.enableEffects(effectIndexes, disable, remember);
}

bool Track::moveEffect(double start, int oldPos, int newPos)
{
    int pos = frame(start);
    int clipIndex = m_playlist.get_clip_index_at(pos);
    QScopedPointer<Mlt::Producer> clip(m_playlist.get_clip(clipIndex));
    if (!clip) {
        return false;
    }
    Mlt::Service clipService(clip->get_service());
    EffectManager effect(clipService);
    return effect.moveEffect(oldPos, newPos);
}

bool Track::moveTrackEffect(int oldPos, int newPos)
{
    EffectManager effect(m_playlist);
    return effect.moveEffect(oldPos, newPos);
}

QList<QPoint> Track::visibleClips()
{
    QList<QPoint> clips;
    int tkState = state();
    if (tkState & 1) {
        // Video is hidden for this track, nothing visible
        return clips;
    }
    QPoint current;
    Mlt::ClipInfo *info = new Mlt::ClipInfo();
    for (int i = 0; i < m_playlist.count(); i++) {
        if (m_playlist.is_blank(i)) continue;

        // get producer, check if it has video
        m_playlist.clip_info(i, info);
        Mlt::Producer *clip = info->producer;
        QString service = clip->get("mlt_service");
        if (service.contains(QStringLiteral("avformat"))) {
            // Check if it is audio only
            if (clip->get_int("video_index") == -1) {
                continue;
            }
        }
        // Found a clip
        int cStart = info->start;
        int length = info->frame_count;
        if (current.isNull()) {
            current.setX(cStart);
            current.setY(cStart + length);
        } else if (cStart - current.y() < 25) {
            current.setY(cStart + length);
        } else {
            clips << current;
            current.setX(cStart);
            current.setY(cStart + length);
        }
    }
    if (!current.isNull())
        clips << current;
    delete info;
    return clips;
}

bool Track::resize_in_out(int pos, int in, int out)
{
    int ix = m_playlist.get_clip_index_at(pos);
    m_playlist.resize_clip(ix, in, out);
    return true;
}<|MERGE_RESOLUTION|>--- conflicted
+++ resolved
@@ -398,17 +398,11 @@
 	}
         else if (!cut && ((current == idForTrack) || (!current.contains(QStringLiteral("_")) && current == idForTrack.section(QStringLiteral("_"), 0, 0)))) {
             // Use duplicate
-<<<<<<< HEAD
             if (trackProducer == nullptr) {
-                trackProducer = Clip(*original).clone();
-                trackProducer->set("id", idForTrack.toUtf8().constData());
-=======
-            if (trackProducer == NULL) {
                 if (idForTrack.contains(QStringLiteral("_"))) {
                     trackProducer = Clip(*original).clone();
                     trackProducer->set("id", idForTrack.toUtf8().constData());
                 }
->>>>>>> dd17aad7
             }
             cut = trackProducer->cut(p->get_in(), p->get_out());
         }
