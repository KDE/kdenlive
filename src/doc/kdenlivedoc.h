/***************************************************************************
 *   Copyright (C) 2007 by Jean-Baptiste Mardelle (jb@kdenlive.org)        *
 *                                                                         *
 *   This program is free software; you can redistribute it and/or modify  *
 *   it under the terms of the GNU General Public License as published by  *
 *   the Free Software Foundation; either version 2 of the License, or     *
 *   (at your option) any later version.                                   *
 *                                                                         *
 *   This program is distributed in the hope that it will be useful,       *
 *   but WITHOUT ANY WARRANTY; without even the implied warranty of        *
 *   MERCHANTABILITY or FITNESS FOR A PARTICULAR PURPOSE.  See the         *
 *   GNU General Public License for more details.                          *
 *                                                                         *
 *   You should have received a copy of the GNU General Public License     *
 *   along with this program; if not, write to the                         *
 *   Free Software Foundation, Inc.,                                       *
 *   51 Franklin Street, Fifth Floor, Boston, MA  02110-1301  USA          *
 ***************************************************************************/

/*! \class KdenliveDoc
    \brief Represents a kdenlive project file

   Instances of KdeliveDoc classes are created by void MainWindow::newFile(bool showProjectSettings, bool force)
*/
#ifndef KDENLIVEDOC_H
#define KDENLIVEDOC_H

#include <memory>
#include <QtXml/qdom.h>
#include <QMap>
#include <QList>
#include <QDir>
#include <QObject>
#include <QTimer>
#include <QUrl>

#include <kautosavefile.h>
#include <KDirWatch>

#include "gentime.h"
#include "timecode.h"
#include "definitions.h"
#include "timeline/guide.h"
#include "mltcontroller/effectscontroller.h"

class Render;
class ClipManager;
class MainWindow;
class TrackInfo;
class NotesPlugin;
class ProjectClip;
class ClipController;

class QTextEdit;
class QUndoGroup;
class QTimer;
class QUndoCommand;
class DocUndoStack;

namespace Mlt
{
class Profile;
}

<<<<<<< HEAD
=======
class DocUndoStack: public QUndoStack
{
    Q_OBJECT
public:
    explicit DocUndoStack(QUndoGroup *parent = nullptr);
    void push(QUndoCommand *cmd);
signals:
    void invalidate();
};

>>>>>>> 3086e185
class KdenliveDoc: public QObject
{
    Q_OBJECT
public:

    KdenliveDoc(const QUrl &url, const QString &projectFolder, QUndoGroup *undoGroup, const QString &profileName, const QMap<QString, QString> &properties, const QMap<QString, QString> &metadata, const QPoint &tracks, Render *render, NotesPlugin *notes, bool *openBackup, MainWindow *parent = nullptr);
    ~KdenliveDoc();
    QDomNodeList producersList();
    double fps() const;
    int width() const;
    int height() const;
    QUrl url() const;
    KAutoSaveFile *m_autosave;
    Timecode timecode() const;
    QDomDocument toXml();
    std::shared_ptr<DocUndoStack> commandStack();
    Render *renderer();
    ClipManager *clipManager();
    QString groupsXml() const;

    void deleteClip(const QString &clipId, ClipType type, const QString &url);
    int getFramePos(const QString &duration);
    /** @brief Get a bin's clip from its id. */
    ProjectClip *getBinClip(const QString &clipId);
    /** @brief Get a list of all clip ids that are inside a folder. */
    QStringList getBinFolderClipIds(const QString &folderId) const;
    ClipController *getClipController(const QString &clipId);

    const QString &profilePath() const;
    /** @brief Returns current project profile. */
    MltVideoProfile mltProfile() const;
    ProfileInfo getProfileInfo() const;
    const QString description() const;
    void setUrl(const QUrl &url);

    /** @brief Defines whether the document needs to be saved. */
    bool isModified() const;

    /** @brief Returns the project folder, used to store project temporary files. */
    QString projectTempFolder() const;
    /** @brief Returns the folder used to store project data files (titles, etc). */
    QString projectDataFolder() const;
    void setZoom(int horizontal, int vertical);
    QPoint zoom() const;
    double dar() const;
    double projectDuration() const;
    /** @brief Returns the project file xml. */
    QDomDocument xmlSceneList(const QString &scene);
    /** @brief Saves the project file xml to a file. */
    bool saveSceneList(const QString &path, const QString &scene);
    /** @brief Saves only the MLT xml to a file for preview rendering. */
    void saveMltPlaylist(const QString &fileName);
    void cacheImage(const QString &fileId, const QImage &img) const;
    void setProjectFolder(const QUrl &url);
    void setZone(int start, int end);
    QPoint zone() const;
    int setSceneList();
    void setDocumentProperty(const QString &name, const QString &value);
    const QString getDocumentProperty(const QString &name, const QString &defaultValue = QString()) const;

    /** @brief Gets the list of renderer properties saved into the document. */
    QMap<QString, QString> getRenderProperties() const;
    /** @brief Read the display ratio from an xml project file. */
    static double getDisplayRatio(const QString &path);
    /** @brief Backup the project file */
    void backupLastSavedVersion(const QString &path);
    /** @brief Returns the document metadata (author, copyright, ...) */
    const QMap<QString, QString> metadata() const;
    /** @brief Set the document metadata (author, copyright, ...) */
    void setMetadata(const QMap<QString, QString> &meta);
    /** @brief Get frame size of the renderer (profile)*/
    const QSize getRenderSize() const;
    /** @brief Add url to the file watcher so that we monitor changes */
    void watchFile(const QString &url);
    /** @brief Get all document properties that need to be saved */
    QMap<QString, QString> documentProperties();
    bool useProxy() const;
    bool autoGenerateProxy(int width) const;
    bool autoGenerateImageProxy(int width) const;
    QString documentNotes() const;
    /** @brief Saves effects embedded in project file. */
    void saveCustomEffects(const QDomNodeList &customeffects);
    void resetProfile();
    /** @brief Force processing of clip id in producer queue. */
    void forceProcessing(const QString &id);
    void getFileProperties(const QDomElement &xml, const QString &clipId, int imageHeight, bool replaceProducer = true);
    /** @brief Returns true if the profile file has changed. */
    bool profileChanged(const QString &profile) const;
    /** @brief Get an action from main actioncollection. */
    QAction *getAction(const QString &name);
    /** @brief Add an action to main actioncollection. */
    void doAddAction(const QString &name, QAction *a, const QKeySequence &shortcut);
    void invalidatePreviews(QList<int> chunks);
    void previewProgress(int p);
    /** @brief Select most appropriate rendering profile for timeline preview based on fps / size. */
    void selectPreviewProfile();
    void displayMessage(const QString &text, MessageType type = DefaultMessage, int timeOut = 0);
    /** @brief Get a cache directory for this project. */
    QDir getCacheDir(CacheType type, bool *ok) const;
    /** @brief Create standard cache dirs for the project */
    void initCacheDirs();
    /** @brief Get a list of all proxy hash used in this project */
    QStringList getProxyHashList();
    /** @brief Returns true if advanced compositing is available */
    static int compositingMode();
    /** @brief Move project data files to new url */
    void moveProjectData(const QString &src, const QString &dest);

private:
    QUrl m_url;
    QDomDocument m_document;
    KDirWatch m_fileWatcher;
    /** Timer used to reload clips when they have been externally modified */
    QTimer m_modifiedTimer;
    /** List of the clip IDs that need to be reloaded after being externally modified */
    QMap<QString, QTime> m_modifiedClips;
    int m_width;
    int m_height;
    Timecode m_timecode;
    Render *m_render;
    QTextEdit *m_notesWidget;
    std::shared_ptr<DocUndoStack> m_commandStack;
    ClipManager *m_clipManager;
    MltVideoProfile m_profile;
    QString m_searchFolder;

    /** @brief Tells whether the current document has been changed after being saved. */
    bool m_modified;

    /** @brief The project folder, used to store project files (titles, effects...). */
    QString m_projectFolder;
    QList<int> m_undoChunks;
    QMap<QString, QString> m_documentProperties;
    QMap<QString, QString> m_documentMetadata;

    QString searchFileRecursively(const QDir &dir, const QString &matchSize, const QString &matchHash) const;

    /** @brief Creates a new project. */
    QDomDocument createEmptyDocument(int videotracks, int audiotracks);
    QDomDocument createEmptyDocument(const QList<TrackInfo> &tracks);

    /** @brief Updates the project folder location entry in the kdenlive file dialogs to point to the current project folder. */
    void updateProjectFolderPlacesEntry();
    /** @brief Only keep some backup files, delete some */
    void cleanupBackupFiles();
    /** @brief Load document properties from the xml file */
    void loadDocumentProperties();
    /** @brief update document properties to reflect a change in the current profile */
    void updateProjectProfile(bool reloadProducers = false);

public slots:
    void slotCreateTextTemplateClip(const QString &group, const QString &groupId, QUrl path);

    /** @brief Sets the document as modified or up to date.
     * @description  If crash recovery is turned on, a timer calls KdenliveDoc::slotAutoSave() \n
     * Emits docModified conected to MainWindow::slotUpdateDocumentState \n
     * @param mod (optional) true if the document has to be saved */
    void setModified(bool mod = true);
    void slotProxyCurrentItem(bool doProxy, QList<ProjectClip *> clipList = QList<ProjectClip *>(), bool force = false, QUndoCommand *masterCommand = nullptr);
    /** @brief Saves the current project at the autosave location.
     * @description The autosave files are in ~/.kde/data/stalefiles/kdenlive/ */
    void slotAutoSave();

private slots:
    void slotClipModified(const QString &path);
    void slotClipMissing(const QString &path);
    void slotProcessModifiedClips();
    void slotModified();
    void slotSetDocumentNotes(const QString &notes);
    void switchProfile(MltVideoProfile profile, const QString &id, const QDomElement &xml);
    void slotSwitchProfile();
    /** @brief Check if we did a new action invalidating more recent undo items. */
    void checkPreviewStack();

signals:
    void resetProjectList();

    /** @brief Informs that the document status has been changed.
     *
     * If the document has been modified, it's called with true as an argument. */
    void docModified(bool);
    void selectLastAddedClip(const QString &);
    void guidesUpdated();
    /** @brief When creating a backup file, also save a thumbnail of current timeline */
    void saveTimelinePreview(const QString &path);
    /** @brief Trigger the autosave timer start */
    void startAutoSave();
    /** @brief Current doc created effects, reload list */
    void reloadEffects();
    /** @brief Fps was changed, update timeline (changed = 1 means no change) */
    void updateFps(double changed);
    /** @brief If a command is pushed when we are in the middle of undo stack, invalidate further undo history */
    void removeInvalidUndo(int ix);
    /** @brief Update compositing info */
    void updateCompositionMode(int);
};

#endif
<|MERGE_RESOLUTION|>--- conflicted
+++ resolved
@@ -62,19 +62,6 @@
 class Profile;
 }
 
-<<<<<<< HEAD
-=======
-class DocUndoStack: public QUndoStack
-{
-    Q_OBJECT
-public:
-    explicit DocUndoStack(QUndoGroup *parent = nullptr);
-    void push(QUndoCommand *cmd);
-signals:
-    void invalidate();
-};
-
->>>>>>> 3086e185
 class KdenliveDoc: public QObject
 {
     Q_OBJECT
