/***************************************************************************
 *   Copyright (C) 2007 by Jean-Baptiste Mardelle (jb@kdenlive.org)        *
 *                                                                         *
 *   This program is free software; you can redistribute it and/or modify  *
 *   it under the terms of the GNU General Public License as published by  *
 *   the Free Software Foundation; either version 2 of the License, or     *
 *   (at your option) any later version.                                   *
 *                                                                         *
 *   This program is distributed in the hope that it will be useful,       *
 *   but WITHOUT ANY WARRANTY; without even the implied warranty of        *
 *   MERCHANTABILITY or FITNESS FOR A PARTICULAR PURPOSE.  See the         *
 *   GNU General Public License for more details.                          *
 *                                                                         *
 *   You should have received a copy of the GNU General Public License     *
 *   along with this program; if not, write to the                         *
 *   Free Software Foundation, Inc.,                                       *
 *   51 Franklin Street, Fifth Floor, Boston, MA  02110-1301  USA          *
 ***************************************************************************/

/*! \class KdenliveDoc
    \brief Represents a kdenlive project file

   Instances of KdeliveDoc classes are created by void MainWindow::newFile(bool showProjectSettings, bool force)
*/
#ifndef KDENLIVEDOC_H
#define KDENLIVEDOC_H

#include <QtXml/qdom.h>
#include <QMap>
#include <QList>
#include <QDir>
#include <QObject>
#include <QTimer>
#include <QUrl>

#include <kautosavefile.h>
#include <KDirWatch>

#include "gentime.h"
#include "timecode.h"
#include "definitions.h"
#include "timeline/guide.h"
#include "mltcontroller/effectscontroller.h"

class Render;
class ClipManager;
class MainWindow;
class TrackInfo;
class NotesPlugin;
class ProjectClip;
class ClipController;

class QTextEdit;
class QProgressDialog;
class QUndoGroup;
class QTimer;
class QUndoStack;

namespace Mlt {
    class Profile;
}

class KdenliveDoc: public QObject
{
    Q_OBJECT
public:

    KdenliveDoc(const QUrl &url, const QUrl &projectFolder, QUndoGroup *undoGroup, const QString &profileName, const QMap <QString, QString>& properties, const QMap <QString, QString>& metadata, const QPoint &tracks, Render *render, NotesPlugin *notes, bool *openBackup, MainWindow *parent = 0, QProgressDialog *progressDialog = 0);
    ~KdenliveDoc();
    QDomNodeList producersList();
    double fps() const;
    int width() const;
    int height() const;
    QUrl url() const;
    KAutoSaveFile *m_autosave;
    Timecode timecode() const;
    QDomDocument toXml();
    QUndoStack *commandStack();
    Render *renderer();
    ClipManager *clipManager();

    /** @brief Adds a clip to the project tree.
     * @return false if the user aborted the operation, true otherwise */
    bool addClip(QDomElement elem, const QString &clipId, bool createClipItem = true);

    /** @brief Updates information about a clip.
     * @param elem the <kdenlive_producer />
     * @param orig the potential <producer />
     * @param clipId the producer id
     * @return false if the user aborted the operation (in case the clip wasn't
     *     there yet), true otherwise
     *
     * If the clip wasn't added before, it tries to add it to the project. */
    bool addClipInfo(QDomElement elem, QDomElement orig, const QString &clipId);
    void deleteClip(const QString &clipId);
    int getFramePos(const QString &duration);
    /** @brief Get a bin's clip from its id. */
    ProjectClip *getBinClip(const QString &clipId);
    /** @brief Get a list of all clip ids that are inside a folder. */
    QStringList getBinFolderClipIds(const QString &folderId) const;
    ClipController *getClipController(const QString &clipId);
    void updateClip(const QString &id);

    /** @brief Informs Kdenlive of the audio thumbnails generation progress. */
    void setThumbsProgress(const QString &message, int progress);
    const QString &profilePath() const;
    MltVideoProfile mltProfile() const;
    ProfileInfo getProfileInfo() const;
    //Mlt::Profile *profile();
    const QString description() const;
    void setUrl(const QUrl &url);

    /** @brief Updates the project profile.
     * @return true if frame rate was changed */
    bool setProfilePath(QString path);

    /** @brief Defines whether the document needs to be saved. */
    bool isModified() const;

    /** @brief Returns the project folder, used to store project files. */
    QUrl projectFolder() const;
    void setZoom(int horizontal, int vertical);
    QPoint zoom() const;
    double dar() const;
    double projectDuration() const;
    /** @brief Returns the project file xml. */
    QDomDocument xmlSceneList(const QString &scene, QMap <double, QString> guidesData);
    /** @brief Saves the project file xml to a file. */
<<<<<<< HEAD
    bool saveSceneList(const QString &path, const QString &scene, const QStringList &expandedFolders);
=======
    bool saveSceneList(const QString &path, const QString &scene, QMap <double, QString> guidesData);
>>>>>>> 1e11e1ab
    int tracksCount() const;
    TrackInfo trackInfoAt(int ix) const;
    void insertTrack(int ix, const TrackInfo &type);
    void deleteTrack(int ix);
    void setTrackType(int ix, const TrackInfo &type);
    const QList <TrackInfo> tracksList() const;

    /** @brief Gets the number of audio and video tracks and returns them as a QPoint with x = video, y = audio. */
    QPoint getTracksCount() const;

    void switchTrackVideo(int ix, bool hide);
    void switchTrackAudio(int ix, bool hide);
    void switchTrackLock(int ix, bool lock);
    bool isTrackLocked(int ix) const;

    /** @brief Sets the duration of track @param ix to @param duration.
     * This does not! influence the actual track but only the value in its TrackInfo. */
    void setTrackDuration(int ix, int duration);

    /** @brief Returns the duration of track @param ix.
     *
     * The returned duration might differ from the actual track duration!
     * It is the one stored in the track's TrackInfo. */
    int trackDuration(int ix);
    void cacheImage(const QString &fileId, const QImage &img) const;
    void setProjectFolder(QUrl url);
    void setZone(int start, int end);
    QPoint zone() const;
    int setSceneList();
    void setDocumentProperty(const QString &name, const QString &value);
    const QString getDocumentProperty(const QString &name) const;

    /** @brief Gets the list of renderer properties saved into the document. */
    QMap <QString, QString> getRenderProperties() const;
    void addTrackEffect(int ix, QDomElement effect);
    void removeTrackEffect(int ix, const QDomElement &effect);
    void setTrackEffect(int trackIndex, int effectIndex, QDomElement effect);
    const EffectsList getTrackEffects(int ix);
    /** @brief Enable / disable an effect in Kdenlive's xml list. */
    void enableTrackEffects(int trackIndex, const QList<int> &effectIndexes, bool disable);
    QDomElement getTrackEffect(int trackIndex, int effectIndex) const;
    /** @brief Check if a track already contains a specific effect. */
    int hasTrackEffect(int trackIndex, const QString &tag, const QString &id) const;
    /** @brief Get a list of folder id's that were opened on last save. */
    QStringList getExpandedFolders();
    /** @brief Read the display ratio from an xml project file. */
    static double getDisplayRatio(const QString &path);
    /** @brief Backup the project file */
    void backupLastSavedVersion(const QString &path);
    /** @brief Returns the document metadata (author, copyright, ...) */
    const QMap <QString, QString> metadata() const;
    /** @brief Set the document metadata (author, copyright, ...) */
    void setMetadata(const QMap <QString, QString>& meta);
    void slotUpdateClipProperties(const QString &id, QMap <QString, QString> properties, bool refreshPropertiesPanel);
    /** @brief Get frame size of the renderer (profile)*/
    const QSize getRenderSize() const;
    /** @brief Add url to the file watcher so that we monitor changes */
    void watchFile(const QUrl &url);
    
    bool useProxy() const;
    
private:
    QUrl m_url;
    QDomDocument m_document;
    KDirWatch m_fileWatcher;
    /** Timer used to reload clips when they have been externally modified */
    QTimer m_modifiedTimer;
    /** List of the clip IDs that need to be reloaded after being externally modified */
    QMap <QString, QTime> m_modifiedClips;
    double m_fps;
    int m_width;
    int m_height;
    Timecode m_timecode;
    Render *m_render;
    QTextEdit *m_notesWidget;
    QUndoStack *m_commandStack;
    ClipManager *m_clipManager;
    MltVideoProfile m_profile;
    QString m_searchFolder;

    /** @brief Tells whether the current document has been changed after being saved. */
    bool m_modified;

    /** @brief The project folder, used to store project files (titles, effects...). */
    QUrl m_projectFolder;
    QMap <QString, QString> m_documentProperties;
    QMap <QString, QString> m_documentMetadata;

    QList <TrackInfo> m_tracksList;
    void setNewClipResource(const QString &id, const QString &path);
    QString searchFileRecursively(const QDir &dir, const QString &matchSize, const QString &matchHash) const;
    void moveProjectData(const QUrl &url);
    /**
     * @brief check for issues with the clips in the project
     * Instansiates DocumentChecker objects to do this task.
     * @param infoproducers
     * @return
     */
    bool checkDocumentClips(QDomNodeList infoproducers);

    /** @brief Creates a new project. */
    QDomDocument createEmptyDocument(int videotracks, int audiotracks);
    QDomDocument createEmptyDocument(const QList<TrackInfo> &tracks);
    /** @brief Saves effects embedded in project file.
    *   @return True if effects were imported.  */
    bool saveCustomEffects(const QDomNodeList &customeffects);

    /** @brief Updates the project folder location entry in the kdenlive file dialogs to point to the current project folder. */
    void updateProjectFolderPlacesEntry();
    /** @brief Only keep some backup files, delete some */
    void cleanupBackupFiles();

public slots:
    void slotCreateXmlClip(const QString &name, const QDomElement &xml, const QString &group, const QString &groupId);
    void slotCreateTextTemplateClip(const QString &group, const QString &groupId, QUrl path);

    /** @brief Sets the document as modified or up to date.
     * @description  If crash recovery is turned on, a timer calls KdenliveDoc::slotAutoSave() \n
     * Emits docModified conected to MainWindow::slotUpdateDocumentState \n
     * @param mod (optional) true if the document has to be saved */
    void setModified(bool mod = true);
    void checkProjectClips(bool displayRatioChanged = false, bool fpsChanged = false);
    void slotProxyCurrentItem(bool doProxy);
    /** @brief Saves the current project at the autosave location.
     * @description The autosave files are in ~/.kde/data/stalefiles/kdenlive/ */
    void slotAutoSave(QMap <double, QString> guidesData);

private slots:
    void slotClipModified(const QString &path);
    void slotClipMissing(const QString &path);
    void slotClipAvailable(const QString &path);
    void slotProcessModifiedClips();
    void slotModified();

signals:
    void resetProjectList();
    void updateClipDisplay(const QString&);
    void progressInfo(const QString &, int);

    /** @brief Informs that the document status has been changed.
     *
     * If the document has been modified, it's called with true as an argument. */
    void docModified(bool);
    void selectLastAddedClip(const QString &);
    void guidesUpdated();
    /** @brief When creating a backup file, also save a thumbnail of current timeline */
    void saveTimelinePreview(const QString &path);
    /** @brief Trigger the autosave timer start */
    void startAutoSave();
};

#endif
<|MERGE_RESOLUTION|>--- conflicted
+++ resolved
@@ -126,11 +126,7 @@
     /** @brief Returns the project file xml. */
     QDomDocument xmlSceneList(const QString &scene, QMap <double, QString> guidesData);
     /** @brief Saves the project file xml to a file. */
-<<<<<<< HEAD
-    bool saveSceneList(const QString &path, const QString &scene, const QStringList &expandedFolders);
-=======
     bool saveSceneList(const QString &path, const QString &scene, QMap <double, QString> guidesData);
->>>>>>> 1e11e1ab
     int tracksCount() const;
     TrackInfo trackInfoAt(int ix) const;
     void insertTrack(int ix, const TrackInfo &type);
