/***************************************************************************
 *   Copyright (C) 2007 by Jean-Baptiste Mardelle (jb@kdenlive.org)        *
 *                                                                         *
 *   This program is free software; you can redistribute it and/or modify  *
 *   it under the terms of the GNU General Public License as published by  *
 *   the Free Software Foundation; either version 2 of the License, or     *
 *   (at your option) any later version.                                   *
 *                                                                         *
 *   This program is distributed in the hope that it will be useful,       *
 *   but WITHOUT ANY WARRANTY; without even the implied warranty of        *
 *   MERCHANTABILITY or FITNESS FOR A PARTICULAR PURPOSE.  See the         *
 *   GNU General Public License for more details.                          *
 *                                                                         *
 *   You should have received a copy of the GNU General Public License     *
 *   along with this program; if not, write to the                         *
 *   Free Software Foundation, Inc.,                                       *
 *   51 Franklin Street, Fifth Floor, Boston, MA  02110-1301  USA          *
 ***************************************************************************/

#include "kdenlivedoc.h"
#include "documentchecker.h"
#include "documentvalidator.h"
#include "mltcontroller/clipcontroller.h"
#include "mltcontroller/producerqueue.h"
#include <config-kdenlive.h>
#include "kdenlivesettings.h"
#include "renderer.h"
#include "mainwindow.h"
#include "project/clipmanager.h"
#include "project/projectcommands.h"
#include "bin/bincommands.h"
#include "effectslist/initeffects.h"
#include "dialogs/profilesdialog.h"
#include "titler/titlewidget.h"
#include "project/notesplugin.h"
#include "project/dialogs/noteswidget.h"
#include "core.h"
#include "bin/bin.h"
#include "bin/projectclip.h"
#include "utils/KoIconUtils.h"
#include "mltcontroller/bincontroller.h"
#include "mltcontroller/effectscontroller.h"
#include "timeline/transitionhandler.h"

#include <KMessageBox>
#include <klocalizedstring.h>
#include <KIO/CopyJob>
#include <KIO/JobUiDelegate>
#include <KBookmarkManager>
#include <KBookmark>

#include <QCryptographicHash>
#include <QFile>
#include "kdenlive_debug.h"
#include <QFileDialog>
#include <QDomImplementation>
#include <QUndoGroup>
#include <QTimer>
#include <QUndoStack>

#include <mlt++/Mlt.h>
#include <KJobWidgets/KJobWidgets>
#include <QStandardPaths>

#include <locale>
#ifdef Q_OS_MAC
#include <xlocale.h>
#endif

DocUndoStack::DocUndoStack(QUndoGroup *parent) : QUndoStack(parent)
{
}

//TODO: custom undostack everywhere do that
void DocUndoStack::push(QUndoCommand *cmd)
{
    if (index() < count()) {
        emit invalidate();
    }
    QUndoStack::push(cmd);
}

const double DOCUMENTVERSION = 0.95;

KdenliveDoc::KdenliveDoc(const QUrl &url, const QString &projectFolder, QUndoGroup *undoGroup, const QString &profileName, const QMap<QString, QString> &properties, const QMap<QString, QString> &metadata, const QPoint &tracks, Render *render, NotesPlugin *notes, bool *openBackup, MainWindow *parent) :
    QObject(parent),
    m_autosave(Q_NULLPTR),
    m_url(url),
    m_width(0),
    m_height(0),
    m_render(render),
    m_notesWidget(notes->widget()),
    m_modified(false),
    m_projectFolder(projectFolder)
{
    // init m_profile struct
    m_commandStack = new DocUndoStack(undoGroup);
    m_profile.frame_rate_num = 0;
    m_profile.frame_rate_den = 0;
    m_profile.width = 0;
    m_profile.height = 0;
    m_profile.progressive = 0;
    m_profile.sample_aspect_num = 0;
    m_profile.sample_aspect_den = 0;
    m_profile.display_aspect_num = 0;
    m_profile.display_aspect_den = 0;
    m_profile.colorspace = 0;
    m_clipManager = new ClipManager(this);
    connect(m_clipManager, SIGNAL(displayMessage(QString, int)), parent, SLOT(slotGotProgressInfo(QString, int)));
    connect(this, SIGNAL(updateCompositionMode(int)), parent, SLOT(slotUpdateCompositeAction(int)));
    bool success = false;
    connect(m_commandStack, &QUndoStack::indexChanged, this, &KdenliveDoc::slotModified);
    connect(m_commandStack, &DocUndoStack::invalidate, this, &KdenliveDoc::checkPreviewStack);
    connect(m_render, &Render::setDocumentNotes, this, &KdenliveDoc::slotSetDocumentNotes);
    connect(pCore->producerQueue(), &ProducerQueue::switchProfile, this, &KdenliveDoc::switchProfile);
    //connect(m_commandStack, SIGNAL(cleanChanged(bool)), this, SLOT(setModified(bool)));

    // Init clip modification tracker
    m_modifiedTimer.setInterval(1500);
    connect(&m_fileWatcher, &KDirWatch::dirty, this, &KdenliveDoc::slotClipModified);
    connect(&m_fileWatcher, &KDirWatch::deleted, this, &KdenliveDoc::slotClipMissing);
    connect(&m_modifiedTimer, &QTimer::timeout, this, &KdenliveDoc::slotProcessModifiedClips);

    // init default document properties
    m_documentProperties[QStringLiteral("zoom")] = '7';
    m_documentProperties[QStringLiteral("verticalzoom")] = '1';
    m_documentProperties[QStringLiteral("zonein")] = '0';
    m_documentProperties[QStringLiteral("zoneout")] = QStringLiteral("100");
    m_documentProperties[QStringLiteral("enableproxy")] = QString::number((int) KdenliveSettings::enableproxy());
    m_documentProperties[QStringLiteral("proxyparams")] = KdenliveSettings::proxyparams();
    m_documentProperties[QStringLiteral("proxyextension")] = KdenliveSettings::proxyextension();
    m_documentProperties[QStringLiteral("previewparameters")] = KdenliveSettings::previewparams();
    m_documentProperties[QStringLiteral("previewextension")] = KdenliveSettings::previewextension();
    m_documentProperties[QStringLiteral("generateproxy")] = QString::number((int) KdenliveSettings::generateproxy());
    m_documentProperties[QStringLiteral("proxyminsize")] = QString::number(KdenliveSettings::proxyminsize());
    m_documentProperties[QStringLiteral("generateimageproxy")] = QString::number((int) KdenliveSettings::generateimageproxy());
    m_documentProperties[QStringLiteral("proxyimageminsize")] = QString::number(KdenliveSettings::proxyimageminsize());

    // Load properties
    QMapIterator<QString, QString> i(properties);
    while (i.hasNext()) {
        i.next();
        m_documentProperties[i.key()] = i.value();
    }

    // Load metadata
    QMapIterator<QString, QString> j(metadata);
    while (j.hasNext()) {
        j.next();
        m_documentMetadata[j.key()] = j.value();
    }
    if (QLocale().decimalPoint() != QLocale::system().decimalPoint()) {
        setlocale(LC_NUMERIC, "");
        QLocale systemLocale = QLocale::system();
        systemLocale.setNumberOptions(QLocale::OmitGroupSeparator);
        QLocale::setDefault(systemLocale);
        // locale conversion might need to be redone
        initEffects::parseEffectFiles(pCore->binController()->mltRepository(), setlocale(LC_NUMERIC, Q_NULLPTR));
    }
    *openBackup = false;
    if (url.isValid()) {
        QFile file(url.toLocalFile());
        if (!file.open(QIODevice::ReadOnly | QIODevice::Text)) {
            // The file cannot be opened
            if (KMessageBox::warningContinueCancel(parent, i18n("Cannot open the project file,\nDo you want to open a backup file?"), i18n("Error opening file"), KGuiItem(i18n("Open Backup"))) == KMessageBox::Continue) {
                *openBackup = true;
            }
            //KMessageBox::error(parent, KIO::NetAccess::lastErrorString());
        } else {
            qCDebug(KDENLIVE_LOG) << " // / processing file open";
            QString errorMsg;
            int line;
            int col;
            QDomImplementation::setInvalidDataPolicy(QDomImplementation::DropInvalidChars);
            success = m_document.setContent(&file, false, &errorMsg, &line, &col);
            file.close();

            if (!success) {
                // It is corrupted
                int answer = KMessageBox::warningYesNoCancel(parent, i18n("Cannot open the project file, error is:\n%1 (line %2, col %3)\nDo you want to open a backup file?", errorMsg, line, col), i18n("Error opening file"), KGuiItem(i18n("Open Backup")), KGuiItem(i18n("Recover")));
                if (answer == KMessageBox::Yes) {
                    *openBackup = true;
                } else if (answer == KMessageBox::No) {
                    // Try to recover broken file produced by Kdenlive 0.9.4
                    if (file.open(QIODevice::ReadOnly | QIODevice::Text)) {
                        int correction = 0;
                        QString playlist = file.readAll();
                        while (!success && correction < 2) {
                            int errorPos = 0;
                            line--;
                            col = col - 2;
                            for (int j = 0; j < line && errorPos < playlist.length(); ++j) {
                                errorPos = playlist.indexOf(QStringLiteral("\n"), errorPos);
                                errorPos++;
                            }
                            errorPos += col;
                            if (errorPos >= playlist.length()) {
                                break;
                            }
                            playlist.remove(errorPos, 1);
                            line = 0;
                            col = 0;
                            success = m_document.setContent(playlist, false, &errorMsg, &line, &col);
                            correction++;
                        }
                        if (!success) {
                            KMessageBox::sorry(parent, i18n("Cannot recover this project file"));
                        } else {
                            // Document was modified, ask for backup
                            QDomElement mlt = m_document.documentElement();
                            mlt.setAttribute(QStringLiteral("modified"), 1);
                        }
                    }
                }
            } else {
                qCDebug(KDENLIVE_LOG) << " // / processing file open: validate";
                parent->slotGotProgressInfo(i18n("Validating"), 100);
                qApp->processEvents();
                DocumentValidator validator(m_document, url);
                success = validator.isProject();
                if (!success) {
                    // It is not a project file
                    parent->slotGotProgressInfo(i18n("File %1 is not a Kdenlive project file", m_url.toLocalFile()), 100);
                    if (KMessageBox::warningContinueCancel(parent, i18n("File %1 is not a valid project file.\nDo you want to open a backup file?", m_url.toLocalFile()), i18n("Error opening file"), KGuiItem(i18n("Open Backup"))) == KMessageBox::Continue) {
                        *openBackup = true;
                    }
                } else {
                    /*
                     * Validate the file against the current version (upgrade
                     * and recover it if needed). It is NOT a passive operation
                     */
                    // TODO: backup the document or alert the user?
                    success = validator.validate(DOCUMENTVERSION);
                    if (success && !KdenliveSettings::gpu_accel()) {
                        success = validator.checkMovit();
                    }
                    if (success) { // Let the validator handle error messages
                        qCDebug(KDENLIVE_LOG) << " // / processing file validate ok";
                        parent->slotGotProgressInfo(i18n("Check missing clips"), 100);
                        qApp->processEvents();
                        DocumentChecker d(m_url, m_document);
                        success = !d.hasErrorInClips();
                        if (success) {
                            loadDocumentProperties();
                            if (m_document.documentElement().attribute(QStringLiteral("modified")) == QLatin1String("1")) {
                                setModified(true);
                            }
                            if (validator.isModified()) {
                                setModified(true);
                            }
                        }
                    }
                }
            }
        }
    }

    // Something went wrong, or a new file was requested: create a new project
    if (!success) {
        m_url.clear();
        m_profile = ProfilesDialog::getVideoProfile(profileName);
        m_document = createEmptyDocument(tracks.x(), tracks.y());
        updateProjectProfile(false);
    }

    if (!m_projectFolder.isEmpty()) {
        // Ask to create the project directory if it does not exist
        QDir folder(m_projectFolder);
        if (!folder.mkpath(QStringLiteral("."))) {
            // Project folder is not writable
            m_projectFolder = m_url.toString(QUrl::RemoveFilename | QUrl::RemoveScheme);
            folder.setPath(m_projectFolder);
            if (folder.exists()) {
                KMessageBox::sorry(parent, i18n("The project directory %1, could not be created.\nPlease make sure you have the required permissions.\nDefaulting to system folders", m_projectFolder));
            } else {
                KMessageBox::information(parent, i18n("Document project folder is invalid, using system default folders"));
            }
            m_projectFolder.clear();
        }
    }
    initCacheDirs();

    updateProjectFolderPlacesEntry();
}

void KdenliveDoc::slotSetDocumentNotes(const QString &notes)
{
    m_notesWidget->setHtml(notes);
}

KdenliveDoc::~KdenliveDoc()
{
    if (m_url.isEmpty()) {
        // Document was never saved, delete cache folder
        QString documentId = QDir::cleanPath(getDocumentProperty(QStringLiteral("documentid")));
        bool ok;
        documentId.toLongLong(&ok, 10);
        if (ok && !documentId.isEmpty()) {
            QDir baseCache = getCacheDir(CacheBase, &ok);
            if (baseCache.dirName() == documentId && baseCache.entryList(QDir::Files).isEmpty()) {
                baseCache.removeRecursively();
            }
        }
    }
    delete m_commandStack;
    //qCDebug(KDENLIVE_LOG) << "// DEL CLP MAN";
    delete m_clipManager;
    //qCDebug(KDENLIVE_LOG) << "// DEL CLP MAN done";
    if (m_autosave) {
        if (!m_autosave->fileName().isEmpty()) {
            m_autosave->remove();
        }
        delete m_autosave;
    }
}

int KdenliveDoc::setSceneList()
{
    //m_render->resetProfile(m_profile);
    pCore->bin()->isLoading = true;
    pCore->producerQueue()->abortOperations();
    if (m_render->setSceneList(m_document.toString(), m_documentProperties.value(QStringLiteral("position")).toInt()) == -1) {
        // INVALID MLT Consumer, something is wrong
        return -1;
    }
    pCore->bin()->isLoading = false;

    bool ok = false;
    QDir thumbsFolder = getCacheDir(CacheThumbs, &ok);
    if (ok) {
        pCore->binController()->checkThumbnails(thumbsFolder);
    }
    m_documentProperties.remove(QStringLiteral("position"));
    pCore->monitorManager()->activateMonitor(Kdenlive::ClipMonitor, true);
    return 0;
}

QDomDocument KdenliveDoc::createEmptyDocument(int videotracks, int audiotracks)
{
    QList<TrackInfo> tracks;
    // Tracks are added «backwards», so we need to reverse the track numbering
    // mbt 331: http://www.kdenlive.org/mantis/view.php?id=331
    // Better default names for tracks: Audio 1 etc. instead of blank numbers
    tracks.reserve(audiotracks + videotracks);
    for (int i = 0; i < audiotracks; ++i) {
        TrackInfo audioTrack;
        audioTrack.type = AudioTrack;
        audioTrack.isMute = false;
        audioTrack.isBlind = true;
        audioTrack.isLocked = false;
        audioTrack.trackName = i18n("Audio %1", audiotracks - i);
        audioTrack.duration = 0;
        audioTrack.effectsList = EffectsList(true);
        tracks.append(audioTrack);

    }
    for (int i = 0; i < videotracks; ++i) {
        TrackInfo videoTrack;
        videoTrack.type = VideoTrack;
        videoTrack.isMute = false;
        videoTrack.isBlind = false;
        videoTrack.isLocked = false;
        videoTrack.trackName = i18n("Video %1", i + 1);
        videoTrack.duration = 0;
        videoTrack.effectsList = EffectsList(true);
        tracks.append(videoTrack);
    }
    return createEmptyDocument(tracks);
}

QDomDocument KdenliveDoc::createEmptyDocument(const QList<TrackInfo> &tracks)
{
    // Creating new document
    QDomDocument doc;
    QDomElement mlt = doc.createElement(QStringLiteral("mlt"));
    doc.appendChild(mlt);

    QDomElement blk = doc.createElement(QStringLiteral("producer"));
    blk.setAttribute(QStringLiteral("in"), 0);
    blk.setAttribute(QStringLiteral("out"), 500);
    blk.setAttribute(QStringLiteral("aspect_ratio"), 1);
    blk.setAttribute(QStringLiteral("set.test_audio"), 0);
    blk.setAttribute(QStringLiteral("id"), QStringLiteral("black"));

    QDomElement property = doc.createElement(QStringLiteral("property"));
    property.setAttribute(QStringLiteral("name"), QStringLiteral("mlt_type"));
    QDomText value = doc.createTextNode(QStringLiteral("producer"));
    property.appendChild(value);
    blk.appendChild(property);

    property = doc.createElement(QStringLiteral("property"));
    property.setAttribute(QStringLiteral("name"), QStringLiteral("aspect_ratio"));
    value = doc.createTextNode(QString::number(0));
    property.appendChild(value);
    blk.appendChild(property);

    property = doc.createElement(QStringLiteral("property"));
    property.setAttribute(QStringLiteral("name"), QStringLiteral("length"));
    value = doc.createTextNode(QString::number(15000));
    property.appendChild(value);
    blk.appendChild(property);

    property = doc.createElement(QStringLiteral("property"));
    property.setAttribute(QStringLiteral("name"), QStringLiteral("eof"));
    value = doc.createTextNode(QStringLiteral("pause"));
    property.appendChild(value);
    blk.appendChild(property);

    property = doc.createElement(QStringLiteral("property"));
    property.setAttribute(QStringLiteral("name"), QStringLiteral("resource"));
    value = doc.createTextNode(QStringLiteral("black"));
    property.appendChild(value);
    blk.appendChild(property);

    property = doc.createElement(QStringLiteral("property"));
    property.setAttribute(QStringLiteral("name"), QStringLiteral("mlt_service"));
    value = doc.createTextNode(QStringLiteral("colour"));
    property.appendChild(value);
    blk.appendChild(property);

    mlt.appendChild(blk);

    QDomElement tractor = doc.createElement(QStringLiteral("tractor"));
    tractor.setAttribute(QStringLiteral("id"), QStringLiteral("maintractor"));
    tractor.setAttribute(QStringLiteral("global_feed"), 1);
    //QDomElement multitrack = doc.createElement("multitrack");
    QDomElement playlist = doc.createElement(QStringLiteral("playlist"));
    playlist.setAttribute(QStringLiteral("id"), QStringLiteral("black_track"));
    mlt.appendChild(playlist);

    QDomElement blank0 = doc.createElement(QStringLiteral("entry"));
    blank0.setAttribute(QStringLiteral("in"), QStringLiteral("0"));
    blank0.setAttribute(QStringLiteral("out"), QStringLiteral("1"));
    blank0.setAttribute(QStringLiteral("producer"), QStringLiteral("black"));
    playlist.appendChild(blank0);

    // create playlists
    int total = tracks.count();
    // The lower video track will receive composite transitions
    int lowestVideoTrack = -1;
    for (int i = 0; i < total; ++i) {
        QDomElement playlist = doc.createElement(QStringLiteral("playlist"));
        playlist.setAttribute(QStringLiteral("id"), "playlist" + QString::number(i + 1));
        playlist.setAttribute(QStringLiteral("kdenlive:track_name"), tracks.at(i).trackName);
        if (tracks.at(i).type == AudioTrack) {
            playlist.setAttribute(QStringLiteral("kdenlive:audio_track"), 1);
        } else if (lowestVideoTrack == -1) {
            // Register first video track
            lowestVideoTrack = i + 1;
        }
        mlt.appendChild(playlist);
    }
    QString compositeService = TransitionHandler::compositeTransition();
    QDomElement track0 = doc.createElement(QStringLiteral("track"));
    track0.setAttribute(QStringLiteral("producer"), QStringLiteral("black_track"));
    tractor.appendChild(track0);

    // create audio and video tracks
    for (int i = 0; i < total; ++i) {
        QDomElement track = doc.createElement(QStringLiteral("track"));
        track.setAttribute(QStringLiteral("producer"), "playlist" + QString::number(i + 1));
        if (tracks.at(i).type == AudioTrack) {
            track.setAttribute(QStringLiteral("hide"), QStringLiteral("video"));
        } else if (tracks.at(i).isBlind) {
            if (tracks.at(i).isMute) {
                track.setAttribute(QStringLiteral("hide"), QStringLiteral("all"));
            } else {
                track.setAttribute(QStringLiteral("hide"), QStringLiteral("video"));
            }
        } else if (tracks.at(i).isMute) {
            track.setAttribute(QStringLiteral("hide"), QStringLiteral("audio"));
        }
        tractor.appendChild(track);
    }

    // Transitions
    for (int i = 0; i <= total; i++) {
        if (i > 0) {
            QDomElement transition = doc.createElement(QStringLiteral("transition"));
            transition.setAttribute(QStringLiteral("always_active"), QStringLiteral("1"));

            QDomElement property = doc.createElement(QStringLiteral("property"));
            property.setAttribute(QStringLiteral("name"), QStringLiteral("mlt_service"));
            value = doc.createTextNode(QStringLiteral("mix"));
            property.appendChild(value);
            transition.appendChild(property);

            property = doc.createElement(QStringLiteral("property"));
            property.setAttribute(QStringLiteral("name"), QStringLiteral("a_track"));
            QDomText value = doc.createTextNode(QStringLiteral("0"));
            property.appendChild(value);
            transition.appendChild(property);

            property = doc.createElement(QStringLiteral("property"));
            property.setAttribute(QStringLiteral("name"), QStringLiteral("b_track"));
            value = doc.createTextNode(QString::number(i));
            property.appendChild(value);
            transition.appendChild(property);

            property = doc.createElement(QStringLiteral("property"));
            property.setAttribute(QStringLiteral("name"), QStringLiteral("combine"));
            value = doc.createTextNode(QStringLiteral("1"));
            property.appendChild(value);
            transition.appendChild(property);

            property = doc.createElement(QStringLiteral("property"));
            property.setAttribute(QStringLiteral("name"), QStringLiteral("internal_added"));
            value = doc.createTextNode(QStringLiteral("237"));
            property.appendChild(value);
            transition.appendChild(property);

            tractor.appendChild(transition);
        }
        if (i > 0 && tracks.at(i - 1).type == VideoTrack) {
            // Only add composite transition if both tracks are video
            QDomElement transition = doc.createElement(QStringLiteral("transition"));
            property = doc.createElement(QStringLiteral("property"));
            property.setAttribute(QStringLiteral("name"), QStringLiteral("mlt_service"));
            property.appendChild(doc.createTextNode(compositeService));
            transition.appendChild(property);

            property = doc.createElement(QStringLiteral("property"));
            property.setAttribute(QStringLiteral("name"), QStringLiteral("a_track"));
            property.appendChild(doc.createTextNode(QString::number(0)));
            transition.appendChild(property);

            property = doc.createElement(QStringLiteral("property"));
            property.setAttribute(QStringLiteral("name"), QStringLiteral("b_track"));
            property.appendChild(doc.createTextNode(QString::number(i)));
            transition.appendChild(property);

            property = doc.createElement(QStringLiteral("property"));
            property.setAttribute(QStringLiteral("name"), QStringLiteral("internal_added"));
            property.appendChild(doc.createTextNode(QStringLiteral("237")));
            transition.appendChild(property);

            tractor.appendChild(transition);
        }
    }
    mlt.appendChild(tractor);
    return doc;
}

bool KdenliveDoc::useProxy() const
{
    return m_documentProperties.value(QStringLiteral("enableproxy")).toInt();
}

bool KdenliveDoc::autoGenerateProxy(int width) const
{
    return m_documentProperties.value(QStringLiteral("generateproxy")).toInt() && width > m_documentProperties.value(QStringLiteral("proxyminsize")).toInt();
}

bool KdenliveDoc::autoGenerateImageProxy(int width) const
{
    return m_documentProperties.value(QStringLiteral("generateimageproxy")).toInt() && width > m_documentProperties.value(QStringLiteral("proxyimageminsize")).toInt();
}

void KdenliveDoc::slotAutoSave()
{
    if (m_render && m_autosave) {
        if (!m_autosave->isOpen() && !m_autosave->open(QIODevice::ReadWrite)) {
            // show error: could not open the autosave file
            qCDebug(KDENLIVE_LOG) << "ERROR; CANNOT CREATE AUTOSAVE FILE";
        }
<<<<<<< HEAD
        //qCDebug(KDENLIVE_LOG) << "// AUTOSAVE FILE: " << m_autosave->fileName();
        QDomDocument sceneList = xmlSceneList(m_render->sceneList(m_url.adjusted(QUrl::RemoveFilename).path()));
=======
        //qDebug() << "// AUTOSAVE FILE: " << m_autosave->fileName();
        QDomDocument sceneList = xmlSceneList(m_render->sceneList(m_url.adjusted(QUrl::RemoveFilename).toLocalFile()));
>>>>>>> 8e7615f8
        if (sceneList.isNull()) {
            //Make sure we don't save if scenelist is corrupted
            KMessageBox::error(QApplication::activeWindow(), i18n("Cannot write to file %1, scene list is corrupted.", m_autosave->fileName()));
            return;
        }
        m_autosave->resize(0);
        m_autosave->write(sceneList.toString().toUtf8());
        m_autosave->flush();
    }
}

void KdenliveDoc::setZoom(int horizontal, int vertical)
{
    m_documentProperties[QStringLiteral("zoom")] = QString::number(horizontal);
    m_documentProperties[QStringLiteral("verticalzoom")] = QString::number(vertical);
}

QPoint KdenliveDoc::zoom() const
{
    return QPoint(m_documentProperties.value(QStringLiteral("zoom")).toInt(), m_documentProperties.value(QStringLiteral("verticalzoom")).toInt());
}

void KdenliveDoc::setZone(int start, int end)
{
    m_documentProperties[QStringLiteral("zonein")] = QString::number(start);
    m_documentProperties[QStringLiteral("zoneout")] = QString::number(end);
}

QPoint KdenliveDoc::zone() const
{
    return QPoint(m_documentProperties.value(QStringLiteral("zonein")).toInt(), m_documentProperties.value(QStringLiteral("zoneout")).toInt());
}

QDomDocument KdenliveDoc::xmlSceneList(const QString &scene)
{
    QDomDocument sceneList;
    sceneList.setContent(scene, true);
    QDomElement mlt = sceneList.firstChildElement(QStringLiteral("mlt"));
    if (mlt.isNull() || !mlt.hasChildNodes()) {
        //scenelist is corrupted
        return sceneList;
    }

    // Set playlist audio volume to 100%
    QDomElement tractor = mlt.firstChildElement(QStringLiteral("tractor"));
    if (!tractor.isNull()) {
        QDomNodeList props = tractor.elementsByTagName(QStringLiteral("property"));
        for (int i = 0; i < props.count(); ++i) {
            if (props.at(i).toElement().attribute(QStringLiteral("name")) == QLatin1String("meta.volume")) {
                props.at(i).firstChild().setNodeValue(QStringLiteral("1"));
                break;
            }
        }
    }
    QDomNodeList pls = mlt.elementsByTagName(QStringLiteral("playlist"));
    QDomElement mainPlaylist;
    for (int i = 0; i < pls.count(); ++i) {
        if (pls.at(i).toElement().attribute(QStringLiteral("id")) == pCore->binController()->binPlaylistId()) {
            mainPlaylist = pls.at(i).toElement();
            break;
        }
    }

    // check if project contains custom effects to embed them in project file
    QDomNodeList effects = mlt.elementsByTagName(QStringLiteral("filter"));
    int maxEffects = effects.count();
    //qCDebug(KDENLIVE_LOG) << "// FOUD " << maxEffects << " EFFECTS+++++++++++++++++++++";
    QMap<QString, QString> effectIds;
    for (int i = 0; i < maxEffects; ++i) {
        QDomNode m = effects.at(i);
        QDomNodeList params = m.childNodes();
        QString id;
        QString tag;
        for (int j = 0; j < params.count(); ++j) {
            QDomElement e = params.item(j).toElement();
            if (e.attribute(QStringLiteral("name")) == QLatin1String("kdenlive_id")) {
                id = e.firstChild().nodeValue();
            }
            if (e.attribute(QStringLiteral("name")) == QLatin1String("tag")) {
                tag = e.firstChild().nodeValue();
            }
            if (!id.isEmpty() && !tag.isEmpty()) {
                effectIds.insert(id, tag);
            }
        }
    }
    //TODO: find a way to process this before rendering MLT scenelist to xml
    QDomDocument customeffects = initEffects::getUsedCustomEffects(effectIds);
    if (!customeffects.documentElement().childNodes().isEmpty()) {
        EffectsList::setProperty(mainPlaylist, QStringLiteral("kdenlive:customeffects"), customeffects.toString());
    }
    //addedXml.appendChild(sceneList.importNode(customeffects.documentElement(), true));

    //TODO: move metadata to previous step in saving process
    QDomElement docmetadata = sceneList.createElement(QStringLiteral("documentmetadata"));
    QMapIterator<QString, QString> j(m_documentMetadata);
    while (j.hasNext()) {
        j.next();
        docmetadata.setAttribute(j.key(), j.value());
    }
    //addedXml.appendChild(docmetadata);

    return sceneList;
}

QString KdenliveDoc::documentNotes() const
{
    QString text = m_notesWidget->toPlainText().simplified();
    if (text.isEmpty()) {
        return QString();
    }
    return m_notesWidget->toHtml();
}

bool KdenliveDoc::saveSceneList(const QString &path, const QString &scene)
{
    QDomDocument sceneList = xmlSceneList(scene);
    if (sceneList.isNull()) {
        //Make sure we don't save if scenelist is corrupted
        KMessageBox::error(QApplication::activeWindow(), i18n("Cannot write to file %1, scene list is corrupted.", path));
        return false;
    }

    // Backup current version
    backupLastSavedVersion(path);
    QFile file(path);

    if (!file.open(QIODevice::WriteOnly | QIODevice::Text)) {
        qCWarning(KDENLIVE_LOG) << "//////  ERROR writing to file: " << path;
        KMessageBox::error(QApplication::activeWindow(), i18n("Cannot write to file %1", path));
        return false;
    }

    file.write(sceneList.toString().toUtf8());
    if (file.error() != QFile::NoError) {
        KMessageBox::error(QApplication::activeWindow(), i18n("Cannot write to file %1", path));
        file.close();
        return false;
    }
    file.close();
    cleanupBackupFiles();
    QFileInfo info(file);
    QString fileName = QUrl::fromLocalFile(path).fileName().section('.', 0, -2);
    fileName.append('-' + m_documentProperties.value(QStringLiteral("documentid")));
    fileName.append(info.lastModified().toString(QStringLiteral("-yyyy-MM-dd-hh-mm")));
    fileName.append(".kdenlive.png");
    QDir backupFolder(QStandardPaths::writableLocation(QStandardPaths::AppDataLocation) + QStringLiteral("/.backup"));
    emit saveTimelinePreview(backupFolder.absoluteFilePath(fileName));
    return true;
}

ClipManager *KdenliveDoc::clipManager()
{
    return m_clipManager;
}

QString KdenliveDoc::groupsXml() const
{
    return m_clipManager->groupsXml();
}

QString KdenliveDoc::projectTempFolder() const
{
    if (m_projectFolder.isEmpty()) {
        return QStandardPaths::writableLocation(QStandardPaths::CacheLocation);
    }
    return m_projectFolder;
}

QString KdenliveDoc::projectDataFolder() const
{
    if (m_projectFolder.isEmpty()) {
        return KdenliveSettings::defaultprojectfolder();
    }
    return m_projectFolder;
}

void KdenliveDoc::setProjectFolder(const QUrl &url)
{
    if (url == QUrl::fromLocalFile(m_projectFolder)) {
        return;
    }
    setModified(true);
    QDir dir(url.toLocalFile());
    if (!dir.exists()) {
        dir.mkpath(dir.absolutePath());
    }
    dir.mkdir(QStringLiteral("titles"));
    /*if (KMessageBox::questionYesNo(QApplication::activeWindow(), i18n("You have changed the project folder. Do you want to copy the cached data from %1 to the new folder %2?", m_projectFolder, url.path())) == KMessageBox::Yes) moveProjectData(url);*/
    m_projectFolder = url.toLocalFile();

    updateProjectFolderPlacesEntry();
}

void KdenliveDoc::moveProjectData(const QString &/*src*/, const QString &dest)
{
    // Move proxies
    QList<ClipController *> list = pCore->binController()->getControllerList();
    QList<QUrl> cacheUrls;
    for (int i = 0; i < list.count(); ++i) {
        ClipController *clip = list.at(i);
        if (clip->clipType() == Text) {
            // the image for title clip must be moved
            QUrl oldUrl = clip->clipUrl();
            if (!oldUrl.isEmpty()) {
                QUrl newUrl = QUrl::fromLocalFile(dest + QStringLiteral("/titles/") + oldUrl.fileName());
                KIO::Job *job = KIO::copy(oldUrl, newUrl);
<<<<<<< HEAD
                if (job->exec()) {
                    clip->setProperty(QStringLiteral("resource"), newUrl.path());
                }
=======
                if (job->exec()) clip->setProperty(QStringLiteral("resource"), newUrl.toLocalFile());
>>>>>>> 8e7615f8
            }
            continue;
        }
        QString proxy = clip->property(QStringLiteral("kdenlive:proxy"));
        if (proxy.length() > 2 && QFile::exists(proxy)) {
            QUrl pUrl = QUrl::fromLocalFile(proxy);
            if (!cacheUrls.contains(pUrl)) {
                cacheUrls << pUrl;
            }
        }
    }
    if (!cacheUrls.isEmpty()) {
        QDir proxyDir(dest + "/proxy/");
        if (proxyDir.mkpath(QStringLiteral("."))) {
            KIO::CopyJob *job = KIO::move(cacheUrls, QUrl::fromLocalFile(proxyDir.absolutePath()));
            KJobWidgets::setWindow(job, QApplication::activeWindow());
            if (job->exec() > 0) {
                KMessageBox::sorry(QApplication::activeWindow(), i18n("Moving proxy clips failed: %1", job->errorText()));
            }
        }
    }
}

const QString &KdenliveDoc::profilePath() const
{
    return m_profile.path;
}

MltVideoProfile KdenliveDoc::mltProfile() const
{
    return m_profile;
}

bool KdenliveDoc::profileChanged(const QString &profile) const
{
    return m_profile.toList() != ProfilesDialog::getVideoProfile(profile).toList();
}

ProfileInfo KdenliveDoc::getProfileInfo() const
{
    ProfileInfo info;
    info.profileSize = getRenderSize();
    info.profileFps = fps();
    return info;
}

double KdenliveDoc::dar() const
{
    return (double) m_profile.display_aspect_num / m_profile.display_aspect_den;
}

DocUndoStack *KdenliveDoc::commandStack()
{
    return m_commandStack;
}

Render *KdenliveDoc::renderer()
{
    return m_render;
}

int KdenliveDoc::getFramePos(const QString &duration)
{
    return m_timecode.getFrameCount(duration);
}

QDomDocument KdenliveDoc::toXml()
{
    return m_document;
}

Timecode KdenliveDoc::timecode() const
{
    return m_timecode;
}

QDomNodeList KdenliveDoc::producersList()
{
    return m_document.elementsByTagName(QStringLiteral("producer"));
}

double KdenliveDoc::projectDuration() const
{
    if (m_render) {
        return GenTime(m_render->getLength(), m_render->fps()).ms() / 1000;
    } else {
        return 0;
    }
}

double KdenliveDoc::fps() const
{
    return m_render->fps();
}

int KdenliveDoc::width() const
{
    return m_width;
}

int KdenliveDoc::height() const
{
    return m_height;
}

QUrl KdenliveDoc::url() const
{
    return m_url;
}

void KdenliveDoc::setUrl(const QUrl &url)
{
    m_url = url;
}

void KdenliveDoc::slotModified()
{
    setModified(m_commandStack->isClean() == false);
}

void KdenliveDoc::setModified(bool mod)
{
    // fix mantis#3160: The document may have an empty URL if not saved yet, but should have a m_autosave in any case
    if (m_autosave && mod && KdenliveSettings::crashrecovery()) {
        emit startAutoSave();
    }
    if (mod == m_modified) {
        return;
    }
    m_modified = mod;
    emit docModified(m_modified);
}

bool KdenliveDoc::isModified() const
{
    return m_modified;
}

const QString KdenliveDoc::description() const
{
    if (!m_url.isValid()) {
        return i18n("Untitled") + "[*] / " + m_profile.description;
    } else {
        return m_url.fileName() + " [*]/ " + m_profile.description;
    }
}

QString KdenliveDoc::searchFileRecursively(const QDir &dir, const QString &matchSize, const QString &matchHash) const
{
    QString foundFileName;
    QByteArray fileData;
    QByteArray fileHash;
    QStringList filesAndDirs = dir.entryList(QDir::Files | QDir::Readable);
    for (int i = 0; i < filesAndDirs.size() && foundFileName.isEmpty(); ++i) {
        QFile file(dir.absoluteFilePath(filesAndDirs.at(i)));
        if (file.open(QIODevice::ReadOnly)) {
            if (QString::number(file.size()) == matchSize) {
                /*
                * 1 MB = 1 second per 450 files (or faster)
                * 10 MB = 9 seconds per 450 files (or faster)
                */
                if (file.size() > 1000000 * 2) {
                    fileData = file.read(1000000);
                    if (file.seek(file.size() - 1000000)) {
                        fileData.append(file.readAll());
                    }
                } else {
                    fileData = file.readAll();
                }
                file.close();
                fileHash = QCryptographicHash::hash(fileData, QCryptographicHash::Md5);
                if (QString(fileHash.toHex()) == matchHash) {
                    return file.fileName();
                } else {
                    qCDebug(KDENLIVE_LOG) << filesAndDirs.at(i) << "size match but not hash";
                }
            }
        }
        ////qCDebug(KDENLIVE_LOG) << filesAndDirs.at(i) << file.size() << fileHash.toHex();
    }
    filesAndDirs = dir.entryList(QDir::Dirs | QDir::Readable | QDir::Executable | QDir::NoDotAndDotDot);
    for (int i = 0; i < filesAndDirs.size() && foundFileName.isEmpty(); ++i) {
        foundFileName = searchFileRecursively(dir.absoluteFilePath(filesAndDirs.at(i)), matchSize, matchHash);
        if (!foundFileName.isEmpty()) {
            break;
        }
    }
    return foundFileName;
}

void KdenliveDoc::deleteClip(const QString &clipId, ClipType type, const QString &url)
{
    pCore->binController()->removeBinClip(clipId);
    // Remove from file watch
    if (type != Color && type != SlideShow && type != QText && !url.isEmpty()) {
        m_fileWatcher.removeFile(url);
    }
}

ProjectClip *KdenliveDoc::getBinClip(const QString &clipId)
{
    return pCore->bin()->getBinClip(clipId);
}

QStringList KdenliveDoc::getBinFolderClipIds(const QString &folderId) const
{
    return pCore->bin()->getBinFolderClipIds(folderId);
}

ClipController *KdenliveDoc::getClipController(const QString &clipId)
{
    return pCore->binController()->getController(clipId);
}

void KdenliveDoc::slotCreateTextTemplateClip(const QString &group, const QString &groupId, QUrl path)
{
    QString titlesFolder = QDir::cleanPath(m_projectFolder + "/titles/");
    if (path.isEmpty()) {
        QPointer<QFileDialog> d = new QFileDialog(QApplication::activeWindow(),  i18n("Enter Template Path"), titlesFolder);
        d->setMimeTypeFilters(QStringList() << QStringLiteral("application/x-kdenlivetitle"));
        d->setFileMode(QFileDialog::ExistingFile);
        if (d->exec() == QDialog::Accepted && !d->selectedUrls().isEmpty()) {
            path = d->selectedUrls().first();
        }
        delete d;
    }

    if (path.isEmpty()) {
        return;
    }

    //TODO: rewrite with new title system (just set resource)
    m_clipManager->slotAddTextTemplateClip(i18n("Template title clip"), path, group, groupId);
    emit selectLastAddedClip(QString::number(m_clipManager->lastClipId()));
}

void KdenliveDoc::cacheImage(const QString &fileId, const QImage &img) const
{
    bool ok = false;
    QDir dir = getCacheDir(CacheThumbs, &ok);
    if (ok) {
        img.save(dir.absoluteFilePath(fileId + ".png"));
    }
}

void KdenliveDoc::setDocumentProperty(const QString &name, const QString &value)
{
    if (value.isEmpty()) {
        m_documentProperties.remove(name);
        return;
    }
    m_documentProperties[name] = value;
}

const QString KdenliveDoc::getDocumentProperty(const QString &name, const QString &defaultValue) const
{
    if (m_documentProperties.contains(name)) {
        return m_documentProperties.value(name);
    }
    return defaultValue;
}

QMap<QString, QString> KdenliveDoc::getRenderProperties() const
{
    QMap<QString, QString> renderProperties;
    QMapIterator<QString, QString> i(m_documentProperties);
    while (i.hasNext()) {
        i.next();
        if (i.key().startsWith(QLatin1String("render"))) {
            renderProperties.insert(i.key(), i.value());
        }
    }
    return renderProperties;
}

void KdenliveDoc::saveCustomEffects(const QDomNodeList &customeffects)
{
    QDomElement e;
    QStringList importedEffects;
    int maxchild = customeffects.count();
    for (int i = 0; i < maxchild; ++i) {
        e = customeffects.at(i).toElement();
        const QString id = e.attribute(QStringLiteral("id"));
        const QString tag = e.attribute(QStringLiteral("tag"));
        if (!id.isEmpty()) {
            // Check if effect exists or save it
            if (MainWindow::customEffects.hasEffect(tag, id) == -1) {
                QDomDocument doc;
                doc.appendChild(doc.importNode(e, true));
                QString path = QStandardPaths::writableLocation(QStandardPaths::AppDataLocation) + "/effects";
                path += id + ".xml";
                if (!QFile::exists(path)) {
                    importedEffects << id;
                    QFile file(path);
                    if (file.open(QFile::WriteOnly | QFile::Truncate)) {
                        QTextStream out(&file);
                        out << doc.toString();
                    }
                }
            }
        }
    }
    if (!importedEffects.isEmpty()) {
        KMessageBox::informationList(QApplication::activeWindow(), i18n("The following effects were imported from the project:"), importedEffects);
    }
    if (!importedEffects.isEmpty()) {
        emit reloadEffects();
    }
}

void KdenliveDoc::updateProjectFolderPlacesEntry()
{
    /*
     * For similar and more code have a look at kfileplacesmodel.cpp and the included files:
     * http://websvn.kde.org/trunk/KDE/kdelibs/kfile/kfileplacesmodel.cpp?view=markup
     */

    const QString file = QStandardPaths::writableLocation(QStandardPaths::GenericDataLocation) + "/user-places.xbel";
    KBookmarkManager *bookmarkManager = KBookmarkManager::managerForExternalFile(file);
    if (!bookmarkManager) {
        return;
    }
    KBookmarkGroup root = bookmarkManager->root();

    KBookmark bookmark = root.first();

    QString kdenliveName = QCoreApplication::applicationName();
    QUrl documentLocation = QUrl::fromLocalFile(m_projectFolder);

    bool exists = false;

    while (!bookmark.isNull()) {
        // UDI not empty indicates a device
        QString udi = bookmark.metaDataItem(QStringLiteral("UDI"));
        QString appName = bookmark.metaDataItem(QStringLiteral("OnlyInApp"));

        if (udi.isEmpty() && appName == kdenliveName && bookmark.text() == i18n("Project Folder")) {
            if (bookmark.url() != documentLocation) {
                bookmark.setUrl(documentLocation);
                bookmarkManager->emitChanged(root);
            }
            exists = true;
            break;
        }

        bookmark = root.next(bookmark);
    }

    // if entry does not exist yet (was not found), well, create it then
    if (!exists) {
        bookmark = root.addBookmark(i18n("Project Folder"), documentLocation, QStringLiteral("folder-favorites"));
        // Make this user selectable ?
        bookmark.setMetaDataItem(QStringLiteral("OnlyInApp"), kdenliveName);
        bookmarkManager->emitChanged(root);
    }
}

const QSize KdenliveDoc::getRenderSize() const
{
    QSize size;
    if (m_render) {
        size.setWidth(m_render->frameRenderWidth());
        size.setHeight(m_render->renderHeight());
    }
    return size;
}
// static
double KdenliveDoc::getDisplayRatio(const QString &path)
{
    QFile file(path);
    QDomDocument doc;
    if (!file.open(QIODevice::ReadOnly)) {
        qCWarning(KDENLIVE_LOG) << "ERROR, CANNOT READ: " << path;
        return 0;
    }
    if (!doc.setContent(&file)) {
        qCWarning(KDENLIVE_LOG) << "ERROR, CANNOT READ: " << path;
        file.close();
        return 0;
    }
    file.close();
    QDomNodeList list = doc.elementsByTagName(QStringLiteral("profile"));
    if (list.isEmpty()) {
        return 0;
    }
    QDomElement profile = list.at(0).toElement();
    double den = profile.attribute(QStringLiteral("display_aspect_den")).toDouble();
    if (den > 0) {
        return profile.attribute(QStringLiteral("display_aspect_num")).toDouble() / den;
    }
    return 0;
}

void KdenliveDoc::backupLastSavedVersion(const QString &path)
{
    // Ensure backup folder exists
    if (path.isEmpty()) {
        return;
    }
    QFile file(path);
    QDir backupFolder(QStandardPaths::writableLocation(QStandardPaths::AppDataLocation) + QStringLiteral("/.backup"));
    QString fileName = QUrl::fromLocalFile(path).fileName().section('.', 0, -2);
    QFileInfo info(file);
    fileName.append('-' + m_documentProperties.value(QStringLiteral("documentid")));
    fileName.append(info.lastModified().toString(QStringLiteral("-yyyy-MM-dd-hh-mm")));
    fileName.append(".kdenlive");
    QString backupFile = backupFolder.absoluteFilePath(fileName);
    if (file.exists()) {
        // delete previous backup if it was done less than 60 seconds ago
        QFile::remove(backupFile);
        if (!QFile::copy(path, backupFile)) {
            KMessageBox::information(QApplication::activeWindow(), i18n("Cannot create backup copy:\n%1", backupFile));
        }
    }
}

void KdenliveDoc::cleanupBackupFiles()
{
    QDir backupFolder(QStandardPaths::writableLocation(QStandardPaths::AppDataLocation) + QStringLiteral("/.backup"));
    QString projectFile = url().fileName().section('.', 0, -2);
    projectFile.append('-' + m_documentProperties.value(QStringLiteral("documentid")));
    projectFile.append("-??");
    projectFile.append("??");
    projectFile.append("-??");
    projectFile.append("-??");
    projectFile.append("-??");
    projectFile.append("-??.kdenlive");

    QStringList filter;
    filter << projectFile;
    backupFolder.setNameFilters(filter);
    QFileInfoList resultList = backupFolder.entryInfoList(QDir::Files, QDir::Time);

    QDateTime d = QDateTime::currentDateTime();
    QStringList hourList;
    QStringList dayList;
    QStringList weekList;
    QStringList oldList;
    for (int i = 0; i < resultList.count(); ++i) {
        if (d.secsTo(resultList.at(i).lastModified()) < 3600) {
            // files created in the last hour
            hourList.append(resultList.at(i).absoluteFilePath());
        } else if (d.secsTo(resultList.at(i).lastModified()) < 43200) {
            // files created in the day
            dayList.append(resultList.at(i).absoluteFilePath());
        } else if (d.daysTo(resultList.at(i).lastModified()) < 8) {
            // files created in the week
            weekList.append(resultList.at(i).absoluteFilePath());
        } else {
            // older files
            oldList.append(resultList.at(i).absoluteFilePath());
        }
    }
    if (hourList.count() > 20) {
        int step = hourList.count() / 10;
        for (int i = 0; i < hourList.count(); i += step) {
            //qCDebug(KDENLIVE_LOG)<<"REMOVE AT: "<<i<<", COUNT: "<<hourList.count();
            hourList.removeAt(i);
            --i;
        }
    } else {
        hourList.clear();
    }
    if (dayList.count() > 20) {
        int step = dayList.count() / 10;
        for (int i = 0; i < dayList.count(); i += step) {
            dayList.removeAt(i);
            --i;
        }
    } else {
        dayList.clear();
    }
    if (weekList.count() > 20) {
        int step = weekList.count() / 10;
        for (int i = 0; i < weekList.count(); i += step) {
            weekList.removeAt(i);
            --i;
        }
    } else {
        weekList.clear();
    }
    if (oldList.count() > 20) {
        int step = oldList.count() / 10;
        for (int i = 0; i < oldList.count(); i += step) {
            oldList.removeAt(i);
            --i;
        }
    } else {
        oldList.clear();
    }

    QString f;
    while (hourList.count() > 0) {
        f = hourList.takeFirst();
        QFile::remove(f);
        QFile::remove(f + ".png");
    }
    while (dayList.count() > 0) {
        f = dayList.takeFirst();
        QFile::remove(f);
        QFile::remove(f + ".png");
    }
    while (weekList.count() > 0) {
        f = weekList.takeFirst();
        QFile::remove(f);
        QFile::remove(f + ".png");
    }
    while (oldList.count() > 0) {
        f = oldList.takeFirst();
        QFile::remove(f);
        QFile::remove(f + ".png");
    }
}

const QMap<QString, QString> KdenliveDoc::metadata() const
{
    return m_documentMetadata;
}

void KdenliveDoc::setMetadata(const QMap<QString, QString> &meta)
{
    setModified(true);
    m_documentMetadata = meta;
}

void KdenliveDoc::slotProxyCurrentItem(bool doProxy, QList<ProjectClip *> clipList, bool force, QUndoCommand *masterCommand)
{
    if (clipList.isEmpty()) {
        clipList = pCore->bin()->selectedClips();
    }
    bool hasParent = true;
    if (masterCommand == Q_NULLPTR) {
        masterCommand = new QUndoCommand();
        if (doProxy) {
            masterCommand->setText(i18np("Add proxy clip", "Add proxy clips", clipList.count()));
        } else {
            masterCommand->setText(i18np("Remove proxy clip", "Remove proxy clips", clipList.count()));
        }
        hasParent = false;
    }

    // Make sure the proxy folder exists
    bool ok = false;
    QDir dir = getCacheDir(CacheProxy, &ok);
    if (!ok) {
        // Error
    }
    QString extension = QStringLiteral(".") + getDocumentProperty(QStringLiteral("proxyextension"));
    QString params = getDocumentProperty(QStringLiteral("proxyparams"));
    if (params.contains(QStringLiteral("-s "))) {
        QString proxySize = params.section(QStringLiteral("-s "), 1).section(QStringLiteral("x"), 0, 0);
        extension.prepend(QStringLiteral("-") + proxySize);
    }

    // Prepare updated properties
    QMap<QString, QString> newProps;
    QMap<QString, QString> oldProps;
    if (!doProxy) {
        newProps.insert(QStringLiteral("kdenlive:proxy"), QStringLiteral("-"));
    }

    // Parse clips
    for (int i = 0; i < clipList.count(); ++i) {
        ProjectClip *item = clipList.at(i);
        ClipType t = item->clipType();
        // Only allow proxy on some clip types
        if ((t == Video || t == AV || t == Unknown || t == Image || t == Playlist || t == SlideShow) && item->isReady()) {
            if ((doProxy && !force && item->hasProxy()) || (!doProxy && !item->hasProxy() && pCore->binController()->hasClip(item->clipId()))) {
                continue;
            }
            if (pCore->producerQueue()->isProcessing(item->clipId())) {
                continue;
            }

            if (doProxy) {
                newProps.clear();
                QString path = dir.absoluteFilePath(item->hash() + (t == Image ? QStringLiteral(".png") : extension));
                // insert required duration for proxy
                newProps.insert(QStringLiteral("proxy_out"), item->getProducerProperty(QStringLiteral("out")));
                newProps.insert(QStringLiteral("kdenlive:proxy"), path);
                // We need to insert empty proxy so that undo will work
                //TODO: how to handle clip properties
                //oldProps = clip->currentProperties(newProps);
                oldProps.insert(QStringLiteral("kdenlive:proxy"), QStringLiteral("-"));
            } else {
                if (t == SlideShow) {
                    // Revert to picture aspect ratio
                    newProps.insert(QStringLiteral("aspect_ratio"), QStringLiteral("1"));
                }
                if (!pCore->binController()->hasClip(item->clipId())) {
                    // Force clip reload
                    newProps.insert(QStringLiteral("resource"), item->url().toLocalFile());
                }
            }
            new EditClipCommand(pCore->bin(), item->clipId(), oldProps, newProps, true, masterCommand);
        } else {
            // Cannot proxy this clip type
            pCore->bin()->doDisplayMessage(i18n("Clip type does not support proxies"), KMessageWidget::Information);
        }
    }
    if (!hasParent) {
        if (masterCommand->childCount() > 0) {
            m_commandStack->push(masterCommand);
        } else {
            delete masterCommand;
        }
    }
}

//TODO put all file watching stuff in own class
void KdenliveDoc::watchFile(const QUrl &url)
{
    m_fileWatcher.addFile(url.toLocalFile());
}

void KdenliveDoc::slotClipModified(const QString &path)
{
    QStringList ids = pCore->binController()->getBinIdsByResource(QUrl::fromLocalFile(path));
    foreach (const QString &id, ids) {
        if (!m_modifiedClips.contains(id)) {
            pCore->bin()->setWaitingStatus(id);
        }
        m_modifiedClips[id] = QTime::currentTime();
    }
    if (!m_modifiedTimer.isActive()) {
        m_modifiedTimer.start();
    }
}

void KdenliveDoc::slotClipMissing(const QString &path)
{
    qCDebug(KDENLIVE_LOG) << "// CLIP: " << path << " WAS MISSING";
    QStringList ids = pCore->binController()->getBinIdsByResource(QUrl::fromLocalFile(path));
    //TODO handle missing clips by replacing producer with an invalid producer
    /*foreach (const QString &id, ids) {
        emit missingClip(id);
    }*/
}

void KdenliveDoc::slotProcessModifiedClips()
{
    if (!m_modifiedClips.isEmpty()) {
        QMapIterator<QString, QTime> i(m_modifiedClips);
        while (i.hasNext()) {
            i.next();
            if (QTime::currentTime().msecsTo(i.value()) <= -1500) {
                pCore->bin()->reloadClip(i.key());
                m_modifiedClips.remove(i.key());
                break;
            }
        }
        setModified(true);
    }
    if (m_modifiedClips.isEmpty()) {
        m_modifiedTimer.stop();
    }
}

QMap<QString, QString> KdenliveDoc::documentProperties()
{
    m_documentProperties.insert(QStringLiteral("version"), QString::number(DOCUMENTVERSION));
    m_documentProperties.insert(QStringLiteral("kdenliveversion"), QStringLiteral(KDENLIVE_VERSION));
    if (!m_projectFolder.isEmpty()) {
        m_documentProperties.insert(QStringLiteral("storagefolder"), m_projectFolder + QStringLiteral("/") +
                                    m_documentProperties.value(QStringLiteral("documentid")));
    }
    m_documentProperties.insert(QStringLiteral("profile"), profilePath());
    m_documentProperties.insert(QStringLiteral("position"), QString::number(m_render->seekPosition().frames(m_render->fps())));
    return m_documentProperties;
}

void KdenliveDoc::loadDocumentProperties()
{
    QDomNodeList list = m_document.elementsByTagName(QStringLiteral("playlist"));
    QDomElement baseElement = m_document.documentElement();
    QString root = baseElement.attribute(QStringLiteral("root"));
    if (!root.isEmpty()) {
        root = QDir::cleanPath(root) + QDir::separator();
    }
    if (!list.isEmpty()) {
        QDomElement pl = list.at(0).toElement();
        if (pl.isNull()) {
            return;
        }
        QDomNodeList props = pl.elementsByTagName(QStringLiteral("property"));
        QString name;
        QDomElement e;
        for (int i = 0; i < props.count(); i++) {
            e = props.at(i).toElement();
            name = e.attribute(QStringLiteral("name"));
            if (name.startsWith(QLatin1String("kdenlive:docproperties."))) {
                name = name.section(QStringLiteral("."), 1);
                if (name == QStringLiteral("storagefolder")) {
                    // Make sure we have an absolute path
                    QString value = e.firstChild().nodeValue();
                    if (!value.startsWith(QStringLiteral("/"))) {
                        value.prepend(root);
                    }
                    m_documentProperties.insert(name, value);
                } else {
                    m_documentProperties.insert(name, e.firstChild().nodeValue());
                }
            } else if (name.startsWith(QLatin1String("kdenlive:docmetadata."))) {
                name = name.section(QStringLiteral("."), 1);
                m_documentMetadata.insert(name, e.firstChild().nodeValue());
            }
        }
    }
    QString path = m_documentProperties.value(QStringLiteral("storagefolder"));
    if (!path.isEmpty()) {
        QDir dir(path);
        dir.cdUp();
        m_projectFolder = dir.absolutePath();
    }

    QString profile = m_documentProperties.value(QStringLiteral("profile"));
    if (!profile.isEmpty()) {
        m_profile = ProfilesDialog::getVideoProfile(profile);
    }
    if (!m_profile.isValid()) {
        // try to find matching profile from MLT profile properties
        list = m_document.elementsByTagName(QStringLiteral("profile"));
        if (!list.isEmpty()) {
            m_profile = ProfilesDialog::getVideoProfileFromXml(list.at(0).toElement());
        }
    }
    updateProjectProfile(false);
}

void KdenliveDoc::updateProjectProfile(bool reloadProducers)
{
    pCore->bin()->abortAudioThumbs();
    pCore->producerQueue()->abortOperations();
    KdenliveSettings::setProject_display_ratio((double) m_profile.display_aspect_num / m_profile.display_aspect_den);
    double fps = (double) m_profile.frame_rate_num / m_profile.frame_rate_den;
    KdenliveSettings::setProject_fps(fps);
    m_width = m_profile.width;
    m_height = m_profile.height;
    double fpsChanged = m_timecode.fps() / fps;
    m_timecode.setFormat(fps);
    KdenliveSettings::setCurrent_profile(m_profile.path);
    pCore->monitorManager()->resetProfiles(m_profile, m_timecode);
    if (!reloadProducers) {
        return;
    }
    emit updateFps(fpsChanged);
    if (fpsChanged) {
        pCore->bin()->reloadAllProducers();
    }
}

void KdenliveDoc::resetProfile()
{
    m_profile = ProfilesDialog::getVideoProfile(KdenliveSettings::current_profile());
    updateProjectProfile(true);
    emit docModified(true);
}

void KdenliveDoc::slotSwitchProfile()
{
    QAction *action = qobject_cast<QAction *>(sender());
    if (!action) {
        return;
    }
    QVariantList data = action->data().toList();
    if (!data.isEmpty()) {
        // we want a profile switch
        MltVideoProfile profile = MltVideoProfile(data);
        if (profile.isValid()) {
            m_profile = profile;
            updateProjectProfile(true);
            emit docModified(true);
        }
    }
}

void KdenliveDoc::switchProfile(MltVideoProfile profile, const QString &id, const QDomElement &xml)
{
    // Request profile update
    QString matchingProfile = ProfilesDialog::existingProfile(profile);
    if (matchingProfile.isEmpty() && (profile.width % 8 != 0)) {
        // Make sure profile width is a multiple of 8, required by some parts of mlt
        profile.adjustWidth();
        matchingProfile = ProfilesDialog::existingProfile(profile);
    }
    if (!matchingProfile.isEmpty()) {
        // We found a known matching profile, switch and inform user
        QMap< QString, QString > profileProperties = ProfilesDialog::getSettingsFromFile(matchingProfile);
        profile.path = matchingProfile;
        profile.description = profileProperties.value(QStringLiteral("description"));

        if (KdenliveSettings::default_profile().isEmpty()) {
            // Default project format not yet confirmed, propose
            KMessageBox::ButtonCode answer =
                KMessageBox::questionYesNoCancel(QApplication::activeWindow(), i18n("Your default project profile is %1, but your clip's profile is %2.\nDo you want to change default profile for future projects ?", m_profile.description, profile.description), i18n("Change default project profile"),  KGuiItem(i18n("Change default to %1",  profile.description)), KGuiItem(i18n("Keep current default %1",  m_profile.description)), KGuiItem(i18n("Ask me later")));

            switch (answer) {
            case KMessageBox::Yes :
                KdenliveSettings::setDefault_profile(profile.path);
                m_profile = profile;
                updateProjectProfile(true);
                emit docModified(true);
                pCore->producerQueue()->getFileProperties(xml, id, 150, true);
                return;
                break;
            case KMessageBox::No :
                KdenliveSettings::setDefault_profile(m_profile.path);
                return;
                break;
            default:
                break;
            }
        }

        // Build actions for the info message (switch / cancel)
        QList<QAction *> list;
        QAction *ac = new QAction(KoIconUtils::themedIcon(QStringLiteral("dialog-ok")), i18n("Switch"), this);
        QVariantList params;
        connect(ac, &QAction::triggered, this, &KdenliveDoc::slotSwitchProfile);
        params << profile.toList();
        ac->setData(params);
        QAction *ac2 = new QAction(KoIconUtils::themedIcon(QStringLiteral("dialog-cancel")), i18n("Cancel"), this);
        connect(ac2, &QAction::triggered, this, &KdenliveDoc::slotSwitchProfile);
        list << ac << ac2;
        pCore->bin()->doDisplayMessage(i18n("Switch to clip profile %1?", profile.descriptiveString()), KMessageWidget::Information, list);
    } else {
        // No known profile, ask user if he wants to use clip profile anyway
        if (KMessageBox::warningContinueCancel(QApplication::activeWindow(), i18n("No profile found for your clip.\nCreate and switch to new profile (%1x%2, %3fps)?", profile.width, profile.height, QString::number((double)profile.frame_rate_num / profile.frame_rate_den, 'f', 2))) == KMessageBox::Continue) {
            m_profile = profile;
            m_profile.description = QStringLiteral("%1x%2 %3fps").arg(profile.width).arg(profile.height).arg(QString::number((double)profile.frame_rate_num / profile.frame_rate_den, 'f', 2));
            ProfilesDialog::saveProfile(m_profile);
            updateProjectProfile(true);
            emit docModified(true);
            pCore->producerQueue()->getFileProperties(xml, id, 150, true);
        }
    }
}

void KdenliveDoc::forceProcessing(const QString &id)
{
    pCore->producerQueue()->forceProcessing(id);
}

void KdenliveDoc::getFileProperties(const QDomElement &xml, const QString &clipId, int imageHeight, bool replaceProducer)
{
    pCore->producerQueue()->getFileProperties(xml, clipId, imageHeight, replaceProducer);
}

void KdenliveDoc::doAddAction(const QString &name, QAction *a, const QKeySequence &shortcut)
{
    pCore->window()->actionCollection()->addAction(name, a);
    a->setShortcut(shortcut);
    pCore->window()->actionCollection()->setDefaultShortcut(a, a->shortcut());
}

QAction *KdenliveDoc::getAction(const QString &name)
{
    return pCore->window()->actionCollection()->action(name);
}

void KdenliveDoc::previewProgress(int p)
{
    pCore->window()->setPreviewProgress(p);
}

void KdenliveDoc::displayMessage(const QString &text, MessageType type, int timeOut)
{
    pCore->window()->displayMessage(text, type, timeOut);
}

void KdenliveDoc::selectPreviewProfile()
{
    // Read preview profiles and find the best match
    if (!KdenliveSettings::previewparams().isEmpty()) {
        setDocumentProperty(QStringLiteral("previewparameters"), KdenliveSettings::previewparams());
        setDocumentProperty(QStringLiteral("previewextension"), KdenliveSettings::previewextension());
        return;
    }
    KConfig conf(QStringLiteral("encodingprofiles.rc"), KConfig::CascadeConfig, QStandardPaths::AppDataLocation);
    KConfigGroup group(&conf, "timelinepreview");
    QMap< QString, QString > values = group.entryMap();
    QMapIterator<QString, QString> i(values);
    QStringList matchingProfiles;
    QStringList fallBackProfiles;
    QString profileSize = QStringLiteral("%1x%2").arg(m_render->renderWidth()).arg(m_render->renderHeight());

    while (i.hasNext()) {
        i.next();
        // Check for frame rate
        QString params = i.value();
        QStringList data = i.value().split(QStringLiteral(" "));
        // Check for size mismatch
        if (params.contains(QStringLiteral("s="))) {
            QString paramSize = params.section(QStringLiteral("s="), 1).section(QStringLiteral(" "), 0, 0);
            if (paramSize != profileSize) {
                continue;
            }
        }
        bool rateFound = false;
        foreach (const QString &arg, data) {
            if (arg.startsWith(QStringLiteral("r="))) {
                rateFound = true;
                double fps = arg.section(QStringLiteral("="), 1).toDouble();
                if (fps > 0) {
                    if (qAbs((int)(m_render->fps() * 100) - (fps * 100)) <= 1) {
                        matchingProfiles << i.value();
                        break;
                    }
                }
            }
        }
        if (!rateFound) {
            // Profile without fps, can be used as fallBack
            fallBackProfiles << i.value();
        }
    }
    QString bestMatch;
    if (!matchingProfiles.isEmpty()) {
        bestMatch = matchingProfiles.first();
    } else if (!fallBackProfiles.isEmpty()) {
        bestMatch = fallBackProfiles.first();
    }
    if (!bestMatch.isEmpty()) {
        setDocumentProperty(QStringLiteral("previewparameters"), bestMatch.section(QStringLiteral(";"), 0, 0));
        setDocumentProperty(QStringLiteral("previewextension"), bestMatch.section(QStringLiteral(";"), 1, 1));
    } else {
        setDocumentProperty(QStringLiteral("previewparameters"), QStringLiteral());
        setDocumentProperty(QStringLiteral("previewextension"), QStringLiteral());
    }
}

void KdenliveDoc::checkPreviewStack()
{
    // A command was pushed in the middle of the stack, remove all cached data from last undos
    emit removeInvalidUndo(m_commandStack->count());
}

void KdenliveDoc::saveMltPlaylist(const QString &fileName)
{
    m_render->preparePreviewRendering(fileName);
}

void KdenliveDoc::initCacheDirs()
{
    bool ok = false;
    QString kdenliveCacheDir;
    QString documentId = QDir::cleanPath(getDocumentProperty(QStringLiteral("documentid")));
    documentId.toLongLong(&ok, 10);
    if (m_projectFolder.isEmpty()) {
        kdenliveCacheDir = QStandardPaths::writableLocation(QStandardPaths::CacheLocation);
    } else {
        kdenliveCacheDir = m_projectFolder;
    }
    if (!ok || documentId.isEmpty() || kdenliveCacheDir.isEmpty()) {
        return;
    }
    QString basePath = kdenliveCacheDir + "/" + documentId;
    QDir dir(basePath);
    dir.mkpath(QStringLiteral("."));
    dir.mkdir(QStringLiteral("preview"));
    dir.mkdir(QStringLiteral("audiothumbs"));
    dir.mkdir(QStringLiteral("videothumbs"));
    QDir cacheDir(kdenliveCacheDir);
    cacheDir.mkdir(QStringLiteral("proxy"));
}

QDir KdenliveDoc::getCacheDir(CacheType type, bool *ok) const
{
    QString basePath;
    QString kdenliveCacheDir;
    QString documentId = QDir::cleanPath(getDocumentProperty(QStringLiteral("documentid")));
    documentId.toLongLong(ok, 10);
    if (m_projectFolder.isEmpty()) {
        kdenliveCacheDir = QStandardPaths::writableLocation(QStandardPaths::CacheLocation);
        if (!*ok || documentId.isEmpty() || kdenliveCacheDir.isEmpty()) {
            *ok = false;
            return QDir(kdenliveCacheDir);
        }
    } else {
        // Use specified folder to store all files
        kdenliveCacheDir = m_projectFolder;
    }
    basePath = kdenliveCacheDir + QStringLiteral("/") + documentId;
    switch (type) {
    case SystemCacheRoot:
        return QStandardPaths::writableLocation(QStandardPaths::CacheLocation);
    case CacheRoot:
        basePath = kdenliveCacheDir;
        break;
    case CachePreview:
        basePath.append(QStringLiteral("/preview"));
        break;
    case CacheProxy:
        basePath = kdenliveCacheDir;
        basePath.append(QStringLiteral("/proxy"));
        break;
    case CacheAudio:
        basePath.append(QStringLiteral("/audiothumbs"));
        break;
    case CacheThumbs:
        basePath.append(QStringLiteral("/videothumbs"));
        break;
    default:
        break;
    }
    QDir dir(basePath);
    if (!dir.exists()) {
        *ok = false;
    }
    return dir;
}

QStringList KdenliveDoc::getProxyHashList()
{
    return pCore->bin()->getProxyHashList();
}

//static
int KdenliveDoc::compositingMode()
{
    QString composite = TransitionHandler::compositeTransition();
    if (composite == QLatin1String("composite")) {
        // only simple preview compositing enabled
        return 0;
    }
    if (composite == QLatin1String("movit.overlay")) {
        // Movit compositing enabled
        return 2;
    }
    // Cairoblend or qtblend available
    return 1;
}<|MERGE_RESOLUTION|>--- conflicted
+++ resolved
@@ -563,13 +563,8 @@
             // show error: could not open the autosave file
             qCDebug(KDENLIVE_LOG) << "ERROR; CANNOT CREATE AUTOSAVE FILE";
         }
-<<<<<<< HEAD
         //qCDebug(KDENLIVE_LOG) << "// AUTOSAVE FILE: " << m_autosave->fileName();
-        QDomDocument sceneList = xmlSceneList(m_render->sceneList(m_url.adjusted(QUrl::RemoveFilename).path()));
-=======
-        //qDebug() << "// AUTOSAVE FILE: " << m_autosave->fileName();
         QDomDocument sceneList = xmlSceneList(m_render->sceneList(m_url.adjusted(QUrl::RemoveFilename).toLocalFile()));
->>>>>>> 8e7615f8
         if (sceneList.isNull()) {
             //Make sure we don't save if scenelist is corrupted
             KMessageBox::error(QApplication::activeWindow(), i18n("Cannot write to file %1, scene list is corrupted.", m_autosave->fileName()));
@@ -777,13 +772,9 @@
             if (!oldUrl.isEmpty()) {
                 QUrl newUrl = QUrl::fromLocalFile(dest + QStringLiteral("/titles/") + oldUrl.fileName());
                 KIO::Job *job = KIO::copy(oldUrl, newUrl);
-<<<<<<< HEAD
                 if (job->exec()) {
-                    clip->setProperty(QStringLiteral("resource"), newUrl.path());
+                    clip->setProperty(QStringLiteral("resource"), newUrl.toLocalFile());
                 }
-=======
-                if (job->exec()) clip->setProperty(QStringLiteral("resource"), newUrl.toLocalFile());
->>>>>>> 8e7615f8
             }
             continue;
         }
