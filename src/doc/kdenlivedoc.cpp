--- conflicted
+++ resolved
@@ -498,19 +498,11 @@
 
         tractor.appendChild(transition);
 
-<<<<<<< HEAD
-        if (tracks.at(i-1).type == VideoTrack) {
-
+        if (tracks.at(i-1).type == VideoTrack && tracks.at(i-2).type == VideoTrack) {
+            // Only add composite transition if both tracks are video
             transition = doc.createElement(QStringLiteral("transition"));
             property = doc.createElement(QStringLiteral("property"));
             property.setAttribute(QStringLiteral("name"), QStringLiteral("mlt_service"));
-=======
-        if (tracks.at(i-1).type == VideoTrack && tracks.at(i-2).type == VideoTrack) {
-            // Only add composite transition if both tracks are video
-            transition = doc.createElement("transition");
-            property = doc.createElement("property");
-            property.setAttribute("name", "mlt_service");
->>>>>>> fb0a6ffd
             property.appendChild(doc.createTextNode(KdenliveSettings::gpu_accel() ? "movit.overlay" : "frei0r.cairoblend"));
             transition.appendChild(property);
 
