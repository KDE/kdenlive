--- conflicted
+++ resolved
@@ -70,7 +70,7 @@
 #include <xlocale.h>
 #endif
 
-const double DOCUMENTVERSION = 0.96;
+const double DOCUMENTVERSION = 0.97;
 
 KdenliveDoc::KdenliveDoc(const QUrl &url, const QString &projectFolder, QUndoGroup *undoGroup, const QString &profileName,
                          const QMap<QString, QString> &properties, const QMap<QString, QString> &metadata, const QPoint &tracks, bool *openBackup,
@@ -86,34 +86,6 @@
     m_guideModel.reset(new MarkerListModel(m_commandStack, this));
     connect(m_guideModel.get(), &MarkerListModel::modelChanged, this, &KdenliveDoc::guidesChanged);
 
-<<<<<<< HEAD
-=======
-const double DOCUMENTVERSION = 0.96;
-
-KdenliveDoc::KdenliveDoc(const QUrl &url, const QString &projectFolder, QUndoGroup *undoGroup, const QString &profileName, const QMap<QString, QString> &properties, const QMap<QString, QString> &metadata, const QPoint &tracks, Render *render, NotesPlugin *notes, bool *openBackup, MainWindow *parent) :
-    QObject(parent),
-    m_autosave(nullptr),
-    m_url(url),
-    m_width(0),
-    m_height(0),
-    m_render(render),
-    m_notesWidget(notes->widget()),
-    m_modified(false),
-    m_projectFolder(projectFolder)
-{
-    // init m_profile struct
-    m_commandStack = new DocUndoStack(undoGroup);
-    m_profile.frame_rate_num = 0;
-    m_profile.frame_rate_den = 0;
-    m_profile.width = 0;
-    m_profile.height = 0;
-    m_profile.progressive = 0;
-    m_profile.sample_aspect_num = 0;
-    m_profile.sample_aspect_den = 0;
-    m_profile.display_aspect_num = 0;
-    m_profile.display_aspect_den = 0;
-    m_profile.colorspace = 0;
->>>>>>> e4c76448
     m_clipManager = new ClipManager(this);
     connect(m_clipManager, SIGNAL(displayMessage(QString, int)), parent, SLOT(slotGotProgressInfo(QString, int)));
     connect(this, SIGNAL(updateCompositionMode(int)), parent, SLOT(slotUpdateCompositeAction(int)));
@@ -415,53 +387,13 @@
     QString compositeService = TransitionHandler::compositeTransition();
     for (int i = 0; i <= tracks.count(); i++) {
         if (i > 0) {
-<<<<<<< HEAD
             Mlt::Transition tr(docProfile, "mix");
             tr.set("a_track", 0);
             tr.set("b_track", i);
             tr.set("always_active", 1);
+            tr.set("sum", 1);
             tr.set("internal_added", 237);
             field->plant_transition(tr, 0, i);
-=======
-            QDomElement transition = doc.createElement(QStringLiteral("transition"));
-            transition.setAttribute(QStringLiteral("always_active"), QStringLiteral("1"));
-
-            QDomElement cur_property = doc.createElement(QStringLiteral("property"));
-            cur_property.setAttribute(QStringLiteral("name"), QStringLiteral("mlt_service"));
-            value = doc.createTextNode(QStringLiteral("mix"));
-            cur_property.appendChild(value);
-            transition.appendChild(cur_property);
-
-            cur_property = doc.createElement(QStringLiteral("property"));
-            cur_property.setAttribute(QStringLiteral("name"), QStringLiteral("a_track"));
-            value = doc.createTextNode(QStringLiteral("0"));
-            cur_property.appendChild(value);
-            transition.appendChild(cur_property);
-
-            cur_property = doc.createElement(QStringLiteral("property"));
-            cur_property.setAttribute(QStringLiteral("name"), QStringLiteral("b_track"));
-            value = doc.createTextNode(QString::number(i));
-            cur_property.appendChild(value);
-            transition.appendChild(cur_property);
-
-            cur_property = doc.createElement(QStringLiteral("property"));
-            if (TransitionHandler::sumAudioMixAvailable()) {
-                cur_property.setAttribute(QStringLiteral("name"), QStringLiteral("sum"));
-            } else {
-                cur_property.setAttribute(QStringLiteral("name"), QStringLiteral("combine"));
-            }
-            value = doc.createTextNode(QStringLiteral("1"));
-            cur_property.appendChild(value);
-            transition.appendChild(cur_property);
-
-            cur_property = doc.createElement(QStringLiteral("property"));
-            cur_property.setAttribute(QStringLiteral("name"), QStringLiteral("internal_added"));
-            value = doc.createTextNode(QStringLiteral("237"));
-            cur_property.appendChild(value);
-            transition.appendChild(cur_property);
-
-            tractor.appendChild(transition);
->>>>>>> e4c76448
         }
         if (i > 0 && tracks.at(i - 1).type == VideoTrack) {
             Mlt::Transition tr(docProfile, compositeService.toUtf8().constData());
