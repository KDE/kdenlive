/*
    SPDX-FileCopyrightText: 2008 Jean-Baptiste Mardelle <jb@kdenlive.org>

    SPDX-License-Identifier: GPL-3.0-only OR LicenseRef-KDE-Accepted-GPL
*/
#include "documentchecker.h"
#include "bin/binplaylist.hpp"
#include "bin/projectclip.h"
#include "dcresolvedialog.h"
#include "effects/effectsrepository.hpp"
#include "kdenlivesettings.h"
#include "titler/titlewidget.h"
#include "transitions/transitionsrepository.hpp"
#include "xml/xml.hpp"

#include <KLocalizedString>

#include <QCryptographicHash>
#include <QStandardPaths>

QDebug operator<<(QDebug qd, const DocumentChecker::DocumentResource &item)
{
    qd << "Type:" << DocumentChecker::readableNameForMissingType(item.type);
    qd << "Status:" << DocumentChecker::readableNameForMissingStatus(item.status);
    qd << "Original Paths:" << item.originalFilePath;
    qd << "New Path:" << item.newFilePath;
    qd << "clipID:" << item.clipId;
    return qd.maybeSpace();
}

static bool isPlatformRelative(QString filePath, bool *platformChange)
{
    if (!QFileInfo(filePath).isRelative()) {
        *platformChange = false;
        return false;
    }
#if defined(Q_OS_WIN)
    // On Windows, check for Linux relative paths
    if (filePath.startsWith(QLatin1Char('/'))) {
        *platformChange = true;
        return false;
    }
#else
    // On Linux / Mac, check for Windows relative paths
    filePath.remove(0, 1);
    if (filePath.startsWith(QLatin1String(":/"))) {
        *platformChange = true;
        return false;
    }
#endif
    *platformChange = false;
    return true;
}

DocumentChecker::DocumentChecker(QUrl url, const QDomDocument &doc)
    : m_url(std::move(url))
    , m_doc(doc)
{

    QDomElement baseElement = m_doc.documentElement();
    m_root = baseElement.attribute(QStringLiteral("root"));
    if (m_root.isEmpty() || !QDir(m_root).exists()) {
#ifndef Q_OS_WIN
        // On Linux / Mac, check for Windows relative paths
        QString tmpPath = m_root;
        tmpPath.remove(0, 1);
        if (tmpPath.startsWith(QLatin1String(":/"))) {
            m_root.remove(0, 2);
        }
#endif
        // Looks like project was moved, try recovering root from current project url
        m_rootReplacement.first = QDir(m_root).absolutePath() + QDir::separator();
        m_root = m_url.adjusted(QUrl::RemoveFilename | QUrl::StripTrailingSlash).toLocalFile();
        baseElement.setAttribute(QStringLiteral("root"), m_root);
        m_root = QDir::cleanPath(m_root) + QDir::separator();
        m_rootReplacement.second = m_root;
    }
    if (!m_root.isEmpty() && QDir(m_root).exists()) {
        m_root = QDir::cleanPath(m_root) + QDir::separator();
    }
}

const QMap<QString, QString> DocumentChecker::getLumaPairs() const
{
    QMap<QString, QString> lumaSearchPairs;
    lumaSearchPairs.insert(QStringLiteral("luma"), QStringLiteral("resource"));
    lumaSearchPairs.insert(QStringLiteral("movit.luma_mix"), QStringLiteral("resource"));
    lumaSearchPairs.insert(QStringLiteral("composite"), QStringLiteral("luma"));
    lumaSearchPairs.insert(QStringLiteral("region"), QStringLiteral("composite.luma"));
    return lumaSearchPairs;
}

const QMap<QString, QString> DocumentChecker::getAssetPairs() const
{
    QMap<QString, QString> assetSearchPairs;
    assetSearchPairs.insert(QStringLiteral("avfilter.lut3d"), QStringLiteral("av.file"));
    assetSearchPairs.insert(QStringLiteral("shape"), QStringLiteral("resource"));
    return assetSearchPairs;
}

bool DocumentChecker::resolveProblemsWithGUI()
{
    if (m_items.size() == 0) {
        return true;
    }

    bool onlySilent = true;
    for (auto item : m_items) {
        if (item.status != MissingStatus::Fixed || item.type != MissingType::AssetFile) {
            // we don't need to warn about automatic asset file fixes
            onlySilent = false;
            break;
        }
    }

    if (onlySilent) {
        return true;
    }

    DCResolveDialog *d = new DCResolveDialog(m_items, m_url);
    // d->show(getInfoMessages());
    if (d->exec() == QDialog::Rejected) {
        return false;
    }

    QList<DocumentResource> items = d->getItems();

    QDomNodeList producers = m_doc.elementsByTagName(QStringLiteral("producer"));
    QDomNodeList chains = m_doc.elementsByTagName(QStringLiteral("chain"));

    QDomNodeList trans = m_doc.elementsByTagName(QStringLiteral("transition"));
    QDomNodeList filters = m_doc.elementsByTagName(QStringLiteral("filter"));

    QDomNodeList documentTractors = m_doc.elementsByTagName(QStringLiteral("tractor"));

    const int taskCount = items.count() + documentTractors.count() + producers.count() + chains.count();

    Q_EMIT pCore->loadingMessageNewStage(i18n("Applying fixes…"), taskCount);

    for (auto item : items) {
        fixMissingItem(item, producers, chains, trans, filters);
        Q_EMIT pCore->loadingMessageIncrease();
        qApp->processEvents();
    }

    QStringList tractorIds;
    int max = documentTractors.count();
    for (int i = 0; i < max; ++i) {
        QDomElement tractor = documentTractors.item(i).toElement();
        tractorIds.append(tractor.attribute(QStringLiteral("id")));
        Q_EMIT pCore->loadingMessageIncrease();
        qApp->processEvents();
    }

    max = producers.count();
    for (int i = 0; i < max; ++i) {
        QDomElement e = producers.item(i).toElement();
        fixSequences(e, producers, tractorIds);
        Q_EMIT pCore->loadingMessageIncrease();
        qApp->processEvents();
    }
    max = chains.count();
    for (int i = 0; i < max; ++i) {
        QDomElement e = chains.item(i).toElement();
        fixSequences(e, producers, tractorIds);
        Q_EMIT pCore->loadingMessageIncrease();
        qApp->processEvents();
    }

    // original doc was modified
    m_doc.documentElement().setAttribute(QStringLiteral("modified"), 1);
    return true;
}

bool DocumentChecker::hasErrorInProject()
{
    Q_EMIT pCore->loadingMessageNewStage(i18n("Checking for missing items…"), 0);
    m_items.clear();

    QString storageFolder;
    QDir projectDir(m_url.adjusted(QUrl::RemoveFilename).toLocalFile());
    QDomNodeList playlists = m_doc.elementsByTagName(QStringLiteral("playlist"));
    for (int i = 0; i < playlists.count(); ++i) {
        if (playlists.at(i).toElement().attribute(QStringLiteral("id")) == BinPlaylist::binPlaylistId) {
            // This is the bin playlist
            QDomElement mainBinPlaylist = playlists.at(i).toElement();
            // ensure the documentid is valid
            m_documentid = Xml::getXmlProperty(mainBinPlaylist, QStringLiteral("kdenlive:docproperties.documentid"));
            if (m_documentid.isEmpty()) {
                // invalid document id, recreate one
                m_documentid = QString::number(QDateTime::currentMSecsSinceEpoch());
                Xml::setXmlProperty(mainBinPlaylist, QStringLiteral("kdenlive:docproperties.documentid"), m_documentid);
                m_doc.documentElement().setAttribute(QStringLiteral("modified"), 1);
                m_warnings.append(i18n("The document id of your project was invalid, a new one has been created."));
            }

            // ensure the storage for temp files exists
            storageFolder = Xml::getXmlProperty(mainBinPlaylist, QStringLiteral("kdenlive:docproperties.storagefolder"));
            storageFolder = ensureAbsolutePath(storageFolder);
            if (!storageFolder.isEmpty() && !QFile::exists(storageFolder)) {
                if (projectDir.mkpath(m_documentid)) {
                    // Move storage folder inside the document folder
                    storageFolder = projectDir.absolutePath();
                    Xml::setXmlProperty(mainBinPlaylist, QStringLiteral("kdenlive:docproperties.storagefolder"), projectDir.absoluteFilePath(m_documentid));
                    m_doc.documentElement().setAttribute(QStringLiteral("modified"), 1);
                } else {
                    // Cannot create storage folder, use default location
                    Xml::removeXmlProperty(mainBinPlaylist, QStringLiteral("kdenlive:docproperties.storagefolder"));
                    m_doc.documentElement().setAttribute(QStringLiteral("modified"), 1);
                }
            }

            // get bin ids
            m_binEntries = mainBinPlaylist.elementsByTagName(QLatin1String("entry"));
            for (int i = 0; i < m_binEntries.count(); ++i) {
                QDomElement e = m_binEntries.item(i).toElement();
                m_binIds << e.attribute(QStringLiteral("producer"));
            }
            break;
        }
    }

    QDomNodeList documentTractors = m_doc.elementsByTagName(QStringLiteral("tractor"));
    QDomNodeList documentProducers = m_doc.elementsByTagName(QStringLiteral("producer"));
    QDomNodeList documentChains = m_doc.elementsByTagName(QStringLiteral("chain"));
    QDomNodeList entries = m_doc.elementsByTagName(QStringLiteral("entry"));
    QDomNodeList transitions = m_doc.elementsByTagName(QStringLiteral("transition"));
    QMap<QString, QString> renamedEffects;
    renamedEffects.insert(QStringLiteral("frei0r.alpha0ps"), QStringLiteral("frei0r.alpha0ps_alpha0ps"));
    renamedEffects.insert(QStringLiteral("frei0r.alphaspot"), QStringLiteral("frei0r.alpha0ps_alphaspot"));
    renamedEffects.insert(QStringLiteral("frei0r.alphagrad"), QStringLiteral("frei0r.alpha0ps_alpha0grad"));

    m_safeImages.clear();
    m_safeFonts.clear();

    const int taskCount = documentProducers.count() + documentChains.count() + documentTractors.count();
    Q_EMIT pCore->loadingMessageNewStage(i18n("Checking for missing items…"), taskCount);

    // First ensure that each bin item has a kdenlive:uuid value and build a map of kdenlive:id, {resource, uuid}
    int max = documentProducers.count();
    bool uuidUpgrade = false;
    for (int i = 0; i < max; ++i) {
        QDomElement e = documentProducers.item(i).toElement();
        const QString id = e.attribute(QLatin1String("id"));
        if (!m_binIds.contains(id)) {
            continue;
        }
        if (!Xml::hasXmlProperty(e, "kdenlive:control_uuid")) {
            const QUuid uuid = QUuid::createUuid();
            const QString resource = Xml::getXmlProperty(e, "resource");
            const QString kid = Xml::getXmlProperty(e, "kdenlive:id");
            Xml::setXmlProperty(e, "kdenlive:control_uuid", uuid.toString());
            m_recoveryMap.insert(kid.toInt(), {resource, uuid});
            m_hashMap.insert(kid.toInt(), Xml::getXmlProperty(e, "kdenlive:file_hash"));
            uuidUpgrade = true;
        }
    }
    max = documentChains.count();
    for (int i = 0; i < max; ++i) {
        QDomElement e = documentChains.item(i).toElement();
        const QString id = e.attribute(QLatin1String("id"));
        if (!m_binIds.contains(id)) {
            continue;
        }
        if (!Xml::hasXmlProperty(e, "kdenlive:control_uuid")) {
            const QUuid uuid = QUuid::createUuid();
            const QString resource = Xml::getXmlProperty(e, "resource");
            const QString kid = Xml::getXmlProperty(e, "kdenlive:id");
            Xml::setXmlProperty(e, "kdenlive:control_uuid", uuid.toString());
            m_recoveryMap.insert(kid.toInt(), {resource, uuid});
            m_hashMap.insert(kid.toInt(), Xml::getXmlProperty(e, "kdenlive:file_hash"));
            uuidUpgrade = true;
        }
    }
    max = documentTractors.count();
    for (int i = 0; i < max; ++i) {
        QDomElement e = documentTractors.item(i).toElement();
        const QString id = e.attribute(QLatin1String("id"));
        if (!m_binIds.contains(id)) {
            continue;
        }
        if (!Xml::hasXmlProperty(e, "kdenlive:control_uuid")) {
            const QUuid uuid = QUuid::createUuid();
            const QString resource = Xml::getXmlProperty(e, "kdenlive:uuid");
            const QString kid = Xml::getXmlProperty(e, "kdenlive:id");
            Xml::setXmlProperty(e, "kdenlive:control_uuid", uuid.toString());
            m_recoveryMap.insert(kid.toInt(), {resource, uuid});
            uuidUpgrade = true;
        }
    }
    if (uuidUpgrade) {
        m_doc.documentElement().setAttribute(QStringLiteral("modified"), 1);
    }

    QStringList verifiedPaths;
    max = documentProducers.count();
    for (int i = 0; i < max; ++i) {
        QDomElement e = documentProducers.item(i).toElement();
        verifiedPaths << getMissingProducers(e, entries, storageFolder);
        Q_EMIT pCore->loadingMessageIncrease();
    }
    max = documentChains.count();
    for (int i = 0; i < max; ++i) {
        QDomElement e = documentChains.item(i).toElement();
        verifiedPaths << getMissingProducers(e, entries, storageFolder);
        Q_EMIT pCore->loadingMessageIncrease();
    }
    max = documentTractors.count();
    for (int i = 0; i < max; ++i) {
        QDomElement e = documentTractors.item(i).toElement();
        bool isBinClip = m_binIds.contains(e.attribute(QLatin1String("id")));
        // Ensure each timeline producer is connected to a bin clip
        ensureControlIdForItem(e, isBinClip);
        Q_EMIT pCore->loadingMessageIncrease();
    }
    // Check that we don't have circular dependencies (a sequence embedding itself as a track / ptoducer
    max = documentTractors.count();
    QStringList circularRefs;
    for (int i = 0; i < max; ++i) {
        Q_EMIT pCore->loadingMessageIncrease();
        QDomElement e = documentTractors.item(i).toElement();
        const QString tractorName = e.attribute(QStringLiteral("id"));
        QDomNodeList tracks = e.elementsByTagName(QStringLiteral("track"));
        int maxTracks = tracks.count();
        QList<int> tracksToRemove;
        for (int j = 0; j < maxTracks; ++j) {
            QDomElement tr = tracks.item(j).toElement();
            if (tr.attribute(QStringLiteral("producer")) == tractorName) {
                // Malformed track, should be removed from project
                tracksToRemove << j;
                continue;
            }
        }
        while (!tracksToRemove.isEmpty()) {
            // Process removal from end
            int x = tracksToRemove.takeLast();
            QDomNode nodeToRemove = tracks.item(x);
            e.removeChild(nodeToRemove);
            circularRefs << tractorName;
        }
    }
    if (!circularRefs.isEmpty()) {
        circularRefs.removeDuplicates();
        DocumentResource item;
        item.type = MissingType::CircularRef;
        item.status = MissingStatus::Remove;
        item.originalFilePath = circularRefs.join(QLatin1Char(','));
        m_items.push_back(item);
    }

    // Check existence of luma files
    QStringList filesToCheck = getAssetsFilesByMltTag(m_doc, QStringLiteral("transition"), getLumaPairs());
    for (const QString &lumafile : qAsConst(filesToCheck)) {
        QString filePath = ensureAbsolutePath(lumafile);

        if (QFile::exists(filePath)) {
            // everything is fine, we can stop here
            continue;
        }

        QString lumaName = QFileInfo(filePath).fileName();
        // MLT 7 now generates lumas on the fly, so don't detect these as missing
        if (isMltBuildInLuma(lumaName)) {
            // everything is fine, we can stop here
            continue;
        }

        // check if this was an old format luma, not in correct folder
        QString fixedLuma = filePath.section(QLatin1Char('/'), 0, -2);
        lumaName.prepend(isProfileHD(m_doc) ? QStringLiteral("/HD/") : QStringLiteral("/PAL/"));
        fixedLuma.append(lumaName);

        if (!QFile::exists(fixedLuma)) {
            // Check Kdenlive folder
            fixedLuma = fixLumaPath(filePath);
        }

        if (!QFile::exists(fixedLuma)) {
            // Try to change file extension
            if (filePath.endsWith(QLatin1String(".pgm"))) {
                fixedLuma = filePath.section(QLatin1Char('.'), 0, -2) + QStringLiteral(".png");
            } else if (filePath.endsWith(QLatin1String(".png"))) {
                fixedLuma = filePath.section(QLatin1Char('.'), 0, -2) + QStringLiteral(".pgm");
            }
        }

        DocumentResource item;
        item.type = MissingType::Luma;
        item.originalFilePath = filePath;

        if (QFile::exists(fixedLuma)) {
            if (filePath.startsWith(QStringLiteral("/tmp/.mount_"))) {
                // This is a luma in the Appimage, fix silently
                fixAssetResource(transitions, getLumaPairs(), filePath, fixedLuma);
                continue;
            }
            item.newFilePath = fixedLuma;
            item.status = MissingStatus::Fixed;
        } else {
            // we have not been able to fix or find the file
            item.status = MissingStatus::Missing;
        }

        if (!itemsContain(item.type, item.originalFilePath, item.status)) {
            m_items.push_back(item);
        }
    }

    // Check for missing transitions (eg. not installed)
    QStringList transtions = getAssetsServiceIds(m_doc, QStringLiteral("transition"));
    for (const QString &id : qAsConst(transtions)) {
        if (!TransitionsRepository::get()->exists(id) && !itemsContain(MissingType::Transition, id, MissingStatus::Remove)) {
            DocumentResource item;
            item.type = MissingType::Transition;
            item.status = MissingStatus::Remove;
            item.originalFilePath = id;
            m_items.push_back(item);
        }
    }

    // Check for missing filter assets
    QStringList assetsToCheck = getAssetsFilesByMltTag(m_doc, QStringLiteral("filter"), getAssetPairs());
    for (const QString &filterfile : qAsConst(assetsToCheck)) {
        QString filePath = ensureAbsolutePath(filterfile);

        if (QFile::exists(filePath)) {
            // everything is fine, we can stop here
            continue;
        }

        QString fixedPath = fixLutFile(filePath);

        DocumentResource item;
        item.type = MissingType::AssetFile;
        item.originalFilePath = filePath;

        if (!fixedPath.isEmpty()) {
            item.newFilePath = fixedPath;
            item.status = MissingStatus::Fixed;
        } else {
            item.status = MissingStatus::Missing;
        }

        if (!itemsContain(item.type, item.originalFilePath, item.status)) {
            m_items.push_back(item);
        }
    }

    // Check for missing effects (eg. not installed)
    QStringList filters = getAssetsServiceIds(m_doc, QStringLiteral("filter"));
    QStringList renamedEffectNames = renamedEffects.keys();
    for (const QString &id : qAsConst(filters)) {
        if (!EffectsRepository::get()->exists(id) && !itemsContain(MissingType::Effect, id, MissingStatus::Remove)) {
            // m_missingFilters << id;
            if (renamedEffectNames.contains(id) && EffectsRepository::get()->exists(renamedEffects.value(id))) {
                // The effect was renamed
                DocumentResource item;
                item.type = MissingType::Effect;
                item.status = MissingStatus::Fixed;
                item.originalFilePath = id;
                item.newFilePath = renamedEffects.value(id);
                m_items.push_back(item);
                continue;
            }
            DocumentResource item;
            item.type = MissingType::Effect;
            item.status = MissingStatus::Remove;
            item.originalFilePath = id;
            m_items.push_back(item);
        }
    }

    if (m_items.size() == 0) {
        return false;
    }
    return true;
}

DocumentChecker::~DocumentChecker() {}

const QString DocumentChecker::relocateResource(QString sourceResource)
{
    if (m_rootReplacement.first.isEmpty()) {
        return QString();
    }

    if (sourceResource.startsWith(m_rootReplacement.first)) {
        sourceResource.replace(m_rootReplacement.first, m_rootReplacement.second);
        // Use QFileInfo to ensure we also handle directories (for slideshows)
        if (QFileInfo::exists(sourceResource)) {
            return sourceResource;
        }
        return QString();
    }
    // Check if we have a common root, if file has a common ancestor in its path
    QStringList replacedRoot = m_rootReplacement.second.split(QLatin1Char('/'));
    QStringList cutRoot = m_rootReplacement.first.split(QLatin1Char('/'));
    QStringList cutResource = sourceResource.split(QLatin1Char('/'));
    // Find common ancestor
    int ix = 0;
    for (auto &cut : cutRoot) {
        if (!cutResource.isEmpty()) {
            if (cutResource.first() != cut) {
                break;
            }
        } else {
            break;
        }
        cutResource.takeFirst();
        ix++;
    }
    int diff = cutRoot.size() - ix;
    if (diff < replacedRoot.size()) {
        while (diff > 0) {
            replacedRoot.removeLast();
            diff--;
        }
    }
    QString basePath = replacedRoot.join(QLatin1Char('/'));
    basePath.append(QLatin1Char('/'));
    basePath.append(cutResource.join(QLatin1Char('/')));
    qDebug() << "/// RESULTING PATH: " << basePath;
    // Use QFileInfo to ensure we also handle directories (for slideshows)
    if (QFileInfo::exists(basePath)) {
        return basePath;
    }
    return QString();
}

bool DocumentChecker::ensureProducerHasId(QDomElement &producer, const QDomNodeList &entries)
{
    if (!Xml::getXmlProperty(producer, QStringLiteral("kdenlive:id")).isEmpty()) {
        // id is there, everything is fine
        return false;
    }

    // This should not happen, try to recover the producer id
    int max = entries.count();
    QString producerName = producer.attribute(QStringLiteral("id"));
    for (int j = 0; j < max; j++) {
        QDomElement e = entries.item(j).toElement();
        if (e.attribute(QStringLiteral("producer")) == producerName) {
            // Match found
            QString entryName = Xml::getXmlProperty(e, QStringLiteral("kdenlive:id"));
            if (!entryName.isEmpty()) {
                Xml::setXmlProperty(producer, QStringLiteral("kdenlive:id"), entryName);
                return true;
            }
        }
    }
    return false;
}

bool DocumentChecker::ensureProducerIsNotPlaceholder(QDomElement &producer)
{
    QString text = Xml::getXmlProperty(producer, QStringLiteral("text"));
    QString service = Xml::getXmlProperty(producer, QStringLiteral("mlt_service"));

    // Check if this is an invalid clip (project saved with missing source)
    if (service != QLatin1String("qtext") || text != QLatin1String("INVALID")) {
        // This does not seem to be a placeholder for an invalid clip
        return false;
    }

    // Clip saved with missing source: check if source clip is now available
    QString resource = Xml::getXmlProperty(producer, QStringLiteral("warp_resource"));
    if (resource.isEmpty()) {
        resource = Xml::getXmlProperty(producer, QStringLiteral("resource"));
    }
    resource = ensureAbsolutePath(resource);

    if (!QFile::exists(resource)) {
        // The source clip is still not available
        return false;
    }

    // Reset to original service
    Xml::removeXmlProperty(producer, QStringLiteral("text"));
    QString original_service = Xml::getXmlProperty(producer, QStringLiteral("kdenlive:orig_service"));
    if (!original_service.isEmpty()) {
        Xml::setXmlProperty(producer, QStringLiteral("mlt_service"), original_service);
        // We know the original service and recovered it, everything is fine again
        return true;
    }

    // Try to guess service as we do not know it
    QString guessedService;
    if (Xml::hasXmlProperty(producer, QStringLiteral("ttl"))) {
        guessedService = QStringLiteral("qimage");
    } else if (resource.endsWith(QLatin1String(".kdenlivetitle"))) {
        guessedService = QStringLiteral("kdenlivetitle");
    } else if (resource.endsWith(QLatin1String(".kdenlive")) || resource.endsWith(QLatin1String(".mlt"))) {
        guessedService = QStringLiteral("xml");
    } else {
        guessedService = QStringLiteral("avformat");
    }
    Xml::setXmlProperty(producer, QStringLiteral("mlt_service"), guessedService);
    return true;
}

/*void DocumentChecker::setReloadProxy(QDomElement &producer, const QString &realPath)
{
    // Tell Kdenlive to recreate proxy
    producer.setAttribute(QStringLiteral("_replaceproxy"), QStringLiteral("1"));
    // Remove reference to missing proxy
    Xml::setXmlProperty(producer, QStringLiteral("kdenlive:proxy"), QStringLiteral("-"));

    // Replace proxy url with real clip in MLT producers
    QString prefix;
    QString originalService = Xml::getXmlProperty(producer, QStringLiteral("kdenlive:original.mlt_service"));
    QString service = Xml::getXmlProperty(producer, QStringLiteral("mlt_service"));
    if (service == QLatin1String("timewarp")) {
        prefix = Xml::getXmlProperty(producer, QStringLiteral("warp_speed"));
        prefix.append(QLatin1Char(':'));
        Xml::setXmlProperty(producer, QStringLiteral("warp_resource"), prefix + realPath);
    } else if (!originalService.isEmpty()) {
        Xml::setXmlProperty(producer, QStringLiteral("mlt_service"), originalService);
    }
    prefix.append(realPath);
    Xml::setXmlProperty(producer, QStringLiteral("resource"), prefix);
}*/

void DocumentChecker::removeProxy(const QDomNodeList &items, const QString &clipId, bool recreate)
{
    QDomElement e;
    for (int i = 0; i < items.count(); ++i) {
        e = items.item(i).toElement();
        QString parentId = getKdenliveClipId(e);
        if (parentId != clipId) {
            continue;
        }
        // Tell Kdenlive to recreate proxy
        if (recreate) {
            e.setAttribute(QStringLiteral("_replaceproxy"), QStringLiteral("1"));
        }
        // Remove reference to missing proxy
        Xml::setXmlProperty(e, QStringLiteral("kdenlive:proxy"), QStringLiteral("-"));

        // Replace proxy url with real clip in MLT producers
        QString prefix;
        const QString originalService = Xml::getXmlProperty(e, QStringLiteral("kdenlive:original.mlt_service"));
        const QString originalPath = Xml::getXmlProperty(e, QStringLiteral("kdenlive:originalurl"));
        if (originalPath.isEmpty()) {
            // The clip proxy process was not completed, leave resource untouched
            return;
        }
        QString service = Xml::getXmlProperty(e, QStringLiteral("mlt_service"));
        if (service == QLatin1String("timewarp")) {
            prefix = Xml::getXmlProperty(e, QStringLiteral("warp_speed"));
            prefix.append(QLatin1Char(':'));
            Xml::setXmlProperty(e, QStringLiteral("warp_resource"), prefix + originalPath);
        } else if (!originalService.isEmpty()) {
            if (originalService == QLatin1String("xml")) {
                e.setTagName(QStringLiteral("producer"));
            }
            Xml::setXmlProperty(e, QStringLiteral("mlt_service"), originalService);
        }
        prefix.append(originalPath);
        Xml::setXmlProperty(e, QStringLiteral("resource"), prefix);
    }
}

void DocumentChecker::checkMissingImagesAndFonts(const QStringList &images, const QStringList &fonts, const QString &id)
{
    for (const QString &img : images) {
        if (m_safeImages.contains(img)) {
            continue;
        }
        if (!QFile::exists(img)) {
            DocumentResource item;
            item.type = MissingType::TitleImage;
            item.status = MissingStatus::Missing;
            item.originalFilePath = img;
            item.clipId = id;
            m_items.push_back(item);

            const QString relocated = relocateResource(img);
            if (!relocated.isEmpty()) {
                item.status = MissingStatus::Fixed;
                item.newFilePath = relocated;
            }
        } else {
            m_safeImages.append(img);
        }
    }
    for (const QString &fontelement : fonts) {
        if (m_safeFonts.contains(fontelement) || itemsContain(MissingType::TitleFont, fontelement)) {
            continue;
        }
        QFont f(fontelement);
        if (fontelement != QFontInfo(f).family()) {
            DocumentResource item;
            item.type = MissingType::TitleFont;
            item.originalFilePath = fontelement;
            item.newFilePath = QFontInfo(f).family();
            item.status = MissingStatus::Placeholder;
            m_items.push_back(item);
        } else {
            m_safeFonts.append(fontelement);
        }
    }
}

bool DocumentChecker::ensureControlIdForItem(QDomElement &e, bool isBinClip)
{
    if (!isBinClip && !Xml::hasXmlProperty(e, QStringLiteral("kdenlive:control_uuid"))) {
        if (Xml::hasXmlProperty(e, QStringLiteral("kdenlive:playlistid"))) {
            // Black track producer, ignore
            return false;
        }
        int currentId = Xml::getXmlProperty(e, QStringLiteral("kdenlive:id")).toInt();
        QString resource = Xml::getXmlProperty(e, QStringLiteral("resource"));
        if (resource.isEmpty()) {
            // Check for sequence
            if (Xml::getXmlProperty(e, QStringLiteral("kdenlive:producer_type")).toInt() == ClipType::Timeline) {
                resource = Xml::getXmlProperty(e, QStringLiteral("kdenlive:uuid"));
            }
        }
        if (currentId > 0 && m_recoveryMap.contains(currentId) && m_recoveryMap.value(currentId).first == resource) {
            // Match
            Xml::setXmlProperty(e, "kdenlive:control_uuid", m_recoveryMap.value(currentId).second.toString());
        } else {
            bool processed = false;
            // Something is wrong, try matching the url
            if (Xml::hasXmlProperty(e, QStringLiteral("warp_resource"))) {
                resource = Xml::getXmlProperty(e, QStringLiteral("warp_resource"));
            } else {
                if (Xml::getXmlProperty(e, QStringLiteral("mlt_service")) == QLatin1String("xml") && !e.firstChildElement(QStringLiteral("link")).isNull()) {
                    // timewarp on a sequence
                    if (m_recoveryMap.contains(currentId)) {
                        Xml::setXmlProperty(e, QStringLiteral("kdenlive:control_uuid"), m_recoveryMap.value(currentId).second.toString());
                        processed = true;
                    } else {
                        qDebug() << "=== TESTING SEQUENCE....NOT FOUND";
                    }
                }
            }
            if (!processed) {
                QMapIterator<int, std::pair<QString, QUuid>> i(m_recoveryMap);
                QMap<int, QUuid> matchingIds;
                while (i.hasNext()) {
                    i.next();
                    if (i.value().first == resource) {
                        // Match
                        matchingIds.insert(i.key(), i.value().second);
                        break;
                    }
                }
                if (matchingIds.isEmpty()) {
                    // Try finding match with hash
                    const QString hash = Xml::getXmlProperty(e, QStringLiteral("kdenlive:file_hash"));
                    if (!hash.isEmpty()) {
                        QMapIterator<int, QString> j(m_hashMap);
                        QMap<int, QUuid> matchingIds;
                        while (j.hasNext()) {
                            j.next();
                            if (j.value() == hash) {
                                // Match
                                matchingIds.insert(j.key(), m_recoveryMap.value(j.key()).second);
                            }
                        }
                    }
                }
                if (matchingIds.size() > 0) {
                    // Good, we can safely restore the correct id
                    Xml::setXmlProperty(e, QStringLiteral("kdenlive:id"), QString::number(matchingIds.firstKey()));
                    Xml::setXmlProperty(e, QStringLiteral("kdenlive:control_uuid"), matchingIds.value(matchingIds.firstKey()).toString());
                } else {
                    qDebug() << "=============\nCANNOT RECOVER BIN ID FOR ITEM: " << e.attribute(QLatin1String("id")) << ", DELETING";
                    Xml::setXmlProperty(e, QStringLiteral("kdenlive:remove"), QStringLiteral("1"));
                }
            }
        }
    }
    return true;
}

QString DocumentChecker::getMissingProducers(QDomElement &e, const QDomNodeList &entries, const QString &storageFolder)
{
    bool isBinClip = m_binIds.contains(e.attribute(QLatin1String("id")));
    // Ensure each timeline producer is connected to a bin clip
<<<<<<< HEAD
    if (!isBinClip && !Xml::hasXmlProperty(e, QStringLiteral("kdenlive:control_uuid"))) {
        if (Xml::hasXmlProperty(e, QStringLiteral("kdenlive:playlistid"))) {
            // Black track producer, ignore
            return QString();
        }
        int currentId = Xml::getXmlProperty(e, QStringLiteral("kdenlive:id")).toInt();
        QString resource = Xml::getXmlProperty(e, QStringLiteral("resource"));
        if (currentId > 0 && m_recoveryMap.contains(currentId) && m_recoveryMap.value(currentId).first == resource) {
            // Match
            Xml::setXmlProperty(e, "kdenlive:control_uuid", m_recoveryMap.value(currentId).second.toString());
        } else {
            bool processed = false;
            // Something is wrong, try matching the url
            if (Xml::hasXmlProperty(e, QStringLiteral("warp_resource"))) {
                resource = Xml::getXmlProperty(e, QStringLiteral("warp_resource"));
            } else {
                if (Xml::getXmlProperty(e, QStringLiteral("mlt_service")) == QLatin1String("xml") && !e.firstChildElement(QStringLiteral("link")).isNull()) {
                    // timewarp on a sequence
                    if (m_recoveryMap.contains(currentId)) {
                        Xml::setXmlProperty(e, QStringLiteral("kdenlive:control_uuid"), m_recoveryMap.value(currentId).second.toString());
                        processed = true;
                    } else {
                        qDebug() << "=== TESTING SEQUENCE....NOT FOUND";
                    }
                }
            }
            if (!processed) {
                QMapIterator<int, std::pair<QString, QUuid>> i(m_recoveryMap);
                QMap<int, QUuid> matchingIds;
                while (i.hasNext()) {
                    i.next();
                    if (i.value().first == resource) {
                        // Match
                        matchingIds.insert(i.key(), i.value().second);
                        break;
                    }
                }
                if (matchingIds.isEmpty()) {
                    // Try finding match with hash
                    const QString hash = Xml::getXmlProperty(e, QStringLiteral("kdenlive:file_hash"));
                    if (!hash.isEmpty()) {
                        QMapIterator<int, QString> j(m_hashMap);
                        QMap<int, QUuid> matchingIds;
                        while (j.hasNext()) {
                            j.next();
                            if (j.value() == hash) {
                                // Match
                                matchingIds.insert(j.key(), m_recoveryMap.value(j.key()).second);
                            }
                        }
                    }
                }
                if (matchingIds.size() > 0) {
                    // Good, we can safely restore the correct id
                    Xml::setXmlProperty(e, QStringLiteral("kdenlive:id"), QString::number(matchingIds.firstKey()));
                    Xml::setXmlProperty(e, QStringLiteral("kdenlive:control_uuid"), matchingIds.value(matchingIds.firstKey()).toString());
                } else {
                    qDebug() << "=============\nCANNOT RECOVER BIN ID FOR ITEM: " << e.attribute(QLatin1String("id")) << ", DELETING";
                    Xml::setXmlProperty(e, QStringLiteral("kdenlive:remove"), QStringLiteral("1"));
                    // exit(1);
                }
            }
        }
=======
    if (!ensureControlIdForItem(e, isBinClip)) {
        return QString();
>>>>>>> dd4ce579
    }
    QString service = Xml::getXmlProperty(e, QStringLiteral("mlt_service"));
    QStringList serviceToCheck = {QStringLiteral("kdenlivetitle"), QStringLiteral("qimage"),  QStringLiteral("pixbuf"), QStringLiteral("timewarp"),
                                  QStringLiteral("framebuffer"),   QStringLiteral("xml"),     QStringLiteral("qtext"),  QStringLiteral("tractor"),
                                  QStringLiteral("glaxnimate"),    QStringLiteral("consumer")};
    if (!service.startsWith(QLatin1String("avformat")) && !serviceToCheck.contains(service)) {
        return QString();
    }

    ensureProducerHasId(e, entries);

    if (ensureProducerIsNotPlaceholder(e)) {
        return QString();
    }

    if (service == QLatin1String("qtext")) {
        checkMissingImagesAndFonts(QStringList(), QStringList(Xml::getXmlProperty(e, QStringLiteral("family"))), e.attribute(QStringLiteral("id")));
        return QString();
    } else if (service == QLatin1String("kdenlivetitle")) {
        // TODO: Check if clip template is missing (xmltemplate) or hash changed
        QPair<QStringList, QStringList> titlesList = TitleWidget::extractAndFixImageAndFontsList(e, m_root);
        checkMissingImagesAndFonts(titlesList.first, titlesList.second, Xml::getXmlProperty(e, QStringLiteral("kdenlive:id")));
        return QString();
    }

    QString clipId = getKdenliveClipId(e);
    QString resource = getProducerResource(e);
    ClipType::ProducerType clipType = getClipType(service, resource);
    int index = itemIndexByClipId(clipId);
    if (index > -1) {
        if (m_items[index].hash.isEmpty()) {
            m_items[index].hash = Xml::getXmlProperty(e, QStringLiteral("kdenlive:file_hash"));
            m_items[index].fileSize = Xml::getXmlProperty(e, QStringLiteral("kdenlive:file_size"));
        }
    }

    auto checkClip = [this, clipId, clipType, isBinClip](QDomElement &e, const QString &resource) {
        if (isSequenceWithSpeedEffect(e)) {
            // This is a missing timeline sequence clip with speed effect, trigger recreate on opening
            Xml::setXmlProperty(e, QStringLiteral("_rebuild"), QStringLiteral("1"));
            // missingPaths.append(resource);
        } else if (isBinClip) {
            DocumentResource item;
            item.status = MissingStatus::Missing;
            item.clipId = clipId;
            item.clipType = clipType;
            item.originalFilePath = resource;
            item.type = MissingType::Clip;
            item.hash = Xml::getXmlProperty(e, QStringLiteral("kdenlive:file_hash"));
            item.fileSize = Xml::getXmlProperty(e, QStringLiteral("kdenlive:file_size"));

            QString relocated;
            if (clipType == ClipType::SlideShow) {
                // Strip filename
                relocated = QFileInfo(resource).absolutePath();
            } else {
                relocated = resource;
            }
            relocated = relocateResource(relocated);
            if (!relocated.isEmpty()) {
                if (clipType == ClipType::SlideShow) {
                    item.newFilePath = QDir(relocated).absoluteFilePath(QFileInfo(resource).fileName());
                } else {
                    item.newFilePath = relocated;
                }
                item.newFilePath = relocated;
                item.status = MissingStatus::Fixed;
            }
            m_items.push_back(item);
        }
    };

    // If 2 clips share the same resource url, we need to mark both as missing
    /*if (!resource.isEmpty() && verifiedPaths.contains(resource)) {
        // Don't check same url twice (for example track producers)
        return QString();
    }*/
    QString producerResource = resource;
    QString proxy = Xml::getXmlProperty(e, QStringLiteral("kdenlive:proxy"));
    if (isBinClip && !proxy.isEmpty() && proxy.length() > 1) {
        bool proxyFound = true;
        proxy = ensureAbsolutePath(proxy);
        if (!QFile::exists(proxy)) {
            // Missing clip found
            // Check if proxy exists in current storage folder
            bool fixed = false;
            if (!storageFolder.isEmpty()) {
                QDir dir(storageFolder + QStringLiteral("/proxy/"));
                if (dir.exists(QFileInfo(proxy).fileName())) {
                    QString updatedPath = dir.absoluteFilePath(QFileInfo(proxy).fileName());
                    DocumentResource item;
                    item.clipId = clipId;
                    item.clipType = clipType;
                    item.status = MissingStatus::Fixed;
                    item.type = MissingType::Proxy;
                    item.originalFilePath = proxy;
                    item.newFilePath = updatedPath;
                    m_items.push_back(item);
                    fixed = true;
                }
            }
            if (!fixed) {
                proxyFound = false;
            }
        }
        QString original = Xml::getXmlProperty(e, QStringLiteral("kdenlive:originalurl"));
        original = ensureAbsolutePath(original);

        // Check for slideshows
        bool slideshow = isSlideshow(original);
        if (slideshow && Xml::hasXmlProperty(e, QStringLiteral("ttl"))) {
            original = QFileInfo(original).absolutePath();
        }
        DocumentResource item;
        item.clipId = clipId;
        item.clipType = clipType;
        item.status = MissingStatus::Missing;
        if (!QFile::exists(original)) {
            bool resourceFixed = false;
            QString movedOriginal = relocateResource(original);
            if (!movedOriginal.isEmpty()) {
                if (slideshow) {
                    movedOriginal = QDir(movedOriginal).absoluteFilePath(QFileInfo(original).fileName());
                }
                Xml::setXmlProperty(e, QStringLiteral("kdenlive:originalurl"), movedOriginal);
                if (!QFile::exists(producerResource)) {
                    Xml::setXmlProperty(e, QStringLiteral("resource"), movedOriginal);
                }
                resourceFixed = true;
                if (proxyFound) {
                    return QString();
                }
            }

            if (!proxyFound) {
                item.originalFilePath = proxy;
                item.type = MissingType::Proxy;

                if (!resourceFixed) {
                    // Neither proxy nor original file found
                    checkClip(e, original);
                }
            } else {
                // clip has proxy but original clip is missing
                item.originalFilePath = original;
                item.type = MissingType::Clip;
                item.status = MissingStatus::MissingButProxy;
                // e.setAttribute(QStringLiteral("_missingsource"), QStringLiteral("1"));
                item.hash = Xml::getXmlProperty(e, QStringLiteral("kdenlive:file_hash"));
                item.fileSize = Xml::getXmlProperty(e, QStringLiteral("kdenlive:file_size"));
                // item.mltService = Xml::getXmlProperty(e, QStringLiteral("mlt_service"));
            }
            m_items.push_back(item);
        } else if (!proxyFound) {
            item.originalFilePath = proxy;
            item.type = MissingType::Proxy;
            m_items.push_back(item);
        }
        return resource;
    }

    // Check for slideshows
    QString slidePattern;
    bool slideshow = isSlideshow(resource);
    if (slideshow) {
        if (service == QLatin1String("qimage") || service == QLatin1String("pixbuf")) {
            slidePattern = QFileInfo(resource).fileName();
            resource = QFileInfo(resource).absolutePath();
        } else if ((service.startsWith(QLatin1String("avformat")) || service == QLatin1String("timewarp")) && Xml::hasXmlProperty(e, QStringLiteral("ttl"))) {
            // Fix MLT 6.20 avformat slideshows
            if (service.startsWith(QLatin1String("avformat"))) {
                Xml::setXmlProperty(e, QStringLiteral("mlt_service"), QStringLiteral("qimage"));
            }
            slidePattern = QFileInfo(resource).fileName();
            resource = QFileInfo(resource).absolutePath();
        } else {
            slideshow = false;
        }
    }
    const QStringList checkHashForService = {QLatin1String("qimage"), QLatin1String("pixbuf"), QLatin1String("glaxnimate")};
    if (!QFile::exists(resource)) {
        if (service == QLatin1String("timewarp") && proxy == QLatin1String("-")) {
            // In some corrupted cases, clips with speed effect kept a reference to proxy clip in warp_resource
            QString original = Xml::getXmlProperty(e, QStringLiteral("kdenlive:originalurl"));
            original = ensureAbsolutePath(original);
            if (original != resource && QFile::exists(original)) {
                // Fix timewarp producer
                Xml::setXmlProperty(e, QStringLiteral("warp_resource"), original);
                Xml::setXmlProperty(e, QStringLiteral("resource"), Xml::getXmlProperty(e, QStringLiteral("warp_speed")) + QStringLiteral(":") + original);
                return original;
            }
        }
        bool isPreviewChunk = QFileInfo(resource).absolutePath().endsWith(QString("/%1/preview").arg(m_documentid));
        // Missing clip found, make sure to omit timeline preview
        if (!isPreviewChunk) {
            checkClip(e, resource);
        }
    } else if (isBinClip && (service.startsWith(QLatin1String("avformat")) || slideshow || checkHashForService.contains(service))) {
        // Check if file changed
        const QByteArray hash = Xml::getXmlProperty(e, "kdenlive:file_hash").toLatin1();
        if (!hash.isEmpty()) {
            const QByteArray fileData =
                slideshow ? ProjectClip::getFolderHash(QDir(resource), slidePattern).toHex() : ProjectClip::calculateHash(resource).first.toHex();
            if (hash != fileData) {
                if (slideshow) {
                    // For slideshow clips, silently upgrade hash
                    Xml::setXmlProperty(e, "kdenlive:file_hash", fileData);
                } else {
                    // Clip was changed, notify and trigger clip reload
                    Xml::removeXmlProperty(e, "kdenlive:file_hash");
                    DocumentResource item;
                    item.originalFilePath = resource;
                    item.clipId = clipId;
                    item.clipType = clipType;
                    item.type = MissingType::Clip;
                    item.status = MissingStatus::Reload;
                    m_items.push_back(item);
                }
            }
        }
    }
    // Make sure we don't query same path twice
    return producerResource;
}

QString DocumentChecker::fixLutFile(const QString &file)
{
    QDir searchPath(QCoreApplication::applicationDirPath());
#ifdef Q_OS_WIN
    searchPath.cd(QStringLiteral("data/luts/"));
#else
    searchPath.cd(QStringLiteral("../share/kdenlive/luts/"));
#endif
    QString fname = QFileInfo(file).fileName();
    QFileInfo result(searchPath, fname);
    if (result.exists()) {
        return result.filePath();
    }
    // Try in Kdenlive's standard KDE path
    QStringList resList = QStandardPaths::locateAll(QStandardPaths::AppDataLocation, "luts", QStandardPaths::LocateDirectory);
    for (auto res : resList) {
        if (!res.isEmpty()) {
            searchPath.setPath(res);
            result.setFile(searchPath, fname);
            if (result.exists()) {
                return result.filePath();
            }
        }
    }
    return QString();
}

QString DocumentChecker::fixLumaPath(const QString &file)
{
    QDir searchPath(KdenliveSettings::mltpath());
    QString fname = QFileInfo(file).fileName();
    if (file.contains(QStringLiteral("PAL"))) {
        searchPath.cd(QStringLiteral("../lumas/PAL"));
    } else {
        searchPath.cd(QStringLiteral("../lumas/NTSC"));
    }
    QFileInfo result(searchPath, fname);
    if (result.exists()) {
        return result.filePath();
    }
    // try to find luma in application path
    searchPath.setPath(QCoreApplication::applicationDirPath());
#ifdef Q_OS_WIN
    searchPath.cd(QStringLiteral("data/"));
#else
    searchPath.cd(QStringLiteral("../share/kdenlive/"));
#endif
    if (file.contains(QStringLiteral("/PAL"))) {
        searchPath.cd(QStringLiteral("lumas/PAL/"));
    } else {
        searchPath.cd(QStringLiteral("lumas/HD/"));
    }
    result.setFile(searchPath, fname);
    if (result.exists()) {
        return result.filePath();
    }
    // Try in Kdenlive's standard KDE path
    QStringList resList = QStandardPaths::locateAll(QStandardPaths::AppDataLocation, "lumas", QStandardPaths::LocateDirectory);
    for (auto res : resList) {
        if (!res.isEmpty()) {
            searchPath.setPath(res);
            if (file.contains(QStringLiteral("/PAL"))) {
                searchPath.cd(QStringLiteral("PAL"));
            } else {
                searchPath.cd(QStringLiteral("HD"));
            }
            result.setFile(searchPath, fname);
            if (result.exists()) {
                return result.filePath();
            }
        }
    }
    return QString();
}

QString DocumentChecker::searchLuma(const QDir &dir, const QString &file)
{
    // Try in user's chosen folder
    QString result = fixLumaPath(file);
    return result.isEmpty() ? searchPathRecursively(dir, QFileInfo(file).fileName()) : result;
}

QString DocumentChecker::searchPathRecursively(const QDir &dir, const QString &fileName, ClipType::ProducerType type)
{
    QString foundFileName;
    bool patternSlideshow = true;
    QDir searchDir(dir);
    QStringList filesAndDirs;
    qApp->processEvents();
    /*if (m_abortSearch) {
        return QString();
    }*/
    if (type == ClipType::SlideShow) {
        if (fileName.contains(QLatin1Char('%'))) {
            searchDir.setNameFilters({fileName.section(QLatin1Char('%'), 0, -2) + QLatin1Char('*')});
            filesAndDirs = searchDir.entryList(QDir::Files | QDir::Readable);

        } else {
            patternSlideshow = false;
            QString slideDirName = QFileInfo(fileName).dir().dirName();
            searchDir.setNameFilters({slideDirName});
            filesAndDirs = searchDir.entryList(QDir::Dirs | QDir::Readable);
        }
    } else {
        searchDir.setNameFilters({fileName});
        filesAndDirs = searchDir.entryList(QDir::Files | QDir::Readable);
    }
    if (!filesAndDirs.isEmpty()) {
        // File Found
        if (type == ClipType::SlideShow) {
            if (patternSlideshow) {
                return searchDir.absoluteFilePath(fileName);
            } else {
                // mime type slideshow
                searchDir.cd(filesAndDirs.first());
                return searchDir.absoluteFilePath(QFileInfo(fileName).fileName());
            }
        } else {
            return searchDir.absoluteFilePath(filesAndDirs.first());
        }
    }
    searchDir.setNameFilters(QStringList());
    filesAndDirs = searchDir.entryList(QDir::Dirs | QDir::Readable | QDir::Executable | QDir::NoDotAndDotDot);
    for (int i = 0; i < filesAndDirs.size() && foundFileName.isEmpty(); ++i) {
        foundFileName = searchPathRecursively(searchDir.absoluteFilePath(filesAndDirs.at(i)), fileName, type);
        if (!foundFileName.isEmpty()) {
            break;
        }
    }
    return foundFileName;
}

QString DocumentChecker::searchDirRecursively(const QDir &dir, const QString &matchHash, const QString &fullName)
{
    qApp->processEvents();
    /*if (m_abortSearch) {
        return QString();
    }*/
    // Q_EMIT showScanning(i18n("Scanning %1", dir.absolutePath()));
    QString fileName = QFileInfo(fullName).fileName();
    // Check main dir
    QString fileHash = ProjectClip::getFolderHash(dir, fileName).toHex();
    if (fileHash == matchHash) {
        return dir.absoluteFilePath(fileName);
    }
    // Search subfolders
    const QStringList subDirs = dir.entryList(QDir::AllDirs | QDir::NoDot | QDir::NoDotDot);
    for (const QString &sub : subDirs) {
        QDir subFolder(dir.absoluteFilePath(sub));
        fileHash = ProjectClip::getFolderHash(subFolder, fileName).toHex();
        if (fileHash == matchHash) {
            return subFolder.absoluteFilePath(fileName);
        }
    }
    /*if (m_abortSearch) {
        return QString();
    }*/
    // Search inside subfolders
    for (const QString &sub : subDirs) {
        QDir subFolder(dir.absoluteFilePath(sub));
        const QStringList subSubDirs = subFolder.entryList(QDir::AllDirs | QDir::NoDot | QDir::NoDotDot);
        for (const QString &subsub : subSubDirs) {
            QDir subDir(subFolder.absoluteFilePath(subsub));
            QString result = searchDirRecursively(subDir, matchHash, fullName);
            if (!result.isEmpty()) {
                return result;
            }
        }
    }
    return QString();
}

QString DocumentChecker::searchFileRecursively(const QDir &dir, const QString &matchSize, const QString &matchHash, const QString &fileName)
{
    if (matchSize.isEmpty() && matchHash.isEmpty()) {
        return searchPathRecursively(dir, QUrl::fromLocalFile(fileName).fileName());
    }
    QString foundFileName;
    QByteArray fileData;
    QByteArray fileHash;
    QStringList filesAndDirs = dir.entryList(QDir::Files | QDir::Readable);
    for (int i = 0; i < filesAndDirs.size() && foundFileName.isEmpty(); ++i) {
        qApp->processEvents();
        /*if (m_abortSearch) {
            return QString();
        }*/
        QFile file(dir.absoluteFilePath(filesAndDirs.at(i)));
        if (QString::number(file.size()) == matchSize) {
            if (file.open(QIODevice::ReadOnly)) {
                /*
                 * 1 MB = 1 second per 450 files (or faster)
                 * 10 MB = 9 seconds per 450 files (or faster)
                 */
                if (file.size() > 1000000 * 2) {
                    fileData = file.read(1000000);
                    if (file.seek(file.size() - 1000000)) {
                        fileData.append(file.readAll());
                    }
                } else {
                    fileData = file.readAll();
                }
                file.close();
                fileHash = QCryptographicHash::hash(fileData, QCryptographicHash::Md5);
                if (QString::fromLatin1(fileHash.toHex()) == matchHash) {
                    return file.fileName();
                }
            }
        }
        ////qCDebug(KDENLIVE_LOG) << filesAndDirs.at(i) << file.size() << fileHash.toHex();
    }
    filesAndDirs = dir.entryList(QDir::Dirs | QDir::Readable | QDir::Executable | QDir::NoDotAndDotDot);
    for (int i = 0; i < filesAndDirs.size() && foundFileName.isEmpty(); ++i) {
        foundFileName = searchFileRecursively(dir.absoluteFilePath(filesAndDirs.at(i)), matchSize, matchHash, fileName);
        if (!foundFileName.isEmpty()) {
            break;
        }
    }
    return foundFileName;
}

QString DocumentChecker::ensureAbsolutePath(QString filepath)
{
    bool platformChange = false;
    if (filepath.isEmpty()) {
        return filepath;
    }
    if (isPlatformRelative(filepath, &platformChange)) {
        filepath.prepend(m_root);
    } else if (platformChange) {
#ifndef Q_OS_WIN
        // We are opening a Windows path on Linux/MacOs, remove the drive info (C:)
        filepath.remove(0, 2);
#endif
    }
    return filepath;
}

QStringList DocumentChecker::getAssetsFilesByMltTag(const QDomDocument &doc, const QString &tagName, const QMap<QString, QString> &searchPairs)
{
    QStringList files;

    QDomNodeList assets = doc.elementsByTagName(tagName);
    int max = assets.count();
    for (int i = 0; i < max; ++i) {
        QDomElement asset = assets.at(i).toElement();
        const QString service = Xml::getXmlProperty(asset, QStringLiteral("mlt_service"));
        if (searchPairs.contains(service)) {
            const QString filepath = Xml::getXmlProperty(asset, searchPairs.value(service));
            if (!filepath.isEmpty()) {
                files << filepath;
            }
        }
    }
    files.removeDuplicates();
    return files;
}

QStringList DocumentChecker::getAssetsServiceIds(const QDomDocument &doc, const QString &tagName)
{
    QDomNodeList filters = doc.elementsByTagName(tagName);
    int max = filters.count();
    QStringList services;
    for (int i = 0; i < max; ++i) {
        QDomElement filter = filters.at(i).toElement();
        QString service = Xml::getXmlProperty(filter, QStringLiteral("kdenlive_id"));
        if (service.isEmpty()) {
            service = Xml::getXmlProperty(filter, QStringLiteral("mlt_service"));
        }
        services << service;
    }
    services.removeDuplicates();
    return services;
}

bool DocumentChecker::isMltBuildInLuma(const QString &lumaName)
{
    // Since version 7 MLT contains built-in lumas named luma01.pgm to luma22.pgm
    static const QRegularExpression regex(QRegularExpression::anchoredPattern(R"(luma([0-9]{2})\.pgm)"));
    QRegularExpressionMatch match = regex.match(lumaName);
    if (match.hasMatch() && match.captured(1).toInt() > 0 && match.captured(1).toInt() < 23) {
        return true;
    }
    return false;
}

// TODO remove?
void DocumentChecker::fixMissingSource(const QString &id, const QDomNodeList &producers, const QDomNodeList &chains)
{
    QDomElement e;
    for (int i = 0; i < producers.count(); ++i) {
        e = producers.item(i).toElement();
        QString parentId = Xml::getXmlProperty(e, QStringLiteral("kdenlive:id"));
        if (parentId == id) {
            // Fix clip
            e.removeAttribute(QStringLiteral("_missingsource"));
        }
    }
    for (int i = 0; i < chains.count(); ++i) {
        e = chains.item(i).toElement();
        QString parentId = Xml::getXmlProperty(e, QStringLiteral("kdenlive:id"));
        if (parentId == id) {
            // Fix clip
            e.removeAttribute(QStringLiteral("_missingsource"));
        }
    }
}

QStringList DocumentChecker::fixSequences(QDomElement &e, const QDomNodeList &producers, const QStringList &tractorIds)
{
    QStringList fixedSequences;
    QString service = Xml::getXmlProperty(e, QStringLiteral("mlt_service"));
    bool isBinClip = m_binIds.contains(e.attribute(QLatin1String("id")));
    QString resource = Xml::getXmlProperty(e, QStringLiteral("resource"));

    if (!(isBinClip && service == QLatin1String("tractor") && resource.endsWith(QLatin1String("tractor>")))) {
        // This is not a broken sequence clip (bug in Kdenlive 23.04.0)
        // nothing to fix, quit
        return {};
    }

    const QString brokenId = e.attribute(QStringLiteral("id"));
    const QString brokenUuid = Xml::getXmlProperty(e, QStringLiteral("kdenlive:uuid"));
    // Check that we have the original clip somewhere in the producers list
    if (brokenId != brokenUuid && tractorIds.contains(brokenUuid)) {
        // Replace bin clip entry
        for (int i = 0; i < m_binEntries.count(); ++i) {
            QDomElement e = m_binEntries.item(i).toElement();
            if (e.attribute(QStringLiteral("producer")) == brokenId) {
                // Match
                e.setAttribute(QStringLiteral("producer"), brokenUuid);
                fixedSequences.append(brokenId);
                return fixedSequences;
            }
        }
    } else {
        // entry not found, this is a more complex recovery:
        // 1. Change tag to tractor
        // 2. Reinsert all tractor as tracks
        // 3. Move the node just before main_bin to ensure its children tracks are defined before it
        //    e.setTagName(QStringLiteral("tractor"));
        // 4. Xml::removeXmlProperty(e, QStringLiteral("resource"));

        if (!e.elementsByTagName(QStringLiteral("track")).isEmpty()) {
            return {};
        }

        // Change tag, add tracks and move to the end of the document (just before the main_bin)
        QDomNodeList tracks = m_doc.elementsByTagName(QStringLiteral("track"));

        QStringList insertedTractors;
        for (int k = 0; k < tracks.count(); ++k) {
            // Collect names of already inserted tractors / playlists
            QDomElement prod = tracks.item(k).toElement();
            insertedTractors << prod.attribute(QStringLiteral("producer"));
        }
        // Tracks must be inserted before transitions / filters
        QDomNode lastProperty = e.lastChildElement(QStringLiteral("property"));
        if (lastProperty.isNull()) {
            lastProperty = e.firstChildElement();
        }
        // Find black producer id
        for (int k = 0; k < producers.count(); ++k) {
            QDomElement prod = producers.item(k).toElement();
            if (Xml::hasXmlProperty(prod, QStringLiteral("kdenlive:playlistid"))) {
                // Match, we found black track producer
                QDomElement tk = m_doc.createElement(QStringLiteral("track"));
                tk.setAttribute(QStringLiteral("producer"), prod.attribute(QStringLiteral("id")));
                lastProperty = e.insertAfter(tk, lastProperty);
                break;
            }
        }
        // Insert real tracks
        QDomNodeList tractors = m_doc.elementsByTagName(QStringLiteral("tractor"));
        for (int j = 0; j < tractors.count(); ++j) {
            QDomElement current = tractors.item(j).toElement();
            // Check all non used tractors and attach them as tracks
            if (!Xml::hasXmlProperty(current, QStringLiteral("kdenlive:projectTractor")) && !insertedTractors.contains(current.attribute("id"))) {
                QDomElement tk = m_doc.createElement(QStringLiteral("track"));
                tk.setAttribute(QStringLiteral("producer"), current.attribute(QStringLiteral("id")));
                lastProperty = e.insertAfter(tk, lastProperty);
            }
        }

        QDomNode brokenSequence = m_doc.documentElement().removeChild(e);
        QDomElement fixedSequence = brokenSequence.toElement();
        fixedSequence.setTagName(QStringLiteral("tractor"));
        Xml::removeXmlProperty(fixedSequence, QStringLiteral("resource"));
        Xml::removeXmlProperty(fixedSequence, QStringLiteral("mlt_service"));

        QDomNodeList playlists = m_doc.elementsByTagName(QStringLiteral("playlist"));
        for (int p = 0; p < playlists.count(); ++p) {
            if (playlists.at(p).toElement().attribute(QStringLiteral("id")) == BinPlaylist::binPlaylistId) {
                QDomNode mainBinPlaylist = playlists.at(p);
                m_doc.documentElement().insertBefore(brokenSequence, mainBinPlaylist);
            }
        }

        fixedSequences.append(brokenId);
        return fixedSequences;
    }
    return fixedSequences;
}

void DocumentChecker::fixProxyClip(const QDomNodeList &items, const QString &id, const QString &oldUrl, const QString &newUrl)
{
    QDomElement e;
    for (int i = 0; i < items.count(); ++i) {
        e = items.item(i).toElement();
        QString parentId = getKdenliveClipId(e);
        if (parentId != id) {
            continue;
        }
        // Fix clip
        QString resource = Xml::getXmlProperty(e, QStringLiteral("resource"));
        bool timewarp = false;
        if (Xml::getXmlProperty(e, QStringLiteral("mlt_service")) == QLatin1String("timewarp")) {
            timewarp = true;
            resource = Xml::getXmlProperty(e, QStringLiteral("warp_resource"));
        }
        if (resource == oldUrl) {
            if (timewarp) {
                Xml::setXmlProperty(e, QStringLiteral("resource"), Xml::getXmlProperty(e, QStringLiteral("warp_speed")) + ":" + newUrl);
                Xml::setXmlProperty(e, QStringLiteral("warp_resource"), newUrl);
            } else {
                Xml::setXmlProperty(e, QStringLiteral("resource"), newUrl);
            }
        }
        if (!Xml::getXmlProperty(e, QStringLiteral("kdenlive:proxy")).isEmpty()) {
            // Only set originalurl on master producer
            Xml::setXmlProperty(e, QStringLiteral("kdenlive:proxy"), newUrl);
        }
    }
}

void DocumentChecker::fixTitleImage(QDomElement &e, const QString &oldPath, const QString &newPath)
{
    QDomNodeList properties = e.childNodes();
    QDomElement property;
    for (int j = 0; j < properties.count(); ++j) {
        property = properties.item(j).toElement();
        if (property.attribute(QStringLiteral("name")) == QLatin1String("xmldata")) {
            QString xml = property.firstChild().nodeValue();
            xml.replace(oldPath, newPath);
            property.firstChild().setNodeValue(xml);
            break;
        }
    }
}

void DocumentChecker::fixTitleFont(const QDomNodeList &producers, const QString &oldFont, const QString &newFont)
{
    QDomElement e;
    for (int i = 0; i < producers.count(); ++i) {
        e = producers.item(i).toElement();
        QString service = Xml::getXmlProperty(e, QStringLiteral("mlt_service"));
        // Fix clip
        if (service == QLatin1String("kdenlivetitle")) {
            QString xml = Xml::getXmlProperty(e, QStringLiteral("xmldata"));
            QStringList fonts = TitleWidget::extractFontList(xml);
            if (fonts.contains(oldFont)) {
                xml.replace(QString("font=\"%1\"").arg(oldFont), QString("font=\"%1\"").arg(newFont));
                Xml::setXmlProperty(e, QStringLiteral("xmldata"), xml);
                Xml::setXmlProperty(e, QStringLiteral("force_reload"), QStringLiteral("2"));
                Xml::setXmlProperty(e, QStringLiteral("_fullreload"), QStringLiteral("2"));
            }
        }
    }
}

void DocumentChecker::fixAssetResource(const QDomNodeList &assets, const QMap<QString, QString> &searchPairs, const QString &oldPath, const QString &newPath)
{
    for (int i = 0; i < assets.count(); ++i) {
        QDomElement asset = assets.at(i).toElement();

        QString service = Xml::getXmlProperty(asset, QStringLiteral("mlt_service"));
        if (searchPairs.contains(service)) {
            QString currentPath = Xml::getXmlProperty(asset, searchPairs.value(service));
            if (!currentPath.isEmpty() && ensureAbsolutePath(currentPath) == oldPath) {
                Xml::setXmlProperty(asset, searchPairs.value(service), newPath);
            }
        }
    }
}

void DocumentChecker::usePlaceholderForClip(const QDomNodeList &items, const QString &clipId)
{
    // items: chains or producers

    QDomElement e;
    for (int i = items.count() - 1; i >= 0; --i) {
        // Setting the tag name (see below) might change it and this will remove the item from the original list, so we need to parse in reverse order
        e = items.item(i).toElement();
        if (Xml::getXmlProperty(e, QStringLiteral("kdenlive:id")) == clipId) {
            // Fix clip
            Xml::setXmlProperty(e, QStringLiteral("_placeholder"), QStringLiteral("1"));
            Xml::setXmlProperty(e, QStringLiteral("kdenlive:orig_service"), Xml::getXmlProperty(e, QStringLiteral("mlt_service")));

            // In MLT 7.14/15, link_swresample crashes on invalid avformat clips,
            // so switch to producer instead of chain to use filter_swresample.
            // If we have an producer already, it obviously makes no difference.
            e.setTagName(QStringLiteral("producer"));
        }
    }
}

void DocumentChecker::removeAssetsById(QDomDocument &doc, const QString &tagName, const QStringList &idsToDelete)
{
    if (idsToDelete.isEmpty()) {
        return;
    }

    QDomNodeList assets = doc.elementsByTagName(tagName);
    for (int i = 0; i < assets.count(); ++i) {
        QDomElement asset = assets.item(i).toElement();
        QString service = Xml::getXmlProperty(asset, QStringLiteral("kdenlive_id"));
        if (service.isEmpty()) {
            service = Xml::getXmlProperty(asset, QStringLiteral("mlt_service"));
        }
        if (idsToDelete.contains(service)) {
            // Remove asset
            asset.parentNode().removeChild(asset);
            --i;
        }
    }
}

void DocumentChecker::fixAssetsById(QDomDocument &doc, const QString &tagName, const QString &oldId, const QString &newId)
{
    QDomNodeList assets = doc.elementsByTagName(tagName);
    for (int i = 0; i < assets.count(); ++i) {
        QDomElement asset = assets.item(i).toElement();
        QString service = Xml::getXmlProperty(asset, QStringLiteral("kdenlive_id"));
        if (service.isEmpty()) {
            service = Xml::getXmlProperty(asset, QStringLiteral("mlt_service"));
        }
        if (service == oldId) {
            // Rename asset
            Xml::setXmlProperty(asset, QStringLiteral("kdenlive_id"), newId);
            Xml::setXmlProperty(asset, QStringLiteral("mlt_service"), newId);
        }
    }
}

void DocumentChecker::fixClip(const QDomNodeList &items, const QString &clipId, const QString &newPath)
{
    QDomElement e;
    // Changing the tag name (below) will remove the producer from the list, so we need to parse in reverse order
    for (int i = items.count() - 1; i >= 0; --i) {
        e = items.item(i).toElement();
        if (getKdenliveClipId(e) != clipId) {
            continue;
        }

        QString service = Xml::getXmlProperty(e, QStringLiteral("mlt_service"));
        QString updatedPath = newPath;

        if (Xml::hasXmlProperty(e, QStringLiteral("kdenlive:originalurl"))) {
            // Only set originalurl on master producer
            Xml::setXmlProperty(e, QStringLiteral("kdenlive:originalurl"), newPath);
        }
        if (Xml::hasXmlProperty(e, QStringLiteral("kdenlive:original.resource"))) {
            // Only set original.resource on master producer
            Xml::setXmlProperty(e, QStringLiteral("kdenlive:original.resource"), newPath);
        }
        if (service == QLatin1String("timewarp")) {
            Xml::setXmlProperty(e, QStringLiteral("warp_resource"), updatedPath);
            updatedPath.prepend(Xml::getXmlProperty(e, QStringLiteral("warp_speed")) + QLatin1Char(':'));
        }
        if (service.startsWith(QLatin1String("avformat")) && e.tagName() == QLatin1String("producer")) {
            e.setTagName(QStringLiteral("chain"));
        }
        if (Xml::hasXmlProperty(e, QStringLiteral("text"))) {
            if (Xml::getXmlProperty(e, QStringLiteral("text")) == QLatin1String("INVALID") && service == QLatin1String("qimage")) {
                // Clip was previously opened as placeholder, remove the extra stuff
                Xml::removeXmlProperty(e, QStringLiteral("text"));
                Xml::removeXmlProperty(e, QStringLiteral("fgcolour"));
                Xml::removeXmlProperty(e, QStringLiteral("bgcolour"));
                Xml::removeXmlProperty(e, QStringLiteral("olcolour"));
                Xml::removeXmlProperty(e, QStringLiteral("outline"));
                Xml::removeXmlProperty(e, QStringLiteral("align"));
                Xml::removeXmlProperty(e, QStringLiteral("pad"));
                Xml::removeXmlProperty(e, QStringLiteral("family"));
                Xml::removeXmlProperty(e, QStringLiteral("size"));
                Xml::removeXmlProperty(e, QStringLiteral("style"));
                Xml::removeXmlProperty(e, QStringLiteral("weight"));
                Xml::removeXmlProperty(e, QStringLiteral("encoding"));
                // meta.media size was set to the size of the "INVALID" text, not to the original image, so remove
                Xml::removeXmlProperty(e, QStringLiteral("meta.media.width"));
                Xml::removeXmlProperty(e, QStringLiteral("meta.media.height"));
            }
        }

        Xml::setXmlProperty(e, QStringLiteral("resource"), updatedPath);
    }
}

void DocumentChecker::removeClip(const QDomNodeList &producers, const QDomNodeList &chains, const QDomNodeList &playlists, const QString &clipId)
{
    QDomElement e;
    // remove the clips producer
    for (int i = 0; i < producers.count(); ++i) {
        e = producers.item(i).toElement();
        if (Xml::getXmlProperty(e, QStringLiteral("kdenlive:id")) == clipId) {
            // Mark clip for deletion
            Xml::setXmlProperty(e, QStringLiteral("kdenlive:remove"), QStringLiteral("1"));
        }
    }

    for (int i = 0; i < chains.count(); ++i) {
        e = chains.item(i).toElement();
        if (Xml::getXmlProperty(e, QStringLiteral("kdenlive:id")) == clipId) {
            // Mark clip for deletion
            Xml::setXmlProperty(e, QStringLiteral("kdenlive:remove"), QStringLiteral("1"));
        }
    }

    // also remove all instances of the clip in playlists
    for (int i = 0; i < playlists.count(); ++i) {
        QDomNodeList entries = playlists.at(i).toElement().elementsByTagName(QStringLiteral("entry"));
        for (int j = 0; j < entries.count(); ++j) {
            e = entries.item(j).toElement();
            if (Xml::getXmlProperty(e, QStringLiteral("kdenlive:id")) == clipId) {
                // Mark clip for deletion
                Xml::setXmlProperty(e, QStringLiteral("kdenlive:remove"), QStringLiteral("1"));
            }
        }
    }
}

void DocumentChecker::fixMissingItem(const DocumentChecker::DocumentResource &resource, const QDomNodeList &producers, const QDomNodeList &chains,
                                     const QDomNodeList &trans, const QDomNodeList &filters)
{
    qDebug() << "==== FIXING PRODUCER WITH ID: " << resource.clipId;

    /*if (resource.type == MissingType::Sequence) {
        // Already processed
        return;
    }*/

    QDomElement e;
    if (resource.type == MissingType::TitleImage) {
        // Title clips are not embedded in chains
        // edit images embedded in titles
        for (int i = 0; i < producers.count(); ++i) {
            e = producers.item(i).toElement();
            QString parentId = getKdenliveClipId(e);
            if (parentId == resource.clipId) {
                fixTitleImage(e, resource.originalFilePath, resource.newFilePath);
            }
        }
    } else if (resource.type == MissingType::Clip) {
        if (resource.status == MissingStatus::Fixed) {
            // edit clip url
            fixClip(chains, resource.clipId, resource.newFilePath);
            fixClip(producers, resource.clipId, resource.newFilePath);
        } else if (resource.status == MissingStatus::Remove) {
            QDomNodeList playlists = m_doc.elementsByTagName(QStringLiteral("playlist"));
            removeClip(producers, chains, playlists, resource.clipId);
        } else if (resource.status == MissingStatus::Placeholder /*child->data(0, statusRole).toInt() == CLIPPLACEHOLDER*/) {
            usePlaceholderForClip(producers, resource.clipId);
            usePlaceholderForClip(chains, resource.clipId);
        }
    } else if (resource.type == MissingType::Proxy) {
        if (resource.status == MissingStatus::Fixed) {
            fixProxyClip(producers, resource.clipId, resource.originalFilePath, resource.newFilePath);
            fixProxyClip(chains, resource.clipId, resource.originalFilePath, resource.newFilePath);
        } else if (resource.status == MissingStatus::Reload) {
            removeProxy(producers, resource.clipId, true);
            removeProxy(chains, resource.clipId, true);
        } else if (resource.status == MissingStatus::Remove) {
            removeProxy(producers, resource.clipId, false);
            removeProxy(chains, resource.clipId, false);
        }

    } else if (resource.type == MissingType::TitleFont) {
        // Parse all title producers
        fixTitleFont(producers, resource.originalFilePath, resource.newFilePath);
    } else if (resource.type == MissingType::Luma) {
        QString newPath = resource.newFilePath;
        if (resource.status == MissingStatus::Remove) {
            newPath.clear();
        }
        fixAssetResource(trans, getLumaPairs(), resource.originalFilePath, newPath);
    } else if (resource.type == MissingType::AssetFile) {
        QString newPath = resource.newFilePath;
        if (resource.status == MissingStatus::Remove) {
            newPath.clear();
        }
        fixAssetResource(filters, getAssetPairs(), resource.originalFilePath, newPath);
    } else if (resource.type == MissingType::Effect) {
        if (resource.status == MissingStatus::Fixed) {
            fixAssetsById(m_doc, QStringLiteral("filter"), resource.originalFilePath, resource.newFilePath);
        } else if (resource.status == MissingStatus::Remove) {
            removeAssetsById(m_doc, QStringLiteral("filter"), {resource.originalFilePath});
        }
    } else if (resource.type == MissingType::Transition && resource.status == MissingStatus::Remove) {
        removeAssetsById(m_doc, QStringLiteral("transition"), {resource.originalFilePath});
    }
}

ClipType::ProducerType DocumentChecker::getClipType(const QString &service, const QString &resource)
{
    ClipType::ProducerType type = ClipType::Unknown;
    if (service.startsWith(QLatin1String("avformat")) || service == QLatin1String("framebuffer") || service == QLatin1String("timewarp")) {
        type = ClipType::AV;
    } else if (service == QLatin1String("qimage") || service == QLatin1String("pixbuf")) {
        bool slideshow = isSlideshow(resource);
        if (slideshow) {
            type = ClipType::SlideShow;
        } else {
            type = ClipType::Image;
        }
    } else if (service == QLatin1String("mlt") || service == QLatin1String("xml")) {
        type = ClipType::Playlist;
    }
    return type;
}

QString DocumentChecker::getProducerResource(const QDomElement &producer)
{
    QString service = Xml::getXmlProperty(producer, QStringLiteral("mlt_service"));
    QString resource = Xml::getXmlProperty(producer, QStringLiteral("resource"));
    if (resource.isEmpty()) {
        return QString();
    }
    if (service == QLatin1String("timewarp")) {
        // slowmotion clip, trim speed info
        resource = Xml::getXmlProperty(producer, QStringLiteral("warp_resource"));
    } else if (service == QLatin1String("framebuffer")) {
        // slowmotion clip, trim speed info
        resource = resource.section(QLatin1Char('?'), 0, 0);
    }
    return ensureAbsolutePath(resource);
}

QString DocumentChecker::getKdenliveClipId(const QDomElement &producer)
{
    QString clipId = Xml::getXmlProperty(producer, QStringLiteral("kdenlive:id"));
    if (clipId.isEmpty()) {
        // Older project file format
        clipId = producer.attribute(QStringLiteral("id")).section(QLatin1Char('_'), 0, 0);
    }
    return clipId;
}

QString DocumentChecker::readableNameForClipType(ClipType::ProducerType type)
{
    switch (type) {
    case ClipType::AV:
        return i18n("Video clip");
    case ClipType::SlideShow:
        return i18n("Slideshow clip");
    case ClipType::Image:
        return i18n("Image clip");
    case ClipType::Playlist:
        return i18n("Playlist clip");
    case ClipType::Text:
        return i18n("Title Image"); // ?
    case ClipType::Unknown:
        return i18n("Unknown");
    default:
        return {};
    }
}

QString DocumentChecker::readableNameForMissingType(MissingType type)
{
    switch (type) {
    case MissingType::Clip:
        return i18n("Clip");
    case MissingType::TitleFont:
        return i18n("Title Font");
    case MissingType::TitleImage:
        return i18n("Title Image");
    case MissingType::Luma:
        return i18n("Luma file");
    case MissingType::AssetFile:
        return i18n("Asset file");
    case MissingType::Proxy:
        return i18n("Proxy clip");
    case MissingType::Effect:
        return i18n("Effect");
    case MissingType::Transition:
        return i18n("Transition");
    case MissingType::CircularRef:
        return i18n("Corrupted sequence");
    default:
        return i18n("Unknown");
    }
}

QString DocumentChecker::readableNameForMissingStatus(MissingStatus type)
{
    switch (type) {
    case MissingStatus::Fixed:
        return i18n("Fixed");
    case MissingStatus::Reload:
        return i18n("Reload");
    case MissingStatus::Missing:
        return i18n("Missing");
    case MissingStatus::MissingButProxy:
        return i18n("Missing, but proxy available");
    case MissingStatus::Placeholder:
        return i18n("Placeholder");
    case MissingStatus::Remove:
        return i18n("Remove");
    default:
        return i18n("Unknown");
    }
}

// TODO: remove?
QStringList DocumentChecker::getInfoMessages()
{
    QStringList messages;
    if (itemsContain(MissingType::Luma) || itemsContain(MissingType::AssetFile) || itemsContain(MissingType::Clip)) {
        messages.append(i18n("The project file contains missing clips or files."));
    }
    if (itemsContain(MissingType::Proxy)) {
        messages.append(i18n("Missing proxies can be recreated on opening."));
    }
    // TODO
    /*if (!m_missingSources.isEmpty()) {
        messages.append(i18np("The project file contains a missing clip, you can still work with its proxy.",
                              "The project file contains %1 missing clips, you can still work with their proxies.", m_missingSources.count()));
    }
    if (!m_changedClips.isEmpty()) {
        messages.append(i18np("The project file contains one modified clip, it will be reloaded.",
                              "The project file contains %1 modified clips, they will be reloaded.", m_changedClips.count()));
    }*/
    return messages;
}

bool DocumentChecker::itemsContain(MissingType type, const QString &path, MissingStatus status)
{
    for (auto item : m_items) {
        if (item.status != status) {
            continue;
        }
        if (type != item.type) {
            continue;
        }
        if (item.originalFilePath == path || path.isEmpty()) {
            return true;
        }
    }
    return false;
}

int DocumentChecker::itemIndexByClipId(const QString &clipId)
{
    for (std::size_t i = 0; i < m_items.size(); i++) {
        if (m_items[i].clipId == clipId) {
            return i;
        }
    }
    return -1;
}

bool DocumentChecker::isSlideshow(const QString &resource)
{
    return resource.contains(QStringLiteral("/.all.")) || resource.contains(QStringLiteral("\\.all.")) || resource.contains(QLatin1Char('?')) ||
           resource.contains(QLatin1Char('%'));
}

bool DocumentChecker::isProfileHD(const QDomDocument &doc)
{
    QDomElement profile = doc.documentElement().firstChildElement(QStringLiteral("profile"));
    if (!profile.isNull()) {
        if (profile.attribute(QStringLiteral("width")).toInt() < 1000) {
            return false;
        }
    }
    return true;
}

bool DocumentChecker::isSequenceWithSpeedEffect(const QDomElement &producer)
{
    QString service = Xml::getXmlProperty(producer, QStringLiteral("mlt_service"));
    QString resource = getProducerResource(producer);

    bool isSequence = resource.endsWith(QLatin1String(".mlt")) && resource.contains(QLatin1String("/sequences/"));

    QVector<QDomNode> links = Xml::getDirectChildrenByTagName(producer, QStringLiteral("link"));
    bool isTimeremap = service == QLatin1String("xml") && !links.isEmpty() &&
                       Xml::getXmlProperty(links.first().toElement(), QStringLiteral("mlt_service")) == QLatin1String("timeremap");

    return isSequence && (service == QLatin1String("timewarp") || isTimeremap);
}

QMap<DocumentChecker::MissingType, int> DocumentChecker::getCheckResults()
{
    QMap<DocumentChecker::MissingType, int> missingResults;
    for (auto item : m_items) {
        if (missingResults.contains(item.type)) {
            missingResults[item.type] = missingResults.value(item.type) + 1;
        } else {
            missingResults.insert(item.type, 1);
        }
    }
    return missingResults;
}<|MERGE_RESOLUTION|>--- conflicted
+++ resolved
@@ -779,74 +779,8 @@
 {
     bool isBinClip = m_binIds.contains(e.attribute(QLatin1String("id")));
     // Ensure each timeline producer is connected to a bin clip
-<<<<<<< HEAD
-    if (!isBinClip && !Xml::hasXmlProperty(e, QStringLiteral("kdenlive:control_uuid"))) {
-        if (Xml::hasXmlProperty(e, QStringLiteral("kdenlive:playlistid"))) {
-            // Black track producer, ignore
-            return QString();
-        }
-        int currentId = Xml::getXmlProperty(e, QStringLiteral("kdenlive:id")).toInt();
-        QString resource = Xml::getXmlProperty(e, QStringLiteral("resource"));
-        if (currentId > 0 && m_recoveryMap.contains(currentId) && m_recoveryMap.value(currentId).first == resource) {
-            // Match
-            Xml::setXmlProperty(e, "kdenlive:control_uuid", m_recoveryMap.value(currentId).second.toString());
-        } else {
-            bool processed = false;
-            // Something is wrong, try matching the url
-            if (Xml::hasXmlProperty(e, QStringLiteral("warp_resource"))) {
-                resource = Xml::getXmlProperty(e, QStringLiteral("warp_resource"));
-            } else {
-                if (Xml::getXmlProperty(e, QStringLiteral("mlt_service")) == QLatin1String("xml") && !e.firstChildElement(QStringLiteral("link")).isNull()) {
-                    // timewarp on a sequence
-                    if (m_recoveryMap.contains(currentId)) {
-                        Xml::setXmlProperty(e, QStringLiteral("kdenlive:control_uuid"), m_recoveryMap.value(currentId).second.toString());
-                        processed = true;
-                    } else {
-                        qDebug() << "=== TESTING SEQUENCE....NOT FOUND";
-                    }
-                }
-            }
-            if (!processed) {
-                QMapIterator<int, std::pair<QString, QUuid>> i(m_recoveryMap);
-                QMap<int, QUuid> matchingIds;
-                while (i.hasNext()) {
-                    i.next();
-                    if (i.value().first == resource) {
-                        // Match
-                        matchingIds.insert(i.key(), i.value().second);
-                        break;
-                    }
-                }
-                if (matchingIds.isEmpty()) {
-                    // Try finding match with hash
-                    const QString hash = Xml::getXmlProperty(e, QStringLiteral("kdenlive:file_hash"));
-                    if (!hash.isEmpty()) {
-                        QMapIterator<int, QString> j(m_hashMap);
-                        QMap<int, QUuid> matchingIds;
-                        while (j.hasNext()) {
-                            j.next();
-                            if (j.value() == hash) {
-                                // Match
-                                matchingIds.insert(j.key(), m_recoveryMap.value(j.key()).second);
-                            }
-                        }
-                    }
-                }
-                if (matchingIds.size() > 0) {
-                    // Good, we can safely restore the correct id
-                    Xml::setXmlProperty(e, QStringLiteral("kdenlive:id"), QString::number(matchingIds.firstKey()));
-                    Xml::setXmlProperty(e, QStringLiteral("kdenlive:control_uuid"), matchingIds.value(matchingIds.firstKey()).toString());
-                } else {
-                    qDebug() << "=============\nCANNOT RECOVER BIN ID FOR ITEM: " << e.attribute(QLatin1String("id")) << ", DELETING";
-                    Xml::setXmlProperty(e, QStringLiteral("kdenlive:remove"), QStringLiteral("1"));
-                    // exit(1);
-                }
-            }
-        }
-=======
     if (!ensureControlIdForItem(e, isBinClip)) {
         return QString();
->>>>>>> dd4ce579
     }
     QString service = Xml::getXmlProperty(e, QStringLiteral("mlt_service"));
     QStringList serviceToCheck = {QStringLiteral("kdenlivetitle"), QStringLiteral("qimage"),  QStringLiteral("pixbuf"), QStringLiteral("timewarp"),
