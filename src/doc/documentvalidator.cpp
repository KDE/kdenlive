/***************************************************************************
 *   Copyright (C) 2007 by Jean-Baptiste Mardelle (jb@kdenlive.org)        *
 *                                                                         *
 *   This program is free software; you can redistribute it and/or modify  *
 *   it under the terms of the GNU General Public License as published by  *
 *   the Free Software Foundation; either version 2 of the License, or     *
 *   (at your option) any later version.                                   *
 *                                                                         *
 *   This program is distributed in the hope that it will be useful,       *
 *   but WITHOUT ANY WARRANTY; without even the implied warranty of        *
 *   MERCHANTABILITY or FITNESS FOR A PARTICULAR PURPOSE.  See the         *
 *   GNU General Public License for more details.                          *
 *                                                                         *
 *   You should have received a copy of the GNU General Public License     *
 *   along with this program; if not, write to the                         *
 *   Free Software Foundation, Inc.,                                       *
 *   51 Franklin Street, Fifth Floor, Boston, MA  02110-1301  USA          *
 ***************************************************************************/


#include "documentvalidator.h"

#include "definitions.h"
#include "effectslist/initeffects.h"
#include "mainwindow.h"
#include "core.h"
#include "mltcontroller/bincontroller.h"

#include <QDebug>
#include <KMessageBox>
#include <klocalizedstring.h>

#include <QFile>
#include <QColor>
#include <QString>
#include <QDir>
#include <QScriptEngine>

#include <mlt++/Mlt.h>

#include <locale>
#ifdef Q_OS_MAC
#include <xlocale.h>
#endif

#include <QStandardPaths>


DocumentValidator::DocumentValidator(const QDomDocument &doc, const QUrl &documentUrl):
        m_doc(doc),
        m_url(documentUrl),
        m_modified(false)
{}

bool DocumentValidator::validate(const double currentVersion)
{
    QDomElement mlt = m_doc.firstChildElement("mlt");
    // At least the root element must be there
    if (mlt.isNull())
        return false;

    QDomElement kdenliveDoc = mlt.firstChildElement("kdenlivedoc");
    // Check if we're validating a Kdenlive project
    if (kdenliveDoc.isNull())
        return false;
    
    QString rootDir = mlt.attribute("root");
    if (rootDir == "$CURRENTPATH") {
        // The document was extracted from a Kdenlive archived project, fix root directory
        QString playlist = m_doc.toString();
        playlist.replace("$CURRENTPATH", m_url.adjusted(QUrl::RemoveFilename).path());
        m_doc.setContent(playlist);
        mlt = m_doc.firstChildElement("mlt");
        kdenliveDoc = mlt.firstChildElement("kdenlivedoc");
    }

    // Previous MLT / Kdenlive versions used C locale by default
    QLocale documentLocale = QLocale::c();
    
    if (mlt.hasAttribute("LC_NUMERIC")) {
        // Set locale for the document
#ifndef Q_OS_MAC
        const QString newLocale = setlocale(LC_NUMERIC, mlt.attribute("LC_NUMERIC").toUtf8().constData());
#else
        const QString newLocale = setlocale(LC_NUMERIC_MASK, mlt.attribute("LC_NUMERIC").toUtf8().constData());
#endif
        documentLocale = QLocale(mlt.attribute("LC_NUMERIC"));

        // Make sure Qt locale and C++ locale have the same numeric separator, might not be the case
        // With some locales since C++ and Qt use a different database for locales
        char *separator = localeconv()->decimal_point;
	if (newLocale.isEmpty()) {
            // Requested locale not available, ask for install
            KMessageBox::sorry(QApplication::activeWindow(), i18n("The document was created in \"%1\" locale, which is not installed on your system. Please install that language pack. Until then, Kdenlive might not be able to correctly open the document.", mlt.attribute("LC_NUMERIC")));
        }
	
        if (separator != documentLocale.decimalPoint()) {
	    KMessageBox::sorry(QApplication::activeWindow(), i18n("There is a locale conflict on your system. The document uses locale %1 which uses a \"%2\" as numeric separator (in system libraries) but Qt expects \"%3\". You might not be able to correctly open the project.", mlt.attribute("LC_NUMERIC"), separator, documentLocale.decimalPoint()));
            //qDebug()<<"------\n!!! system locale is not similar to Qt's locale... be prepared for bugs!!!\n------";
            // HACK: There is a locale conflict, so set locale to at least have correct decimal point
            if (strncmp(separator, ".", 1) == 0) documentLocale = QLocale::c();
            else if (strncmp(separator, ",", 1) == 0) documentLocale = QLocale("fr_FR.UTF-8");
        }
    }
    
    documentLocale.setNumberOptions(QLocale::OmitGroupSeparator);
    if (documentLocale.decimalPoint() != QLocale().decimalPoint()) {
        // If loading an older MLT file without LC_NUMERIC, set locale to C which was previously the default
        if (!mlt.hasAttribute("LC_NUMERIC")) {
#ifndef Q_OS_MAC
            setlocale(LC_NUMERIC, "C");
#else
            setlocale(LC_NUMERIC_MASK, "C");
#endif
	}

        QLocale::setDefault(documentLocale);
        // locale conversion might need to be redone
#ifndef Q_OS_MAC
<<<<<<< HEAD
        initEffects::parseEffectFiles(setlocale(LC_NUMERIC, NULL));
#else
        initEffects::parseEffectFiles(setlocale(LC_NUMERIC_MASK, NULL));
=======
        initEffects::parseEffectFiles(pCore->binController()->mltRepository(), setlocale(LC_NUMERIC, NULL));
#else
        initEffects::parseEffectFiles(pCore->binController()->mltRepository(), setlocale(LC_NUMERIC_MASK, NULL));
>>>>>>> 1e11e1ab
#endif
    }

    bool ok;
    double version = documentLocale.toDouble(kdenliveDoc.attribute("version"), &ok);
    if (!ok) {
	// Could not parse version number, there is probably a conflict in decimal separator
	QLocale tempLocale = QLocale(mlt.attribute("LC_NUMERIC"));
	version = tempLocale.toDouble(kdenliveDoc.attribute("version"), &ok);
	if (!ok) version = kdenliveDoc.attribute("version").toDouble(&ok);
	if (!ok) {
	    // Last try: replace comma with a dot
	    QString versionString = kdenliveDoc.attribute("version");
	    if (versionString.contains(',')) versionString.replace(',', '.');
	    version = versionString.toDouble(&ok);
	    if (!ok) qDebug()<<"// CANNOT PARSE VERSION NUMBER, ERROR!";
	}
    }
    
    // Upgrade the document to the latest version
    if (!upgrade(version, currentVersion))
        return false;

    return true;
    /*
     * Check the syntax (this will be replaced by XSD validation with Qt 4.6)
     * and correct some errors
     */
    {
        // Return (or create) the tractor
        QDomElement tractor = mlt.firstChildElement("tractor");
        if (tractor.isNull()) {
            m_modified = true;
            tractor = m_doc.createElement("tractor");
            tractor.setAttribute("global_feed", "1");
            tractor.setAttribute("in", "0");
            tractor.setAttribute("out", "-1");
            tractor.setAttribute("id", "maintractor");
            mlt.appendChild(tractor);
        }

        /*
         * Make sure at least one track exists, and they're equal in number to
         * to the maximum between MLT and Kdenlive playlists and tracks
         */
        // In older Kdenlive project files, one playlist is not a real track (the black track), we have: track count = playlist count- 1
        // In newer Qt5 Kdenlive, the Bin playlist should not appear as a track. So we should have: track count = playlist count- 2
        int trackOffset = 1;
        QDomNodeList playlists = m_doc.elementsByTagName("playlist");
	// Remove "main bin" playlist that simply holds the bin's clips and is not a real playlist
	for (int i = 0; i < playlists.count(); ++i) {
	    QString playlistId = playlists.at(i).toElement().attribute("id");
	    if (playlistId == BinController::binPlaylistId()) {
		// remove pseudo-playlist
		//playlists.at(i).parentNode().removeChild(playlists.at(i));
                trackOffset = 2;
		break;
	    }
	}
	
        int tracksMax = playlists.count() - trackOffset; // Remove the black track and bin track
        QDomNodeList tracks = tractor.elementsByTagName("track");
        tracksMax = qMax(tracks.count() - 1, tracksMax);
        QDomNodeList tracksinfo = kdenliveDoc.elementsByTagName("trackinfo");
        tracksMax = qMax(tracksinfo.count(), tracksMax);
        tracksMax = qMax(1, tracksMax); // Force existence of one track
        if (playlists.count() - trackOffset < tracksMax ||
                tracks.count() < tracksMax ||
                tracksinfo.count() < tracksMax) {
            qDebug() << "//// WARNING, PROJECT IS CORRUPTED, MISSING TRACK";
            m_modified = true;
            int difference;
            // use the MLT tracks as reference
            if (tracks.count() - 1 < tracksMax) {
                // Looks like one MLT track is missing, remove the extra Kdenlive track if there is one.
                if (tracksinfo.count() != tracks.count() - 1) {
                    // The Kdenlive tracks are not ok, clear and rebuild them
                    QDomNode tinfo = kdenliveDoc.firstChildElement("tracksinfo");
                    QDomNode tnode = tinfo.firstChild();
                    while (!tnode.isNull()) {
                        tinfo.removeChild(tnode);
                        tnode = tinfo.firstChild();
                    }

                    for (int i = 1; i < tracks.count(); ++i) {
                        QString hide = tracks.at(i).toElement().attribute("hide");
                        QDomElement newTrack = m_doc.createElement("trackinfo");
                        if (hide == "video") {
                            // audio track;
                            newTrack.setAttribute("type", "audio");
                            newTrack.setAttribute("blind", 1);
                            newTrack.setAttribute("mute", 0);
                            newTrack.setAttribute("lock", 0);
                        } else {
                            newTrack.setAttribute("blind", 0);
                            newTrack.setAttribute("mute", 0);
                            newTrack.setAttribute("lock", 0);
                        }
                        tinfo.appendChild(newTrack);
                    }
                }
            }

            if (playlists.count() - 1 < tracksMax) {
                difference = tracksMax - (playlists.count() - 1);
                for (int i = 0; i < difference; ++i) {
                    QDomElement playlist = m_doc.createElement("playlist");
                    mlt.appendChild(playlist);
                }
            }
            if (tracks.count() - 1 < tracksMax) {
                difference = tracksMax - (tracks.count() - 1);
                for (int i = 0; i < difference; ++i) {
                    QDomElement track = m_doc.createElement("track");
                    tractor.appendChild(track);
                }
            }
            if (tracksinfo.count() < tracksMax) {
                QDomElement tracksinfoElm = kdenliveDoc.firstChildElement("tracksinfo");
                if (tracksinfoElm.isNull()) {
                    tracksinfoElm = m_doc.createElement("tracksinfo");
                    kdenliveDoc.appendChild(tracksinfoElm);
                }
                difference = tracksMax - tracksinfo.count();
                for (int i = 0; i < difference; ++i) {
                    QDomElement trackinfo = m_doc.createElement("trackinfo");
                    trackinfo.setAttribute("mute", "0");
                    trackinfo.setAttribute("locked", "0");
                    tracksinfoElm.appendChild(trackinfo);
                }
            }
        }        

        // TODO: check the tracks references
        // TODO: check internal mix transitions
        
    }

    updateEffects();

    return true;
}

bool DocumentValidator::upgrade(double version, const double currentVersion)
{
    //qDebug() << "Opening a document with version " << version;

    // No conversion needed
    if (version == currentVersion) {
        return true;
    }

    // The document is too new
    if (version > currentVersion) {
        //qDebug() << "Unable to open document with version " << version;
        KMessageBox::sorry(QApplication::activeWindow(), i18n("This project type is unsupported (version %1) and can't be loaded.\nPlease consider upgrading your Kdenlive version.", version), i18n("Unable to open project"));
        return false;
    }

    // Unsupported document versions
    if (version == 0.5 || version == 0.7) {
        //qDebug() << "Unable to open document with version " << version;
        KMessageBox::sorry(QApplication::activeWindow(), i18n("This project type is unsupported (version %1) and can't be loaded.", version), i18n("Unable to open project"));
        return false;
    }

    // <kdenlivedoc />
    QDomNode infoXmlNode = m_doc.elementsByTagName("kdenlivedoc").at(0);
    QDomElement infoXml = infoXmlNode.toElement();
    infoXml.setAttribute("upgraded", "1");

    if (version <= 0.6) {
        QDomElement infoXml_old = infoXmlNode.cloneNode(true).toElement(); // Needed for folders
        QDomNode westley = m_doc.elementsByTagName("westley").at(1);
        QDomNode tractor = m_doc.elementsByTagName("tractor").at(0);
        QDomNode multitrack = m_doc.elementsByTagName("multitrack").at(0);
        QDomNodeList playlists = m_doc.elementsByTagName("playlist");

        QDomNode props = m_doc.elementsByTagName("properties").at(0).toElement();
        QString profile = props.toElement().attribute("videoprofile");
        int startPos = props.toElement().attribute("timeline_position").toInt();
        if (profile == "dv_wide")
            profile = "dv_pal_wide";

        // move playlists outside of tractor and add the tracks instead
        int max = playlists.count();
        if (westley.isNull()) {
            westley = m_doc.createElement("westley");
            m_doc.documentElement().appendChild(westley);
        }
        if (tractor.isNull()) {
            //qDebug() << "// NO MLT PLAYLIST, building empty one";
            QDomElement blank_tractor = m_doc.createElement("tractor");
            westley.appendChild(blank_tractor);
            QDomElement blank_playlist = m_doc.createElement("playlist");
            blank_playlist.setAttribute("id", "black_track");
            westley.insertBefore(blank_playlist, QDomNode());
            QDomElement blank_track = m_doc.createElement("track");
            blank_track.setAttribute("producer", "black_track");
            blank_tractor.appendChild(blank_track);

            QDomNodeList kdenlivetracks = m_doc.elementsByTagName("kdenlivetrack");
            for (int i = 0; i < kdenlivetracks.count(); ++i) {
                blank_playlist = m_doc.createElement("playlist");
                blank_playlist.setAttribute("id", "playlist" + QString::number(i));
                westley.insertBefore(blank_playlist, QDomNode());
                blank_track = m_doc.createElement("track");
                blank_track.setAttribute("producer", "playlist" + QString::number(i));
                blank_tractor.appendChild(blank_track);
                if (kdenlivetracks.at(i).toElement().attribute("cliptype") == "Sound") {
                    blank_playlist.setAttribute("hide", "video");
                    blank_track.setAttribute("hide", "video");
                }
            }
        } else for (int i = 0; i < max; ++i) {
                QDomNode n = playlists.at(i);
                westley.insertBefore(n, QDomNode());
                QDomElement pl = n.toElement();
                QDomElement track = m_doc.createElement("track");
                QString trackType = pl.attribute("hide");
                if (!trackType.isEmpty())
                    track.setAttribute("hide", trackType);
                QString playlist_id =  pl.attribute("id");
                if (playlist_id.isEmpty()) {
                    playlist_id = "black_track";
                    pl.setAttribute("id", playlist_id);
                }
                track.setAttribute("producer", playlist_id);
                //tractor.appendChild(track);
#define KEEP_TRACK_ORDER 1
#ifdef KEEP_TRACK_ORDER
                tractor.insertAfter(track, QDomNode());
#else
                // Insert the new track in an order that hopefully matches the 3 video, then 2 audio tracks of Kdenlive 0.7.0
                // insertion sort - O( tracks*tracks )
                // Note, this breaks _all_ transitions - but you can move them up and down afterwards.
                QDomElement tractor_elem = tractor.toElement();
                if (! tractor_elem.isNull()) {
                    QDomNodeList tracks = tractor_elem.elementsByTagName("track");
                    int size = tracks.size();
                    if (size == 0) {
                        tractor.insertAfter(track, QDomNode());
                    } else {
                        bool inserted = false;
                        for (int i = 0; i < size; ++i) {
                            QDomElement track_elem = tracks.at(i).toElement();
                            if (track_elem.isNull()) {
                                tractor.insertAfter(track, QDomNode());
                                inserted = true;
                                break;
                            } else {
                                //qDebug() << "playlist_id: " << playlist_id << " producer:" << track_elem.attribute("producer");
                                if (playlist_id < track_elem.attribute("producer")) {
                                    tractor.insertBefore(track, track_elem);
                                    inserted = true;
                                    break;
                                }
                            }
                        }
                        // Reach here, no insertion, insert last
                        if (!inserted) {
                            tractor.insertAfter(track, QDomNode());
                        }
                    }
                } else {
                    qWarning() << "tractor was not a QDomElement";
                    tractor.insertAfter(track, QDomNode());
                }
#endif
            }
        tractor.removeChild(multitrack);

        // audio track mixing transitions should not be added to track view, so add required attribute
        QDomNodeList transitions = m_doc.elementsByTagName("transition");
        max = transitions.count();
        for (int i = 0; i < max; ++i) {
            QDomElement tr = transitions.at(i).toElement();
            if (tr.attribute("combine") == "1" && tr.attribute("mlt_service") == "mix") {
                QDomElement property = m_doc.createElement("property");
                property.setAttribute("name", "internal_added");
                QDomText value = m_doc.createTextNode("237");
                property.appendChild(value);
                tr.appendChild(property);
                property = m_doc.createElement("property");
                property.setAttribute("name", "mlt_service");
                value = m_doc.createTextNode("mix");
                property.appendChild(value);
                tr.appendChild(property);
            } else {
                // convert transition
                QDomNamedNodeMap attrs = tr.attributes();
                for (int j = 0; j < attrs.count(); ++j) {
                    QString attrName = attrs.item(j).nodeName();
                    if (attrName != "in" && attrName != "out" && attrName != "id") {
                        QDomElement property = m_doc.createElement("property");
                        property.setAttribute("name", attrName);
                        QDomText value = m_doc.createTextNode(attrs.item(j).nodeValue());
                        property.appendChild(value);
                        tr.appendChild(property);
                    }
                }
            }
        }

        // move transitions after tracks
        for (int i = 0; i < max; ++i) {
            tractor.insertAfter(transitions.at(0), QDomNode());
        }

        // Fix filters format
        QDomNodeList entries = m_doc.elementsByTagName("entry");
        max = entries.count();
        for (int i = 0; i < max; ++i) {
            QString last_id;
            int effectix = 0;
            QDomNode m = entries.at(i).firstChild();
            while (!m.isNull()) {
                if (m.toElement().tagName() == "filter") {
                    QDomElement filt = m.toElement();
                    QDomNamedNodeMap attrs = filt.attributes();
                    QString current_id = filt.attribute("kdenlive_id");
                    if (current_id != last_id) {
                        effectix++;
                        last_id = current_id;
                    }
                    QDomElement e = m_doc.createElement("property");
                    e.setAttribute("name", "kdenlive_ix");
                    QDomText value = m_doc.createTextNode(QString::number(effectix));
                    e.appendChild(value);
                    filt.appendChild(e);
                    for (int j = 0; j < attrs.count(); ++j) {
                        QDomAttr a = attrs.item(j).toAttr();
                        if (!a.isNull()) {
                            //qDebug() << " FILTER; adding :" << a.name() << ':' << a.value();
                            QDomElement e = m_doc.createElement("property");
                            e.setAttribute("name", a.name());
                            QDomText value = m_doc.createTextNode(a.value());
                            e.appendChild(value);
                            filt.appendChild(e);

                        }
                    }
                }
                m = m.nextSibling();
            }
        }

        /*
            QDomNodeList filters = m_doc.elementsByTagName("filter");
            max = filters.count();
            QString last_id;
            int effectix = 0;
            for (int i = 0; i < max; ++i) {
                QDomElement filt = filters.at(i).toElement();
                QDomNamedNodeMap attrs = filt.attributes();
        QString current_id = filt.attribute("kdenlive_id");
        if (current_id != last_id) {
            effectix++;
            last_id = current_id;
        }
        QDomElement e = m_doc.createElement("property");
                e.setAttribute("name", "kdenlive_ix");
                QDomText value = m_doc.createTextNode(QString::number(1));
                e.appendChild(value);
                filt.appendChild(e);
                for (int j = 0; j < attrs.count(); ++j) {
                    QDomAttr a = attrs.item(j).toAttr();
                    if (!a.isNull()) {
                        //qDebug() << " FILTER; adding :" << a.name() << ':' << a.value();
                        QDomElement e = m_doc.createElement("property");
                        e.setAttribute("name", a.name());
                        QDomText value = m_doc.createTextNode(a.value());
                        e.appendChild(value);
                        filt.appendChild(e);
                    }
                }
            }*/

        // fix slowmotion
        QDomNodeList producers = westley.toElement().elementsByTagName("producer");
        max = producers.count();
        for (int i = 0; i < max; ++i) {
            QDomElement prod = producers.at(i).toElement();
            if (prod.attribute("mlt_service") == "framebuffer") {
                QString slowmotionprod = prod.attribute("resource");
                slowmotionprod.replace(':', '?');
                //qDebug() << "// FOUND WRONG SLOWMO, new: " << slowmotionprod;
                prod.setAttribute("resource", slowmotionprod);
            }
        }
        // move producers to correct place, markers to a global list, fix clip descriptions
        QDomElement markers = m_doc.createElement("markers");
        // This will get the xml producers:
        producers = m_doc.elementsByTagName("producer");
        max = producers.count();
        for (int i = 0; i < max; ++i) {
            QDomElement prod = producers.at(0).toElement();
            // add resource also as a property (to allow path correction in setNewResource())
            // TODO: will it work with slowmotion? needs testing
            /*if (!prod.attribute("resource").isEmpty()) {
                QDomElement prop_resource = m_doc.createElement("property");
                prop_resource.setAttribute("name", "resource");
                QDomText resource = m_doc.createTextNode(prod.attribute("resource"));
                prop_resource.appendChild(resource);
                prod.appendChild(prop_resource);
            }*/
            QDomNode m = prod.firstChild();
            if (!m.isNull()) {
                if (m.toElement().tagName() == "markers") {
                    QDomNodeList prodchilds = m.childNodes();
                    int maxchild = prodchilds.count();
                    for (int k = 0; k < maxchild; ++k) {
                        QDomElement mark = prodchilds.at(0).toElement();
                        mark.setAttribute("id", prod.attribute("id"));
                        markers.insertAfter(mark, QDomNode());
                    }
                    prod.removeChild(m);
                } else if (prod.attribute("type").toInt() == Text) {
                    // convert title clip
                    if (m.toElement().tagName() == "textclip") {
                        QDomDocument tdoc;
                        QDomElement titleclip = m.toElement();
                        QDomElement title = tdoc.createElement("kdenlivetitle");
                        tdoc.appendChild(title);
                        QDomNodeList objects = titleclip.childNodes();
                        int maxchild = objects.count();
                        for (int k = 0; k < maxchild; ++k) {
                            QString objectxml;
                            QDomElement ob = objects.at(k).toElement();
                            if (ob.attribute("type") == "3") {
                                // text object - all of this goes into "xmldata"...
                                QDomElement item = tdoc.createElement("item");
                                item.setAttribute("z-index", ob.attribute("z"));
                                item.setAttribute("type", "QGraphicsTextItem");
                                QDomElement position = tdoc.createElement("position");
                                position.setAttribute("x", ob.attribute("x"));
                                position.setAttribute("y", ob.attribute("y"));
                                QDomElement content = tdoc.createElement("content");
                                content.setAttribute("font", ob.attribute("font_family"));
                                content.setAttribute("font-size", ob.attribute("font_size"));
                                content.setAttribute("font-bold", ob.attribute("bold"));
                                content.setAttribute("font-italic", ob.attribute("italic"));
                                content.setAttribute("font-underline", ob.attribute("underline"));
                                QString col = ob.attribute("color");
                                QColor c(col);
                                content.setAttribute("font-color", colorToString(c));
                                // todo: These fields are missing from the newly generated xmldata:
                                // transform, startviewport, endviewport, background

                                QDomText conttxt = tdoc.createTextNode(ob.attribute("text"));
                                content.appendChild(conttxt);
                                item.appendChild(position);
                                item.appendChild(content);
                                title.appendChild(item);
                            } else if (ob.attribute("type") == "5") {
                                // rectangle object
                                QDomElement item = tdoc.createElement("item");
                                item.setAttribute("z-index", ob.attribute("z"));
                                item.setAttribute("type", "QGraphicsRectItem");
                                QDomElement position = tdoc.createElement("position");
                                position.setAttribute("x", ob.attribute("x"));
                                position.setAttribute("y", ob.attribute("y"));
                                QDomElement content = tdoc.createElement("content");
                                QString col = ob.attribute("color");
                                QColor c(col);
                                content.setAttribute("brushcolor", colorToString(c));
                                QString rect = "0,0,";
                                rect.append(ob.attribute("width"));
                                rect.append(",");
                                rect.append(ob.attribute("height"));
                                content.setAttribute("rect", rect);
                                item.appendChild(position);
                                item.appendChild(content);
                                title.appendChild(item);
                            }
                        }
                        prod.setAttribute("xmldata", tdoc.toString());
                        // mbd todo: This clearly does not work, as every title gets the same name - trying to leave it empty
                        // QStringList titleInfo = TitleWidget::getFreeTitleInfo(projectFolder());
                        // prod.setAttribute("titlename", titleInfo.at(0));
                        // prod.setAttribute("resource", titleInfo.at(1));
                        ////qDebug()<<"TITLE DATA:\n"<<tdoc.toString();
                        prod.removeChild(m);
                    } // End conversion of title clips.

                } else if (m.isText()) {
                    QString comment = m.nodeValue();
                    if (!comment.isEmpty()) {
                        prod.setAttribute("description", comment);
                    }
                    prod.removeChild(m);
                }
            }
            int duration = prod.attribute("duration").toInt();
            if (duration > 0) prod.setAttribute("out", QString::number(duration));
            // The clip goes back in, but text clips should not go back in, at least not modified
            westley.insertBefore(prod, QDomNode());
        }

        QDomNode westley0 = m_doc.elementsByTagName("westley").at(0);
        if (!markers.firstChild().isNull()) westley0.appendChild(markers);

        /*
         * Convert as much of the kdenlivedoc as possible. Use the producer in
         * westley. First, remove the old stuff from westley, and add a new
         * empty one. Also, track the max id in order to use it for the adding
         * of groups/folders
         */
        int max_kproducer_id = 0;
        westley0.removeChild(infoXmlNode);
        QDomElement infoXml_new = m_doc.createElement("kdenlivedoc");
        infoXml_new.setAttribute("profile", profile);
        infoXml.setAttribute("position", startPos);

        // Add all the producers that has a resource in westley
        QDomElement westley_element = westley0.toElement();
        if (westley_element.isNull()) {
            qWarning() << "westley0 element in document was not a QDomElement - unable to add producers to new kdenlivedoc";
        } else {
            QDomNodeList wproducers = westley_element.elementsByTagName("producer");
            int kmax = wproducers.count();
            for (int i = 0; i < kmax; ++i) {
                QDomElement wproducer = wproducers.at(i).toElement();
                if (wproducer.isNull()) {
                    qWarning() << "Found producer in westley0, that was not a QDomElement";
                    continue;
                }
                if (wproducer.attribute("id") == "black") continue;
                // We have to do slightly different things, depending on the type
                //qDebug() << "Converting producer element with type" << wproducer.attribute("type");
                if (wproducer.attribute("type").toInt() == Text) {
                    //qDebug() << "Found TEXT element in producer" << endl;
                    QDomElement kproducer = wproducer.cloneNode(true).toElement();
                    kproducer.setTagName("kdenlive_producer");
                    infoXml_new.appendChild(kproducer);
                    /*
                     * TODO: Perhaps needs some more changes here to
                     * "frequency", aspect ratio as a float, frame_size,
                     * channels, and later, resource and title name
                     */
                } else {
                    QDomElement kproducer = m_doc.createElement("kdenlive_producer");
                    kproducer.setAttribute("id", wproducer.attribute("id"));
                    if (!wproducer.attribute("description").isEmpty())
                        kproducer.setAttribute("description", wproducer.attribute("description"));
                    kproducer.setAttribute("resource", wproducer.attribute("resource"));
                    kproducer.setAttribute("type", wproducer.attribute("type"));
                    // Testing fix for 358
                    if (!wproducer.attribute("aspect_ratio").isEmpty()) {
                        kproducer.setAttribute("aspect_ratio", wproducer.attribute("aspect_ratio"));
                    }
                    if (!wproducer.attribute("source_fps").isEmpty()) {
                        kproducer.setAttribute("fps", wproducer.attribute("source_fps"));
                    }
                    if (!wproducer.attribute("length").isEmpty()) {
                        kproducer.setAttribute("duration", wproducer.attribute("length"));
                    }
                    infoXml_new.appendChild(kproducer);
                }
                if (wproducer.attribute("id").toInt() > max_kproducer_id) {
                    max_kproducer_id = wproducer.attribute("id").toInt();
                }
            }
        }
#define LOOKUP_FOLDER 1
#ifdef LOOKUP_FOLDER
        /*
         * Look through all the folder elements of the old doc, for each folder,
         * for each producer, get the id, look it up in the new doc, set the
         * groupname and groupid. Note, this does not work at the moment - at
         * least one folder shows up missing, and clips with no folder does not
         * show up.
         */
        //QDomElement infoXml_old = infoXmlNode.toElement();
        if (!infoXml_old.isNull()) {
            QDomNodeList folders = infoXml_old.elementsByTagName("folder");
            int fsize = folders.size();
            int groupId = max_kproducer_id + 1; // Start at +1 of max id of the kdenlive_producers
            for (int i = 0; i < fsize; ++i) {
                QDomElement folder = folders.at(i).toElement();
                if (!folder.isNull()) {
                    QString groupName = folder.attribute("name");
                    //qDebug() << "groupName: " << groupName << " with groupId: " << groupId;
                    QDomNodeList fproducers = folder.elementsByTagName("producer");
                    int psize = fproducers.size();
                    for (int j = 0; j < psize; ++j) {
                        QDomElement fproducer = fproducers.at(j).toElement();
                        if (!fproducer.isNull()) {
                            QString id = fproducer.attribute("id");
                            // This is not very effective, but compared to loading the clips, its a breeze
                            QDomNodeList kdenlive_producers = infoXml_new.elementsByTagName("kdenlive_producer");
                            int kpsize = kdenlive_producers.size();
                            for (int k = 0; k < kpsize; ++k) {
                                QDomElement kproducer = kdenlive_producers.at(k).toElement(); // Its an element for sure
                                if (id == kproducer.attribute("id")) {
                                    // We do not check that it already is part of a folder
                                    kproducer.setAttribute("groupid", groupId);
                                    kproducer.setAttribute("groupname", groupName);
                                    break;
                                }
                            }
                        }
                    }
                    ++groupId;
                }
            }
        }
#endif
        QDomNodeList elements = westley.childNodes();
        max = elements.count();
        for (int i = 0; i < max; ++i) {
            QDomElement prod = elements.at(0).toElement();
            westley0.insertAfter(prod, QDomNode());
        }

        westley0.appendChild(infoXml_new);

        westley0.removeChild(westley);

        // adds <avfile /> information to <kdenlive_producer />
        QDomNodeList kproducers = m_doc.elementsByTagName("kdenlive_producer");
        QDomNodeList avfiles = infoXml_old.elementsByTagName("avfile");
        //qDebug() << "found" << avfiles.count() << "<avfile />s and" << kproducers.count() << "<kdenlive_producer />s";
        for (int i = 0; i < avfiles.count(); ++i) {
            QDomElement avfile = avfiles.at(i).toElement();
            QDomElement kproducer;
            if (avfile.isNull())
                qWarning() << "found an <avfile /> that is not a QDomElement";
            else {
                QString id = avfile.attribute("id");
                // this is horrible, must be rewritten, it's just for test
                for (int j = 0; j < kproducers.count(); ++j) {
                    ////qDebug() << "checking <kdenlive_producer /> with id" << kproducers.at(j).toElement().attribute("id");
                    if (kproducers.at(j).toElement().attribute("id") == id) {
                        kproducer = kproducers.at(j).toElement();
                        break;
                    }
                }
                if (kproducer == QDomElement())
                    qWarning() << "no match for <avfile /> with id =" << id;
                else {
                    ////qDebug() << "ready to set additional <avfile />'s attributes (id =" << id << ')';
                    kproducer.setAttribute("channels", avfile.attribute("channels"));
                    kproducer.setAttribute("duration", avfile.attribute("duration"));
                    kproducer.setAttribute("frame_size", avfile.attribute("width") + 'x' + avfile.attribute("height"));
                    kproducer.setAttribute("frequency", avfile.attribute("frequency"));
                    if (kproducer.attribute("description").isEmpty() && !avfile.attribute("description").isEmpty())
                        kproducer.setAttribute("description", avfile.attribute("description"));
                }
            }
        }
        infoXml = infoXml_new;
    }

    if (version <= 0.81) {
        // Add the tracks information
        QString tracksOrder = infoXml.attribute("tracks");
        if (tracksOrder.isEmpty()) {
            QDomNodeList tracks = m_doc.elementsByTagName("track");
            for (int i = 0; i < tracks.count(); ++i) {
                QDomElement track = tracks.at(i).toElement();
                if (track.attribute("producer") != "black_track") {
                    if (track.attribute("hide") == "video")
                        tracksOrder.append('a');
                    else
                        tracksOrder.append('v');
                }
            }
        }
        QDomElement tracksinfo = m_doc.createElement("tracksinfo");
        for (int i = 0; i < tracksOrder.size(); ++i) {
            QDomElement trackinfo = m_doc.createElement("trackinfo");
            if (tracksOrder.data()[i] == 'a') {
                trackinfo.setAttribute("type", "audio");
                trackinfo.setAttribute("blind", true);
            } else
                trackinfo.setAttribute("blind", false);
            trackinfo.setAttribute("mute", false);
            trackinfo.setAttribute("locked", false);
            tracksinfo.appendChild(trackinfo);
        }
        infoXml.appendChild(tracksinfo);
    }

    if (version <= 0.82) {
        // Convert <westley />s in <mlt />s (MLT extreme makeover)
        QDomNodeList westleyNodes = m_doc.elementsByTagName("westley");
        for (int i = 0; i < westleyNodes.count(); ++i) {
            QDomElement westley = westleyNodes.at(i).toElement();
            westley.setTagName("mlt");
        }
    }

    if (version <= 0.83) {
        // Replace point size with pixel size in text titles
        if (m_doc.toString().contains("font-size")) {
            KMessageBox::ButtonCode convert = KMessageBox::Continue;
            QDomNodeList kproducerNodes = m_doc.elementsByTagName("kdenlive_producer");
            for (int i = 0; i < kproducerNodes.count() && convert != KMessageBox::No; ++i) {
                QDomElement kproducer = kproducerNodes.at(i).toElement();
                if (kproducer.attribute("type").toInt() == Text) {
                    QDomDocument data;
                    data.setContent(kproducer.attribute("xmldata"));
                    QDomNodeList items = data.firstChild().childNodes();
                    for (int j = 0; j < items.count() && convert != KMessageBox::No; ++j) {
                        if (items.at(j).attributes().namedItem("type").nodeValue() == "QGraphicsTextItem") {
                            QDomNamedNodeMap textProperties = items.at(j).namedItem("content").attributes();
                            if (textProperties.namedItem("font-pixel-size").isNull() && !textProperties.namedItem("font-size").isNull()) {
                                // Ask the user if he wants to convert
                                if (convert != KMessageBox::Yes && convert != KMessageBox::No)
                                    convert = (KMessageBox::ButtonCode)KMessageBox::warningYesNo(QApplication::activeWindow(), i18n("Some of your text clips were saved with size in points, which means different sizes on different displays. Do you want to convert them to pixel size, making them portable? It is recommended you do this on the computer they were first created on, or you could have to adjust their size."), i18n("Update Text Clips"));
                                if (convert == KMessageBox::Yes) {
                                    QFont font;
                                    font.setPointSize(textProperties.namedItem("font-size").nodeValue().toInt());
                                    QDomElement content = items.at(j).namedItem("content").toElement();
                                    content.setAttribute("font-pixel-size", QFontInfo(font).pixelSize());
                                    content.removeAttribute("font-size");
                                    kproducer.setAttribute("xmldata", data.toString());
                                    /*
                                     * You may be tempted to delete the preview file
                                     * to force its recreation: bad idea (see
                                     * http://www.kdenlive.org/mantis/view.php?id=749)
                                     */
                                }
                            }
                        }
                    }
                }
            }
        }

        // Fill the <documentproperties /> element
        QDomElement docProperties = infoXml.firstChildElement("documentproperties");
        if (docProperties.isNull()) {
            docProperties = m_doc.createElement("documentproperties");
            docProperties.setAttribute("zonein", infoXml.attribute("zonein"));
            docProperties.setAttribute("zoneout", infoXml.attribute("zoneout"));
            docProperties.setAttribute("zoom", infoXml.attribute("zoom"));
            docProperties.setAttribute("position", infoXml.attribute("position"));
            infoXml.appendChild(docProperties);
        }
    }

    if (version <= 0.84) {
        // update the title clips to use the new MLT kdenlivetitle producer
        QDomNodeList kproducerNodes = m_doc.elementsByTagName("kdenlive_producer");
        for (int i = 0; i < kproducerNodes.count(); ++i) {
            QDomElement kproducer = kproducerNodes.at(i).toElement();
            if (kproducer.attribute("type").toInt() == Text) {
                QString data = kproducer.attribute("xmldata");
                QString datafile = kproducer.attribute("resource");
                if (!datafile.endsWith(QLatin1String(".kdenlivetitle"))) {
                    datafile = QString();
                    kproducer.setAttribute("resource", QString());
                }
                QString id = kproducer.attribute("id");
                QDomNodeList mltproducers = m_doc.elementsByTagName("producer");
                bool foundData = false;
                bool foundResource = false;
                bool foundService = false;
                for (int j = 0; j < mltproducers.count(); ++j) {
                    QDomElement wproducer = mltproducers.at(j).toElement();
                    if (wproducer.attribute("id") == id) {
                        QDomNodeList props = wproducer.childNodes();
                        for (int k = 0; k < props.count(); ++k) {
                            if (props.at(k).toElement().attribute("name") == "xmldata") {
                                props.at(k).firstChild().setNodeValue(data);
                                foundData = true;
                            } else if (props.at(k).toElement().attribute("name") == "mlt_service") {
                                props.at(k).firstChild().setNodeValue("kdenlivetitle");
                                foundService = true;
                            } else if (props.at(k).toElement().attribute("name") == "resource") {
                                props.at(k).firstChild().setNodeValue(datafile);
                                foundResource = true;
                            }
                        }
                        if (!foundData) {
                            QDomElement e = m_doc.createElement("property");
                            e.setAttribute("name", "xmldata");
                            QDomText value = m_doc.createTextNode(data);
                            e.appendChild(value);
                            wproducer.appendChild(e);
                        }
                        if (!foundService) {
                            QDomElement e = m_doc.createElement("property");
                            e.setAttribute("name", "mlt_service");
                            QDomText value = m_doc.createTextNode("kdenlivetitle");
                            e.appendChild(value);
                            wproducer.appendChild(e);
                        }
                        if (!foundResource) {
                            QDomElement e = m_doc.createElement("property");
                            e.setAttribute("name", "resource");
                            QDomText value = m_doc.createTextNode(datafile);
                            e.appendChild(value);
                            wproducer.appendChild(e);
                        }
                        break;
                    }
                }
            }
        }
    }
    if (version <= 0.85) {
        // update the LADSPA effects to use the new ladspa.id format instead of external xml file
        QDomNodeList effectNodes = m_doc.elementsByTagName("filter");
        for (int i = 0; i < effectNodes.count(); ++i) {
            QDomElement effect = effectNodes.at(i).toElement();
            if (EffectsList::property(effect, "mlt_service") == "ladspa") {
                // Needs to be converted
                QStringList info = getInfoFromEffectName(EffectsList::property(effect, "kdenlive_id"));
                if (info.isEmpty()) continue;
                // info contains the correct ladspa.id from kdenlive effect name, and a list of parameter's old and new names
                EffectsList::setProperty(effect, "kdenlive_id", info.at(0));
                EffectsList::setProperty(effect, "tag", info.at(0));
                EffectsList::setProperty(effect, "mlt_service", info.at(0));
                EffectsList::removeProperty(effect, "src");
                for (int j = 1; j < info.size(); ++j) {
                    QString value = EffectsList::property(effect, info.at(j).section('=', 0, 0));
                    if (!value.isEmpty()) {
                        // update parameter name
                        EffectsList::renameProperty(effect, info.at(j).section('=', 0, 0), info.at(j).section('=', 1, 1));
                    }
                }
            }
        }
    }

    if (version <= 0.86) {
        // Make sure we don't have avformat-novalidate producers, since it caused crashes
        QDomNodeList producers = m_doc.elementsByTagName("producer");
        int max = producers.count();
        for (int i = 0; i < max; ++i) {
            QDomElement prod = producers.at(i).toElement();
            if (EffectsList::property(prod, "mlt_service") == "avformat-novalidate")
                EffectsList::setProperty(prod, "mlt_service", "avformat");
        }

        // There was a mistake in Geometry transitions where the last keyframe was created one frame after the end of transition, so fix it and move last keyframe to real end of transition

        // Get profile info (width / height)
        int profileWidth;
        int profileHeight;
        QDomElement profile = m_doc.firstChildElement("profile");
        if (profile.isNull()) profile = infoXml.firstChildElement("profileinfo");
        if (profile.isNull()) {
            // could not find profile info, set PAL
            profileWidth = 720;
            profileHeight = 576;
        }
        else {
            profileWidth = profile.attribute("width").toInt();
            profileHeight = profile.attribute("height").toInt();
        }
        QDomNodeList transitions = m_doc.elementsByTagName("transition");
        max = transitions.count();
        for (int i = 0; i < max; ++i) {
            QDomElement trans = transitions.at(i).toElement();
            int out = trans.attribute("out").toInt() - trans.attribute("in").toInt();
            QString geom = EffectsList::property(trans, "geometry");
            Mlt::Geometry *g = new Mlt::Geometry(geom.toUtf8().data(), out, profileWidth, profileHeight);
            Mlt::GeometryItem item;
            if (g->next_key(&item, out) == 0) {
                // We have a keyframe just after last frame, try to move it to last frame
                if (item.frame() == out + 1) {
                    item.frame(out);
                    g->insert(item);
                    g->remove(out + 1);
                    EffectsList::setProperty(trans, "geometry", g->serialise());
                }
            }
            delete g;
        }
    }

    if (version <= 0.87) {
        if (!m_doc.firstChildElement("mlt").hasAttribute("LC_NUMERIC")) {
            m_doc.firstChildElement("mlt").setAttribute("LC_NUMERIC", "C");
        }
    }
    
    if (version <= 0.88) {
        // convert to new MLT-only format
        QDomNodeList producers = m_doc.elementsByTagName("producer");
        QDomDocumentFragment frag = m_doc.createDocumentFragment();
        
        // Create Bin Playlist
        QDomElement main_playlist = m_doc.createElement("playlist");
        QDomElement prop = m_doc.createElement("property");
        prop.setAttribute("name", "xml_retain");
        QDomText val = m_doc.createTextNode("1");
        prop.appendChild(val);
        main_playlist.appendChild(prop);

        // Move markers
        QDomNodeList markers = m_doc.elementsByTagName("marker");
        for (int i = 0; i < markers.count(); ++i) {
            QDomElement marker = markers.at(i).toElement();
            QDomElement prop = m_doc.createElement("property");
            prop.setAttribute("name", "kdenlive:marker." + marker.attribute("id") + ":" + marker.attribute("time"));
            QDomText val = m_doc.createTextNode(marker.attribute("type") + ":" + marker.attribute("comment"));
            prop.appendChild(val);
            main_playlist.appendChild(prop);
        }

        // Move guides
        QDomNodeList guides = m_doc.elementsByTagName("guide");
        for (int i = 0; i < guides.count(); ++i) {
            QDomElement guide = guides.at(i).toElement();
            QDomElement prop = m_doc.createElement("property");
            prop.setAttribute("name", "kdenlive:guide." + guide.attribute("time"));
            QDomText val = m_doc.createTextNode(guide.attribute("comment"));
            prop.appendChild(val);
            main_playlist.appendChild(prop);
        }
        
        // Move folders
        QDomNodeList folders = m_doc.elementsByTagName("folder");
        for (int i = 0; i < folders.count(); ++i) {
            QDomElement folder = folders.at(i).toElement();
            QDomElement prop = m_doc.createElement("property");
            prop.setAttribute("name", "kdenlive:folder.-1." + folder.attribute("id"));
            QDomText val = m_doc.createTextNode(folder.attribute("name"));
            prop.appendChild(val);
            main_playlist.appendChild(prop);
        }

        QDomNode mlt = m_doc.firstChildElement("mlt");
        main_playlist.setAttribute("id", pCore->binController()->binPlaylistId());
        mlt.toElement().setAttribute("producer", pCore->binController()->binPlaylistId());
        QStringList ids;
        QStringList slowmotionIds;
        QDomNode firstProd = m_doc.firstChildElement("producer");
        for (int i = 0; i < producers.count(); ++i) {
            QDomElement prod = producers.at(i).toElement();
            QString id = prod.attribute("id");
            if (id.startsWith("slowmotion")) {
                // No need to process slowmotion producers
                QString slowmo = id.section(":", 1, 1).section("_", 0, 0);
                if (!slowmotionIds.contains(slowmo)) {
                    slowmotionIds << slowmo;
                }
                continue;
            }
            QString prodId = id.section("_", 0, 0);
            if (ids.contains(prodId)) {
                // Already processed, continue
                continue;
            }
            if (id == prodId) {
                // This is an original producer, move it to the main playlist
                QDomElement entry = m_doc.createElement("entry");
                entry.setAttribute("in", prod.attribute("in"));
                entry.setAttribute("out", prod.attribute("out"));
                entry.setAttribute("producer", id);
                main_playlist.appendChild(entry);
                frag.appendChild(prod);
                i--;
            }
            else {
                QDomElement originalProd = prod.cloneNode().toElement();
                originalProd.setAttribute("id", prodId);
                frag.appendChild(originalProd);
                QDomElement entry = m_doc.createElement("entry");
                entry.setAttribute("in", prod.attribute("in"));
                entry.setAttribute("out", prod.attribute("out"));
                entry.setAttribute("producer", prodId);
                main_playlist.appendChild(entry);
            }
            ids.append(prodId);
        }
        
        // Set clip folders
        QDomNodeList kdenlive_producers = m_doc.elementsByTagName("kdenlive_producer");
        for (int j = 0; j < kdenlive_producers.count(); j++) {
            QDomElement prod = kdenlive_producers.at(j).toElement();
            QString prodName = prod.attribute("name");
            if (!prod.hasAttribute("groupid") && prodName.isEmpty()) continue;
            QString id = prod.attribute("id");
            QString folder = prod.attribute("groupid");
            QDomNodeList mlt_producers = frag.childNodes();
            for (int k = 0; k < mlt_producers.count(); k++) {
                QDomElement mltprod = mlt_producers.at(k).toElement();
                if (mltprod.tagName() != "producer") continue;
                if (mltprod.attribute("id") == id) {
                    if (!folder.isEmpty()) {
                        // We have found our producer, set folder info
                        QDomElement prop = m_doc.createElement("property");
                        prop.setAttribute("name", "kdenlive:folderid");
                        QDomText val = m_doc.createTextNode(folder);
                        prop.appendChild(val);
                        mltprod.appendChild(prop);
                    }
                    if (!prodName.isEmpty()) {
                        // Set clip name
                        QDomElement prop = m_doc.createElement("property");
                        prop.setAttribute("name", "kdenlive:clipname");
                        QDomText val = m_doc.createTextNode(prodName);
                        prop.appendChild(val);
                        mltprod.appendChild(prop);
                    }
                    break;
                }
            }
        }
        
        // Make sure all slowmotion producers have a master clip
        for (int i = 0; i < slowmotionIds.count(); i++) {
            QString slo = slowmotionIds.at(i);
            if (!ids.contains(slo)) {
                // rebuild producer from Kdenlive's old xml format
                for (int j = 0; j < kdenlive_producers.count(); j++) {
                    QDomElement prod = kdenlive_producers.at(j).toElement();
                    QString id = prod.attribute("id");
                    if (id == slo) {
                        // We found the kdenlive_producer, build MLT producer
                        QDomElement original = m_doc.createElement("producer");
                        original.setAttribute("in", 0);
                        original.setAttribute("out", prod.attribute("duration").toInt() - 1);
                        original.setAttribute("id", id);
                        QDomElement prop = m_doc.createElement("property");
                        prop.setAttribute("name", "resource");
                        QDomText val = m_doc.createTextNode(prod.attribute("resource"));
                        prop.appendChild(val);
                        original.appendChild(prop);
                        QDomElement prop2 = m_doc.createElement("property");
                        prop2.setAttribute("name", "mlt_service");
                        QDomText val2 = m_doc.createTextNode("avformat");
                        prop2.appendChild(val2);
                        original.appendChild(prop2);
                        QDomElement prop3 = m_doc.createElement("property");
                        prop3.setAttribute("name", "length");
                        QDomText val3 = m_doc.createTextNode(prod.attribute("duration"));
                        prop3.appendChild(val3);
                        original.appendChild(prop3);
                        QDomElement entry = m_doc.createElement("entry");
                        entry.setAttribute("in", original.attribute("in"));
                        entry.setAttribute("out", original.attribute("out"));
                        entry.setAttribute("producer", id);
                        main_playlist.appendChild(entry);
                        frag.appendChild(original);
                        ids << slo;
                        break;
                    }
                }
            }
        }
        frag.appendChild(main_playlist);
        mlt.insertBefore(frag, firstProd);
    }

    // The document has been converted: mark it as modified
    infoXml.setAttribute("version", currentVersion);
    m_modified = true;
    return true;
}

QStringList DocumentValidator::getInfoFromEffectName(const QString &oldName)
{
    QStringList info;
    // Returns a list to convert old Kdenlive ladspa effects
    if (oldName == "pitch_shift") {
        info << "ladspa.1433";
        info << "pitch=0";
    }
    else if (oldName == "vinyl") {
        info << "ladspa.1905";
        info << "year=0";
        info << "rpm=1";
        info << "warping=2";
        info << "crackle=3";
        info << "wear=4";
    }
    else if (oldName == "room_reverb") {
        info << "ladspa.1216";
        info << "room=0";
        info << "delay=1";
        info << "damp=2";
    }
    else if (oldName == "reverb") {
        info << "ladspa.1423";
        info << "room=0";
        info << "damp=1";
    }
    else if (oldName == "rate_scale") {
        info << "ladspa.1417";
        info << "rate=0";
    }
    else if (oldName == "pitch_scale") {
        info << "ladspa.1193";
        info << "coef=0";
    }
    else if (oldName == "phaser") {
        info << "ladspa.1217";
        info << "rate=0";
        info << "depth=1";
        info << "feedback=2";
        info << "spread=3";
    }
    else if (oldName == "limiter") {
        info << "ladspa.1913";
        info << "gain=0";
        info << "limit=1";
        info << "release=2";
    }
    else if (oldName == "equalizer_15") {
        info << "ladspa.1197";
        info << "1=0";
        info << "2=1";
        info << "3=2";
        info << "4=3";
        info << "5=4";
        info << "6=5";
        info << "7=6";
        info << "8=7";
        info << "9=8";
        info << "10=9";
        info << "11=10";
        info << "12=11";
        info << "13=12";
        info << "14=13";
        info << "15=14";
    }
    else if (oldName == "equalizer") {
        info << "ladspa.1901";
        info << "logain=0";
        info << "midgain=1";
        info << "higain=2";
    }
    else if (oldName == "declipper") {
        info << "ladspa.1195";
    }
    return info;
}

QString DocumentValidator::colorToString(const QColor& c)
{
    QString ret = "%1,%2,%3,%4";
    ret = ret.arg(c.red()).arg(c.green()).arg(c.blue()).arg(c.alpha());
    return ret;
}

bool DocumentValidator::isProject() const
{
    QDomNode infoXmlNode = m_doc.elementsByTagName("kdenlivedoc").at(0);
    return !infoXmlNode.isNull();
}

bool DocumentValidator::isModified() const
{
    return m_modified;
}

void DocumentValidator::updateEffects()
{
    // WARNING: order by findDirs will determine which js file to use (in case multiple scripts for the same filter exist)
    QMap <QString, QUrl> paths;
    QMap <QString, QScriptProgram> scripts;
    QStringList directories = QStandardPaths::locateAll(QStandardPaths::DataLocation, "effects/update");
    foreach (const QString &directoryName, directories) {
        QDir directory(directoryName);
        QStringList fileList = directory.entryList(QStringList() << "*.js", QDir::Files);
        foreach (const QString &fileName, fileList) {
            QString identifier = fileName;
            // remove extension (".js")
            identifier.chop(3);
            paths.insert(identifier, QUrl(directoryName + fileName));
        }
    }

    QDomNodeList effects = m_doc.elementsByTagName("filter");
    int max = effects.count();
    QStringList safeEffects;
    for(int i = 0; i < max; ++i) {
        QDomElement effect = effects.at(i).toElement();
        QString effectId = EffectsList::property(effect, "kdenlive_id");
        if (safeEffects.contains(effectId)) {
            // Do not check the same effect twice if it is at the correct version
            // (assume we don't have different versions of the same effect in a project file)
            continue;
        }
        QString effectTag = EffectsList::property(effect, "tag");
        QString effectVersionStr = EffectsList::property(effect, "version");
        double effectVersion = effectVersionStr.isNull() ? -1 : effectVersionStr.toDouble();

        QDomElement effectDescr = MainWindow::customEffects.getEffectByTag(QString(), effectId);
        if (effectDescr.isNull()) {
            effectDescr = MainWindow::videoEffects.getEffectByTag(effectTag, effectId);
        }
        if (effectDescr.isNull()) {
            effectDescr = MainWindow::audioEffects.getEffectByTag(effectTag, effectId);
        }
        if (!effectDescr.isNull()) {
            double serviceVersion = -1;
            QDomElement serviceVersionElem = effectDescr.firstChildElement("version");
            if (!serviceVersionElem.isNull()) {
                serviceVersion = serviceVersionElem.text().toDouble();
            }
            if (serviceVersion != effectVersion && paths.contains(effectId)) {
                if (!scripts.contains(effectId)) {
                    QFile scriptFile(paths.value(effectId).path());
                    if (!scriptFile.open(QIODevice::ReadOnly)) {
                        continue;
                    }
                    QScriptProgram scriptProgram(scriptFile.readAll());
                    scriptFile.close();
                    scripts.insert(effectId, scriptProgram);
                }

                QScriptEngine scriptEngine;
                scriptEngine.importExtension("qt.core");
                scriptEngine.importExtension("qt.xml");
                scriptEngine.evaluate(scripts.value(effectId));
                QScriptValue updateRules = scriptEngine.globalObject().property("update");
                if (!updateRules.isValid())
                    continue;
                if (updateRules.isFunction()) {
                    QDomDocument scriptDoc;
                    scriptDoc.appendChild(scriptDoc.importNode(effect, true));

                    QString effectString = updateRules.call(QScriptValue(), QScriptValueList()  << serviceVersion << effectVersion << scriptDoc.toString()).toString();

                    if (!effectString.isEmpty() && !scriptEngine.hasUncaughtException()) {
                        scriptDoc.setContent(effectString);
                        QDomNode updatedEffect = effect.ownerDocument().importNode(scriptDoc.documentElement(), true);
                        effect.parentNode().replaceChild(updatedEffect, effect);
                        m_modified = true;
                    }
                } else {
                    m_modified = updateEffectParameters(effect.childNodes(), &updateRules, serviceVersion, effectVersion);
                }

                // set version number since MLT won't change it (only initially set it)
                QDomElement versionElem = effect.firstChildElement("version");
                if (EffectsList::property(effect, "version").isNull()) {
                    versionElem = effect.ownerDocument().createTextNode(QLocale().toString(serviceVersion)).toElement();
                    versionElem.setTagName("property");
                    versionElem.setAttribute("name", "version");
                    effect.appendChild(versionElem);
                } else {
                    EffectsList::setProperty(effect, "version", QLocale().toString(serviceVersion));
                }
            }
            else safeEffects.append(effectId);
        }
    }
}

bool DocumentValidator::updateEffectParameters(const QDomNodeList &parameters, const QScriptValue* updateRules, const double serviceVersion, const double effectVersion)
{
    bool updated = false;
    bool isDowngrade = serviceVersion < effectVersion;
    for (int i = 0; i < parameters.count(); ++i) {
        QDomElement parameter = parameters.at(i).toElement();
        QScriptValue rules = updateRules->property(parameter.attribute("name"));
        if (rules.isValid() && rules.isArray()) {
            int rulesCount = rules.property("length").toInt32();
            if (isDowngrade) {
                // start with the highest version and downgrade step by step
                for (int j = rulesCount - 1; j >= 0; --j) {
                    double version = rules.property(j).property(0).toNumber();
                    if (version <= effectVersion && version > serviceVersion) {
                        parameter.firstChild().setNodeValue(rules.property(j).property(1).call(QScriptValue(), QScriptValueList() << parameter.text() << isDowngrade).toString());
                        updated = true;
                    }
                }
            } else {
                for (int j = 0; j < rulesCount; ++j) {
                    double version = rules.property(j).property(0).toNumber();
                    if (version > effectVersion && version <= serviceVersion) {
                        parameter.firstChild().setNodeValue(rules.property(j).property(1).call(QScriptValue(), QScriptValueList() << parameter.text() << isDowngrade).toString());
                        updated = true;
                    }
                }
            }
        }
    }
    return updated;
}

bool DocumentValidator::checkMovit()
{
    QString playlist = m_doc.toString();
    if (!playlist.contains("movit.")) {
        // Project does not use Movit GLSL effects, we can load it
        return true;
    }
    if (KMessageBox::questionYesNo(QApplication::activeWindow(), i18n("The project file uses some GPU effects. GPU acceleration is not currently enabled.\nDo you want to convert the project to a non-GPU version ?\nThis might result in data loss.")) != KMessageBox::Yes) {
        return false;
    }
    // Try to convert Movit filters to their non GPU equivalent
    
    QStringList convertedFilters;
    QStringList discardedFilters;
    int ix = MainWindow::videoEffects.hasEffect("frei0r.colgate", "frei0r.colgate");
    bool hasWB = ix > -1;
    ix = MainWindow::videoEffects.hasEffect("frei0r.IIRblur", "frei0r.IIRblur");
    bool hasBlur = ix > -1;
    ix = MainWindow::transitions.hasTransition("frei0r.cairoblend");
    bool hasCairo = ix > -1;
    
    // Parse all effects in document
    QDomNodeList filters = m_doc.elementsByTagName("filter");
    int max = filters.count();
    QLocale locale;
    for (int i = 0; i < max; ++i) {
        QDomElement filt = filters.at(i).toElement();
        QString filterId = filt.attribute("id");
        if (!filterId.startsWith("movit.")) {
            continue;
        }
        if (filterId == "movit.white_balance" && hasWB) {
            // Convert to frei0r.colgate
            filt.setAttribute("id", "frei0r.colgate");
            EffectsList::setProperty(filt, "kdenlive_id", "frei0r.colgate");
            EffectsList::setProperty(filt, "tag", "frei0r.colgate");
            EffectsList::setProperty(filt, "mlt_service", "frei0r.colgate");
            EffectsList::renameProperty(filt, "neutral_color", "Neutral Color");
            QString value = EffectsList::property(filt, "color_temperature");
            value = factorizeGeomValue(value, 15000.0);
            EffectsList::setProperty(filt, "color_temperature", value);
            EffectsList::renameProperty(filt, "color_temperature", "Color Temperature");
            convertedFilters << filterId;
            continue;
        }
        if (filterId == "movit.blur" && hasBlur) {
            // Convert to frei0r.IIRblur
            filt.setAttribute("id", "frei0r.IIRblur");
            EffectsList::setProperty(filt, "kdenlive_id", "frei0r.IIRblur");
            EffectsList::setProperty(filt, "tag", "frei0r.IIRblur");
            EffectsList::setProperty(filt, "mlt_service", "frei0r.IIRblur");
            EffectsList::renameProperty(filt, "radius", "Amount");
            QString value = EffectsList::property(filt, "Amount");
            value = factorizeGeomValue(value, 14.0);
            EffectsList::setProperty(filt, "Amount", value);
            convertedFilters << filterId;
            continue;
        }
        if (filterId == "movit.mirror") {
            // Convert to MLT's mirror
            filt.setAttribute("id", "mirror");
            EffectsList::setProperty(filt, "kdenlive_id", "mirror");
            EffectsList::setProperty(filt, "tag", "mirror");
            EffectsList::setProperty(filt, "mlt_service", "mirror");
            EffectsList::setProperty(filt, "mirror", "flip");
            convertedFilters << filterId;
            continue;
        }
        if (filterId.startsWith("movit.")) {
            //TODO: implement conversion for more filters
            discardedFilters << filterId;
        }
    }
    
    // Parse all transitions in document
    QDomNodeList transitions = m_doc.elementsByTagName("transition");
    max = transitions.count();
    for (int i = 0; i < max; ++i) {
        QDomElement t = transitions.at(i).toElement();
        QString transId = EffectsList::property(t, "mlt_service");
        if (!transId.startsWith("movit.")) {
            continue;
        }
        if (transId == "movit.overlay" && hasCairo) {
            // Convert to frei0r.colgate
            EffectsList::setProperty(t, "mlt_service", "frei0r.cairoblend");
            convertedFilters << transId;
            continue;
        }
        if (transId.startsWith("movit.")) {
            //TODO: implement conversion for more filters
            discardedFilters << transId;
        }
    }

    convertedFilters.removeDuplicates();
    discardedFilters.removeDuplicates();
    if (discardedFilters.isEmpty()) {
        KMessageBox::informationList(QApplication::activeWindow(), i18n("The following filters/transitions were converted to non GPU versions:"), convertedFilters);
    }
    else {
        KMessageBox::informationList(QApplication::activeWindow(), i18n("The following filters/transitions were deleted from the project:"), discardedFilters);
    }
    m_modified = true;
    QString scene = m_doc.toString();
    scene.replace("movit.", "");
    m_doc.setContent(scene);
    return true;
}

QString DocumentValidator::factorizeGeomValue(QString value, double factor)
{
    QStringList vals = value.split(";");
    QString result;
    QLocale locale;
    for (int i = 0; i < vals.count(); i++) {
        QString s = vals.at(i);
        QString key = s.section("=", 0, 0);
        QString val = s.section("=", 1, 1);
        double v = locale.toDouble(val) / factor;
        result.append(key + "=" + locale.toString(v));
        if ( i + 1 < vals.count()) result.append(";");
    }
    return result;
}

<|MERGE_RESOLUTION|>--- conflicted
+++ resolved
@@ -117,15 +117,9 @@
         QLocale::setDefault(documentLocale);
         // locale conversion might need to be redone
 #ifndef Q_OS_MAC
-<<<<<<< HEAD
-        initEffects::parseEffectFiles(setlocale(LC_NUMERIC, NULL));
-#else
-        initEffects::parseEffectFiles(setlocale(LC_NUMERIC_MASK, NULL));
-=======
         initEffects::parseEffectFiles(pCore->binController()->mltRepository(), setlocale(LC_NUMERIC, NULL));
 #else
         initEffects::parseEffectFiles(pCore->binController()->mltRepository(), setlocale(LC_NUMERIC_MASK, NULL));
->>>>>>> 1e11e1ab
 #endif
     }
 
