--- conflicted
+++ resolved
@@ -367,16 +367,11 @@
     }
 
     // Unsupported document versions
-<<<<<<< HEAD
     if (version == 0.5 || version == 0.7) {
+        // 0.7 is unsupported
         // qCDebug(KDENLIVE_LOG) << "Unable to open document with version " << version;
         KMessageBox::sorry(QApplication::activeWindow(), i18n("This project type is unsupported (version %1) and can't be loaded.", version),
                            i18n("Unable to open project"));
-=======
-    if (version <= 0.7) {
-        //qCDebug(KDENLIVE_LOG) << "Unable to open document with version " << version;
-        KMessageBox::sorry(QApplication::activeWindow(), i18n("This project type is unsupported (version %1) and can't be loaded.", version), i18n("Unable to open project"));
->>>>>>> f863490f
         return false;
     }
 
@@ -391,7 +386,6 @@
     }
     m_doc.documentElement().setAttribute(QStringLiteral("upgraded"), QStringLiteral("1"));
 
-<<<<<<< HEAD
     if (version <= 0.6) {
         QDomElement infoXml_old = infoXmlNode.cloneNode(true).toElement(); // Needed for folders
         QDomNode westley = m_doc.elementsByTagName(QStringLiteral("westley")).at(1);
@@ -885,8 +879,6 @@
         infoXml = infoXml_new;
     }
 
-=======
->>>>>>> f863490f
     if (version <= 0.81) {
         // Add the tracks information
         QString tracksOrder = infoXml.attribute(QStringLiteral("tracks"));
