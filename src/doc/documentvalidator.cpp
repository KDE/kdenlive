--- conflicted
+++ resolved
@@ -31,12 +31,6 @@
 
 #include <QColor>
 #include <QDir>
-<<<<<<< HEAD
-#include <QFile>
-#include <QScriptEngine>
-#include <QString>
-=======
->>>>>>> 209e4fcc
 
 #include <mlt++/Mlt.h>
 
@@ -1842,142 +1836,7 @@
     return m_modified;
 }
 
-<<<<<<< HEAD
-/*
-void DocumentValidator::updateEffects()
-{
-    // WARNING: order by findDirs will determine which js file to use (in case multiple scripts for the same filter exist)
-    QMap<QString, QUrl> paths;
-    QMap<QString, QScriptProgram> scripts;
-    QStringList directories = QStandardPaths::locateAll(QStandardPaths::AppDataLocation, "effects/update");
-    foreach (const QString &directoryName, directories) {
-        QDir directory(directoryName);
-        QStringList fileList = directory.entryList(QStringList() << "*.js", QDir::Files);
-        foreach (const QString &fileName, fileList) {
-            QString identifier = fileName;
-            // remove extension (".js")
-            identifier.chop(3);
-            paths.insert(identifier, QUrl(directoryName + fileName));
-        }
-    }
-
-    QDomNodeList effects = m_doc.elementsByTagName("filter");
-    int max = effects.count();
-    QStringList safeEffects;
-    for(int i = 0; i < max; ++i) {
-        QDomElement effect = effects.at(i).toElement();
-        QString effectId = EffectsList::property(effect, "kdenlive_id");
-        if (safeEffects.contains(effectId)) {
-            // Do not check the same effect twice if it is at the correct version
-            // (assume we don't have different versions of the same effect in a project file)
-            continue;
-        }
-        QString effectTag = EffectsList::property(effect, "tag");
-        QString effectVersionStr = EffectsList::property(effect, "version");
-        double effectVersion = effectVersionStr.isNull() ? -1 : effectVersionStr.toDouble();
-
-        QDomElement effectDescr = MainWindow::customEffects.getEffectByTag(QString(), effectId);
-        if (effectDescr.isNull()) {
-            effectDescr = MainWindow::videoEffects.getEffectByTag(effectTag, effectId);
-        }
-        if (effectDescr.isNull()) {
-            effectDescr = MainWindow::audioEffects.getEffectByTag(effectTag, effectId);
-        }
-        if (!effectDescr.isNull()) {
-            double serviceVersion = -1;
-            QDomElement serviceVersionElem = effectDescr.firstChildElement("version");
-            if (!serviceVersionElem.isNull()) {
-                serviceVersion = serviceVersionElem.text().toDouble();
-            }
-            if (serviceVersion != effectVersion && paths.contains(effectId)) {
-                if (!scripts.contains(effectId)) {
-                    QFile scriptFile(paths.value(effectId).path());
-                    if (!scriptFile.open(QIODevice::ReadOnly)) {
-                        continue;
-                    }
-                    QScriptProgram scriptProgram(scriptFile.readAll());
-                    scriptFile.close();
-                    scripts.insert(effectId, scriptProgram);
-                }
-
-                QScriptEngine scriptEngine;
-                scriptEngine.importExtension("qt.core");
-                scriptEngine.importExtension("qt.xml");
-                scriptEngine.evaluate(scripts.value(effectId));
-                QScriptValue updateRules = scriptEngine.globalObject().property("update");
-                if (!updateRules.isValid())
-                    continue;
-                if (updateRules.isFunction()) {
-                    QDomDocument scriptDoc;
-                    scriptDoc.appendChild(scriptDoc.importNode(effect, true));
-
-                    QString effectString = updateRules.call(QScriptValue(), QScriptValueList()  << serviceVersion << effectVersion <<
-scriptDoc.toString()).toString();
-
-                    if (!effectString.isEmpty() && !scriptEngine.hasUncaughtException()) {
-                        scriptDoc.setContent(effectString);
-                        QDomNode updatedEffect = effect.ownerDocument().importNode(scriptDoc.documentElement(), true);
-                        effect.parentNode().replaceChild(updatedEffect, effect);
-                        m_modified = true;
-                    }
-                } else {
-                    m_modified = updateEffectParameters(effect.childNodes(), &updateRules, serviceVersion, effectVersion);
-                }
-
-                // set version number since MLT won't change it (only initially set it)
-                QDomElement versionElem = effect.firstChildElement("version");
-                if (EffectsList::property(effect, "version").isNull()) {
-                    versionElem = effect.ownerDocument().createTextNode(QLocale().toString(serviceVersion)).toElement();
-                    versionElem.setTagName("property");
-                    versionElem.setAttribute("name", "version");
-                    effect.appendChild(versionElem);
-                } else {
-                    EffectsList::setProperty(effect, "version", QLocale().toString(serviceVersion));
-                }
-            }
-            else safeEffects.append(effectId);
-        }
-    }
-}
-
-bool DocumentValidator::updateEffectParameters(const QDomNodeList &parameters, const QScriptValue* updateRules, const double serviceVersion, const double
-effectVersion)
-{
-    bool updated = false;
-    bool isDowngrade = serviceVersion < effectVersion;
-    for (int i = 0; i < parameters.count(); ++i) {
-        QDomElement parameter = parameters.at(i).toElement();
-        QScriptValue rules = updateRules->property(parameter.attribute("name"));
-        if (rules.isValid() && rules.isArray()) {
-            int rulesCount = rules.property("length").toInt32();
-            if (isDowngrade) {
-                // start with the highest version and downgrade step by step
-                for (int j = rulesCount - 1; j >= 0; --j) {
-                    double version = rules.property(j).property(0).toNumber();
-                    if (version <= effectVersion && version > serviceVersion) {
-                        parameter.firstChild().setNodeValue(rules.property(j).property(1).call(QScriptValue(), QScriptValueList() << parameter.text() <<
-isDowngrade).toString());
-                        updated = true;
-                    }
-                }
-            } else {
-                for (int j = 0; j < rulesCount; ++j) {
-                    double version = rules.property(j).property(0).toNumber();
-                    if (version > effectVersion && version <= serviceVersion) {
-                        parameter.firstChild().setNodeValue(rules.property(j).property(1).call(QScriptValue(), QScriptValueList() << parameter.text() <<
-isDowngrade).toString());
-                        updated = true;
-                    }
-                }
-            }
-        }
-    }
-    return updated;
-}
-*/
-
-=======
->>>>>>> 209e4fcc
+
 bool DocumentValidator::checkMovit()
 {
     QString playlist = m_doc.toString();
