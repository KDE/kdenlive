--- conflicted
+++ resolved
@@ -115,12 +115,7 @@
     }
     
     // Add default layouts to user config in they don't exist
-<<<<<<< HEAD
-    bool addedDefault = false;
     for (const QString &lay : qAsConst(defaultLayouts))
-=======
-    for (const QString &lay : defaultLayouts)
->>>>>>> 26035a01
     {
         if (!entries.contains(lay)) {
             entries.insert(defaultLayouts.indexOf(lay), lay);
