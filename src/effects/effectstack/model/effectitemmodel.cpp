/*
    SPDX-FileCopyrightText: 2017 Nicolas Carion
    SPDX-License-Identifier: GPL-3.0-only OR LicenseRef-KDE-Accepted-GPL
*/

#include "effectitemmodel.hpp"

#include "core.h"
#include "effects/effectsrepository.hpp"
#include "effectstackmodel.hpp"
#include <utility>

EffectItemModel::EffectItemModel(const QList<QVariant> &effectData, std::unique_ptr<Mlt::Properties> effect, const QDomElement &xml, const QString &effectId,
                                 const std::shared_ptr<AbstractTreeModel> &stack, bool isEnabled, QString originalDecimalPoint)
    : AbstractEffectItem(EffectItemType::Effect, effectData, stack, false, isEnabled)
    , AssetParameterModel(std::move(effect), xml, effectId, std::static_pointer_cast<EffectStackModel>(stack)->getOwnerId(), originalDecimalPoint)
    , m_childId(0)
{
    if (m_asset->property_exists("kdenlive:bin-disabled")) {
        // This effect was disabled by a global disable effects option
        m_effectStackEnabled = false;
        m_enabled = true;
    }
    connect(this, &AssetParameterModel::updateChildren, [&](const QStringList &names) {
        if (m_childEffects.size() == 0) {
            return;
        }
        // qDebug() << "* * *SETTING EFFECT PARAM: " << name << " = " << m_asset->get(name.toUtf8().constData());
        QMapIterator<int, std::shared_ptr<EffectItemModel>> i(m_childEffects);
        while (i.hasNext()) {
            i.next();
            for (const QString &name : names) {
                i.value()->filter().set(name.toUtf8().constData(), m_asset->get(name.toUtf8().constData()));
            }
        }
    });
}

// static
std::shared_ptr<EffectItemModel> EffectItemModel::construct(const QString &effectId, std::shared_ptr<AbstractTreeModel> stack, bool effectEnabled)
{
    Q_ASSERT(EffectsRepository::get()->exists(effectId));
    QDomElement xml = EffectsRepository::get()->getXml(effectId);

    std::unique_ptr<Mlt::Properties> effect = EffectsRepository::get()->getEffect(effectId);
    effect->set("kdenlive_id", effectId.toUtf8().constData());

    QList<QVariant> data;
    data << EffectsRepository::get()->getName(effectId) << effectId;

    std::shared_ptr<EffectItemModel> self(new EffectItemModel(data, std::move(effect), xml, effectId, stack, effectEnabled));

    baseFinishConstruct(self);
    return self;
}

std::shared_ptr<EffectItemModel> EffectItemModel::construct(std::unique_ptr<Mlt::Properties> effect, std::shared_ptr<AbstractTreeModel> stack,
                                                            const QString &originalDecimalPoint)
{
    QString effectId = effect->get("kdenlive_id");
    if (effectId.isEmpty()) {
        effectId = effect->get("mlt_service");
    }
    Q_ASSERT(EffectsRepository::get()->exists(effectId));

    // Get the effect XML and add parameter values from the project file
    QDomElement xml = EffectsRepository::get()->getXml(effectId);
    QDomNodeList params = xml.elementsByTagName(QStringLiteral("parameter"));
    for (int i = 0; i < params.count(); ++i) {
        QDomElement currentParameter = params.item(i).toElement();
        QString paramName = currentParameter.attribute(QStringLiteral("name"));
        QString paramType = currentParameter.attribute(QStringLiteral("type"));
        if (paramType == QLatin1String("multiswitch")) {
            // multiswitch params have a composited param name, skip
            QStringList names = paramName.split(QLatin1Char('\n'));
            QStringList paramValues;
            for (const QString &n : std::as_const(names)) {
                paramValues << effect->get(n.toUtf8().constData());
            }
            currentParameter.setAttribute(QStringLiteral("value"), paramValues.join(QLatin1Char('\n')));
            continue;
        }
        QString paramValue = effect->get(paramName.toUtf8().constData());
        qDebug() << effectId << ": Setting parameter " << paramName << " to " << paramValue;
        currentParameter.setAttribute(QStringLiteral("value"), paramValue);
    }

    QList<QVariant> data;
    data << EffectsRepository::get()->getName(effectId) << effectId;

    bool disable = effect->get_int("disable") == 0;
    std::shared_ptr<EffectItemModel> self(new EffectItemModel(data, std::move(effect), xml, effectId, stack, disable, originalDecimalPoint));
    baseFinishConstruct(self);
    return self;
}

void EffectItemModel::plant(const std::weak_ptr<Mlt::Service> &service)
{
    if (auto ptr = service.lock()) {
        int ret = ptr->attach(filter());
        Q_ASSERT(ret == 0);
    } else {
        qDebug() << "Error : Cannot plant effect because parent service is not available anymore";
        Q_ASSERT(false);
    }
}

void EffectItemModel::loadClone(const std::weak_ptr<Mlt::Service> &service)
{
    if (auto ptr = service.lock()) {
        std::shared_ptr<EffectItemModel> effect = nullptr;
        for (int i = 0; i < ptr->filter_count(); i++) {
            std::unique_ptr<Mlt::Filter> filt(ptr->filter(i));
            QString effName = filt->get("kdenlive_id");
            if (effName == m_assetId && filt->get_int("_kdenlive_processed") == 0) {
                if (auto ptr2 = m_model.lock()) {
                    effect = EffectItemModel::construct(std::move(filt), ptr2, QString());
                    if (filter().get_int("disable") == 1) {
                        effect->filter().set("disable", 1);
                    }
                    int childId = ptr->get_int("_childid");
                    if (childId == 0) {
                        childId = m_childId++;
                        ptr->set("_childid", childId);
                    }
                    m_childEffects.insert(childId, effect);
                }
                break;
            }
            filt->set("_kdenlive_processed", 1);
        }
        return;
    }
    qDebug() << "Error : Cannot plant effect because parent service is not available anymore";
    Q_ASSERT(false);
}

void EffectItemModel::plantClone(const std::weak_ptr<Mlt::Service> &service, int target)
{
    if (auto ptr = service.lock()) {
        const QString effectId = getAssetId();
        std::shared_ptr<EffectItemModel> effect = nullptr;
        bool targetHasAudio = ptr->get_int("set.test_audio") == 0;
        bool targetHasVideo = ptr->get_int("set.test_image") == 0;
        if (auto ptr2 = m_model.lock()) {
            effect = EffectItemModel::construct(effectId, ptr2);
            if (isAudio()) {
                if (!targetHasAudio) {
                    return;
                }
            } else if (!targetHasVideo) {
                return;
            }
            effect->setParameters(getAllParameters(), false);
<<<<<<< HEAD
            if (filter().get_int("disable") == 1) {
=======
            // ensure duplicated assets gets disabled if the original is
            if (m_asset->get_int("disable") == 1) {
>>>>>>> b0898947
                effect->filter().set("disable", 1);
            }
            int childId = ptr->get_int("_childid");
            if (childId == 0) {
                childId = m_childId++;
                ptr->set("_childid", childId);
            }
            m_childEffects.insert(childId, effect);
            int ret = ptr->attach(effect->filter());
            if (ret == 0 && target > -1) {
                ptr->move_filter(ptr->count() - 1, target);
            }
            Q_ASSERT(ret == 0);
            return;
        }
    }
    qDebug() << "Error : Cannot plant effect because parent service is not available anymore";
    Q_ASSERT(false);
}

void EffectItemModel::unplant(const std::weak_ptr<Mlt::Service> &service)
{
    if (auto ptr = service.lock()) {
        int ret = ptr->detach(filter());
        Q_ASSERT(ret == 0);
    } else {
        qDebug() << "Error : Cannot plant effect because parent service is not available anymore";
        Q_ASSERT(false);
    }
}

void EffectItemModel::unplantClone(const std::weak_ptr<Mlt::Service> &service)
{
    if (m_childEffects.size() == 0) {
        return;
    }
    if (auto ptr = service.lock()) {
        int ret = ptr->detach(filter());
        Q_ASSERT(ret == 0);
        int childId = ptr->get_int("_childid");
        auto effect = m_childEffects.take(childId);
        if (effect && effect->isValid()) {
            ptr->detach(effect->filter());
            effect.reset();
        }
    } else {
        qDebug() << "Error : Cannot plant effect because parent service is not available anymore";
        Q_ASSERT(false);
    }
}

Mlt::Filter &EffectItemModel::filter() const
{
    return *static_cast<Mlt::Filter *>(m_asset.get());
}

bool EffectItemModel::isValid() const
{
    return m_asset && m_asset->is_valid();
}

void EffectItemModel::updateEnable(bool updateTimeline)
{
    filter().set("disable", isAssetEnabled() ? 0 : 1);
    if (updateTimeline && !isAudio()) {
        pCore->refreshProjectItem(m_ownerId);
        pCore->invalidateItem(m_ownerId);
    }
    const QModelIndex start = AssetParameterModel::index(0, 0);
    const QModelIndex end = AssetParameterModel::index(rowCount() - 1, 0);
    Q_EMIT dataChanged(start, end, QVector<int>());
    Q_EMIT enabledChange(!isAssetEnabled());
    // Update timeline child producers
    Q_EMIT AssetParameterModel::updateChildren({QStringLiteral("disable")});
}

void EffectItemModel::setCollapsed(bool collapsed)
{
    filter().set("kdenlive:collapsed", collapsed ? 1 : 0);
}

bool EffectItemModel::isCollapsed() const
{
    return filter().get_int("kdenlive:collapsed") == 1;
}

void EffectItemModel::setKeyframesHidden(bool hidden)
{
    Fun undo = [this, hidden]() {
        filter().set("kdenlive:kfrhidden", hidden ? 0 : 1);
        Q_EMIT hideKeyframesChange(hidden ? false : true);
        return true;
    };
    Fun redo = [this, hidden]() {
        filter().set("kdenlive:kfrhidden", hidden ? 1 : 0);
        Q_EMIT hideKeyframesChange(hidden ? true : false);
        return true;
    };
    redo();
    pCore->pushUndo(undo, redo, hidden ? i18n("Hide keyframes") : i18n("Show keyframes"));
}

bool EffectItemModel::isKeyframesHidden() const
{
    return filter().get_int("kdenlive:kfrhidden") == 1;
}

bool EffectItemModel::keyframesHiddenUnset() const
{
    return filter().property_exists("kdenlive:kfrhidden") == false;
}

bool EffectItemModel::hasForcedInOut() const
{
    return filter().get_int("kdenlive:force_in_out") == 1;
}

bool EffectItemModel::isAudio() const
{
    return EffectsRepository::get()->isAudioEffect(m_assetId);
}

bool EffectItemModel::isUnique() const
{
    return EffectsRepository::get()->isUnique(m_assetId);
}

QPair<int, int> EffectItemModel::getInOut() const
{
    return {m_asset->get_int("in"), m_asset->get_int("out")};
}

void EffectItemModel::setInOut(const QString &effectName, QPair<int, int> bounds, bool enabled, bool withUndo)
{
    QPair<int, int> currentInOut = {m_asset->get_int("in"), m_asset->get_int("out")};
    int currentState = m_asset->get_int("kdenlive:force_in_out");
    Fun undo = [this, currentState, currentInOut]() {
        m_asset->set("kdenlive:force_in_out", currentState);
        m_asset->set("in", currentInOut.first);
        m_asset->set("out", currentInOut.second);
        Q_EMIT AssetParameterModel::updateChildren({QStringLiteral("in"), QStringLiteral("out")});
        if (!isAudio()) {
            pCore->refreshProjectItem(m_ownerId);
            pCore->invalidateItem(m_ownerId);
        }
        Q_EMIT showEffectZone(m_ownerId, currentInOut, currentState == 1);
        return true;
    };
    Fun redo = [this, enabled, bounds]() {
        m_asset->set("kdenlive:force_in_out", enabled ? 1 : 0);
        m_asset->set("in", bounds.first);
        m_asset->set("out", bounds.second);
        Q_EMIT AssetParameterModel::updateChildren({QStringLiteral("in"), QStringLiteral("out")});
        if (!isAudio()) {
            pCore->refreshProjectItem(m_ownerId);
            pCore->invalidateItem(m_ownerId);
        }
        Q_EMIT showEffectZone(m_ownerId, bounds, enabled);
        return true;
    };
    std::shared_ptr<KeyframeModelList> keyframes = getKeyframeModel();
    if (keyframes != nullptr) {
        // Effect has keyframes, update these
        const QModelIndex start = AssetParameterModel::index(0, 0);
        const QModelIndex end = AssetParameterModel::index(rowCount() - 1, 0);
        Fun refresh = [this, start, end]() {
            Q_EMIT dataChanged(start, end, QVector<int>());
            return true;
        };
        refresh();
        PUSH_LAMBDA(refresh, redo);
        PUSH_LAMBDA(refresh, undo);
    }
    redo();
    if (withUndo) {
        pCore->pushUndo(undo, redo, i18n("Update zone for %1", effectName));
    }
}

void EffectItemModel::setEffectStackEnabled(bool enabled)
{
    if (m_effectStackEnabled == enabled) {
        // nothing to do
        return;
    }
    if (enabled) {
        m_asset->clear("kdenlive:bin-disabled");
    } else if (m_enabled) {
        m_asset->set("kdenlive:bin-disabled", 1);
    }
    AbstractEffectItem::setEffectStackEnabled(enabled);
}

bool EffectItemModel::isBuiltIn() const
{
    return KdenliveSettings::enableBuiltInEffects() && m_asset->get_int("kdenlive:builtin") == 1;
}

bool EffectItemModel::isHiddenBuiltIn() const
{
    return KdenliveSettings::enableBuiltInEffects() && m_asset->get_int("kdenlive:hiddenbuiltin") == 1;
}<|MERGE_RESOLUTION|>--- conflicted
+++ resolved
@@ -152,12 +152,8 @@
                 return;
             }
             effect->setParameters(getAllParameters(), false);
-<<<<<<< HEAD
-            if (filter().get_int("disable") == 1) {
-=======
             // ensure duplicated assets gets disabled if the original is
             if (m_asset->get_int("disable") == 1) {
->>>>>>> b0898947
                 effect->filter().set("disable", 1);
             }
             int childId = ptr->get_int("_childid");
