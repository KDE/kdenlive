/*
    SPDX-FileCopyrightText: 2017 Nicolas Carion
    SPDX-License-Identifier: GPL-3.0-only OR LicenseRef-KDE-Accepted-GPL
*/
#include "effectstackmodel.hpp"
#include "assets/keyframes/model/keyframemodellist.hpp"
#include "assets/model/assetcommand.hpp"
#include "core.h"
#include "doc/docundostack.hpp"
#include "effectgroupmodel.hpp"
#include "effectitemmodel.hpp"
#include "effects/effectsrepository.hpp"
#include "macros.hpp"
#include "mainwindow.h"
#include "timeline2/model/timelinemodel.hpp"
#include <profiles/profilemodel.hpp>
#include <stack>
#include <utility>
#include <vector>

EffectStackModel::EffectStackModel(std::weak_ptr<Mlt::Service> service, ObjectId ownerId, std::weak_ptr<DocUndoStack> undo_stack)
    : AbstractTreeModel()
    , m_masterService(std::move(service))
    , m_effectStackEnabled(true)
    , m_ownerId(std::move(ownerId))
    , m_undoStack(std::move(undo_stack))
    , m_lock(QReadWriteLock::Recursive)
    , m_loadingExisting(false)
{
}

std::shared_ptr<EffectStackModel> EffectStackModel::construct(std::weak_ptr<Mlt::Service> service, ObjectId ownerId, std::weak_ptr<DocUndoStack> undo_stack)
{
    std::shared_ptr<EffectStackModel> self(new EffectStackModel(std::move(service), ownerId, std::move(undo_stack)));
    self->rootItem = EffectGroupModel::construct(QStringLiteral("root"), self, true);
    return self;
}

void EffectStackModel::resetService(std::weak_ptr<Mlt::Service> service)
{
    QWriteLocker locker(&m_lock);
    m_masterService = std::move(service);
    m_childServices.clear();
    // replant all effects in new service
    for (int i = 0; i < rootItem->childCount(); ++i) {
        std::static_pointer_cast<EffectItemModel>(rootItem->child(i))->plant(m_masterService);
    }
}

void EffectStackModel::addService(std::weak_ptr<Mlt::Service> service)
{
    QWriteLocker locker(&m_lock);
    m_childServices.emplace_back(std::move(service));
    for (int i = 0; i < rootItem->childCount(); ++i) {
        std::static_pointer_cast<EffectItemModel>(rootItem->child(i))->plantClone(m_childServices.back());
    }
}

void EffectStackModel::loadService(std::weak_ptr<Mlt::Service> service)
{
    QWriteLocker locker(&m_lock);
    m_childServices.emplace_back(std::move(service));
    for (int i = 0; i < rootItem->childCount(); ++i) {
        std::static_pointer_cast<EffectItemModel>(rootItem->child(i))->loadClone(m_childServices.back());
    }
}

void EffectStackModel::removeService(const std::shared_ptr<Mlt::Service> &service)
{
    QWriteLocker locker(&m_lock);
    std::vector<int> to_delete;
    for (int i = int(m_childServices.size()) - 1; i >= 0; --i) {
        auto ptr = m_childServices[uint(i)].lock();
        if (ptr && service->get_int("_childid") == ptr->get_int("_childid")) {
            for (int j = 0; j < rootItem->childCount(); ++j) {
                std::static_pointer_cast<EffectItemModel>(rootItem->child(j))->unplantClone(ptr);
            }
            to_delete.push_back(i);
        }
    }
    for (int i : to_delete) {
        m_childServices.erase(m_childServices.begin() + i);
    }
}

void EffectStackModel::removeCurrentEffect()
{
    int ix = getActiveEffect();
    if (ix < 0 || ix >= rootItem->childCount()) {
        return;
    }
    std::shared_ptr<EffectItemModel> effect = std::static_pointer_cast<EffectItemModel>(rootItem->child(ix));
    if (effect) {
        removeEffect(effect);
    }
}

void EffectStackModel::removeAllEffects(Fun &undo, Fun &redo)
{
    QWriteLocker locker(&m_lock);
    int current = getActiveEffect();
    while (rootItem->childCount() > 0) {
        std::shared_ptr<EffectItemModel> effect = std::static_pointer_cast<EffectItemModel>(rootItem->child(0));
        int parentId = -1;
        if (auto ptr = effect->parentItem().lock()) parentId = ptr->getId();
        Fun local_undo = addItem_lambda(effect, parentId);
        Fun local_redo = removeItem_lambda(effect->getId());
        local_redo();
        UPDATE_UNDO_REDO(local_redo, local_undo, undo, redo);
    }
    std::unordered_set<int> fadeIns = m_fadeIns;
    std::unordered_set<int> fadeOuts = m_fadeOuts;
    Fun undo_current = [this, current, fadeIns, fadeOuts]() {
        if (auto srv = m_masterService.lock()) {
            srv->set("kdenlive:activeeffect", current);
        }
        m_fadeIns = fadeIns;
        m_fadeOuts = fadeOuts;
        QVector<int> roles = {TimelineModel::EffectNamesRole};
        if (!m_fadeIns.empty()) {
            roles << TimelineModel::FadeInRole;
        }
        if (!m_fadeOuts.empty()) {
            roles << TimelineModel::FadeOutRole;
        }
        Q_EMIT dataChanged(QModelIndex(), QModelIndex(), roles);
        pCore->updateItemKeyframes(m_ownerId);
        return true;
    };
    Fun redo_current = [this]() {
        if (auto srv = m_masterService.lock()) {
            srv->set("kdenlive:activeeffect", -1);
        }
        QVector<int> roles = {TimelineModel::EffectNamesRole};
        if (!m_fadeIns.empty()) {
            roles << TimelineModel::FadeInRole;
        }
        if (!m_fadeOuts.empty()) {
            roles << TimelineModel::FadeOutRole;
        }
        m_fadeIns.clear();
        m_fadeOuts.clear();
        Q_EMIT dataChanged(QModelIndex(), QModelIndex(), roles);
        pCore->updateItemKeyframes(m_ownerId);
        return true;
    };
    redo_current();
    PUSH_LAMBDA(redo_current, redo);
    PUSH_LAMBDA(undo_current, undo);
}

void EffectStackModel::removeEffect(const std::shared_ptr<EffectItemModel> &effect)
{
    Fun undo = []() { return true; };
    Fun redo = []() { return true; };
    QString effectName;
    removeEffectWithUndo(effect, effectName, undo, redo);
    PUSH_UNDO(undo, redo, i18n("Delete effect %1", effectName));
}

void EffectStackModel::removeEffectWithUndo(const QString &assetId, QString &effectName, int assetRow, Fun &undo, Fun &redo)
{
    if (assetRow > -1 && assetRow < rootItem->childCount()) {
        std::shared_ptr<EffectItemModel> sourceEffect = std::static_pointer_cast<EffectItemModel>(rootItem->child(assetRow));
        if (assetId == sourceEffect->getAssetId()) {
            removeEffectWithUndo(sourceEffect, effectName, undo, redo);
            return;
        }
    }
    for (int i = 0; i < rootItem->childCount(); ++i) {
        std::shared_ptr<EffectItemModel> sourceEffect = std::static_pointer_cast<EffectItemModel>(rootItem->child(i));
        if (assetId == sourceEffect->getAssetId()) {
            removeEffectWithUndo(sourceEffect, effectName, undo, redo);
            break;
        }
    }
}

void EffectStackModel::removeEffectWithUndo(const std::shared_ptr<EffectItemModel> &effect, QString &effectName, Fun &undo, Fun &redo)
{
    QWriteLocker locker(&m_lock);
    Q_ASSERT(m_allItems.count(effect->getId()) > 0);
    int parentId = -1;
    if (auto ptr = effect->parentItem().lock()) parentId = ptr->getId();
    int current = getActiveEffect();
    if (current >= rootItem->childCount() - 1) {
        setActiveEffect(current - 1);
    }
    int currentRow = effect->row();
    Fun local_undo = addItem_lambda(effect, parentId);
    if (currentRow != rowCount() - 1) {
        Fun move = moveItem_lambda(effect->getId(), currentRow, true);
        PUSH_LAMBDA(move, undo);
    }
    Fun local_redo = removeItem_lambda(effect->getId());
    bool res = local_redo();
    if (res) {
        int inFades = int(m_fadeIns.size());
        int outFades = int(m_fadeOuts.size());
        m_fadeIns.erase(effect->getId());
        m_fadeOuts.erase(effect->getId());
        inFades = int(m_fadeIns.size()) - inFades;
        outFades = int(m_fadeOuts.size()) - outFades;
        effectName = EffectsRepository::get()->getName(effect->getAssetId());
        Fun update = [this, inFades, outFades]() {
            // Required to build the effect view
            if (rowCount() == 0) {
                // Stack is now empty
                Q_EMIT dataChanged(QModelIndex(), QModelIndex(), {});
            } else {
                QVector<int> roles = {TimelineModel::EffectNamesRole};
                if (inFades < 0) {
                    roles << TimelineModel::FadeInRole;
                }
                if (outFades < 0) {
                    roles << TimelineModel::FadeOutRole;
                }
                Q_EMIT dataChanged(QModelIndex(), QModelIndex(), roles);
            }
            updateEffectZones();
            pCore->updateItemKeyframes(m_ownerId);
            return true;
        };
        Fun update2 = [this, inFades, outFades, current]() {
            // Required to build the effect view
            QVector<int> roles = {TimelineModel::EffectNamesRole};
            // TODO: only update if effect is fade or keyframe
            if (inFades < 0) {
                roles << TimelineModel::FadeInRole;
            } else if (outFades < 0) {
                roles << TimelineModel::FadeOutRole;
            }
            Q_EMIT dataChanged(QModelIndex(), QModelIndex(), roles);
            updateEffectZones();
            pCore->updateItemKeyframes(m_ownerId);
            setActiveEffect(current);
            return true;
        };
        update();
        PUSH_LAMBDA(update, local_redo);
        PUSH_LAMBDA(update2, local_undo);
        PUSH_LAMBDA(local_redo, redo);
        PUSH_LAMBDA(local_undo, undo);
    } else {
        qDebug() << "..........FAILED EFFECT DELETION";
    }
}

bool EffectStackModel::copyXmlEffect(const QDomElement &effect)
{
    std::function<bool(void)> undo = []() { return true; };
    std::function<bool(void)> redo = []() { return true; };
    bool result = fromXml(effect, undo, redo);
    if (result) {
        PUSH_UNDO(undo, redo, i18n("Copy effect"));
    }
    return result;
}

bool EffectStackModel::copyXmlEffectWithUndo(const QDomElement &effect, Fun &undo, Fun &redo)
{
    bool result = fromXml(effect, undo, redo);
    return result;
}

QDomElement EffectStackModel::toXml(QDomDocument &document)
{
    QDomElement container = document.createElement(QStringLiteral("effects"));
    int currentIn = pCore->getItemIn(m_ownerId);
    container.setAttribute(QStringLiteral("parentIn"), currentIn);
    for (int i = 0; i < rootItem->childCount(); ++i) {
        std::shared_ptr<EffectItemModel> sourceEffect = std::static_pointer_cast<EffectItemModel>(rootItem->child(i));
        QDomElement sub = document.createElement(QStringLiteral("effect"));
        sub.setAttribute(QStringLiteral("id"), sourceEffect->getAssetId());
        int filterIn = sourceEffect->filter().get_int("in");
        int filterOut = sourceEffect->filter().get_int("out");
        if (filterOut > filterIn) {
            sub.setAttribute(QStringLiteral("in"), filterIn);
            sub.setAttribute(QStringLiteral("out"), filterOut);
        }
        QStringList passProps{QStringLiteral("disable"), QStringLiteral("kdenlive:collapsed")};
        for (const QString &param : passProps) {
            int paramVal = sourceEffect->filter().get_int(param.toUtf8().constData());
            if (paramVal > 0) {
                Xml::setXmlProperty(sub, param, QString::number(paramVal));
            }
        }
        QVector<QPair<QString, QVariant>> params = sourceEffect->getAllParameters();
        for (const auto &param : qAsConst(params)) {
            Xml::setXmlProperty(sub, param.first, param.second.toString());
        }
        container.appendChild(sub);
    }
    return container;
}

QDomElement EffectStackModel::rowToXml(int row, QDomDocument &document)
{
    QDomElement container = document.createElement(QStringLiteral("effects"));
    if (row < 0 || row >= rootItem->childCount()) {
        return container;
    }
    int currentIn = pCore->getItemIn(m_ownerId);
    container.setAttribute(QStringLiteral("parentIn"), currentIn);
    std::shared_ptr<EffectItemModel> sourceEffect = std::static_pointer_cast<EffectItemModel>(rootItem->child(row));
    QDomElement sub = document.createElement(QStringLiteral("effect"));
    sub.setAttribute(QStringLiteral("id"), sourceEffect->getAssetId());
    int filterIn = sourceEffect->filter().get_int("in");
    int filterOut = sourceEffect->filter().get_int("out");
    if (filterOut > filterIn) {
        sub.setAttribute(QStringLiteral("in"), filterIn);
        sub.setAttribute(QStringLiteral("out"), filterOut);
    }
    QStringList passProps{QStringLiteral("disable"), QStringLiteral("kdenlive:collapsed")};
    for (const QString &param : passProps) {
        int paramVal = sourceEffect->filter().get_int(param.toUtf8().constData());
        if (paramVal > 0) {
            Xml::setXmlProperty(sub, param, QString::number(paramVal));
        }
    }
    QVector<QPair<QString, QVariant>> params = sourceEffect->getAllParameters();
    for (const auto &param : qAsConst(params)) {
        Xml::setXmlProperty(sub, param.first, param.second.toString());
    }
    container.appendChild(sub);
    return container;
}

bool EffectStackModel::fromXml(const QDomElement &effectsXml, Fun &undo, Fun &redo)
{
    QDomNodeList nodeList = effectsXml.elementsByTagName(QStringLiteral("effect"));
    int parentIn = effectsXml.attribute(QStringLiteral("parentIn")).toInt();
    qDebug() << "// GOT PREVIOUS PARENTIN: " << parentIn << "\n\n=======\n=======\n\n";
    int currentIn = pCore->getItemIn(m_ownerId);
    PlaylistState::ClipState state = pCore->getItemState(m_ownerId);
    bool effectAdded = false;
    for (int i = 0; i < nodeList.count(); ++i) {
        QDomElement node = nodeList.item(i).toElement();
        const QString effectId = node.attribute(QStringLiteral("id"));
        bool isAudioEffect = EffectsRepository::get()->isAudioEffect(effectId);
        if (state == PlaylistState::VideoOnly) {
            if (isAudioEffect) {
                continue;
            }
        } else if (state == PlaylistState::AudioOnly) {
            if (!isAudioEffect) {
                continue;
            }
        }
        if (m_ownerId.type == KdenliveObjectType::TimelineClip && EffectsRepository::get()->isUnique(effectId) && hasFilter(effectId)) {
            pCore->displayMessage(i18n("Effect %1 cannot be added twice.", EffectsRepository::get()->getName(effectId)), ErrorMessage);
            return false;
        }
        bool effectEnabled = true;
        if (Xml::hasXmlProperty(node, QLatin1String("disable"))) {
            effectEnabled = Xml::getXmlProperty(node, QLatin1String("disable")).toInt() != 1;
        }
        auto effect = EffectItemModel::construct(effectId, shared_from_this(), effectEnabled);
        const QString in = node.attribute(QStringLiteral("in"));
        const QString out = node.attribute(QStringLiteral("out"));
        if (!out.isEmpty()) {
            effect->filter().set("in", in.toUtf8().constData());
            effect->filter().set("out", out.toUtf8().constData());
        }
        QMap<QString, std::pair<ParamType, bool>> keyframeParams = effect->getKeyframableParameters();
        QVector<QPair<QString, QVariant>> parameters;
        QDomNodeList params = node.elementsByTagName(QStringLiteral("property"));
        for (int j = 0; j < params.count(); j++) {
            QDomElement pnode = params.item(j).toElement();
            const QString pName = pnode.attribute(QStringLiteral("name"));
            if (pName == QLatin1String("in") || pName == QLatin1String("out")) {
                continue;
            }
            if (keyframeParams.contains(pName)) {
                // This is a keyframable parameter, fix offset
                int currentDuration = pCore->getItemDuration(m_ownerId);
                if (currentDuration > 1) {
                    currentDuration--;
                    currentDuration += currentIn;
                }
                QString pValue = KeyframeModel::getAnimationStringWithOffset(effect, pnode.text(), currentIn - parentIn, currentDuration,
                                                                             keyframeParams.value(pName).first, keyframeParams.value(pName).second);
                parameters.append(QPair<QString, QVariant>(pName, QVariant(pValue)));
            } else {
                parameters.append(QPair<QString, QVariant>(pName, QVariant(pnode.text())));
            }
        }
        effect->setParameters(parameters);
        Fun local_undo = removeItem_lambda(effect->getId());
        // TODO the parent should probably not always be the root
        Fun local_redo = addItem_lambda(effect, rootItem->getId());
        effect->prepareKeyframes();
        connect(effect.get(), &AssetParameterModel::modelChanged, this, &EffectStackModel::modelChanged);
        connect(effect.get(), &AssetParameterModel::replugEffect, this, &EffectStackModel::replugEffect, Qt::DirectConnection);
        connect(effect.get(), &AssetParameterModel::showEffectZone, this, &EffectStackModel::updateEffectZones);
        if (effectId.startsWith(QLatin1String("fadein")) || effectId.startsWith(QLatin1String("fade_from_"))) {
            m_fadeIns.insert(effect->getId());
            int duration = effect->filter().get_length() - 1;
            effect->filter().set("in", currentIn);
            effect->filter().set("out", currentIn + duration);
            if (effectId.startsWith(QLatin1String("fade_"))) {
                const QString keyframeString = Xml::getXmlProperty(node, QLatin1String("level\nalpha"));
                const QChar mod = AssetParameterModel::getKeyframeType(keyframeString);
                if (effect->filter().get("alpha") == QLatin1String("1")) {
                    // Adjust level value to match filter end
                    if (!mod.isNull()) {
                        QString val = QStringLiteral("0%1=0;-1%1=1").arg(mod);
                        effect->filter().set("level", val.toUtf8().constData());
                    } else {
                        effect->filter().set("level", "0=0;-1=1");
                    }
                } else if (effect->filter().get("level") == QLatin1String("1")) {
                    if (!mod.isNull()) {
                        QString val = QStringLiteral("0%1=0;-1%1=1").arg(mod);
                        effect->filter().set("alpha", val.toUtf8().constData());
                    } else {
                        effect->filter().set("alpha", "0=0;-1=1");
                    }
                }
            }
        } else if (effectId.startsWith(QLatin1String("fadeout")) || effectId.startsWith(QLatin1String("fade_to_"))) {
            m_fadeOuts.insert(effect->getId());
            int duration = effect->filter().get_length() - 1;
            int filterOut = pCore->getItemIn(m_ownerId) + pCore->getItemDuration(m_ownerId) - 1;
            effect->filter().set("in", filterOut - duration);
            effect->filter().set("out", filterOut);
            if (effectId.startsWith(QLatin1String("fade_"))) {
                const QString keyframeString = Xml::getXmlProperty(node, QLatin1String("level\nalpha"));
                const QChar mod = AssetParameterModel::getKeyframeType(keyframeString);
                if (effect->filter().get("alpha") == QLatin1String("1")) {
                    // Adjust level value to match filter end
                    if (!mod.isNull()) {
                        QString val = QStringLiteral("0%1=1;-1%1=0").arg(mod);
                        effect->filter().set("level", val.toUtf8().constData());
                    } else {
                        effect->filter().set("level", "0=1;-1=0");
                    }
                } else if (effect->filter().get("level") == QLatin1String("1")) {
                    if (!mod.isNull()) {
                        QString val = QStringLiteral("0%1=1;-1%1=0").arg(mod);
                        effect->filter().set("alpha", val.toUtf8().constData());
                    } else {
                        effect->filter().set("alpha", "0=1;-1=0");
                    }
                }
            }
        }
        local_redo();
        effectAdded = true;
        UPDATE_UNDO_REDO(local_redo, local_undo, undo, redo);
    }
    if (effectAdded) {
        Fun update = [this]() {
            Q_EMIT dataChanged(QModelIndex(), QModelIndex(), {});
            return true;
        };
        update();
        PUSH_LAMBDA(update, redo);
        PUSH_LAMBDA(update, undo);
    }
    return effectAdded;
}

bool EffectStackModel::copyEffectWithUndo(const std::shared_ptr<AbstractEffectItem> &sourceItem, PlaylistState::ClipState state, Fun &undo, Fun &redo)
{
    QWriteLocker locker(&m_lock);
    if (sourceItem->childCount() > 0) {
        // TODO: group
        return false;
    }
    bool audioEffect = sourceItem->isAudio();
    if (state == PlaylistState::VideoOnly) {
        if (audioEffect) {
            // This effect cannot be used
            return false;
        }
    } else if (state == PlaylistState::AudioOnly) {
        if (!audioEffect) {
            return false;
        }
    }
    std::shared_ptr<EffectItemModel> sourceEffect = std::static_pointer_cast<EffectItemModel>(sourceItem);
    const QString effectId = sourceEffect->getAssetId();
    if (m_ownerId.type == KdenliveObjectType::TimelineClip && EffectsRepository::get()->isUnique(effectId) && hasFilter(effectId)) {
        pCore->displayMessage(i18n("Effect %1 cannot be added twice.", EffectsRepository::get()->getName(effectId)), ErrorMessage);
        return false;
    }
    bool enabled = sourceEffect->isEnabled();
    auto effect = EffectItemModel::construct(effectId, shared_from_this(), enabled);
    effect->setParameters(sourceEffect->getAllParameters());
    if (!enabled) {
        effect->filter().set("disable", 1);
    }
    if (m_ownerId.type == KdenliveObjectType::TimelineTrack || m_ownerId.type == KdenliveObjectType::Master) {
        effect->filter().set("in", 0);
        effect->filter().set("out", pCore->getItemDuration(m_ownerId) - 1);
    } else {
        effect->filter().set("in", sourceEffect->filter().get_int("in"));
        effect->filter().set("out", sourceEffect->filter().get_int("out"));
    }
    Fun local_undo = removeItem_lambda(effect->getId());
    // TODO the parent should probably not always be the root
    Fun local_redo = addItem_lambda(effect, rootItem->getId());
    effect->prepareKeyframes();
    connect(effect.get(), &AssetParameterModel::modelChanged, this, &EffectStackModel::modelChanged);
    connect(effect.get(), &AssetParameterModel::replugEffect, this, &EffectStackModel::replugEffect, Qt::DirectConnection);
    connect(effect.get(), &AssetParameterModel::showEffectZone, this, &EffectStackModel::updateEffectZones);
    QVector<int> roles = {TimelineModel::EffectNamesRole};
    if (effectId.startsWith(QLatin1String("fadein")) || effectId.startsWith(QLatin1String("fade_from_"))) {
        m_fadeIns.insert(effect->getId());
        int duration = effect->filter().get_length() - 1;
        int in = pCore->getItemIn(m_ownerId);
        effect->filter().set("in", in);
        effect->filter().set("out", in + duration);
        roles << TimelineModel::FadeInRole;
    } else if (effectId.startsWith(QLatin1String("fadeout")) || effectId.startsWith(QLatin1String("fade_to_"))) {
        m_fadeOuts.insert(effect->getId());
        int duration = effect->filter().get_length() - 1;
        int out = pCore->getItemIn(m_ownerId) + pCore->getItemDuration(m_ownerId) - 1;
        effect->filter().set("in", out - duration);
        effect->filter().set("out", out);
        roles << TimelineModel::FadeOutRole;
    }
    bool res = local_redo();
    if (res) {
        Fun update = [this, roles]() {
            Q_EMIT dataChanged(QModelIndex(), QModelIndex(), roles);
            return true;
        };
        update();
        PUSH_LAMBDA(update, local_redo);
        PUSH_LAMBDA(update, local_undo);
        PUSH_LAMBDA(local_redo, redo);
        PUSH_LAMBDA(local_undo, undo);
    }
    return res;
}

bool EffectStackModel::copyEffect(const std::shared_ptr<AbstractEffectItem> &sourceItem, PlaylistState::ClipState state, bool logUndo)
{
    Fun undo = []() { return true; };
    Fun redo = []() { return true; };
    bool res = copyEffectWithUndo(sourceItem, state, undo, redo);
    if (res && logUndo) {
        pCore->pushUndo(undo, redo, i18n("Paste effect"));
    }
    return res;
}

bool EffectStackModel::appendEffectWithUndo(const QString &effectId, Fun &undo, Fun &redo)
{
    return doAppendEffect(effectId, true, {}, undo, redo);
}

bool EffectStackModel::appendEffect(const QString &effectId, bool makeCurrent, stringMap params)
{
    Fun undo = []() { return true; };
    Fun redo = []() { return true; };
    bool result = doAppendEffect(effectId, makeCurrent, params, undo, redo);
    if (result) {
        PUSH_UNDO(undo, redo, i18n("Add effect %1", EffectsRepository::get()->getName(effectId)));
    }
    return result;
}

bool EffectStackModel::doAppendEffect(const QString &effectId, bool makeCurrent, stringMap params, Fun &undo, Fun &redo)
{
    QWriteLocker locker(&m_lock);
    if (m_ownerId.type == KdenliveObjectType::TimelineClip && EffectsRepository::get()->isUnique(effectId) && hasFilter(effectId)) {
        pCore->displayMessage(i18n("Effect %1 cannot be added twice.", EffectsRepository::get()->getName(effectId)), ErrorMessage);
        return false;
    }
    std::unordered_set<int> previousFadeIn = m_fadeIns;
    std::unordered_set<int> previousFadeOut = m_fadeOuts;
    if (EffectsRepository::get()->isGroup(effectId)) {
        QDomElement doc = EffectsRepository::get()->getXml(effectId);
        return copyXmlEffect(doc);
    }
    auto effect = EffectItemModel::construct(effectId, shared_from_this());
    PlaylistState::ClipState state = pCore->getItemState(m_ownerId);
    if (state == PlaylistState::VideoOnly) {
        if (effect->isAudio()) {
            // Cannot add effect to this clip
            pCore->displayMessage(i18n("Cannot add effect to clip"), ErrorMessage);
            return false;
        }
    } else if (state == PlaylistState::AudioOnly) {
        if (!effect->isAudio()) {
            // Cannot add effect to this clip
            pCore->displayMessage(i18n("Cannot add effect to clip"), ErrorMessage);
            return false;
        }
    }
    QMapIterator<QString, QString> i(params);
    while (i.hasNext()) {
        i.next();
        effect->filter().set(i.key().toUtf8().constData(), i.value().toUtf8().constData());
    }
    Fun local_undo = removeItem_lambda(effect->getId());
    // TODO the parent should probably not always be the root
    Fun local_redo = addItem_lambda(effect, rootItem->getId());
    effect->prepareKeyframes();
    connect(effect.get(), &AssetParameterModel::modelChanged, this, &EffectStackModel::modelChanged);
    connect(effect.get(), &AssetParameterModel::replugEffect, this, &EffectStackModel::replugEffect, Qt::DirectConnection);
    connect(effect.get(), &AssetParameterModel::showEffectZone, this, &EffectStackModel::updateEffectZones);
    int currentActive = getActiveEffect();
    bool res = local_redo();
    if (makeCurrent || currentActive == -1) {
        setActiveEffect(rowCount() - 1);
    }
    if (res) {
        int inFades = 0;
        int outFades = 0;
        if (effectId.startsWith(QLatin1String("fadein")) || effectId.startsWith(QLatin1String("fade_from_"))) {
            int duration = effect->filter().get_length() - 1;
            int in = pCore->getItemIn(m_ownerId);
            effect->filter().set("in", in);
            effect->filter().set("out", in + duration);
            inFades++;
        } else if (effectId.startsWith(QLatin1String("fadeout")) || effectId.startsWith(QLatin1String("fade_to_"))) {
            /*int duration = effect->filter().get_length() - 1;
            int out = pCore->getItemIn(m_ownerId) + pCore->getItemDuration(m_ownerId) - 1;
            effect->filter().set("in", out - duration);
            effect->filter().set("out", out);*/
            outFades++;
        } else if (m_ownerId.type == KdenliveObjectType::TimelineTrack) {
            effect->filter().set("out", pCore->getItemDuration(m_ownerId));
        }
        Fun update = [this, inFades, outFades]() {
            // TODO: only update if effect is fade or keyframe
            QVector<int> roles = {TimelineModel::EffectNamesRole};
            if (inFades > 0) {
                roles << TimelineModel::FadeInRole;
            } else if (outFades > 0) {
                roles << TimelineModel::FadeOutRole;
            }
            pCore->updateItemKeyframes(m_ownerId);
            Q_EMIT dataChanged(QModelIndex(), QModelIndex(), roles);
            return true;
        };
        Fun update_undo = [this, inFades, outFades, previousFadeIn, previousFadeOut]() {
            // TODO: only update if effect is fade or keyframe
            QVector<int> roles = {TimelineModel::EffectNamesRole};
            if (inFades > 0) {
                m_fadeIns = previousFadeIn;
                roles << TimelineModel::FadeInRole;
            } else if (outFades > 0) {
                m_fadeOuts = previousFadeOut;
                roles << TimelineModel::FadeOutRole;
            }
            pCore->updateItemKeyframes(m_ownerId);
            Q_EMIT dataChanged(QModelIndex(), QModelIndex(), roles);
            return true;
        };
        update();
        PUSH_LAMBDA(update, local_redo);
        PUSH_LAMBDA(update_undo, local_undo);
        PUSH_LAMBDA(local_redo, redo);
        PUSH_LAMBDA(local_undo, undo);
    } else if (makeCurrent) {
        setActiveEffect(currentActive);
    }
    return res;
}

bool EffectStackModel::adjustStackLength(bool adjustFromEnd, int oldIn, int oldDuration, int newIn, int duration, int offset, Fun &undo, Fun &redo,
                                         bool logUndo)
{
    QWriteLocker locker(&m_lock);
    const int fadeInDuration = getFadePosition(true);
    const int fadeOutDuration = getFadePosition(false);
    int out = newIn + duration;
    for (const auto &leaf : rootItem->getLeaves()) {
        std::shared_ptr<AbstractEffectItem> item = std::static_pointer_cast<AbstractEffectItem>(leaf);
        if (item->effectItemType() == EffectItemType::Group) {
            // probably an empty group, ignore
            continue;
        }
        std::shared_ptr<EffectItemModel> effect = std::static_pointer_cast<EffectItemModel>(leaf);
        if (fadeInDuration > 0 && m_fadeIns.count(leaf->getId()) > 0) {
            // Adjust fade in
            int oldEffectIn = qMax(0, effect->filter().get_in());
            int oldEffectOut = effect->filter().get_out();
            qDebug() << "--previous effect: " << oldEffectIn << "-" << oldEffectOut;
            int effectDuration = qMin(effect->filter().get_length() - 1, duration);
            if (!adjustFromEnd && (oldIn != newIn || duration != oldDuration)) {
                // Clip start was resized, adjust effect in / out
                Fun operation = [effect, newIn, effectDuration, logUndo]() {
                    effect->setParameter(QStringLiteral("in"), newIn, false);
                    effect->setParameter(QStringLiteral("out"), newIn + effectDuration, logUndo);
                    qDebug() << "--new effect: " << newIn << "-" << newIn + effectDuration;
                    return true;
                };
                bool res = operation();
                if (!res) {
                    return false;
                }
                Fun reverse = [effect, oldEffectIn, oldEffectOut, logUndo]() {
                    effect->setParameter(QStringLiteral("in"), oldEffectIn, false);
                    effect->setParameter(QStringLiteral("out"), oldEffectOut, logUndo);
                    return true;
                };
                PUSH_LAMBDA(operation, redo);
                PUSH_LAMBDA(reverse, undo);
            } else if (effectDuration < oldEffectOut - oldEffectIn || (logUndo && effect->filter().get_int("_refout") > 0)) {
                // Clip length changed, shorter than effect length so resize
                int referenceEffectOut = effect->filter().get_int("_refout");
                if (referenceEffectOut <= 0) {
                    referenceEffectOut = oldEffectOut;
                    effect->filter().set("_refout", referenceEffectOut);
                }
                Fun operation = [effect, oldEffectIn, effectDuration, logUndo]() {
                    effect->setParameter(QStringLiteral("out"), oldEffectIn + effectDuration, logUndo);
                    return true;
                };
                bool res = operation();
                if (!res) {
                    return false;
                }
                if (logUndo) {
                    Fun reverse = [effect, referenceEffectOut]() {
                        effect->setParameter(QStringLiteral("out"), referenceEffectOut, true);
                        effect->filter().set("_refout", nullptr);
                        return true;
                    };
                    PUSH_LAMBDA(operation, redo);
                    PUSH_LAMBDA(reverse, undo);
                }
            }
        } else if (fadeOutDuration > 0 && m_fadeOuts.count(leaf->getId()) > 0) {
            // Adjust fade out
            int effectDuration = qMin(fadeOutDuration, duration);
            int newFadeIn = out - effectDuration;
            int oldFadeIn = effect->filter().get_int("in");
            int oldOut = effect->filter().get_int("out");
            int referenceEffectIn = effect->filter().get_int("_refin");
            if (referenceEffectIn <= 0) {
                referenceEffectIn = oldFadeIn;
                effect->filter().set("_refin", referenceEffectIn);
            }
            Fun operation = [effect, newFadeIn, out, logUndo]() {
                effect->setParameter(QStringLiteral("in"), newFadeIn, false);
                effect->setParameter(QStringLiteral("out"), out, logUndo);
                return true;
            };
            bool res = operation();
            if (!res) {
                return false;
            }
            if (logUndo) {
                Fun reverse = [effect, referenceEffectIn, oldOut]() {
                    effect->setParameter(QStringLiteral("in"), referenceEffectIn, false);
                    effect->setParameter(QStringLiteral("out"), oldOut, true);
                    effect->filter().set("_refin", nullptr);
                    return true;
                };
                PUSH_LAMBDA(operation, redo);
                PUSH_LAMBDA(reverse, undo);
            }
        } else {
            // Not a fade effect, check for keyframes
            bool hasZone = effect->filter().get_int("kdenlive:force_in_out") == 1;
            std::shared_ptr<KeyframeModelList> keyframes = effect->getKeyframeModel();
            if (keyframes != nullptr) {
                // Effect has keyframes, update these
                keyframes->resizeKeyframes(oldIn, oldIn + oldDuration, newIn, out - 1, offset, adjustFromEnd, undo, redo);
                QModelIndex index = getIndexFromItem(effect);
                Fun refresh = [effect, index]() {
                    Q_EMIT effect->dataChanged(index, QModelIndex(), QVector<int>());
                    return true;
                };
                refresh();
                PUSH_LAMBDA(refresh, redo);
                PUSH_LAMBDA(refresh, undo);
            } else {
                qDebug() << "// NULL Keyframes---------";
            }
            if (m_ownerId.type == KdenliveObjectType::TimelineTrack && !hasZone) {
                int oldEffectOut = effect->filter().get_out();
                Fun operation = [effect, out, logUndo]() {
                    effect->setParameter(QStringLiteral("out"), out, logUndo);
                    return true;
                };
                bool res = operation();
                if (!res) {
                    return false;
                }
                if (logUndo) {
                    Fun reverse = [effect, oldEffectOut]() {
                        effect->setParameter(QStringLiteral("out"), oldEffectOut, true);
                        return true;
                    };
                    PUSH_LAMBDA(operation, redo);
                    PUSH_LAMBDA(reverse, undo);
                }
            } else if (m_ownerId.type == KdenliveObjectType::TimelineClip && effect->data(QModelIndex(), AssetParameterModel::RequiresInOut).toBool() == true) {
                int oldEffectIn = qMax(0, effect->filter().get_in());
                int oldEffectOut = effect->filter().get_out();
                int newIn = pCore->getItemIn(m_ownerId);
                int newOut = newIn + pCore->getItemDuration(m_ownerId) - 1;
                Fun operation = [effect, newIn, newOut]() {
                    effect->filter().set_in_and_out(newIn, newOut);
                    qDebug() << "--new effect: " << newIn << "-" << newOut;
                    return true;
                };
                bool res = operation();
                if (!res) {
                    return false;
                }
                Fun reverse = [effect, oldEffectIn, oldEffectOut]() {
                    effect->filter().set_in_and_out(oldEffectIn, oldEffectOut);
                    return true;
                };
                PUSH_LAMBDA(operation, redo);
                PUSH_LAMBDA(reverse, undo);
            }
        }
    }
    return true;
}

bool EffectStackModel::adjustFadeLength(int duration, bool fromStart, bool audioFade, bool videoFade, bool logUndo)
{
    QWriteLocker locker(&m_lock);
    if (fromStart) {
        // Fade in
        if (m_fadeIns.empty()) {
            if (audioFade) {
                appendEffect(QStringLiteral("fadein"));
            }
            if (videoFade) {
                appendEffect(QStringLiteral("fade_from_black"));
            }
        }
        QList<QModelIndex> indexes;
        auto ptr = m_masterService.lock();
        int in = 0;
        if (ptr) {
            in = ptr->get_int("in");
        }
        int oldDuration = -1;
        for (int i = 0; i < rootItem->childCount(); ++i) {
            if (m_fadeIns.count(std::static_pointer_cast<TreeItem>(rootItem->child(i))->getId()) > 0) {
                std::shared_ptr<EffectItemModel> effect = std::static_pointer_cast<EffectItemModel>(rootItem->child(i));
                if (oldDuration == -1) {
                    oldDuration = effect->filter().get_length();
                }
                effect->filter().set("in", in);
                duration = qMin(pCore->getItemDuration(m_ownerId), duration);
                effect->filter().set("out", in + duration);
                indexes << getIndexFromItem(effect);
                if (effect->filter().get("alpha") == QLatin1String("1")) {
                    // Adjust level value to match filter end
                    const QString current = effect->filter().get("level");
                    const QChar mod = AssetParameterModel::getKeyframeType(current);
                    if (!mod.isNull()) {
                        const QString val = QStringLiteral("0%1=0;-1%1=1").arg(mod);
                        effect->filter().set("level", val.toUtf8().constData());
                    } else {
                        effect->filter().set("level", "0=0;-1=1");
                    }
                } else if (effect->filter().get("level") == QLatin1String("1")) {
                    // Adjust level value to match filter end
                    const QString current = effect->filter().get("alpha");
                    const QChar mod = AssetParameterModel::getKeyframeType(current);
                    if (!mod.isNull()) {
                        const QString val = QStringLiteral("0%1=0;-1%1=1").arg(mod);
                        effect->filter().set("alpha", val.toUtf8().constData());
                    } else {
                        effect->filter().set("alpha", "0=0;-1=1");
                    }
                }
            }
        }
        if (!indexes.isEmpty()) {
            Q_EMIT dataChanged(indexes.first(), indexes.last(), QVector<int>());
            pCore->updateItemModel(m_ownerId, QStringLiteral("fadein"), QStringLiteral("out"));
            if (videoFade) {
                int min = pCore->getItemPosition(m_ownerId);
                QPair<int, int> range = {min, min + qMax(duration, oldDuration)};
                pCore->refreshProjectRange(range);
                if (logUndo) {
                    pCore->invalidateRange(range);
                }
            }
        }
    } else {
        // Fade out
        if (m_fadeOuts.empty()) {
            if (audioFade) {
                appendEffect(QStringLiteral("fadeout"));
            }
            if (videoFade) {
                appendEffect(QStringLiteral("fade_to_black"));
            }
        }
        int in = 0;
        auto ptr = m_masterService.lock();
        if (ptr) {
            in = ptr->get_int("in");
        }
        int itemDuration = pCore->getItemDuration(m_ownerId);
        int out = in + itemDuration - 1;
        int oldDuration = -1;
        QList<QModelIndex> indexes;
        for (int i = 0; i < rootItem->childCount(); ++i) {
            if (m_fadeOuts.count(std::static_pointer_cast<TreeItem>(rootItem->child(i))->getId()) > 0) {
                std::shared_ptr<EffectItemModel> effect = std::static_pointer_cast<EffectItemModel>(rootItem->child(i));
                if (oldDuration == -1) {
                    oldDuration = effect->filter().get_length();
                }
                effect->filter().set("out", out);
                duration = qMin(itemDuration, duration);
                effect->filter().set("in", out - duration);
                indexes << getIndexFromItem(effect);
                if (effect->filter().get("alpha") == QLatin1String("1")) {
                    // Adjust level value to match filter end
                    const QString current = effect->filter().get("level");
                    const QChar mod = AssetParameterModel::getKeyframeType(current);
                    if (!mod.isNull()) {
                        const QString val = QStringLiteral("0%1=1;-1%1=0").arg(mod);
                        effect->filter().set("level", val.toUtf8().constData());
                    } else {
                        effect->filter().set("level", "0=1;-1=0");
                    }
                } else if (effect->filter().get("level") == QLatin1String("1")) {
                    const QString current = effect->filter().get("alpha");
                    const QChar mod = AssetParameterModel::getKeyframeType(current);
                    if (!mod.isNull()) {
                        const QString val = QStringLiteral("0%1=1;-1%1=0").arg(mod);
                        effect->filter().set("alpha", val.toUtf8().constData());
                    } else {
                        effect->filter().set("alpha", "0=1;-1=0");
                    }
                }
            }
        }
        if (!indexes.isEmpty()) {
            Q_EMIT dataChanged(indexes.first(), indexes.last(), QVector<int>());
            pCore->updateItemModel(m_ownerId, QStringLiteral("fadeout"), QStringLiteral("in"));
            if (videoFade) {
                int min = pCore->getItemPosition(m_ownerId);
                QPair<int, int> range = {min + itemDuration - qMax(duration, oldDuration), min + itemDuration};
                pCore->refreshProjectRange(range);
                if (logUndo) {
                    pCore->invalidateRange(range);
                }
            }
        }
    }
    return true;
}

int EffectStackModel::keyframeTypeFromSeparator(const QChar mod)
{
    if (mod == '~') {
        return int(KeyframeType::CurveSmooth);
    }
    if (mod == 'g') {
        return int(KeyframeType::CubicIn);
    }
    if (mod == 'h') {
        return int(KeyframeType::CubicOut);
    }
    if (mod == 'p') {
        return int(KeyframeType::ExponentialIn);
    }
    if (mod == 'q') {
        return int(KeyframeType::ExponentialOut);
    }
    if (mod == 's') {
        return int(KeyframeType::CircularIn);
    }
    if (mod == 'y') {
        return int(KeyframeType::ElasticIn);
    }
    if (mod == 'B') {
        return int(KeyframeType::BounceIn);
    }
    return 0;
}

int EffectStackModel::getFadeMethod(bool fromStart)
{
    QWriteLocker locker(&m_lock);
    if (fromStart) {
        if (m_fadeIns.empty()) {
            return 0;
        }
        for (int i = 0; i < rootItem->childCount(); ++i) {
            if (*(m_fadeIns.begin()) == std::static_pointer_cast<TreeItem>(rootItem->child(i))->getId()) {
                std::shared_ptr<EffectItemModel> effect = std::static_pointer_cast<EffectItemModel>(rootItem->child(i));
                QString fadeData = effect->filter().get("alpha");
                if (!fadeData.contains(QLatin1Char('='))) {
                    fadeData = effect->filter().get("level");
                    if (!fadeData.contains(QLatin1Char('='))) {
                        return 0;
                    }
                }
                QChar mod = fadeData.section(QLatin1Char('='), 0, -2).back();
                qDebug() << "RRRR GOT FADE METHOD: " << fadeData << "\nMOD: " << mod;
                if (!mod.isDigit()) {
                    return keyframeTypeFromSeparator(mod);
                }
                return 0;
            }
        }
    } else {
        if (m_fadeOuts.empty()) {
            return 0;
        }
        for (int i = 0; i < rootItem->childCount(); ++i) {
            if (*(m_fadeOuts.begin()) == std::static_pointer_cast<TreeItem>(rootItem->child(i))->getId()) {
                std::shared_ptr<EffectItemModel> effect = std::static_pointer_cast<EffectItemModel>(rootItem->child(i));
                QString fadeData = effect->filter().get("alpha");
                if (!fadeData.contains(QLatin1Char('='))) {
                    fadeData = effect->filter().get("level");
                    if (!fadeData.contains(QLatin1Char('='))) {
                        return 0;
                    }
                }
                QChar mod = fadeData.section(QLatin1Char('='), 0, -2).back();
                if (!mod.isDigit()) {
                    return keyframeTypeFromSeparator(mod);
                }
                return 0;
            }
        }
    }
    return 0;
}

int EffectStackModel::getFadePosition(bool fromStart)
{
    QWriteLocker locker(&m_lock);
    if (fromStart) {
        if (m_fadeIns.empty()) {
            return 0;
        }
        for (int i = 0; i < rootItem->childCount(); ++i) {
            if (*(m_fadeIns.begin()) == std::static_pointer_cast<TreeItem>(rootItem->child(i))->getId()) {
                std::shared_ptr<EffectItemModel> effect = std::static_pointer_cast<EffectItemModel>(rootItem->child(i));
                return effect->filter().get_length() - 1;
            }
        }
    } else {
        if (m_fadeOuts.empty()) {
            return 0;
        }
        for (int i = 0; i < rootItem->childCount(); ++i) {
            if (*(m_fadeOuts.begin()) == std::static_pointer_cast<TreeItem>(rootItem->child(i))->getId()) {
                std::shared_ptr<EffectItemModel> effect = std::static_pointer_cast<EffectItemModel>(rootItem->child(i));
                return effect->filter().get_length() - 1;
            }
        }
    }
    return 0;
}

bool EffectStackModel::removeFade(bool fromStart)
{
    QWriteLocker locker(&m_lock);
    std::vector<int> toRemove;
    for (int i = 0; i < rootItem->childCount(); ++i) {
        if ((fromStart && m_fadeIns.count(std::static_pointer_cast<TreeItem>(rootItem->child(i))->getId()) > 0) ||
            (!fromStart && m_fadeOuts.count(std::static_pointer_cast<TreeItem>(rootItem->child(i))->getId()) > 0)) {
            toRemove.push_back(i);
        }
    }
    // Let's put index in reverse order so we don't mess when deleting
    std::reverse(toRemove.begin(), toRemove.end());
    for (int i : toRemove) {
        std::shared_ptr<EffectItemModel> effect = std::static_pointer_cast<EffectItemModel>(rootItem->child(i));
        removeEffect(effect);
    }
    return true;
}

void EffectStackModel::moveEffectByRow(int destRow, int srcRow)
{
    moveEffect(destRow, getEffectStackRow(srcRow));
}

void EffectStackModel::moveEffect(int destRow, const std::shared_ptr<AbstractEffectItem> &item)
{
    QWriteLocker locker(&m_lock);
    int itemId = item->getId();
    Q_ASSERT(m_allItems.count(itemId) > 0);
    int oldRow = item->row();
    Fun redo = moveItem_lambda(itemId, destRow);
    bool res = redo();
    if (res) {
        Fun undo = moveItem_lambda(itemId, oldRow);
        Fun update_redo = [this, row = destRow > oldRow ? destRow - 1 : destRow]() {
            setActiveEffect(row);
            Q_EMIT this->dataChanged(QModelIndex(), QModelIndex(), {TimelineModel::EffectNamesRole});
            return true;
        };
        Fun update_undo = [this, oldRow]() {
            setActiveEffect(oldRow);
            Q_EMIT this->dataChanged(QModelIndex(), QModelIndex(), {TimelineModel::EffectNamesRole});
            return true;
        };
        update_redo();
        PUSH_LAMBDA(update_redo, redo);
        PUSH_LAMBDA(update_undo, undo);
        auto effectId = std::static_pointer_cast<EffectItemModel>(item)->getAssetId();
        PUSH_UNDO(undo, redo, i18n("Move effect %1", EffectsRepository::get()->getName(effectId)));
    }
}

void EffectStackModel::registerItem(const std::shared_ptr<TreeItem> &item)
{
    QWriteLocker locker(&m_lock);
    // qDebug() << "$$$$$$$$$$$$$$$$$$$$$ Planting effect";
    if (!item->isRoot()) {
        auto effectItem = std::static_pointer_cast<EffectItemModel>(item);
        if (effectItem->data(QModelIndex(), AssetParameterModel::RequiresInOut).toBool() == true) {
            int in = pCore->getItemIn(m_ownerId);
            int out = in + pCore->getItemDuration(m_ownerId) - 1;
            effectItem->filter().set_in_and_out(in, out);
        }
        if (!m_loadingExisting) {
            // qDebug() << "$$$$$$$$$$$$$$$$$$$$$ Planting effect in " << m_childServices.size();
            effectItem->plant(m_masterService);
            // Check if we have an internal effect that needs to stay on top
            if (m_ownerId.type == KdenliveObjectType::Master || m_ownerId.type == KdenliveObjectType::TimelineTrack) {
                // check for subtitle effect
                auto ms = m_masterService.lock();
                int ct = ms->filter_count();
                QVector<int> ixToMove;
                for (int i = 0; i < ct; i++) {
                    if (ms->filter(i)->get_int("internal_added") > 0) {
                        ixToMove << i;
                    }
                }
                std::sort(ixToMove.rbegin(), ixToMove.rend());
                for (auto &ix : ixToMove) {
                    if (ix < ct - 1) {
                        ms->move_filter(ix, ct - 1);
                    }
                }
            }
            for (const auto &service : m_childServices) {
                // qDebug() << "$$$$$$$$$$$$$$$$$$$$$ Planting CLONE effect in " << (void *)service.lock().get();
                effectItem->plantClone(service);
            }
        }
        effectItem->setEffectStackEnabled(m_effectStackEnabled);
        const QString &effectId = effectItem->getAssetId();
        if (effectId.startsWith(QLatin1String("fadein")) || effectId.startsWith(QLatin1String("fade_from_"))) {
            m_fadeIns.insert(effectItem->getId());
        } else if (effectId.startsWith(QLatin1String("fadeout")) || effectId.startsWith(QLatin1String("fade_to_"))) {
            m_fadeOuts.insert(effectItem->getId());
        }
        if (!effectItem->isAudio() && !m_loadingExisting) {
            pCore->refreshProjectItem(m_ownerId);
            pCore->invalidateItem(m_ownerId);
        }
    }
    AbstractTreeModel::registerItem(item);
}

void EffectStackModel::deregisterItem(int id, TreeItem *item)
{
    QWriteLocker locker(&m_lock);
    if (!item->isRoot()) {
        auto effectItem = static_cast<AbstractEffectItem *>(item);
        effectItem->unplant(m_masterService);
        for (const auto &service : m_childServices) {
            effectItem->unplantClone(service);
        }
        if (!effectItem->isAudio()) {
            pCore->refreshProjectItem(m_ownerId);
            pCore->invalidateItem(m_ownerId);
        }
    }
    AbstractTreeModel::deregisterItem(id, item);
}

void EffectStackModel::setEffectStackEnabled(bool enabled)
{
    QWriteLocker locker(&m_lock);

    m_effectStackEnabled = enabled;

    QList<QModelIndex> indexes;
    // Recursively updates children states
    for (int i = 0; i < rootItem->childCount(); ++i) {
        std::shared_ptr<AbstractEffectItem> item = std::static_pointer_cast<AbstractEffectItem>(rootItem->child(i));
        item->setEffectStackEnabled(enabled);
        indexes << getIndexFromItem(item);
    }
    if (indexes.isEmpty()) {
        return;
    }
    pCore->refreshProjectItem(m_ownerId);
    pCore->invalidateItem(m_ownerId);
    Q_EMIT dataChanged(indexes.first(), indexes.last(), {TimelineModel::EffectsEnabledRole});
    Q_EMIT enabledStateChanged();
}

std::shared_ptr<AbstractEffectItem> EffectStackModel::getEffectStackRow(int row, const std::shared_ptr<TreeItem> &parentItem)
{
    return std::static_pointer_cast<AbstractEffectItem>(parentItem ? parentItem->child(row) : rootItem->child(row));
}

bool EffectStackModel::importEffects(const std::shared_ptr<EffectStackModel> &sourceStack, PlaylistState::ClipState state)
{
    QWriteLocker locker(&m_lock);
    // TODO: manage fades, keyframes if clips don't have same size / in point
    bool found = false;
    bool effectEnabled = rootItem->childCount() > 0;
    int imported = 0;
    for (int i = 0; i < sourceStack->rowCount(); i++) {
        auto item = sourceStack->getEffectStackRow(i);
        // NO undo. this should only be used on project opening
        if (copyEffect(item, state, false)) {
            found = true;
            if (item->isEnabled()) {
                effectEnabled = true;
            }
            imported++;
        }
    }
    if (!effectEnabled && imported == 0) {
        effectEnabled = true;
    }
    m_effectStackEnabled = effectEnabled;
    if (!m_effectStackEnabled) {
        // Mark all effects as disabled by stack
        for (int i = 0; i < rootItem->childCount(); ++i) {
            std::shared_ptr<EffectItemModel> sourceEffect = std::static_pointer_cast<EffectItemModel>(rootItem->child(i));
            sourceEffect->setEffectStackEnabled(false);
            sourceEffect->setEnabled(true);
        }
    }
    if (found) {
        Q_EMIT modelChanged();
    }
    return found;
}

void EffectStackModel::importEffects(const std::weak_ptr<Mlt::Service> &service, PlaylistState::ClipState state, bool alreadyExist,
                                     const QString &originalDecimalPoint, const QUuid &uuid)
{
    QWriteLocker locker(&m_lock);
    m_loadingExisting = alreadyExist;
    bool effectEnabled = false;
    if (auto ptr = service.lock()) {
        int max = ptr->filter_count();
        int imported = 0;
        for (int i = 0; i < max; i++) {
            std::unique_ptr<Mlt::Filter> filter(ptr->filter(i));
            if (filter->get_int("internal_added") > 0 && m_ownerId.type != KdenliveObjectType::TimelineTrack) {
                // Required to load master audio effects
                if (m_ownerId.type == KdenliveObjectType::Master && filter->get("mlt_service") == QLatin1String("avfilter.subtitles")) {
                    // A subtitle filter, update project
                    QMap<QString, QString> subProperties;
                    // subProperties.insert(QStringLiteral("av.filename"), filter->get("av.filename"));
                    subProperties.insert(QStringLiteral("disable"), filter->get("disable"));
                    subProperties.insert(QStringLiteral("kdenlive:locked"), filter->get("kdenlive:locked"));
                    const QString style = filter->get("av.force_style");
                    if (!style.isEmpty()) {
                        subProperties.insert(QStringLiteral("av.force_style"), style);
                    }
                    pCore->window()->slotInitSubtitle(subProperties, uuid);
                } else if (auto ms = m_masterService.lock()) {
                    ms->attach(*filter.get());
                }
                continue;
            }
            if (!filter->property_exists("kdenlive_id")) {
                // don't consider internal MLT stuff
                continue;
            }
            const QString effectId = qstrdup(filter->get("kdenlive_id"));
            if (m_ownerId.type == KdenliveObjectType::TimelineClip && EffectsRepository::get()->isUnique(effectId) && hasFilter(effectId)) {
                pCore->displayMessage(i18n("Effect %1 cannot be added twice.", EffectsRepository::get()->getName(effectId)), ErrorMessage);
                continue;
            }
            if (filter->get_int("disable") == 0) {
                effectEnabled = true;
            }
            // The MLT filter already exists, use it directly to create the effect
            std::shared_ptr<EffectItemModel> effect;
            if (alreadyExist) {
                // effect is already plugged in the service
                effect = EffectItemModel::construct(std::move(filter), shared_from_this(), originalDecimalPoint);
            } else {
                // duplicate effect
                std::unique_ptr<Mlt::Filter> asset = EffectsRepository::get()->getEffect(effectId);
                asset->inherit(*(filter));
                effect = EffectItemModel::construct(std::move(asset), shared_from_this(), originalDecimalPoint);
            }
            if (state == PlaylistState::VideoOnly) {
                if (effect->isAudio()) {
                    // Don't import effect
                    continue;
                }
            } else if (state == PlaylistState::AudioOnly) {
                if (!effect->isAudio()) {
                    // Don't import effect
                    continue;
                }
            }
            imported++;
            connect(effect.get(), &AssetParameterModel::modelChanged, this, &EffectStackModel::modelChanged);
            connect(effect.get(), &AssetParameterModel::replugEffect, this, &EffectStackModel::replugEffect, Qt::DirectConnection);
            connect(effect.get(), &AssetParameterModel::showEffectZone, this, &EffectStackModel::updateEffectZones);
            Fun redo = addItem_lambda(effect, rootItem->getId());
            int clipIn = ptr->get_int("in");
            int clipOut = ptr->get_int("out");
            if (clipOut <= clipIn) {
                clipOut = ptr->get_int("length") - 1;
            }
            effect->prepareKeyframes(clipIn, clipOut);
            if (redo()) {
                if (effectId.startsWith(QLatin1String("fadein")) || effectId.startsWith(QLatin1String("fade_from_"))) {
                    m_fadeIns.insert(effect->getId());
                    if (effect->filter().get_int("in") != clipIn) {
                        // Broken fade, fix
                        int filterLength = effect->filter().get_length() - 1;
                        effect->filter().set("in", clipIn);
                        effect->filter().set("out", clipIn + filterLength);
                    }
                } else if (effectId.startsWith(QLatin1String("fadeout")) || effectId.startsWith(QLatin1String("fade_to_"))) {
                    m_fadeOuts.insert(effect->getId());
                    if (effect->filter().get_int("out") != clipOut) {
                        // Broken fade, fix
                        int filterLength = effect->filter().get_length() - 1;
                        effect->filter().set("in", clipOut - filterLength);
                        effect->filter().set("out", clipOut);
                    }
                }
            }
        }
        if (imported == 0) {
            effectEnabled = true;
        }
    }
    m_effectStackEnabled = effectEnabled;
    if (!m_effectStackEnabled) {
        // Mark all effects as disabled by stack
        for (int i = 0; i < rootItem->childCount(); ++i) {
            std::shared_ptr<EffectItemModel> sourceEffect = std::static_pointer_cast<EffectItemModel>(rootItem->child(i));
            sourceEffect->setEffectStackEnabled(false);
            sourceEffect->setEnabled(true);
        }
    }
    m_loadingExisting = false;
    Q_EMIT modelChanged();
}

void EffectStackModel::setActiveEffect(int ix)
{
    QWriteLocker locker(&m_lock);
    int current = -1;
    if (auto ptr = m_masterService.lock()) {
        current = ptr->get_int("kdenlive:activeeffect");
        ptr->set("kdenlive:activeeffect", ix);
    }
    // Desactivate previous effect
    if (current > -1 && current != ix && current < rootItem->childCount()) {
        std::shared_ptr<EffectItemModel> effect = std::static_pointer_cast<EffectItemModel>(rootItem->child(current));
        if (effect) {
            effect->setActive(false);
            Q_EMIT currentChanged(getIndexFromItem(effect), false);
        }
    }
    // Activate new effect
    if (ix > -1 && ix < rootItem->childCount()) {
        std::shared_ptr<EffectItemModel> effect = std::static_pointer_cast<EffectItemModel>(rootItem->child(ix));
        if (effect) {
            effect->setActive(true);
            Q_EMIT currentChanged(getIndexFromItem(effect), true);
        }
    }
    pCore->updateItemKeyframes(m_ownerId);
}

int EffectStackModel::getActiveEffect() const
{
    QWriteLocker locker(&m_lock);
    if (auto ptr = m_masterService.lock()) {
        return ptr->get_int("kdenlive:activeeffect");
    }
    return 0;
}

void EffectStackModel::slotCreateGroup(const std::shared_ptr<EffectItemModel> &childEffect)
{
    QWriteLocker locker(&m_lock);
    auto groupItem = EffectGroupModel::construct(QStringLiteral("group"), shared_from_this());
    rootItem->appendChild(groupItem);
    groupItem->appendChild(childEffect);
}

ObjectId EffectStackModel::getOwnerId() const
{
    return m_ownerId;
}

bool EffectStackModel::checkConsistency()
{
    if (!AbstractTreeModel::checkConsistency()) {
        return false;
    }

    std::vector<std::shared_ptr<EffectItemModel>> allFilters;
    // We do a DFS on the tree to retrieve all the filters
    std::stack<std::shared_ptr<AbstractEffectItem>> stck;
    stck.push(std::static_pointer_cast<AbstractEffectItem>(rootItem));

    while (!stck.empty()) {
        auto current = stck.top();
        stck.pop();

        if (current->effectItemType() == EffectItemType::Effect) {
            if (current->childCount() > 0) {
                qDebug() << "ERROR: Found an effect with children";
                return false;
            }
            allFilters.push_back(std::static_pointer_cast<EffectItemModel>(current));
            continue;
        }
        for (int i = current->childCount() - 1; i >= 0; --i) {
            stck.push(std::static_pointer_cast<AbstractEffectItem>(current->child(i)));
        }
    }

    for (const auto &service : m_childServices) {
        auto ptr = service.lock();
        if (!ptr) {
            qDebug() << "ERROR: unavailable service";
            return false;
        }
        // MLT inserts some default normalizer filters that are not managed by Kdenlive, which explains  why the filter count is not equal
        int kdenliveFilterCount = 0;
        for (int i = 0; i < ptr->filter_count(); i++) {
            std::shared_ptr<Mlt::Filter> filt(ptr->filter(i));
            if (filt->property_exists("kdenlive_id")) {
                kdenliveFilterCount++;
            }
            // qDebug() << "FILTER: "<<i<<" : "<<ptr->filter(i)->get("mlt_service");
        }
        if (kdenliveFilterCount != int(allFilters.size())) {
            qDebug() << "ERROR: Wrong filter count: " << kdenliveFilterCount << " = " << allFilters.size();
            return false;
        }

        int ct = 0;
        for (uint i = 0; i < allFilters.size(); ++i) {
            while (ptr->filter(ct)->get("kdenlive_id") == nullptr && ct < ptr->filter_count()) {
                ct++;
            }
            auto mltFilter = ptr->filter(ct);
            auto currentFilter = allFilters[i]->filter();
            if (QString(currentFilter.get("mlt_service")) != QLatin1String(mltFilter->get("mlt_service"))) {
                qDebug() << "ERROR: filter " << i << "differ: " << ct << ", " << currentFilter.get("mlt_service") << " = " << mltFilter->get("mlt_service");
                return false;
            }
            QVector<QPair<QString, QVariant>> params = allFilters[i]->getAllParameters();
            for (const auto &val : qAsConst(params)) {
                // Check parameters values
                if (val.second.toString() != QString(mltFilter->get(val.first.toUtf8().constData()))) {
                    qDebug() << "ERROR: filter " << i << "PARAMETER MISMATCH: " << val.first << " = " << val.second
                             << " != " << mltFilter->get(val.first.toUtf8().constData());
                    return false;
                }
            }
            ct++;
        }
    }
    return true;
}

void EffectStackModel::adjust(const QString &effectId, const QString &effectName, double value)
{
    QWriteLocker locker(&m_lock);
    for (int i = 0; i < rootItem->childCount(); ++i) {
        std::shared_ptr<EffectItemModel> sourceEffect = std::static_pointer_cast<EffectItemModel>(rootItem->child(i));
        if (effectId == sourceEffect->getAssetId()) {
            sourceEffect->setParameter(effectName, QString::number(value));
            return;
        }
    }
}

std::shared_ptr<AssetParameterModel> EffectStackModel::getAssetModelById(const QString &effectId)
{
    QWriteLocker locker(&m_lock);
    for (int i = 0; i < rootItem->childCount(); ++i) {
        std::shared_ptr<EffectItemModel> sourceEffect = std::static_pointer_cast<EffectItemModel>(rootItem->child(i));
        if (effectId == sourceEffect->getAssetId()) {
            return std::static_pointer_cast<AssetParameterModel>(sourceEffect);
        }
    }
    return nullptr;
}

bool EffectStackModel::hasFilter(const QString &effectId) const
{
    READ_LOCK();
    return rootItem->accumulate_const(false, [effectId](bool b, std::shared_ptr<const TreeItem> it) {
        if (b) return true;
        auto item = std::static_pointer_cast<const AbstractEffectItem>(it);
        if (item->effectItemType() == EffectItemType::Group) {
            return false;
        }
        auto sourceEffect = std::static_pointer_cast<const EffectItemModel>(it);
        return effectId == sourceEffect->getAssetId();
    });
}

double EffectStackModel::getFilterParam(const QString &effectId, const QString &paramName)
{
    READ_LOCK();
    for (int i = 0; i < rootItem->childCount(); ++i) {
        std::shared_ptr<EffectItemModel> sourceEffect = std::static_pointer_cast<EffectItemModel>(rootItem->child(i));
        if (effectId == sourceEffect->getAssetId()) {
            return sourceEffect->filter().get_double(paramName.toUtf8().constData());
        }
    }
    return 0.0;
}

KeyframeModel *EffectStackModel::getEffectKeyframeModel()
{
    if (rootItem->childCount() == 0) return nullptr;
    int ix = getActiveEffect();
    if (ix < 0 || ix >= rootItem->childCount()) {
        return nullptr;
    }
    std::shared_ptr<EffectItemModel> sourceEffect = std::static_pointer_cast<EffectItemModel>(rootItem->child(ix));
    std::shared_ptr<KeyframeModelList> listModel = sourceEffect->getKeyframeModel();
    if (listModel) {
        return listModel->getKeyModel();
    }
    return nullptr;
}

void EffectStackModel::replugEffect(const std::shared_ptr<AssetParameterModel> &asset)
{
    QWriteLocker locker(&m_lock);
    auto effectItem = std::static_pointer_cast<EffectItemModel>(asset);
    int oldRow = effectItem->row();
    int count = rowCount();
    for (int ix = oldRow; ix < count; ix++) {
        auto item = std::static_pointer_cast<EffectItemModel>(rootItem->child(ix));
        item->unplant(m_masterService);
        for (const auto &service : m_childServices) {
            item->unplantClone(service);
        }
    }
    std::unique_ptr<Mlt::Properties> effect = EffectsRepository::get()->getEffect(effectItem->getAssetId());
    effect->inherit(effectItem->filter());
    effectItem->resetAsset(std::move(effect));
    for (int ix = oldRow; ix < count; ix++) {
        auto item = std::static_pointer_cast<EffectItemModel>(rootItem->child(ix));
        item->plant(m_masterService);
        for (const auto &service : m_childServices) {
            item->plantClone(service);
        }
    }
}

void EffectStackModel::cleanFadeEffects(bool outEffects, Fun &undo, Fun &redo)
{
    QWriteLocker locker(&m_lock);
    const auto &toDelete = outEffects ? m_fadeOuts : m_fadeIns;
    for (int id : toDelete) {
        auto effect = std::static_pointer_cast<EffectItemModel>(getItemById(id));
        Fun operation = removeItem_lambda(id);
        if (operation()) {
            Fun reverse = addItem_lambda(effect, rootItem->getId());
            UPDATE_UNDO_REDO(operation, reverse, undo, redo);
        }
    }
    if (!toDelete.empty()) {
        Fun updateRedo = [this, toDelete, outEffects]() {
            for (int id : toDelete) {
                if (outEffects) {
                    m_fadeOuts.erase(id);
                } else {
                    m_fadeIns.erase(id);
                }
            }
            QVector<int> roles = {TimelineModel::EffectNamesRole};
            roles << (outEffects ? TimelineModel::FadeOutRole : TimelineModel::FadeInRole);
            Q_EMIT dataChanged(QModelIndex(), QModelIndex(), roles);
            pCore->updateItemKeyframes(m_ownerId);
            return true;
        };
        updateRedo();
        PUSH_LAMBDA(updateRedo, redo);
    }
}

const QString EffectStackModel::effectNames() const
{
    QStringList effects;
    for (int i = 0; i < rootItem->childCount(); ++i) {
        effects.append(EffectsRepository::get()->getName(std::static_pointer_cast<EffectItemModel>(rootItem->child(i))->getAssetId()));
    }
    return effects.join(QLatin1Char('/'));
}

QStringList EffectStackModel::externalFiles() const
{
    QStringList urls;
    for (int i = 0; i < rootItem->childCount(); ++i) {
        auto filter = std::static_pointer_cast<EffectItemModel>(rootItem->child(i))->filter();
        QString url;
        if (filter.property_exists("av.file")) {
            url = filter.get("av.file");
        } else if (filter.property_exists("luma.resource")) {
            url = filter.get("luma.resource");
        } else if (filter.property_exists("resource")) {
            url = filter.get("resource");
        }
        if (!url.isEmpty()) {
            urls << url;
        }
    }
    urls.removeDuplicates();
    return urls;
}

bool EffectStackModel::isStackEnabled() const
{
    return m_effectStackEnabled;
}

bool EffectStackModel::addEffectKeyFrame(int frame, double normalisedVal)
{
    if (rootItem->childCount() == 0) return false;
    int ix = getActiveEffect();
    if (ix < 0) {
        return false;
    }
    std::shared_ptr<EffectItemModel> sourceEffect = std::static_pointer_cast<EffectItemModel>(rootItem->child(ix));
    std::shared_ptr<KeyframeModelList> listModel = sourceEffect->getKeyframeModel();
    if (m_ownerId.type == KdenliveObjectType::TimelineTrack) {
        sourceEffect->filter().set("out", pCore->getItemDuration(m_ownerId));
    }
    return listModel->addKeyframe(frame, normalisedVal);
}

bool EffectStackModel::removeKeyFrame(int frame)
{
    if (rootItem->childCount() == 0) return false;
    int ix = getActiveEffect();
    if (ix < 0) {
        return false;
    }
    std::shared_ptr<EffectItemModel> sourceEffect = std::static_pointer_cast<EffectItemModel>(rootItem->child(ix));
    std::shared_ptr<KeyframeModelList> listModel = sourceEffect->getKeyframeModel();
    return listModel->removeKeyframe(GenTime(frame, pCore->getCurrentFps()));
}

bool EffectStackModel::updateKeyFrame(int oldFrame, int newFrame, QVariant normalisedVal)
{
    if (rootItem->childCount() == 0) return false;
    int ix = getActiveEffect();
    if (ix < 0) {
        return false;
    }
    std::shared_ptr<EffectItemModel> sourceEffect = std::static_pointer_cast<EffectItemModel>(rootItem->child(ix));
    std::shared_ptr<KeyframeModelList> listModel = sourceEffect->getKeyframeModel();
    if (m_ownerId.type == KdenliveObjectType::TimelineTrack) {
        sourceEffect->filter().set("out", pCore->getItemDuration(m_ownerId));
    }
    return listModel->updateKeyframe(GenTime(oldFrame, pCore->getCurrentFps()), GenTime(newFrame, pCore->getCurrentFps()), std::move(normalisedVal));
}

bool EffectStackModel::hasKeyFrame(int frame)
{
    if (rootItem->childCount() == 0) return false;
    int ix = getActiveEffect();
    if (ix < 0) {
        return false;
    }
    std::shared_ptr<EffectItemModel> sourceEffect = std::static_pointer_cast<EffectItemModel>(rootItem->child(ix));
    std::shared_ptr<KeyframeModelList> listModel = sourceEffect->getKeyframeModel();
    return listModel->hasKeyframe(frame);
}

int EffectStackModel::effectRow(const QString &assetId, int eid) const
{
    for (int i = 0; i < rootItem->childCount(); ++i) {
<<<<<<< HEAD
        auto effect = std::static_pointer_cast<EffectItemModel>(rootItem->child(i));
        if (effect->getAssetId() == assetId && effect->isEnabled()) {
            return i;
=======
        if (eid > -1) {
            if (rootItem->child(i)->getId() == eid) {
                return i;
            }
        } else {
            if (std::static_pointer_cast<EffectItemModel>(rootItem->child(i))->getAssetId() == assetId) {
                return i;
            }
>>>>>>> 9a33ef41
        }
    }
    return -1;
}

QVariantList EffectStackModel::getEffectZones() const
{
    QVariantList effectZones;
    for (int i = 0; i < rootItem->childCount(); ++i) {
        auto item = std::static_pointer_cast<EffectItemModel>(rootItem->child(i));
        if (item->hasForcedInOut()) {
            QPair<int, int> z = item->getInOut();
            effectZones << QPoint(z.first, z.second);
        }
    }
    return effectZones;
}

void EffectStackModel::updateEffectZones()
{
    Q_EMIT dataChanged(QModelIndex(), QModelIndex(), {TimelineModel::EffectZonesRole});
    if (m_ownerId.type == KdenliveObjectType::Master) {
        Q_EMIT updateMasterZones();
    }
}

void EffectStackModel::passEffects(Mlt::Producer *producer, const QString &exception)
{
    auto ms = m_masterService.lock();
    int ct = ms->filter_count();
    for (int i = 0; i < ct; i++) {
        if (ms->filter(i)->get_int("internal_added") > 0 || !ms->filter(i)->property_exists("kdenlive_id")) {
            continue;
        }
        if (!exception.isEmpty() && QString(ms->filter(i)->get("mlt_service")) == exception) {
            continue;
        }
        auto *filter = new Mlt::Filter(*ms->filter(i));
        producer->attach(*filter);
    }
}

void EffectStackModel::applyAssetCommand(int row, const QModelIndex &index, const QString &previousValue, QString value, QUndoCommand *command)
{

    auto item = getEffectStackRow(row);
    if (!item || item->childCount() > 0) {
        // group, error
        return;
    }
    std::shared_ptr<EffectItemModel> eff = std::static_pointer_cast<EffectItemModel>(item);
    const std::shared_ptr<AssetParameterModel> effectParamModel = std::static_pointer_cast<AssetParameterModel>(eff);
    if (KdenliveSettings::applyEffectParamsToGroupWithSameValue()) {
        const QString currentValue = effectParamModel->data(index, AssetParameterModel::ValueRole).toString();
        if (previousValue != currentValue) {
            // Dont't apply change on this effect, the start value is not the same
            return;
        }
    }
    new AssetCommand(effectParamModel, index, value, command);
}

void EffectStackModel::applyAssetKeyframeCommand(int row, const QModelIndex &index, GenTime pos, const QVariant &previousValue, QVariant value, int ix,
                                                 QUndoCommand *command)
{
    auto item = getEffectStackRow(row);
    if (!item || item->childCount() > 0) {
        // group, error
        return;
    }
    std::shared_ptr<EffectItemModel> eff = std::static_pointer_cast<EffectItemModel>(item);
    const std::shared_ptr<AssetParameterModel> effectParamModel = std::static_pointer_cast<AssetParameterModel>(eff);
    if (KdenliveSettings::applyEffectParamsToGroupWithSameValue()) {
        if (!effectParamModel->getKeyframeModel()->hasKeyframe(pos.frames(pCore->getCurrentFps()))) {
            return;
        }
        const QVariant currentValue = effectParamModel->getKeyframeModel()->getKeyModel(index)->getInterpolatedValue(pos);
        switch (ix) {
        case -1:
            if (previousValue != currentValue) {
                // Dont't apply change on this effect, the start value is not the same
                return;
            }
            break;
        case 0: {
            QStringList vals = currentValue.toString().split(QLatin1Char(' '));
            if (!vals.isEmpty() && previousValue.toString().section(QLatin1Char(' '), 0, 0) == vals.at(0)) {
                vals[0] = value.toString().section(QLatin1Char(' '), 0, 0);
                value = QVariant(vals.join(QLatin1Char(' ')));
            } else {
                return;
            }
            break;
        }
        default: {
            QStringList vals = currentValue.toString().split(QLatin1Char(' '));
            if (vals.size() > ix && previousValue.toString().section(QLatin1Char(' '), ix, ix) == vals.at(ix)) {
                vals[ix] = value.toString().section(QLatin1Char(' '), ix, ix);
                value = QVariant(vals.join(QLatin1Char(' ')));
            } else {
                return;
            }
            break;
        }
        }
    }
    new AssetKeyframeCommand(effectParamModel, index, value, pos, command);
}

void EffectStackModel::applyAssetMultiKeyframeCommand(int row, const QList<QModelIndex> &indexes, GenTime pos, const QStringList &sourceValues,
                                                      const QStringList &values, QUndoCommand *command)
{
    auto item = getEffectStackRow(row);
    if (!item || item->childCount() > 0) {
        // group, error
        return;
    }
    std::shared_ptr<EffectItemModel> eff = std::static_pointer_cast<EffectItemModel>(item);
    const std::shared_ptr<AssetParameterModel> effectParamModel = std::static_pointer_cast<AssetParameterModel>(eff);
    if (KdenliveSettings::applyEffectParamsToGroupWithSameValue()) {
        QStringList currentValue;
        for (auto &ix : indexes) {
            int r = ix.row();
            QModelIndex mappedIx = effectParamModel->getKeyframeModel()->getIndexAtRow(r);
            currentValue << effectParamModel->getKeyframeModel()->getKeyModel(mappedIx)->getInterpolatedValue(pos).toString();
        }
        if (sourceValues.count() != currentValue.count()) {
            return;
        }
        // The multikeyframe method is used by the lift/gamma/gain filter. It passes double values for r/g/b.
        // Due to conversion, there may be some slight differences in values, so compare rounded values
        for (int ix = 0; ix < sourceValues.count(); ix++) {
            if (int(sourceValues.at(ix).toDouble() * 10000) != int(currentValue.at(ix).toDouble() * 10000)) {
                return;
            }
        }
    }
    new AssetMultiKeyframeCommand(effectParamModel, indexes, sourceValues, values, pos, command);
}<|MERGE_RESOLUTION|>--- conflicted
+++ resolved
@@ -1689,20 +1689,15 @@
 int EffectStackModel::effectRow(const QString &assetId, int eid) const
 {
     for (int i = 0; i < rootItem->childCount(); ++i) {
-<<<<<<< HEAD
-        auto effect = std::static_pointer_cast<EffectItemModel>(rootItem->child(i));
-        if (effect->getAssetId() == assetId && effect->isEnabled()) {
-            return i;
-=======
         if (eid > -1) {
             if (rootItem->child(i)->getId() == eid) {
                 return i;
             }
         } else {
-            if (std::static_pointer_cast<EffectItemModel>(rootItem->child(i))->getAssetId() == assetId) {
+            auto effect = std::static_pointer_cast<EffectItemModel>(rootItem->child(i));
+            if (effect->getAssetId() == assetId && effect->isEnabled()) {
                 return i;
             }
->>>>>>> 9a33ef41
         }
     }
     return -1;
