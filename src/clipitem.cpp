--- conflicted
+++ resolved
@@ -42,7 +42,6 @@
 
 static int FRAME_SIZE;
 
-<<<<<<< HEAD
 ClipItem::ClipItem(DocClipBase *clip, const ItemInfo& info, double fps, double speed, int strobe, int frame_width, bool generateThumbs) :
     AbstractClipItem(info, QRectF(), fps),
     m_clip(clip),
@@ -62,28 +61,6 @@
     m_strobe(strobe),
     m_framePixelWidth(0),
     m_limitedKeyFrames(false)
-=======
-ClipItem::ClipItem(DocClipBase *clip, ItemInfo info, double fps, double speed, int strobe, int frame_width, bool generateThumbs) :
-        AbstractClipItem(info, QRectF(), fps),
-        m_clip(clip),
-        m_startFade(0),
-        m_endFade(0),
-        m_audioOnly(false),
-        m_videoOnly(false),
-        m_startPix(QPixmap()),
-        m_endPix(QPixmap()),
-        m_hasThumbs(false),
-        m_selectedEffect(-1),
-        m_timeLine(0),
-        m_startThumbRequested(false),
-        m_endThumbRequested(false),
-        //m_hover(false),
-        m_speed(speed),
-        m_strobe(strobe),
-        m_framePixelWidth(0),
-        m_limitedKeyFrames(false),
-        m_effectDevice(NULL)
->>>>>>> 28a2b7fa
 {
     setZValue(2);
     m_effectList = EffectsList(true);
