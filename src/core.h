/*
SPDX-FileCopyrightText: 2014 Till Theato <root@ttill.de>
SPDX-License-Identifier: GPL-3.0-only OR LicenseRef-KDE-Accepted-GPL
*/

#pragma once

#include "definitions.h"
#include "jobs/taskmanager.h"
#include "kdenlivecore_export.h"
#include "layouts/layoutinfo.h"
#include "undohelper.hpp"
#include "utils/timecode.h"

#include <KSharedDataCache>

#include <QColor>
#include <QMutex>
#include <QObject>
#include <QPoint>
#include <QTextEdit>
#include <QThreadPool>
#include <QUrl>

#include <memory>
#include <unordered_set>

#include <mlt++/MltPlaylist.h>
#include <mlt++/MltProfile.h>

class Bin;
class DocUndoStack;
class EffectStackModel;
class KdenliveDoc;
class LibraryWidget;
class MainWindow;
class MediaCapture;
class MediaBrowser;
class MixerManager;
class Monitor;
class MonitorManager;
class ProfileModel;
class ProjectItemModel;
class ProjectManager;
class Splash;
class SubtitleEdit;
class SubtitleModel;
class TextBasedEdit;
class GuidesList;
class KeyframeModelList;
class TimeRemap;

namespace Mlt {
class Repository;
class Producer;
} // namespace Mlt

#define EXIT_RESTART (42)
#define EXIT_CLEAN_RESTART (43)
#define pCore Core::self()

/**
 * @class Core
 * @brief Singleton that provides access to the different parts of Kdenlive
 *
 * Needs to be initialize before any widgets are created in MainWindow.
 * Plugins should be loaded after the widget setup.
 */
class /*KDENLIVECORE_EXPORT*/ Core : public QObject
{
    Q_OBJECT

public:
    friend class KdenliveDoc;
    friend class ProjectManager;
    Core(const Core &) = delete;
    Core &operator=(const Core &) = delete;
    Core(Core &&) = delete;
    Core &operator=(Core &&) = delete;
    QReadWriteLock xmlMutex;
    bool closing{false};
    QString lastActiveBin;
    bool debugMode{false};

    ~Core() override;

    /**
     * @brief Setup the basics of the application, in particular the connection
     * with Mlt
     * @param MltPath (optional) path to MLT environment
     */
    static bool build(LinuxPackageType packageType, bool testMode = false, bool debugMode = false, bool showWelcome = true);

    void initHeadless(const QUrl &url);

    /**
     * @brief Init the GUI part of the app and show the main window
     * @param inSandbox does the app run in a sanbox? If yes, we use App path to deduce
     * other binaries paths (melt, ffmpeg, etc)
     * @param MltPath
     * @param Url (optional) file to open
     * If Url is present, it will be opened, otherwise, if openlastproject is
     * set, latest project will be opened. If no file is open after trying this,
     * a default new file will be created.
     * @param clipsToLoad
     */
    void initGUI(const QString &MltPath, const QUrl &Url, const QStringList &clipsToLoad = {});

    /** @brief Returns a pointer to the singleton object. */
    static std::unique_ptr<Core> &self();

    /** @brief Delete the global core instance */
    static void clean();

    /** @brief Returns a pointer to the main window. */
    MainWindow *window();

    /** @brief Open a file using an external app. */
    QString openExternalApp(QString appPath, const QStringList args);

    /** @brief Returns a pointer to the project manager. */
    ProjectManager *projectManager();
    /** @brief Returns a pointer to the current project. */
    KdenliveDoc *currentDoc();
    /** @brief Returns project's timecode. */
    Timecode timecode() const;
    /** @brief Returns a pointer to the monitor manager. */
    MonitorManager *monitorManager();
    /** @brief Returns a pointer to the media browser widget. */
    MediaBrowser *mediaBrowser();
    /** @brief Returns a pointer to the view of the project bin. */
    Bin *bin();
    /** @brief Returns a pointer to the view of the active bin (or main bin on no focus). */
    Bin *activeBin();
    /** @brief Select a clip in the Bin from its id. */
    void selectBinClip(const QString &id, bool activateMonitor = true, int frame = -1, const QPoint &zone = QPoint());
    /** @brief Selects an item in the current timeline (clip, composition, subtitle). */
    void selectTimelineItem(int id);
    /** @brief Returns a pointer to the model of the project bin. */
    std::shared_ptr<ProjectItemModel> projectItemModel();
    /** @brief Returns a pointer to the library. */
    LibraryWidget *library();
    /** @brief Returns a pointer to the subtitle edit. */
    SubtitleEdit *subtitleWidget();
    /** @brief Returns a pointer to the text based editing widget. */
    TextBasedEdit *textEditWidget();
    /** @brief Returns a pointer to the guides list widget. */
    GuidesList *guidesList();
    /** @brief Returns a pointer to the time remapping widget. */
    TimeRemap *timeRemapWidget();
    /** @brief Returns true if clip displayed in remap widget is the bin clip with id clipId. */
    bool currentRemap(const QString &clipId);
    /** @brief Returns a pointer to the audio mixer. */
    MixerManager *mixer();
    ToolType::ProjectTool activeTool();

    /** @brief Returns a pointer to MLT's repository */
    std::unique_ptr<Mlt::Repository> &getMltRepository();

    /** @brief Returns a pointer to the current profile */
    std::unique_ptr<ProfileModel> &getCurrentProfile() const;
    const QString &getCurrentProfilePath() const;

    /** @brief Define the active profile
     *  @returns true if profile exists, false if not found
     */
    bool setCurrentProfile(const QString profilePath);
    /** @brief Returns Sample Aspect Ratio of current profile */
    double getCurrentSar() const;
    /** @brief Returns Display Aspect Ratio of current profile */
    double getCurrentDar() const;

    /** @brief Returns frame rate of current profile */
    double getCurrentFps() const;

    /** @brief Returns the frame size (width x height) of current profile */
    const QSize getCurrentFrameSize() const;
    /** @brief Returns the frame display size (width x height) of current profile */
    const QSize getCurrentFrameDisplaySize() const;
    /** @brief Request project monitor refresh, and restore previously active monitor */
    void refreshProjectMonitorOnce(bool slowUpdate = false);
    /** @brief Request project monitor refresh if current position is inside range*/
    void refreshProjectRange(QPair<int, int> range);
    /** @brief Request project monitor refresh if referenced item is under cursor */
    void refreshProjectItem(const ObjectId &id);
    /** @brief Returns true if position pos is inside the item */
    bool itemContainsPos(const ObjectId &id, int pos);
    /** @brief Returns a reference to a monitor (clip or project monitor) */
    Monitor *getMonitor(int id);
    /** @brief Seek a monitor to position */
    void seekMonitor(int id, int position);
    void setMonitorZone(int id, QPoint zone);
    /** @brief Returns timeline's active track info (position and tag) */
    QPair<int, QString> currentTrackInfo() const;
    /** @brief This function must be called whenever the profile used changes */
    void profileChanged();

    /** @brief Create and push and undo object based on the corresponding functions
        Note that if you class permits and requires it, you should use the macro PUSH_UNDO instead*/
    void pushUndo(const Fun &undo, const Fun &redo, const QString &text);
    void pushUndo(QUndoCommand *command);
    /** @brief display timeline selection info in statusbar */
    void displaySelectionMessage(const QString &message);
    /** @brief Clear asset view if itemId is displayed. */
    void clearAssetPanel(int itemId);
    /** @brief Returns the effectstack of a given bin clip. */
    std::shared_ptr<EffectStackModel> getItemEffectStack(const QUuid &uuid, int itemType, int itemId);
    int getItemPosition(const ObjectId &id);
    /** @brief Get item in point. */
    int getItemIn(const ObjectId &id);
    int getItemTrack(const ObjectId &id);
    int getItemDuration(const ObjectId &id);
    QSize getItemFrameSize(const ObjectId &id);
    /** @brief Returns the capabilities of a clip: AudioOnly, VideoOnly or Disabled if both are allowed, and its type */
    std::pair<PlaylistState::ClipState, ClipType::ProducerType> getItemState(const ObjectId &id);
    /** @brief Get a list of video track names with indexes */
    QMap<int, QString> getTrackNames(bool videoOnly);
    /** @brief Returns the composition A track (MLT index / Track id) */
    QPair<int, int> getCompositionATrack(int cid) const;
    void setCompositionATrack(int cid, int aTrack);
    /** @brief Return true if composition's a_track is automatic (no forced track)
     */
    bool compositionAutoTrack(int cid) const;
    std::shared_ptr<DocUndoStack> undoStack();
    double getClipSpeed(ObjectId id) const;
    /** @brief Mark an item as invalid for timeline preview */
    void invalidateItem(ObjectId itemId);
    void invalidateRange(QPair<int, int> range);
    void prepareShutdown();
    void finishShutdown();
    /** the keyframe model changed (effect added, deleted, active effect changed), inform timeline */
    void updateItemKeyframes(ObjectId id);
    /** A fade for clip id changed, update timeline */
    void updateItemModel(ObjectId id, const QString &service, const QString &updatedParam);
    /** Show / hide keyframes for a timeline clip */
    void showClipKeyframes(ObjectId id, bool enable);
    Mlt::Profile &thumbProfile();
    /** @brief Returns the current project duration */
    int projectDuration() const;
    /** @brief Returns true if current project has some rendered timeline preview  */
    bool hasTimelinePreview() const;
    /** @brief Returns monitor position  */
    int getMonitorPosition(Kdenlive::MonitorId id = Kdenlive::ProjectMonitor) const;
    /** @brief Handles audio and video capture **/
    void startMediaCapture(const QUuid &uuid, int tid, bool, bool);
    void stopMediaCapture(int tid, bool, bool);
    QStringList getAudioCaptureDevices();
    int getMediaCaptureState();
    /** @brief True if we are currently monitoring audio */
    bool isMediaMonitoring() const;
    /** @brief True if we are currently capturing */
    bool isMediaCapturing() const;
    /** @brief True if we are currently displaying the record countdown */
    bool captureShowsCountDown() const;
    std::shared_ptr<MediaCapture> getAudioDevice();
    /** @brief Returns configured folder for audio capture storage */
    QString getProjectCaptureFolderName();
    /** @brief Returns a timeline clip's bin id */
    const QString getTimelineClipBinId(ObjectId id);
    /** @brief Returns all track ids in timeline */
    std::unordered_set<QString> getAllTimelineTracksId();
    /** @brief Returns a frame duration from a timecode */
    int getDurationFromString(const QString &time);
    /** @brief An error occurred within a filter, inform user */
    void processInvalidFilter(const QString &service, const QString &message, const QString &log = QString());
    /** @brief Update current project's tags */
    void updateProjectTags(int previousCount, const QMap<int, QStringList> &tags);
    /** @brief Returns the project profile */
    Mlt::Profile &getProjectProfile();
    /** @brief Returns the project profile frame rate num/den */
    std::pair<int, int> getProjectFpsInfo() const;
    /** @brief Returns the consumer profile, that will be scaled
     *  according to preview settings. Should only be used on the consumer */
    Mlt::Profile &getMonitorProfile();
    /** @brief Returns a copy of current timeline's master playlist */
    std::unique_ptr<Mlt::Producer> getMasterProducerInstance();
    /** @brief Returns a copy of a track's playlist */
    std::unique_ptr<Mlt::Producer> getTrackProducerInstance(int tid);
    /** @brief Returns the undo stack index (position). */
    int undoIndex() const;
    /** @brief Enable / disable monitor multitrack view. Returns false if multitrack was not previously enabled */
    bool enableMultiTrack(bool enable);
    /** @brief Returns number of audio channels for this project. */
    int audioChannels();
    /** @brief Add guides in the project. */
    void addGuides(const QMap<QUuid, QMap<int, QString>> &guides);
    /** @brief Temporarily un/plug a list of clips in timeline. */
    void temporaryUnplug(const QList<int> &clipIds, bool hide);
    /** @brief Transcode a video file. */
    void transcodeFile(const QString &url);
    /** @brief Display key binding info in statusbar. */
    void setWidgetKeyBinding(const QString &mess = QString());
    KSharedDataCache audioThumbCache;
    /* @brief The thread job pool for clip jobs, allowing to set a max number of concurrent jobs */
    TaskManager taskManager;
    /** @brief The number of clip load jobs changed */
    void loadingClips(int, bool allowInterrupt = false);
    /** @brief Resize current mix item */
    void resizeMix(const ObjectId id, int duration, MixAlignment align, int leftFrames = -1);
    /** @brief Get Mix cut pos (the duration of the mix on the right clip) */
    int getMixCutPos(const ObjectId &) const;
    /** @brief Get alignment info for a mix item */
    MixAlignment getMixAlign(const ObjectId &) const;
    /** @brief Closing current document, do some cleanup */
    void cleanup();
    /** @brief Clear clip reference in timeremap widget */
    void clearTimeRemap();
    /** @brief Create the dock widgets */
    void buildDocks();
    /** @brief Restore the default app layout */
    void restoreLayout();
    /** @brief Get the frame size of the clip above a composition */
    const QSize getCompositionSizeOnTrack(const ObjectId &id);
    void loadTimelinePreview(const QUuid uuid, const QString &chunks, const QString &dirty, bool enablePreview, Mlt::Playlist &playlist);
    /** @brief Returns true if the audio mixer widget is visible */
    bool audioMixerVisible{false};
    LinuxPackageType packageType() { return m_packageType; };
    /** @brief Start / stop audio capture */
    void switchCapture();
    /** @brief Get the uuid of currently active timeline */
    const QUuid currentTimelineId() const;
    /** @brief Update a sequence AV info (has audio/video) */
    void updateSequenceAVType(const QUuid &uuid, int tracksCount);
    /** @brief If a clip is grouped, return the count of items using the same effect */
    int getAssetGroupedInstance(const ObjectId &id, const QString &assetId);
    /** @brief Apply an effect command on all clips in a group */
    void groupAssetCommand(const ObjectId &id, const QString &assetId, const QModelIndex &index, const QString &previousValue, QString value,
                           QUndoCommand *command);
    void groupAssetKeyframeCommand(const ObjectId &id, const QString &assetId, const QModelIndex &index, GenTime pos, const QVariant &previousValue,
                                   const QVariant &value, int ix, QUndoCommand *command);
    void groupAssetMultiKeyframeCommand(const ObjectId &id, const QString &assetId, const QList<QModelIndex> &indexes, GenTime pos,
                                        const QStringList &sourceValues, const QStringList &values, QUndoCommand *command);
    /** @brief Return all similar keyframe models from the selection */
    QList<std::shared_ptr<KeyframeModelList>> getGroupKeyframeModels(const ObjectId &id, const QString &assetId);
    /** @brief Remove all effect instances in a group */
    void removeGroupEffect(const ObjectId &id, const QString &assetId, int originalId);
    /** @brief Disable/enable all instance of an effect in a group */
    void applyEffectDisableToGroup(const ObjectId &id, const QString &assetId, bool disable, Fun &undo, Fun &redo);
    /** @brief Returns true if all ui elements have been initialized */
    bool guiReady() const;
    /** @brief A list of markers type categories {marker type, {color, category name}} */
    struct MarkerCategory
    {
        QColor color;
        QString displayName;
    };
    QMap<int, MarkerCategory> markerTypes;
    void folderRenamed(const QString &binId, const QString &folderName);
    /** @brief Open a file in a file manager, workaround needed for Flatpak crash https://bugs.kde.org/show_bug.cgi?id=486494 */
    void highlightFileInExplorer(QList<QUrl> urls);
    /** @brief When a timeline operation changes the clip under the mouse cursor, inform the qml view */
    void updateHoverItem(const QUuid &uuid);
    /** @brief Returns true if the asset has {audio, video} */
    std::pair<bool, bool> assetHasAV(ObjectId id);
    /** @brief Show an item's effect stack */
    void showEffectStackFromId(ObjectId owner);
    /** @brief Get the Bin id and position offset for the selected timeline clip */
    std::pair<QString, int> getSelectedClipAndOffset();
    /** @brief Get the current offset for active timeline */
    int currentTimelineOffset();
    /** HW decoder changed */
    void updateHwDecoding();

    void startHideBarsTimer();
    void updateHideBarsTimer(bool inhibit);
    /** @brief This is the producer that serves as a placeholder while a clip is being loaded. It is created in Core at startup */
    std::unique_ptr<Mlt::Producer> mediaUnavailable;
    /** Returns true if the project uses a vertical profile */
    bool isVertical() const;

private:
    explicit Core(LinuxPackageType packageType, bool debugMode = false);
    static std::unique_ptr<Core> m_self;

    /** @brief Makes sure Qt's locale and system locale settings match. */
    void initLocale();

    MainWindow *m_mainWindow{nullptr};
    ProjectManager *m_projectManager{nullptr};
    MonitorManager *m_monitorManager{nullptr};
    std::shared_ptr<ProjectItemModel> m_projectItemModel;
    LibraryWidget *m_library{nullptr};
    SubtitleEdit *m_subtitleWidget{nullptr};
    TextBasedEdit *m_textEditWidget{nullptr};
    GuidesList *m_guidesList{nullptr};
    TimeRemap *m_timeRemapWidget{nullptr};
    MixerManager *m_mixerWidget{nullptr};
    MediaBrowser *m_mediaBrowser{nullptr};

    /** @brief Current project's profile path */
    QString m_currentProfile;

    QString m_profile;
    LinuxPackageType m_packageType;
    Timecode m_timecode;
    Mlt::Profile m_thumbProfile;
    /** @brief Mlt profile used in the consumer 's monitors */
    Mlt::Profile m_monitorProfile;
    /** @brief Mlt profile used to build the project's clips */
    Mlt::Profile m_projectProfile;
    bool m_guiConstructed{false};
    bool m_abortInitAndRestart{false};
    Splash *m_splash{nullptr};
    QEventLoop m_loop;
    /** @brief Check that the profile is valid (width is a multiple of 8 and height a multiple of 2 */
    void checkProfileValidity();
    std::shared_ptr<MediaCapture> m_capture;
    QUrl m_mediaCaptureFile;
    QTimer m_hideTimer;
    void resetThumbProfile();
    /** @brief Build the Splash Screen.
     *  @param firstRun if true, we display the First start Quick Config dialog
     *  @param showWelcome if true, display the welcome screen. If false, a simple splash screen
     *  @param showCrashRecovery if true, always display the crash recovery option
     *  @param wasUpgraded if true, show a short upgrade message */
    void buildSplash(bool firstRun, bool showWelcome, bool showCrashRecovery, bool wasUpgraded);

protected:
    /** @brief A unique session id for this app instance */
    QString sessionId;

public Q_SLOTS:
    /** @brief Trigger (launch) an action by its actionCollection name */
    void triggerAction(const QString &name);
    /** @brief Get an action's descriptive text by its actionCollection name */
    const QString actionText(const QString &name);
    /** @brief Add an action to the app's actionCollection */
    void addActionToCollection(const QString &name, QAction *action);
    /** @brief display a user info/warning message in statusbar */
    void displayMessage(const QString &message, MessageType type, int timeout = -1);
    /** @brief Create small thumbnails for luma used in compositions */
    void buildLumaThumbs(const QStringList &values);
    /** @brief Try to find a display name for the given filename.
     *  This is especially helpful for mlt's dynamically created luma files without thumb (luma01.pgm, luma02.pgm,...),
     *  but also for others as it makes the visible name translatable.
     *  @return The name that fits to the filename or if none is found the filename it self
     */
    const QString nameForLumaFile(const QString &filename);
    /** @brief Set current project modified. */
    void setDocumentModified();
    /** @brief Show currently selected effect zone in timeline ruler. */
    void showEffectZone(ObjectId id, QPair<int, int> inOut, bool checked);
    void updateMasterZones();
    /** @brief Open the proxies test dialog. */
    void testProxies();
    /** @brief Refresh the monitor profile when project profile changes. */
    void updateMonitorProfile();
    /** @brief Add a new Bin Widget. */
    void addBin(const QString &id = QString());
    /** @brief Transcode a bin clip video. */
    void transcodeFriendlyFile(const QString &binId, bool checkProfile);
    /** @brief Reset audio  monitoring volume and channels. */
    void resetAudioMonitoring();
    /** @brief Stop monitoring audio (without affecting the track header record control. */
    void setAudioMonitoring(bool);
    /** @brief Start audio recording (after countdown). */
    void startRecording(bool showCountdown = false);
    /** @brief Show or hide track head audio rec controls. */
    void monitorAudio(int tid, bool monitor);
    /** @brief Open a documentation link, showing a warning box first */
    void openDocumentationLink(const QUrl &link);
    void openLink(const QUrl &link);

private Q_SLOTS:
    /** @brief display a user info/warning message in the project bin */
    void displayBinMessagePrivate(const QString &text, int type, const QList<QAction *> &actions = QList<QAction *>(), bool showClose = false,
                                  BinMessage::BinCategory messageCategory = BinMessage::BinCategory::NoMessage);
    void displayBinLogMessagePrivate(const QString &text, int type, const QString logInfo);
    void cleanRestart(bool cleanAndRestart);
    void startFromGuessedProfile(QString descriptiveString, QString fps, bool interlaced, int vTracks, int aTracks);

Q_SIGNALS:
    void coreIsReady();
    void updateLibraryPath();
    // void updateMonitorProfile();
    /** @brief Call config dialog on a selected page / tab */
    void showConfigDialog(Kdenlive::ConfigPage, int);
    void finalizeRecording(const QUuid uuid, const QString &captureFile);
    void autoScrollChanged();
    /** @brief Update the message about the current loading progress */
    void loadingMessageNewStage(const QString &message, int max = -1);
    /** @brief Increase the progress of the loading message by 1 */
    void loadingMessageIncrease();
    /** @brief Hide the message about the loading progress */
    void loadingMessageHide();
    /** @brief Inform timeline of current drag end */
    void processDragEnd();
    /** @brief Opening finished, close splash screen */
    void closeSplash();
    /** @brief Trigger an update of the speech models list */
    void speechModelUpdate(SpeechToTextEngine::EngineType engine, const QStringList models);
    /** @brief Update current effect zone */
    void updateEffectZone(const QPoint p, bool withUndo);
    /** @brief The effect stask is about to be deleted, disconnect everything */
    void disconnectEffectStack();
    /** @brief Add a time remap effect to clip and show keyframes dialog */
    void remapClip(int cid);
    /** @brief A monitor property changed, check if we need to reset */
    void monitorProfileUpdated();
    /** @brief Color theme changed, process refresh */
    void updatePalette();
    /** @brief Emitted when a clip is resized (to handle clip monitor inserted zones) */
    void clipInstanceResized(const QString &binId);
    /** @brief Contains the project audio levels */
    void audioLevelsAvailable(const QVector<double> &levels);
    /** @brief Audio levels config changed, update audio level widgets */
    void audioLevelsConfigChanged();
    /** @brief A frame was displayed in monitor, update audio mixer */
    void updateMixerLevels(int pos);
    /** @brief Audio recording was started or stopped*/
    void switchTimelineRecord(bool on);
    /** @brief Launch audio recording on track tid*/
    void recordAudio(int tid, bool record);
    /** @brief Inform widgets that the project profile (and possibly fps) changed */
    void updateProjectTimecode();
    /** @brief Visible guide categories changed, reload snaps in timeline */
    void refreshActiveGuides();
    /** @brief The default marker category was changed, update guides list button */
    void updateDefaultMarkerCategory();
    /** @brief The default speech engine was changed */
    void speechEngineChanged();
    /** @brief Auto fit track height property changed, adjust size */
    void autoTrackHeight(bool);
    /** @brief The number of missing clips in the project changed, inform user when rendering */
    void gotMissingClipsCount(int total, int used);
    /** @brief Tell the current progress task to stop */
    void stopProgressTask();
    /** @brief A project clip was deleted */
    void binClipDeleted(int cid);
    /** @brief An MLT warning was issued */
    void mltWarning(const QString &message);
    /** @brief Request display of effect stack for a Bin clip. */
    void requestShowBinEffectStack(const QString &clipName, std::shared_ptr<EffectStackModel>, QSize frameSize, bool showKeyframes);
    /** @brief Save guide categories in document properties */
    void saveGuideCategories();
    /** @brief When creating a backup file, also save a thumbnail of current timeline */
    void saveTimelinePreview(const QString &path);
    /** Enable the built in transform effect for current item */
    void enableBuildInTransform();
    /** refresh sam config */
    void samConfigUpdated();
    /** Show / hide the automask panel */
    void switchMaskPanel(bool show);
    void transcodeProgress(ObjectId id, int progress);
    /** Inform of an autosave starting operation */
    void startAutoSave();
    /** @brief display a user info/warning message in the project bin */
    void displayBinMessage(const QString &text, int type, const QList<QAction *> &actions = QList<QAction *>(), bool showClose = false,
                           BinMessage::BinCategory messageCategory = BinMessage::BinCategory::NoMessage);
    void displayBinLogMessage(const QString &text, int type, const QString logInfo);
    /** Some properties related to rendering changed, update */
    void updateRenderOffset();
    void hideBars(bool);
    void switchTitleBars();
    void loadLayoutById(QString layoutId);
    void switchDarkPalette(bool dark);
    void mainWindowReady();
    void loadLayoutFromData(const QString layout);
<<<<<<< HEAD
=======
    /** The project profile changed, check if we have a more appropriate layout (horizontal/vertical) */
    void adjustLayoutToDar();
>>>>>>> 091b8aa8
};<|MERGE_RESOLUTION|>--- conflicted
+++ resolved
@@ -556,9 +556,6 @@
     void switchDarkPalette(bool dark);
     void mainWindowReady();
     void loadLayoutFromData(const QString layout);
-<<<<<<< HEAD
-=======
     /** The project profile changed, check if we have a more appropriate layout (horizontal/vertical) */
     void adjustLayoutToDar();
->>>>>>> 091b8aa8
 };