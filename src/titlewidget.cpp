--- conflicted
+++ resolved
@@ -503,18 +503,11 @@
 
     // scale the view so that the title widget is not too big at startup
     graphicsView->scale(.5, .5);
-<<<<<<< HEAD
-    if (!url.isEmpty()) loadTitle(url);
-    else {
-	prepareTools(NULL);
-	slotTextTool();
-=======
     if (!url.isEmpty()) {
         loadTitle(url);
     } else {
         prepareTools(NULL);
         slotTextTool();
->>>>>>> 58a394d7
         QTimer::singleShot(200, this, SLOT(slotAdjustZoom()));
     }
     initAnimation();
@@ -753,11 +746,7 @@
             svg->setZValue(m_count++);
             svg->setData(Qt::UserRole, url.path());
             graphicsView->scene()->addItem(svg);
-<<<<<<< HEAD
-	    prepareTools(svg);
-=======
             prepareTools(svg);
->>>>>>> 58a394d7
         } else {
             QPixmap pix(url.path());
             QGraphicsPixmapItem *image = new QGraphicsPixmapItem(pix);
@@ -766,11 +755,7 @@
             image->setData(Qt::UserRole, url.path());
             image->setZValue(m_count++);
             graphicsView->scene()->addItem(image);
-<<<<<<< HEAD
-	    prepareTools(image);
-=======
             prepareTools(image);
->>>>>>> 58a394d7
         }
     }
     m_scene->setTool(TITLE_SELECT);
@@ -2588,129 +2573,6 @@
         if (referenceItem->type() == TEXTITEM) {
             showToolbars(TITLE_TEXT);
             QGraphicsTextItem* i = static_cast <QGraphicsTextItem *>(referenceItem);
-<<<<<<< HEAD
-	    if (!i->toPlainText().isEmpty()) {
-		// We have an existing text item selected
-		if (!i->data(100).isNull()) {
-		    // Item has an effect
-		    QStringList effdata = i->data(100).toStringList();
-		    QString effectName = effdata.takeFirst();
-		    if (effectName == "typewriter") {
-			QStringList params = effdata.at(0).split(';');
-			typewriter_delay->setValue(params.at(0).toInt());
-			typewriter_start->setValue(params.at(1).toInt());
-			effect_list->setCurrentIndex(effect_list->findData((int) TYPEWRITEREFFECT));
-			effect_stack->setHidden(false);
-		    }
-		} else {
-#if QT_VERSION >= 0x040600
-		    if (i->graphicsEffect()) {
-			QGraphicsBlurEffect *blur = static_cast <QGraphicsBlurEffect *>(i->graphicsEffect());
-			if (blur) {
-			    effect_list->setCurrentIndex(effect_list->findData((int) BLUREFFECT));
-			    int rad = (int) blur->blurRadius();
-			    blur_radius->setValue(rad);
-			    effect_stack->setHidden(false);
-			} else {
-			    QGraphicsDropShadowEffect *shad = static_cast <QGraphicsDropShadowEffect *>(i->graphicsEffect());
-			    if (shad) {
-				effect_list->setCurrentIndex(effect_list->findData((int) SHADOWEFFECT));
-				shadow_radius->setValue(shad->blurRadius());
-				shadow_x->setValue(shad->xOffset());
-				shadow_y->setValue(shad->yOffset());
-				effect_stack->setHidden(false);
-			    }
-			}
-		    } else {
-			effect_list->setCurrentIndex(effect_list->findData((int) NOEFFECT));
-			effect_stack->setHidden(true);
-		    }
-#else
-		    effect_list->setCurrentIndex(effect_list->findData((int) NOEFFECT));
-		    effect_stack->setHidden(true);
-#endif
-		}
-		font_size->blockSignals(true);
-		font_family->blockSignals(true);
-		font_weight_box->blockSignals(true);
-		buttonItalic->blockSignals(true);
-		buttonUnder->blockSignals(true);
-		fontColorButton->blockSignals(true);
-#if not KDE_IS_VERSION(4,5,0)
-		textAlpha->blockSignals(true);
-#endif
-		buttonAlignLeft->blockSignals(true);
-		buttonAlignRight->blockSignals(true);
-		buttonAlignNone->blockSignals(true);
-		buttonAlignCenter->blockSignals(true);
-
-		QFont font = i->font();
-		font_family->setCurrentFont(font);
-		font_size->setValue(font.pixelSize());
-		m_scene->slotUpdateFontSize(font.pixelSize());
-		buttonItalic->setChecked(font.italic());
-		buttonUnder->setChecked(font.underline());
-		setFontBoxWeight(font.weight());
-
-		QTextCursor cursor(i->document());
-		cursor.select(QTextCursor::Document);
-		QColor color = cursor.charFormat().foreground().color();
-#if not KDE_IS_VERSION(4,5,0)
-		textAlpha->setValue(color.alpha());
-		color.setAlpha(255);
-#endif
-		fontColorButton->setColor(color);
-
-		if (!i->data(101).isNull()) {
-		    textOutline->blockSignals(true);
-		    textOutline->setValue(i->data(101).toDouble() * 10);
-		    textOutline->blockSignals(false);
-		}
-		if (!i->data(102).isNull()) {
-		    textOutlineColor->blockSignals(true);
-		    QVariant variant = i->data(102);
-		    color = variant.value<QColor>();
-#if not KDE_IS_VERSION(4,5,0)
-		    textOutlineAlpha->blockSignals(true);
-		    textOutlineAlpha->setValue(color.alpha());
-		    color.setAlpha(255);
-		    textOutlineAlpha->blockSignals(false);
-#endif
-		    textOutlineColor->setColor(color);
-		    textOutlineColor->blockSignals(false);
-		}
-		QTextCursor cur = i->textCursor();
-		QTextBlockFormat format = cur.blockFormat();
-		if (i->textWidth() == -1) buttonAlignNone->setChecked(true);
-		else if (format.alignment() == Qt::AlignHCenter) buttonAlignCenter->setChecked(true);
-		else if (format.alignment() == Qt::AlignRight) buttonAlignRight->setChecked(true);
-		else if (format.alignment() == Qt::AlignLeft) buttonAlignLeft->setChecked(true);
-
-		font_size->blockSignals(false);
-		font_family->blockSignals(false);
-		font_weight_box->blockSignals(false);
-		buttonItalic->blockSignals(false);
-		buttonUnder->blockSignals(false);
-		fontColorButton->blockSignals(false);
-#if not KDE_IS_VERSION(4,5,0)
-		textAlpha->blockSignals(false);
-#endif
-		buttonAlignLeft->blockSignals(false);
-		buttonAlignRight->blockSignals(false);
-		buttonAlignNone->blockSignals(false);
-		buttonAlignCenter->blockSignals(false);
-
-		// mbt 1607: Select text if the text item is an unchanged template item.
-		if (i->property("isTemplate").isValid()) {
-		    cur.setPosition(0, QTextCursor::MoveAnchor);
-		    cur.select(QTextCursor::Document);
-		    i->setTextCursor(cur);
-		    // Make text editable now.
-		    i->grabKeyboard();
-		    i->setTextInteractionFlags(Qt::TextEditorInteraction);
-		}
-	    }
-=======
             if (!i->toPlainText().isEmpty()) {
                 // We have an existing text item selected
                 if (!i->data(100).isNull()) {
@@ -2832,7 +2694,6 @@
                     i->setTextInteractionFlags(Qt::TextEditorInteraction);
                 }
             }
->>>>>>> 58a394d7
 
             updateAxisButtons(i);
             updateCoordinates(i);
