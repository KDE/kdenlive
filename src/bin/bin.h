--- conflicted
+++ resolved
@@ -567,11 +567,7 @@
     /** @brief Reset all text and log data from info message widget. */
     void slotResetInfoMessage();
     /** @brief Show dialog prompting for removal of invalid clips. */
-<<<<<<< HEAD
-    void slotQueryRemoval(const QString &id, const QUrl &url, const QString &errorMessage);
-=======
     void slotQueryRemoval(const QString &id, const QString &url, const QString &errorMessage);
->>>>>>> 0f367c64
     /** @brief Request display of current clip in monitor. */
     void slotOpenCurrent();
     void slotZoomView(bool zoomIn);
@@ -646,11 +642,7 @@
     void slotEffectDropped(QString id, QDomElement);
     /** @brief Request current frame from project monitor. */
     void slotGetCurrentProjectImage(bool request);
-<<<<<<< HEAD
-    void slotExpandUrl(const ItemInfo &info, const QUrl &url, QUndoCommand *command);
-=======
-    void slotExpandUrl(ItemInfo info, const QString &url, QUndoCommand *command);
->>>>>>> 0f367c64
+    void slotExpandUrl(const ItemInfo &info, const QString &url, QUndoCommand *command);
     void abortAudioThumbs();
     /** @brief Abort all ongoing operations to prepare close. */
     void abortOperations();
@@ -758,11 +750,7 @@
     void masterClipUpdated(ClipController *, Monitor *);
     void displayBinMessage(const QString &, KMessageWidget::MessageType);
     void displayMessage(const QString &, int, MessageType);
-<<<<<<< HEAD
-    void requesteInvalidRemoval(const QString &, const QUrl &, const QString &);
-=======
     void requesteInvalidRemoval(const QString &, const QString &, const QString &);
->>>>>>> 0f367c64
     /** @brief Markers changed, refresh panel. */
     void refreshPanelMarkers();
     /** @brief Analysis data changed, refresh panel. */
