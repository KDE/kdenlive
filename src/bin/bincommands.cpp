/***************************************************************************
 *   Copyright (C) 2015 by Jean-Baptiste Mardelle (jb@kdenlive.org)        *
 *                                                                         *
 *                                                                         *
 *   This program is free software; you can redistribute it and/or modify  *
 *   it under the terms of the GNU General Public License as published by  *
 *   the Free Software Foundation; either version 2 of the License, or     *
 *   (at your option) any later version.                                   *
 *                                                                         *
 *   This program is distributed in the hope that it will be useful,       *
 *   but WITHOUT ANY WARRANTY; without even the implied warranty of        *
 *   MERCHANTABILITY or FITNESS FOR A PARTICULAR PURPOSE.  See the         *
 *   GNU General Public License for more details.                          *
 *                                                                         *
 *   You should have received a copy of the GNU General Public License     *
 *   along with this program; if not, write to the                         *
 *   Free Software Foundation, Inc.,                                       *
 *   51 Franklin Street, Fifth Floor, Boston, MA  02110-1301  USA          *
 ***************************************************************************/

#include "bincommands.h"
#include "bin.h"

#include <klocalizedstring.h>

AddBinFolderCommand::AddBinFolderCommand(Bin *bin, const QString &id, const QString &name, const QString &parentId, bool remove, QUndoCommand *parent) :
    QUndoCommand(parent),
    m_bin(bin),
    m_id(id),
    m_name(name),
    m_parentId(parentId),
    m_remove(remove)
{
    if (remove) {
        setText(i18n("Remove Folder"));
    } else {
        setText(i18n("Add Folder"));
    }
}
// virtual
void AddBinFolderCommand::undo()
{
    if (m_remove) {
        m_bin->doAddFolder(m_id, m_name, m_parentId);
    } else {
        m_bin->doRemoveFolder(m_id);
    }
}
// virtual
void AddBinFolderCommand::redo()
{
    if (m_remove) {
        m_bin->doRemoveFolder(m_id);
    } else {
        m_bin->doAddFolder(m_id, m_name, m_parentId);
    }
}

MoveBinClipCommand::MoveBinClipCommand(Bin *bin, const QString &clipId, const QString &oldParentId, const QString &newParentId, QUndoCommand *parent) :
    QUndoCommand(parent),
    m_bin(bin),
    m_clipId(clipId),
    m_oldParentId(oldParentId),
    m_newParentId(newParentId)
{
    setText(i18n("Move Clip"));
}
// virtual
void MoveBinClipCommand::undo()
{
    m_bin->doMoveClip(m_clipId, m_oldParentId);
}
// virtual
void MoveBinClipCommand::redo()
{
    m_bin->doMoveClip(m_clipId, m_newParentId);
}

MoveBinFolderCommand::MoveBinFolderCommand(Bin *bin, const QString &clipId, const QString &oldParentId, const QString &newParentId, QUndoCommand *parent) :
    QUndoCommand(parent),
    m_bin(bin),
    m_clipId(clipId),
    m_oldParentId(oldParentId),
    m_newParentId(newParentId)
{
    setText(i18n("Move Clip"));
}
// virtual
void MoveBinFolderCommand::undo()
{
    m_bin->doMoveFolder(m_clipId, m_oldParentId);
}
// virtual
void MoveBinFolderCommand::redo()
{
    m_bin->doMoveFolder(m_clipId, m_newParentId);
}

RenameBinFolderCommand::RenameBinFolderCommand(Bin *bin, const QString &folderId, const QString &newName, const QString &oldName, QUndoCommand *parent) :
    QUndoCommand(parent),
    m_bin(bin),
    m_clipId(folderId),
    m_oldName(oldName),
    m_newName(newName)
{
    setText(i18n("Rename Folder"));
}
// virtual
void RenameBinFolderCommand::undo()
{
    m_bin->renameFolder(m_clipId, m_oldName);
}
// virtual
void RenameBinFolderCommand::redo()
{
    m_bin->renameFolder(m_clipId, m_newName);
}

AddBinEffectCommand::AddBinEffectCommand(Bin *bin, const QString &clipId, QDomElement &effect, QUndoCommand *parent) :
    QUndoCommand(parent),
    m_bin(bin),
    m_clipId(clipId),
    m_effect(effect)
{
    setText(i18n("Add Bin Effect"));
}
// virtual
void AddBinEffectCommand::undo()
{
    m_bin->removeEffect(m_clipId, m_effect);
}
// virtual
void AddBinEffectCommand::redo()
{
    m_bin->addEffect(m_clipId, m_effect);
}

RemoveBinEffectCommand::RemoveBinEffectCommand(Bin *bin, const QString &clipId, QDomElement &effect, QUndoCommand *parent) :
    QUndoCommand(parent),
    m_bin(bin),
    m_clipId(clipId),
    m_effect(effect)
{
    setText(i18n("Remove Bin Effect"));
}
// virtual
void RemoveBinEffectCommand::undo()
{
    m_bin->addEffect(m_clipId, m_effect);
}
// virtual
void RemoveBinEffectCommand::redo()
{
    m_bin->removeEffect(m_clipId, m_effect);
}

<<<<<<< HEAD
UpdateBinEffectCommand::UpdateBinEffectCommand(Bin *bin, const QString &clipId, QDomElement &oldEffect,  QDomElement &newEffect, int ix, QUndoCommand *parent) :
    QUndoCommand(parent),
    m_bin(bin),
    m_clipId(clipId),
    m_oldEffect(oldEffect),
    m_newEffect(newEffect),
    m_ix(ix),
    m_refreshStack(false)
=======
UpdateBinEffectCommand::UpdateBinEffectCommand(Bin *bin, const QString &clipId, QDomElement &oldEffect,  QDomElement &newEffect, int ix, bool refreshStack, QUndoCommand *parent) :
        QUndoCommand(parent),
        m_bin(bin),
        m_clipId(clipId),
        m_oldEffect(oldEffect),
        m_newEffect(newEffect),
        m_ix(ix),
        m_refreshStack(refreshStack)
>>>>>>> 463e9f84
{
    setText(i18n("Edit Bin Effect"));
}
// virtual
void UpdateBinEffectCommand::undo()
{
    m_bin->updateEffect(m_clipId, m_oldEffect, m_ix, m_refreshStack);
}
// virtual
void UpdateBinEffectCommand::redo()
{
    m_bin->updateEffect(m_clipId, m_newEffect, m_ix, m_refreshStack);
    m_refreshStack = true;
}

ChangeMasterEffectStateCommand::ChangeMasterEffectStateCommand(Bin *bin, const QString &clipId, const QList<int> &effectIndexes, bool disable, QUndoCommand *parent) :
    QUndoCommand(parent),
    m_bin(bin),
    m_clipId(clipId),
    m_effectIndexes(effectIndexes),
    m_disable(disable),
    m_refreshEffectStack(false)
{
    if (disable) {
        setText(i18np("Disable effect", "Disable effects", effectIndexes.count()));
    } else {
        setText(i18np("Enable effect", "Enable effects", effectIndexes.count()));
    }
}

// virtual
void ChangeMasterEffectStateCommand::undo()
{
    m_bin->changeEffectState(m_clipId, m_effectIndexes, !m_disable, m_refreshEffectStack);
}
// virtual
void ChangeMasterEffectStateCommand::redo()
{
    m_bin->changeEffectState(m_clipId, m_effectIndexes, m_disable, m_refreshEffectStack);
    m_refreshEffectStack = true;
}

MoveBinEffectCommand::MoveBinEffectCommand(Bin *bin, const QString &clipId, const QList<int> &oldPos, int newPos, QUndoCommand *parent) :
    QUndoCommand(parent),
    m_bin(bin),
    m_clipId(clipId),
    m_oldindex(oldPos)
{
    m_newindex.reserve(m_oldindex.count());
    for (int i = 0; i < m_oldindex.count(); ++i) {
        m_newindex << newPos + i;
    }
    setText(i18n("Move Bin Effect"));
}

// virtual
void MoveBinEffectCommand::undo()
{
    m_bin->moveEffect(m_clipId, m_newindex, m_oldindex);
}
// virtual
void MoveBinEffectCommand::redo()
{
    m_bin->moveEffect(m_clipId, m_oldindex, m_newindex);
}

RenameBinSubClipCommand::RenameBinSubClipCommand(Bin *bin, const QString &clipId, const QString &newName, const QString &oldName, int in, int out, QUndoCommand *parent) :
    QUndoCommand(parent),
    m_bin(bin),
    m_clipId(clipId),
    m_oldName(oldName),
    m_newName(newName),
    m_in(in),
    m_out(out)
{
    setText(i18n("Rename Zone"));
}
// virtual
void RenameBinSubClipCommand::undo()
{
    m_bin->renameSubClip(m_clipId, m_oldName, m_newName, m_in, m_out);
}
// virtual
void RenameBinSubClipCommand::redo()
{
    m_bin->renameSubClip(m_clipId, m_newName, m_oldName, m_in, m_out);
}

AddBinClipCutCommand::AddBinClipCutCommand(Bin *bin, const QString &clipId, int in, int out, bool add, QUndoCommand *parent) :
    QUndoCommand(parent)
    , m_bin(bin)
    , m_clipId(clipId)
    , m_in(in)
    , m_out(out)
    , m_addCut(add)
{
    setText(i18n("Add Sub Clip"));
}

// virtual
void AddBinClipCutCommand::undo()
{
    if (m_addCut) {
        m_bin->removeClipCut(m_clipId, m_in, m_out);
    } else {
        m_bin->addClipCut(m_clipId, m_in, m_out);
    }
}
// virtual
void AddBinClipCutCommand::redo()
{
    if (m_addCut) {
        m_bin->addClipCut(m_clipId, m_in, m_out);
    } else {
        m_bin->removeClipCut(m_clipId, m_in, m_out);
    }
}

EditClipCommand::EditClipCommand(Bin *bin, const QString &id, const QMap<QString, QString> &oldparams, const QMap<QString, QString> &newparams, bool doIt, QUndoCommand *parent) :
    QUndoCommand(parent),
    m_bin(bin),
    m_oldparams(oldparams),
    m_newparams(newparams),
    m_id(id),
    m_doIt(doIt),
    m_firstExec(true)
{
    setText(i18n("Edit clip"));
}
// virtual
void EditClipCommand::undo()
{
    m_bin->slotUpdateClipProperties(m_id, m_oldparams, true);
}
// virtual
void EditClipCommand::redo()
{
    if (m_doIt) {
        m_bin->slotUpdateClipProperties(m_id, m_newparams, !m_firstExec);
    }
    m_doIt = true;
    m_firstExec = false;
}

AddClipCommand::AddClipCommand(Bin *bin, const QDomElement &xml, const QString &id, bool doIt, QUndoCommand *parent) :
    QUndoCommand(parent),
    m_bin(bin),
    m_xml(xml),
    m_id(id),
    m_doIt(doIt)
{
    if (doIt) {
        setText(i18n("Add clip"));
    } else {
        setText(i18n("Delete clip"));
    }
}
// virtual
void AddClipCommand::undo()
{
    if (m_doIt) {
        m_bin->deleteClip(m_id);
    } else {
        m_bin->addClip(m_xml, m_id);
    }
}
// virtual
void AddClipCommand::redo()
{
    if (m_doIt) {
        m_bin->addClip(m_xml, m_id);
    } else {
        m_bin->deleteClip(m_id);
    }
}<|MERGE_RESOLUTION|>--- conflicted
+++ resolved
@@ -154,25 +154,14 @@
     m_bin->removeEffect(m_clipId, m_effect);
 }
 
-<<<<<<< HEAD
-UpdateBinEffectCommand::UpdateBinEffectCommand(Bin *bin, const QString &clipId, QDomElement &oldEffect,  QDomElement &newEffect, int ix, QUndoCommand *parent) :
+UpdateBinEffectCommand::UpdateBinEffectCommand(Bin *bin, const QString &clipId, QDomElement &oldEffect,  QDomElement &newEffect, int ix, bool refreshStack, QUndoCommand *parent) :
     QUndoCommand(parent),
     m_bin(bin),
     m_clipId(clipId),
     m_oldEffect(oldEffect),
     m_newEffect(newEffect),
     m_ix(ix),
-    m_refreshStack(false)
-=======
-UpdateBinEffectCommand::UpdateBinEffectCommand(Bin *bin, const QString &clipId, QDomElement &oldEffect,  QDomElement &newEffect, int ix, bool refreshStack, QUndoCommand *parent) :
-        QUndoCommand(parent),
-        m_bin(bin),
-        m_clipId(clipId),
-        m_oldEffect(oldEffect),
-        m_newEffect(newEffect),
-        m_ix(ix),
-        m_refreshStack(refreshStack)
->>>>>>> 463e9f84
+    m_refreshStack(refreshStack)
 {
     setText(i18n("Edit Bin Effect"));
 }
