/***************************************************************************
 *   Copyright (C) 2015 by Jean-Baptiste Mardelle (jb@kdenlive.org)        *
 *                                                                         *
 *   This program is free software; you can redistribute it and/or modify  *
 *   it under the terms of the GNU General Public License as published by  *
 *   the Free Software Foundation; either version 2 of the License, or     *
 *   (at your option) any later version.                                   *
 *                                                                         *
 *   This program is distributed in the hope that it will be useful,       *
 *   but WITHOUT ANY WARRANTY; without even the implied warranty of        *
 *   MERCHANTABILITY or FITNESS FOR A PARTICULAR PURPOSE.  See the         *
 *   GNU General Public License for more details.                          *
 *                                                                         *
 *   You should have received a copy of the GNU General Public License     *
 *   along with this program; if not, write to the                         *
 *   Free Software Foundation, Inc.,                                       *
 *   51 Franklin Street, Fifth Floor, Boston, MA  02110-1301  USA          *
 ***************************************************************************/

#ifndef BINCOMMANDS_H
#define BINCOMMANDS_H

#include <QUndoCommand>
#include <QDomElement>
#include <QMap>

class Bin;

class AddBinFolderCommand : public QUndoCommand
{
public:
    explicit AddBinFolderCommand(Bin *bin, const QString &id, const QString &name, const QString &parentId, bool remove = false, QUndoCommand *parent = nullptr);
    void undo() Q_DECL_OVERRIDE;
    void redo() Q_DECL_OVERRIDE;
private:
    Bin *m_bin;
    QString m_id;
    QString m_name;
    QString m_parentId;
    bool m_remove;
};

class MoveBinClipCommand : public QUndoCommand
{
public:
    explicit MoveBinClipCommand(Bin *bin, const QString &clipId, const QString &oldParentId, const QString &newParentId, QUndoCommand *parent = nullptr);
    void undo() Q_DECL_OVERRIDE;
    void redo() Q_DECL_OVERRIDE;
private:
    Bin *m_bin;
    QString m_clipId;
    QString m_oldParentId;
    QString m_newParentId;
};

class MoveBinFolderCommand : public QUndoCommand
{
public:
    explicit MoveBinFolderCommand(Bin *bin, const QString &clipId, const QString &oldParentId, const QString &newParentId, QUndoCommand *parent = nullptr);
    void undo() Q_DECL_OVERRIDE;
    void redo() Q_DECL_OVERRIDE;
private:
    Bin *m_bin;
    QString m_clipId;
    QString m_oldParentId;
    QString m_newParentId;
};

class RenameBinFolderCommand : public QUndoCommand
{
public:
    explicit RenameBinFolderCommand(Bin *bin, const QString &folderId, const QString &newName, const QString &oldName, QUndoCommand *parent = nullptr);
    void undo() Q_DECL_OVERRIDE;
    void redo() Q_DECL_OVERRIDE;
private:
    Bin *m_bin;
    QString m_clipId;
    QString m_oldName;
    QString m_newName;
};

class AddBinEffectCommand : public QUndoCommand
{
public:
    explicit AddBinEffectCommand(Bin *bin, const QString &clipId, QDomElement &effect, QUndoCommand *parent = nullptr);
    void undo() Q_DECL_OVERRIDE;
    void redo() Q_DECL_OVERRIDE;
private:
    Bin *m_bin;
    QString m_clipId;
    QDomElement m_effect;
};

class RemoveBinEffectCommand : public QUndoCommand
{
public:
    explicit RemoveBinEffectCommand(Bin *bin, const QString &clipId, QDomElement &effect, QUndoCommand *parent = nullptr);
    void undo() Q_DECL_OVERRIDE;
    void redo() Q_DECL_OVERRIDE;
private:
    Bin *m_bin;
    QString m_clipId;
    QDomElement m_effect;
};

class UpdateBinEffectCommand : public QUndoCommand
{
public:
<<<<<<< HEAD
    explicit UpdateBinEffectCommand(Bin *bin, const QString &clipId, QDomElement &oldEffect, QDomElement &newEffect, int ix, QUndoCommand *parent = nullptr);
    void undo() Q_DECL_OVERRIDE;
    void redo() Q_DECL_OVERRIDE;
=======
    explicit UpdateBinEffectCommand(Bin *bin, const QString &clipId, QDomElement &oldEffect, QDomElement &newEffect, int ix, bool refreshStack, QUndoCommand *parent = 0);
    void undo();
    void redo();
>>>>>>> 463e9f84
private:
    Bin *m_bin;
    QString m_clipId;
    QDomElement m_oldEffect;
    QDomElement m_newEffect;
    int m_ix;
    bool m_refreshStack;
};

class ChangeMasterEffectStateCommand : public QUndoCommand
{
public:
    ChangeMasterEffectStateCommand(Bin *bin, const QString &clipId, const QList<int> &effectIndexes, bool disable, QUndoCommand *parent = nullptr);
    void undo() Q_DECL_OVERRIDE;
    void redo() Q_DECL_OVERRIDE;
private:
    Bin *m_bin;
    QString m_clipId;
    QList<int> m_effectIndexes;
    bool m_disable;
    bool m_refreshEffectStack;
};

class MoveBinEffectCommand : public QUndoCommand
{
public:
    explicit MoveBinEffectCommand(Bin *bin, const QString &clipId, const QList<int> &oldPos, int newPos, QUndoCommand *parent = nullptr);
    void undo() Q_DECL_OVERRIDE;
    void redo() Q_DECL_OVERRIDE;
private:
    Bin *m_bin;
    QString m_clipId;
    QList<int> m_oldindex;
    QList<int> m_newindex;
};

class RenameBinSubClipCommand : public QUndoCommand
{
public:
    explicit RenameBinSubClipCommand(Bin *bin, const QString &clipId, const QString &newName, const QString &oldName, int in, int out, QUndoCommand *parent = nullptr);
    void undo() Q_DECL_OVERRIDE;
    void redo() Q_DECL_OVERRIDE;
private:
    Bin *m_bin;
    QString m_clipId;
    QString m_oldName;
    QString m_newName;
    int m_in;
    int m_out;
};

class AddBinClipCutCommand : public QUndoCommand
{
public:
    explicit AddBinClipCutCommand(Bin *bin, const QString &clipId, int in, int out, bool add, QUndoCommand *parent = nullptr);
    void undo() Q_DECL_OVERRIDE;
    void redo() Q_DECL_OVERRIDE;
private:
    Bin *m_bin;
    QString m_clipId;
    int m_in;
    int m_out;
    bool m_addCut;
};

class EditClipCommand : public QUndoCommand
{
public:
    EditClipCommand(Bin *bin, const QString &id, const QMap<QString, QString> &oldparams, const QMap<QString, QString> &newparams, bool doIt, QUndoCommand *parent = nullptr);
    void undo() Q_DECL_OVERRIDE;
    void redo() Q_DECL_OVERRIDE;
private:
    Bin *m_bin;
    QMap<QString, QString> m_oldparams;
    QMap<QString, QString> m_newparams;
    QString m_id;
    /** @brief Should this command be executed on first redo ? TODO: we should refactor the code to get rid of this and always execute actions through the command system.
     *. */
    bool m_doIt;
    /** @brief This value is true is this is the first time we execute the command, false otherwise. This allows us to refresh the properties panel
     * only on the later executions of the command, since on the first execution, the properties panel already contains the correct info. */
    bool m_firstExec;
};

class AddClipCommand : public QUndoCommand
{
public:
    AddClipCommand(Bin *bin, const QDomElement &xml, const QString &id, bool doIt, QUndoCommand *parent = nullptr);
    void undo() Q_DECL_OVERRIDE;
    void redo() Q_DECL_OVERRIDE;
private:
    Bin *m_bin;
    QDomElement m_xml;
    QString m_id;
    bool m_doIt;
};

#endif
<|MERGE_RESOLUTION|>--- conflicted
+++ resolved
@@ -106,15 +106,9 @@
 class UpdateBinEffectCommand : public QUndoCommand
 {
 public:
-<<<<<<< HEAD
-    explicit UpdateBinEffectCommand(Bin *bin, const QString &clipId, QDomElement &oldEffect, QDomElement &newEffect, int ix, QUndoCommand *parent = nullptr);
-    void undo() Q_DECL_OVERRIDE;
-    void redo() Q_DECL_OVERRIDE;
-=======
-    explicit UpdateBinEffectCommand(Bin *bin, const QString &clipId, QDomElement &oldEffect, QDomElement &newEffect, int ix, bool refreshStack, QUndoCommand *parent = 0);
-    void undo();
-    void redo();
->>>>>>> 463e9f84
+    explicit UpdateBinEffectCommand(Bin *bin, const QString &clipId, QDomElement &oldEffect, QDomElement &newEffect, int ix, bool refreshStack, QUndoCommand *parent = nullptr);
+    void undo() Q_DECL_OVERRIDE;
+    void redo() Q_DECL_OVERRIDE;
 private:
     Bin *m_bin;
     QString m_clipId;
