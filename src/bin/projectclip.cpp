--- conflicted
+++ resolved
@@ -850,19 +850,11 @@
         return;
     }
     QString service = prod->get("mlt_service");
-<<<<<<< HEAD
     if (service == QLatin1String("avformat-novalidate"))
         service = QStringLiteral("avformat");
     else if (service.startsWith(QLatin1String("xml")))
         service = QStringLiteral("xml-nogl");
-    Mlt::Producer *audioProducer = new Mlt::Producer(*prod->profile(), service.toUtf8().constData(), prod->get("resource"));
-=======
-    if (service == "avformat-novalidate")
-        service = "avformat";
-    else if (service.startsWith("xml"))
-        service = "xml-nogl";
     QScopedPointer <Mlt::Producer> audioProducer(new Mlt::Producer(*prod->profile(), service.toUtf8().constData(), prod->get("resource")));
->>>>>>> f1726ffc
     if (!audioProducer->is_valid()) {
         return;
     }
