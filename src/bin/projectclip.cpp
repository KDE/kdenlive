/*
Copyright (C) 2012  Till Theato <root@ttill.de>
Copyright (C) 2014  Jean-Baptiste Mardelle <jb@kdenlive.org>
This file is part of Kdenlive. See www.kdenlive.org.

This program is free software; you can redistribute it and/or
modify it under the terms of the GNU General Public License as
published by the Free Software Foundation; either version 2 of
the License or (at your option) version 3 or any later version
accepted by the membership of KDE e.V. (or its successor approved
by the membership of KDE e.V.), which shall act as a proxy
defined in Section 14 of version 3 of the license.

This program is distributed in the hope that it will be useful,
but WITHOUT ANY WARRANTY; without even the implied warranty of
MERCHANTABILITY or FITNESS FOR A PARTICULAR PURPOSE.  See the
GNU General Public License for more details.

You should have received a copy of the GNU General Public License
along with this program.  If not, see <http://www.gnu.org/licenses/>.
*/

#include "projectclip.h"
#include "projectfolder.h"
#include "projectsubclip.h"
#include "bin.h"
#include "timecode.h"
#include "doc/kthumb.h"
#include "kdenlivesettings.h"
#include "timeline/clip.h"
#include "project/projectcommands.h"
#include "mltcontroller/clipcontroller.h"
#include "lib/audio/audioStreamInfo.h"
#include "utils/KoIconUtils.h"
#include "mltcontroller/clippropertiescontroller.h"

#include <QDomElement>
#include <QFile>
#include <QDir>
#include "kdenlive_debug.h"
#include <QCryptographicHash>
#include <QtConcurrent>
#include <KLocalizedString>
#include <KMessageBox>

ProjectClip::ProjectClip(const QString &id, const QIcon &thumb, ClipController *controller, ProjectFolder *parent) :
    AbstractProjectItem(AbstractProjectItem::ClipItem, id, parent)
    , m_abortAudioThumb(false)
    , m_controller(controller)
    , m_thumbsProducer(nullptr)
{
    m_clipStatus = StatusReady;
    m_name = m_controller->clipName();
    m_duration = m_controller->getStringDuration();
    m_date = m_controller->date;
    m_description = m_controller->description();
    m_type = m_controller->clipType();
    if (m_type == Audio) {
        m_thumbnail = KoIconUtils::themedIcon(QStringLiteral("audio-x-generic"));
    } else {
        m_thumbnail = thumb;
    }
    // Make sure we have a hash for this clip
    hash();
    setParent(parent);
    connect(this, &ProjectClip::updateJobStatus, this, &ProjectClip::setJobStatus);
    bin()->loadSubClips(id, m_controller->getPropertiesFromPrefix(QStringLiteral("kdenlive:clipzone.")));
    connect(this, &ProjectClip::updateThumbProgress, bin(), &Bin::doUpdateThumbsProgress);
    createAudioThumbs();
}

ProjectClip::ProjectClip(const QDomElement &description, const QIcon &thumb, ProjectFolder *parent) :
    AbstractProjectItem(AbstractProjectItem::ClipItem, description, parent)
    , m_abortAudioThumb(false)
    , m_controller(nullptr)
    , m_type(Unknown)
    , m_thumbsProducer(nullptr)
{
    Q_ASSERT(description.hasAttribute("id"));
    m_clipStatus = StatusWaiting;
    m_thumbnail = thumb;
    if (description.hasAttribute(QStringLiteral("type"))) {
        m_type = (ClipType) description.attribute(QStringLiteral("type")).toInt();
        if (m_type == Audio) {
            m_thumbnail = KoIconUtils::themedIcon(QStringLiteral("audio-x-generic"));
        }
    }
    m_temporaryUrl = getXmlProperty(description, QStringLiteral("resource"));
    QString clipName = getXmlProperty(description, QStringLiteral("kdenlive:clipname"));
    if (!clipName.isEmpty()) {
        m_name = clipName;
    } else if (!m_temporaryUrl.isEmpty()) {
        m_name = QFileInfo(m_temporaryUrl).fileName();
    } else {
        m_name = i18n("Untitled");
    }
    connect(this, &ProjectClip::updateJobStatus, this, &ProjectClip::setJobStatus);
    setParent(parent);
    connect(this, &ProjectClip::updateThumbProgress, bin(), &Bin::doUpdateThumbsProgress);
}

ProjectClip::~ProjectClip()
{
    // controller is deleted in bincontroller
    abortAudioThumbs();
    bin()->slotAbortAudioThumb(m_id, duration().ms());
    QMutexLocker audioLock(&m_audioMutex);
    m_thumbMutex.lock();
    m_requestedThumbs.clear();
    m_thumbMutex.unlock();
    m_thumbThread.waitForFinished();
    delete m_thumbsProducer;
    audioFrameCache.clear();
}

void ProjectClip::abortAudioThumbs()
{
    m_abortAudioThumb = true;
    emit doAbortAudioThumbs();
}

QString ProjectClip::getToolTip() const
{
    return url();
}

QString ProjectClip::getXmlProperty(const QDomElement &producer, const QString &propertyName, const QString &defaultValue)
{
    QString value = defaultValue;
    QDomNodeList props = producer.elementsByTagName(QStringLiteral("property"));
    for (int i = 0; i < props.count(); ++i) {
        if (props.at(i).toElement().attribute(QStringLiteral("name")) == propertyName) {
            value = props.at(i).firstChild().nodeValue();
            break;
        }
    }
    return value;
}

void ProjectClip::updateAudioThumbnail(const QVariantList &audioLevels)
{
    audioFrameCache = audioLevels;
    m_controller->audioThumbCreated = true;
    bin()->emitRefreshAudioThumbs(m_id);
    emit gotAudioData();
}

QList< CommentedTime > ProjectClip::commentedSnapMarkers() const
{
    if (m_controller) {
        return m_controller->commentedSnapMarkers();
    }
    return QList< CommentedTime > ();
}

QStringList ProjectClip::markersText(GenTime in, GenTime out) const
{
    if (m_controller) {
        return m_controller->markerComments(in, out);
    }
    return QStringList();
}

bool ProjectClip::audioThumbCreated() const
{
    return (m_controller && m_controller->audioThumbCreated);
}

ClipType ProjectClip::clipType() const
{
    return m_type;
}

bool ProjectClip::hasParent(const QString &id) const
{
    AbstractProjectItem *par = parent();
    while (par) {
        if (par->clipId() == id) {
            return true;
        }
        par = par->parent();
    }
    return false;
}

ProjectClip *ProjectClip::clip(const QString &id)
{
    if (id == m_id) {
        return this;
    }
    return nullptr;
}

ProjectFolder *ProjectClip::folder(const QString &id)
{
    Q_UNUSED(id)
    return nullptr;
}

void ProjectClip::disableEffects(bool disable)
{
    if (m_controller) {
        m_controller->disableEffects(disable);
    }
}

ProjectSubClip *ProjectClip::getSubClip(int in, int out)
{
    for (int i = 0; i < count(); ++i) {
        ProjectSubClip *clip = static_cast<ProjectSubClip *>(at(i))->subClip(in, out);
        if (clip) {
            return clip;
        }
    }
    return nullptr;
}

QStringList ProjectClip::subClipIds() const
{
    QStringList subIds;
    for (int i = 0; i < count(); ++i) {
        AbstractProjectItem *clip = at(i);
        if (clip) {
            subIds << clip->clipId();
        }
    }
    return subIds;
}

ProjectClip *ProjectClip::clipAt(int ix)
{
    if (ix == index()) {
        return this;
    }
    return nullptr;
}

/*bool ProjectClip::isValid() const
{
    return m_controller->isValid();
}*/

bool ProjectClip::hasUrl() const
{
    if (m_controller && (m_type != Color) && (m_type != Unknown)) {
        return (!m_controller->clipUrl().isEmpty());
    }
    return false;
}

const QString ProjectClip::url() const
{
    if (m_controller) {
        return m_controller->clipUrl();
    }
    return m_temporaryUrl;
}

bool ProjectClip::hasLimitedDuration() const
{
    if (m_controller) {
        return m_controller->hasLimitedDuration();
    }
    return true;
}

GenTime ProjectClip::duration() const
{
    if (m_controller) {
        return m_controller->getPlaytime();
    }
    return GenTime();
}

void ProjectClip::reloadProducer(bool refreshOnly)
{
    QDomDocument doc;
    QDomElement xml = toXml(doc);
    if (refreshOnly) {
        // set a special flag to request thumbnail only
        xml.setAttribute(QStringLiteral("refreshOnly"), QStringLiteral("1"));
    }
    bin()->reloadProducer(m_id, xml);
}

void ProjectClip::setCurrent(bool current, bool notify)
{
    Q_UNUSED(notify)
    if (current && m_controller) {
        bin()->openProducer(m_controller);
        bin()->editMasterEffect(m_controller);
    }
}

QDomElement ProjectClip::toXml(QDomDocument &document, bool includeMeta)
{
    if (m_controller) {
        m_controller->getProducerXML(document, includeMeta);
        QDomElement prod = document.documentElement().firstChildElement(QStringLiteral("producer"));
        if (m_type != Unknown) {
            prod.setAttribute(QStringLiteral("type"), (int) m_type);
        }
        return prod;
    } else {
        // We only have very basic infos, like id and url, pass them
        QDomElement prod = document.createElement(QStringLiteral("producer"));
        prod.setAttribute(QStringLiteral("id"), m_id);
        EffectsList::setProperty(prod, QStringLiteral("resource"), m_temporaryUrl);
        if (m_type != Unknown) {
            prod.setAttribute(QStringLiteral("type"), (int) m_type);
        }
        document.appendChild(prod);
        return prod;
    }
}

void ProjectClip::setThumbnail(const QImage &img)
{
    QPixmap thumb = roundedPixmap(QPixmap::fromImage(img));
    if (hasProxy() && !thumb.isNull()) {
        // Overlay proxy icon
        QPainter p(&thumb);
        QColor c(220, 220, 10, 200);
        QRect r(0, 0, thumb.height() / 2.5, thumb.height() / 2.5);
        p.fillRect(r, c);
        QFont font = p.font();
        font.setPixelSize(r.height());
        font.setBold(true);
        p.setFont(font);
        p.setPen(Qt::black);
        p.drawText(r, Qt::AlignCenter, i18nc("The first letter of Proxy, used as abbreviation", "P"));
    }
    m_thumbnail = QIcon(thumb);
    emit thumbUpdated(img);
    bin()->emitItemUpdated(this);
}

QPixmap ProjectClip::thumbnail(int width, int height)
{
    return m_thumbnail.pixmap(width, height);
}

bool ProjectClip::setProducer(ClipController *controller, bool replaceProducer)
{
    if (!replaceProducer && m_controller) {
        qCDebug(KDENLIVE_LOG) << "// RECEIVED PRODUCER BUT WE ALREADY HAVE ONE\n----------";
        return false;
    }
    bool isNewProducer = true;
    if (m_controller) {
        // Replace clip for this controller
        resetProducerProperty(QStringLiteral("kdenlive:file_hash"));
        isNewProducer = false;
    } else if (controller) {
        // We did not yet have the controller, update info
        m_controller = controller;
        if (m_name.isEmpty()) {
            m_name = m_controller->clipName();
        }
        m_date = m_controller->date;
        m_description = m_controller->description();
        m_temporaryUrl.clear();
        if (m_type == Unknown) {
            m_type = m_controller->clipType();
            if (m_type == Audio) {
                m_thumbnail = KoIconUtils::themedIcon(QStringLiteral("audio-x-generic"));
            }
        }
    }
    if (m_controller) {
        m_duration = m_controller->getStringDuration();
    }
    m_clipStatus = StatusReady;
    if (!hasProxy()) {
        bin()->emitRefreshPanel(m_id);
    }
    bin()->emitItemUpdated(this);
    // Make sure we have a hash for this clip
    getFileHash();
    createAudioThumbs();
    return isNewProducer;
}

void ProjectClip::createAudioThumbs()
{
    if (KdenliveSettings::audiothumbnails() && (m_type == AV || m_type == Audio || m_type == Playlist)) {
        bin()->requestAudioThumbs(m_id, duration().ms());
        emit updateJobStatus(AbstractClipJob::THUMBJOB, JobWaiting, 0);
    }
}

Mlt::Producer *ProjectClip::originalProducer()
{
    if (!m_controller) {
        return nullptr;
    }
    return &m_controller->originalProducer();
}

Mlt::Producer *ProjectClip::thumbProducer()
{
    QMutexLocker locker(&m_producerMutex);
    if (m_thumbsProducer) {
        return m_thumbsProducer;
    }
    if (!m_controller || m_controller->clipType() == Unknown) {
        return nullptr;
    }
    Mlt::Producer prod = m_controller->originalProducer();
    if (!prod.is_valid()) {
        return nullptr;
    }
    Clip clip(prod);
    if (KdenliveSettings::gpu_accel()) {
        m_thumbsProducer = clip.softClone(ClipController::getPassPropertiesList());
        Mlt::Filter scaler(*prod.profile(), "swscale");
        Mlt::Filter converter(*prod.profile(), "avcolor_space");
        m_thumbsProducer->attach(scaler);
        m_thumbsProducer->attach(converter);
    } else {
        m_thumbsProducer = clip.clone();
    }
    return m_thumbsProducer;
}

ClipController *ProjectClip::controller()
{
    return m_controller;
}

bool ProjectClip::isReady() const
{
    return m_controller != nullptr && m_clipStatus == StatusReady;
}

/*void ProjectClip::setZone(const QPoint &zone)
{
    m_zone = zone;
}*/

QPoint ProjectClip::zone() const
{
    int x = getProducerIntProperty(QStringLiteral("kdenlive:zone_in"));
    int y = getProducerIntProperty(QStringLiteral("kdenlive:zone_out"));
    return QPoint(x, y);
}

void ProjectClip::resetProducerProperty(const QString &name)
{
    if (m_controller) {
        m_controller->resetProperty(name);
    }
}

void ProjectClip::setProducerProperty(const QString &name, int data)
{
    if (m_controller) {
        m_controller->setProperty(name, data);
    }
}

void ProjectClip::setProducerProperty(const QString &name, double data)
{
    if (m_controller) {
        m_controller->setProperty(name, data);
    }
}

void ProjectClip::setProducerProperty(const QString &name, const QString &data)
{
    if (m_controller) {
        m_controller->setProperty(name, data);
    }
}

QMap<QString, QString> ProjectClip::currentProperties(const QMap<QString, QString> &props)
{
    QMap<QString, QString> currentProps;
    if (!m_controller) {
        return currentProps;
    }
    QMap<QString, QString>::const_iterator i = props.constBegin();
    while (i != props.constEnd()) {
        currentProps.insert(i.key(), m_controller->property(i.key()));
        ++i;
    }
    return currentProps;
}

QColor ProjectClip::getProducerColorProperty(const QString &key) const
{
    if (m_controller) {
        return m_controller->color_property(key);
    }
    return QColor();
}

int ProjectClip::getProducerIntProperty(const QString &key) const
{
    int value = 0;
    if (m_controller) {
        value = m_controller->int_property(key);
    }
    return value;
}

qint64 ProjectClip::getProducerInt64Property(const QString &key) const
{
    qint64 value = 0;
    if (m_controller) {
        value = m_controller->int64_property(key);
    }
    return value;
}

double ProjectClip::getDoubleProducerProperty(const QString &key) const
{
    double value = 0;
    if (m_controller) {
        value = m_controller->double_property(key);
    }
    return value;
}

QString ProjectClip::getProducerProperty(const QString &key) const
{
    QString value;
    if (m_controller) {
        value = m_controller->property(key);
    }
    return value;
}

const QString ProjectClip::hash()
{
    if (m_controller) {
        QString clipHash = m_controller->property(QStringLiteral("kdenlive:file_hash"));
        if (!clipHash.isEmpty()) {
            return clipHash;
        }
    }
    return getFileHash();
}

const QString ProjectClip::getFileHash() const
{
    QByteArray fileData;
    QByteArray fileHash;
    switch (m_type) {
    case SlideShow:
        fileData = m_controller ? m_controller->clipUrl().toUtf8() : m_temporaryUrl.toUtf8();
        fileHash = QCryptographicHash::hash(fileData, QCryptographicHash::Md5);
        break;
    case Text:
        fileData = m_controller ? m_controller->property(QStringLiteral("xmldata")).toUtf8() : name().toUtf8();
        fileHash = QCryptographicHash::hash(fileData, QCryptographicHash::Md5);
        break;
    case QText:
        fileData = m_controller ? m_controller->property(QStringLiteral("text")).toUtf8() : name().toUtf8();
        fileHash = QCryptographicHash::hash(fileData, QCryptographicHash::Md5);
        break;
    case Color:
        fileData = m_controller ? m_controller->property(QStringLiteral("resource")).toUtf8() : name().toUtf8();
        fileHash = QCryptographicHash::hash(fileData, QCryptographicHash::Md5);
        break;
    default:
        QFile file(m_controller ? m_controller->clipUrl() : m_temporaryUrl);
        if (file.open(QIODevice::ReadOnly)) { // write size and hash only if resource points to a file
            /*
             * 1 MB = 1 second per 450 files (or faster)
             * 10 MB = 9 seconds per 450 files (or faster)
             */
            if (file.size() > 2000000) {
                fileData = file.read(1000000);
                if (file.seek(file.size() - 1000000)) {
                    fileData.append(file.readAll());
                }
            } else {
                fileData = file.readAll();
            }
            file.close();
            if (m_controller) {
                m_controller->setProperty(QStringLiteral("kdenlive:file_size"), QString::number(file.size()));
            }
            fileHash = QCryptographicHash::hash(fileData, QCryptographicHash::Md5);
        }
        break;
    }
    if (fileHash.isEmpty()) {
        return QString();
    }
    QString result = fileHash.toHex();
    if (m_controller) {
        m_controller->setProperty(QStringLiteral("kdenlive:file_hash"), result);
    }
    return result;
}

double ProjectClip::getOriginalFps() const
{
    if (!m_controller) {
        return 0;
    }
    return m_controller->originalFps();
}

bool ProjectClip::hasProxy() const
{
    QString proxy = getProducerProperty(QStringLiteral("kdenlive:proxy"));
    if (proxy.isEmpty() || proxy == QLatin1String("-")) {
        return false;
    }
    return true;
}

void ProjectClip::setProperties(const QMap<QString, QString> &properties, bool refreshPanel)
{
    QMapIterator<QString, QString> i(properties);
    QMap<QString, QString> passProperties;
    bool refreshAnalysis = false;
    bool reload = false;
    bool refreshOnly = true;
    // Some properties also need to be passed to track producers
    QStringList timelineProperties;
    if (properties.contains(QStringLiteral("templatetext"))) {
        m_description = properties.value(QStringLiteral("templatetext"));
        bin()->emitItemUpdated(this);
        refreshPanel = true;
    }
    timelineProperties << QStringLiteral("force_aspect_ratio") << QStringLiteral("video_index") << QStringLiteral("audio_index") << QStringLiteral("set.force_full_luma") << QStringLiteral("full_luma") << QStringLiteral("threads") << QStringLiteral("force_colorspace") << QStringLiteral("force_tff") << QStringLiteral("force_progressive") << QStringLiteral("force_fps");
    QStringList keys;
    keys << QStringLiteral("luma_duration") << QStringLiteral("luma_file") << QStringLiteral("fade") << QStringLiteral("ttl") << QStringLiteral("softness") << QStringLiteral("crop") << QStringLiteral("animation");
    while (i.hasNext()) {
        i.next();
        setProducerProperty(i.key(), i.value());
        if (m_type == SlideShow && keys.contains(i.key())) {
            reload = true;
            refreshOnly = false;
        }
        if (i.key().startsWith(QLatin1String("kdenlive:clipanalysis"))) {
            refreshAnalysis = true;
        }
        if (timelineProperties.contains(i.key())) {
            passProperties.insert(i.key(), i.value());
        }
    }
    if (properties.contains(QStringLiteral("kdenlive:proxy"))) {
        QString value = properties.value(QStringLiteral("kdenlive:proxy"));
        // If value is "-", that means user manually disabled proxy on this clip
        if (value.isEmpty() || value == QLatin1String("-")) {
            // reset proxy
            if (bin()->hasPendingJob(m_id, AbstractClipJob::PROXYJOB)) {
                bin()->discardJobs(m_id, AbstractClipJob::PROXYJOB);
            } else {
                reloadProducer();
            }
        } else {
            // A proxy was requested, make sure to keep original url
            setProducerProperty(QStringLiteral("kdenlive:originalurl"), url());
            bin()->startJob(m_id, AbstractClipJob::PROXYJOB);
        }
    } else if (properties.contains(QStringLiteral("resource")) || properties.contains(QStringLiteral("templatetext")) || properties.contains(QStringLiteral("autorotate"))) {
        // Clip resource changed, update thumbnail
        if (m_type != Color) {
            reloadProducer();
        } else {
            reload = true;
        }
    }
    if (properties.contains(QStringLiteral("xmldata")) || !passProperties.isEmpty()) {
        reload = true;
    }
    if (refreshAnalysis) {
        emit refreshAnalysisPanel();
    }
    if (properties.contains(QStringLiteral("length")) || properties.contains(QStringLiteral("kdenlive:duration"))) {
        m_duration = m_controller->getStringDuration();
        bin()->emitItemUpdated(this);
    }

    if (properties.contains(QStringLiteral("kdenlive:clipname"))) {
        m_name = properties.value(QStringLiteral("kdenlive:clipname"));
        refreshPanel = true;
        bin()->emitItemUpdated(this);
    }
    if (refreshPanel) {
        // Some of the clip properties have changed through a command, update properties panel
        emit refreshPropertiesPanel();
    }
    if (reload) {
        // producer has changed, refresh monitor and thumbnail
        reloadProducer(refreshOnly);
        bin()->refreshClip(m_id);
    }
    if (!passProperties.isEmpty()) {
        bin()->updateTimelineProducers(m_id, passProperties);
    }
}

void ProjectClip::setJobStatus(int jobType, int status, int progress, const QString &statusMessage)
{
    m_jobType = (AbstractClipJob::JOBTYPE) jobType;
    if (progress > 0) {
        if (m_jobProgress == progress) {
            return;
        }
        m_jobProgress = progress;
    } else {
        m_jobProgress = status;
        if (m_jobType == AbstractClipJob::PROXYJOB && (status == JobAborted || status == JobCrashed)) {
            setProducerProperty(QStringLiteral("kdenlive:proxy"), QStringLiteral("-"));
        }
        if ((status == JobAborted || status == JobCrashed  || status == JobDone) && !statusMessage.isEmpty()) {
            m_jobMessage = statusMessage;
            bin()->emitMessage(statusMessage, 100, OperationCompletedMessage);
        }
    }
    bin()->emitItemUpdated(this);
}

ClipPropertiesController *ProjectClip::buildProperties(QWidget *parent)
{
    ClipPropertiesController *panel = new ClipPropertiesController(bin()->projectTimecode(), m_controller, parent);
    connect(this, &ProjectClip::refreshPropertiesPanel, panel, &ClipPropertiesController::slotReloadProperties);
    connect(this, &ProjectClip::refreshAnalysisPanel, panel, &ClipPropertiesController::slotFillAnalysisData);
    return panel;
}

void ProjectClip::updateParentInfo(const QString &folderid, const QString &foldername)
{
    Q_UNUSED(foldername)
    m_controller->setProperty(QStringLiteral("kdenlive:folderid"), folderid);
}

bool ProjectClip::matches(const QString &condition)
{
    //TODO
    Q_UNUSED(condition)
    return true;
}

const QString ProjectClip::codec(bool audioCodec) const
{
    if (!m_controller) {
        return QString();
    }
    return m_controller->codec(audioCodec);
}

bool ProjectClip::rename(const QString &name, int column)
{
    QMap<QString, QString> newProperites;
    QMap<QString, QString> oldProperites;
    bool edited = false;
    switch (column) {
    case 0:
        if (m_name == name) {
            return false;
        }
        // Rename clip
        oldProperites.insert(QStringLiteral("kdenlive:clipname"), m_name);
        newProperites.insert(QStringLiteral("kdenlive:clipname"), name);
        m_name = name;
        edited = true;
        break;
    case 2:
        if (m_description == name) {
            return false;
        }
        // Rename clip
        if (m_type == TextTemplate) {
            oldProperites.insert(QStringLiteral("templatetext"), m_description);
            newProperites.insert(QStringLiteral("templatetext"), name);
        } else {
            oldProperites.insert(QStringLiteral("kdenlive:description"), m_description);
            newProperites.insert(QStringLiteral("kdenlive:description"), name);
        }
        m_description = name;
        edited = true;
        break;
    }
    if (edited) {
        bin()->slotEditClipCommand(m_id, oldProperites, newProperites);
    }
    return edited;
}

void ProjectClip::addClipMarker(QList<CommentedTime> newMarkers, QUndoCommand *groupCommand)
{
    if (!m_controller) {
        return;
    }
    QList<CommentedTime> oldMarkers;
    for (int i = 0; i < newMarkers.count(); ++i) {
        CommentedTime oldMarker = m_controller->markerAt(newMarkers.at(i).time());
        if (oldMarker == CommentedTime()) {
            oldMarker = newMarkers.at(i);
            oldMarker.setMarkerType(-1);
        }
        oldMarkers << oldMarker;
    }
    (void) new AddMarkerCommand(this, oldMarkers, newMarkers, groupCommand);
}

bool ProjectClip::deleteClipMarkers(QUndoCommand *command)
{
    QList<CommentedTime> markers = commentedSnapMarkers();
    if (markers.isEmpty()) {
        return false;
    }
    QList<CommentedTime> newMarkers;
    for (int i = 0; i < markers.size(); ++i) {
        CommentedTime marker = markers.at(i);
        marker.setMarkerType(-1);
        newMarkers << marker;
    }
    new AddMarkerCommand(this, markers, newMarkers, command);
    return true;
}

void ProjectClip::addMarkers(QList<CommentedTime> &markers)
{
    if (!m_controller) {
        return;
    }
    for (int i = 0; i < markers.count(); ++i) {
        if (markers.at(i).markerType() < 0) {
            m_controller->deleteSnapMarker(markers.at(i).time());
        } else {
            m_controller->addSnapMarker(markers.at(i));
        }
    }
    // refresh markers in clip monitor
    bin()->refreshClipMarkers(m_id);
    // refresh markers in timeline clips
    emit refreshClipDisplay();
}

void ProjectClip::addEffect(const ProfileInfo &pInfo, QDomElement &effect)
{
    m_controller->addEffect(pInfo, effect);
    bin()->updateMasterEffect(m_controller);
    bin()->emitItemUpdated(this);
}

void ProjectClip::updateEffect(const ProfileInfo &pInfo, QDomElement &effect, int ix, bool refreshStack)
{
    m_controller->updateEffect(pInfo, effect, ix);
    if (refreshStack) {
        bin()->updateMasterEffect(m_controller);
    }
    bin()->emitItemUpdated(this);
}

void ProjectClip::removeEffect(int ix)
{
    m_controller->removeEffect(ix);
    bin()->updateMasterEffect(m_controller);
    bin()->emitItemUpdated(this);
}

QVariant ProjectClip::data(DataType type) const
{
    switch (type) {
    case AbstractProjectItem::IconOverlay:
        return m_controller != nullptr ? (m_controller->hasEffects() ? QVariant("kdenlive-track_has_effect") : QVariant()) : QVariant();
        break;
    default:
        break;
    }
    return AbstractProjectItem::data(type);
}

void ProjectClip::slotQueryIntraThumbs(const QList<int> &frames)
{
    QMutexLocker lock(&m_intraThumbMutex);
    for (int i = 0; i < frames.count(); i++) {
        if (!m_intraThumbs.contains(frames.at(i))) {
            m_intraThumbs << frames.at(i);
        }
    }
    qSort(m_intraThumbs);
    if (!m_intraThread.isRunning()) {
        m_intraThread = QtConcurrent::run(this, &ProjectClip::doExtractIntra);
    }
}

void ProjectClip::doExtractIntra()
{
    Mlt::Producer *prod = thumbProducer();
    if (prod == nullptr || !prod->is_valid()) {
        return;
    }
    int fullWidth = 150 * prod->profile()->dar() + 0.5;
    int max = prod->get_length();
    int pos;
    while (!m_intraThumbs.isEmpty()) {
        m_intraThumbMutex.lock();
        pos = m_intraThumbs.takeFirst();
        m_intraThumbMutex.unlock();
        if (pos >= max) {
            pos = max - 1;
        }
        const QString path = url() + '_' + QString::number(pos);
        QImage img = bin()->findCachedPixmap(path);
        if (!img.isNull()) {
            // Cache already contains image
            continue;
        }
        prod->seek(pos);
        Mlt::Frame *frame = prod->get_frame();
        frame->set("deinterlace_method", "onefield");
        frame->set("top_field_first", -1);
        if (frame && frame->is_valid()) {
            img = KThumb::getFrame(frame, fullWidth, 150);
            bin()->cachePixmap(path, img);
            emit thumbReady(pos, img);
        }
        delete frame;
    }
}

void ProjectClip::slotExtractImage(const QList<int> &frames)
{
    QMutexLocker lock(&m_thumbMutex);
    for (int i = 0; i < frames.count(); i++) {
        if (!m_requestedThumbs.contains(frames.at(i))) {
            m_requestedThumbs << frames.at(i);
        }
    }
    qSort(m_requestedThumbs);
    if (!m_thumbThread.isRunning()) {
        m_thumbThread = QtConcurrent::run(this, &ProjectClip::doExtractImage);
    }
}

void ProjectClip::doExtractImage()
{
    Mlt::Producer *prod = thumbProducer();
    if (prod == nullptr || !prod->is_valid()) {
        return;
    }
    int frameWidth = 150 * prod->profile()->dar() + 0.5;
    bool ok = false;
    QDir thumbFolder = bin()->getCacheDir(CacheThumbs, &ok);
    int max = prod->get_length();
    while (!m_requestedThumbs.isEmpty()) {
        m_thumbMutex.lock();
        int pos = m_requestedThumbs.takeFirst();
        m_thumbMutex.unlock();
        if (ok && thumbFolder.exists(hash() + '#' + QString::number(pos) + ".png")) {
            emit thumbReady(pos, QImage(thumbFolder.absoluteFilePath(hash() + '#' + QString::number(pos) + ".png")));
            continue;
        }
        if (pos >= max) {
            pos = max - 1;
        }
        const QString path = url() + '_' + QString::number(pos);
        QImage img = bin()->findCachedPixmap(path);
        if (!img.isNull()) {
            emit thumbReady(pos, img);
            continue;
        }
        prod->seek(pos);
        Mlt::Frame *frame = prod->get_frame();
        frame->set("deinterlace_method", "onefield");
<<<<<<< HEAD
        frame->set("top_field_first", -1);
        if (frame && frame->is_valid()) {
            img = KThumb::getFrame(frame, frameWidth, 150);
=======
        frame->set("top_field_first", -1 );
	if (frame && frame->is_valid()) {
            img = KThumb::getFrame(frame, frameWidth, 150, prod->profile()->sar() != 1);
>>>>>>> 67257981
            bin()->cachePixmap(path, img);
            emit thumbReady(pos, img);
        }
        delete frame;
    }
}

int ProjectClip::audioChannels() const
{
    if (!m_controller || !m_controller->audioInfo()) {
        return 0;
    }
    return m_controller->audioInfo()->channels();
}

void ProjectClip::discardAudioThumb()
{
    if (!m_controller) {
        return;
    }
    abortAudioThumbs();
    QString audioThumbPath = getAudioThumbPath(m_controller->audioInfo());
    if (!audioThumbPath.isEmpty()) {
        QFile::remove(audioThumbPath);
    }
    audioFrameCache.clear();
    qCDebug(KDENLIVE_LOG) << "////////////////////  DISCARD AUIIO THUMBNS";
    m_controller->audioThumbCreated = false;
    m_abortAudioThumb = false;
}

const QString ProjectClip::getAudioThumbPath(AudioStreamInfo *audioInfo)
{
    if (audioInfo == nullptr) {
        return QString();
    }
    int audioStream = audioInfo->ffmpeg_audio_index();
    QString clipHash = hash();
    if (clipHash.isEmpty()) {
        return QString();
    }
    bool ok = false;
    QDir thumbFolder = bin()->getCacheDir(CacheAudio, &ok);
    QString audioPath = thumbFolder.absoluteFilePath(clipHash);
    if (audioStream > 0) {
        audioPath.append("_" + QString::number(audioInfo->audio_index()));
    }
    int roundedFps = (int) m_controller->profile()->fps();
    audioPath.append(QStringLiteral("_%1_audio.png").arg(roundedFps));
    return audioPath;
}

void ProjectClip::slotCreateAudioThumbs()
{
    QMutexLocker lock(&m_audioMutex);
    Mlt::Producer *prod = originalProducer();
    if (!prod || !prod->is_valid()) {
        return;
    }
    AudioStreamInfo *audioInfo = m_controller->audioInfo();
    QString audioPath = getAudioThumbPath(audioInfo);
    if (audioPath.isEmpty()) {
        return;
    }
    int audioStream = audioInfo->ffmpeg_audio_index();
    int lengthInFrames = prod->get_length();
    int frequency = audioInfo->samplingRate();
    if (frequency <= 0) {
        frequency = 48000;
    }
    int channels = audioInfo->channels();
    if (channels <= 0) {
        channels = 2;
    }
    QVariantList audioLevels;
    QImage image(audioPath);
    if (!image.isNull()) {
        // convert cached image
        int n = image.width() * image.height();
        for (int i = 0; i < n; i++) {
            QRgb p = image.pixel(i / channels, i % channels);
            audioLevels << qRed(p);
            audioLevels << qGreen(p);
            audioLevels << qBlue(p);
            audioLevels << qAlpha(p);
        }
    }
    if (!audioLevels.isEmpty()) {
        emit updateJobStatus(AbstractClipJob::THUMBJOB, JobDone, 0);
        updateAudioThumbnail(audioLevels);
        return;
    }
    bool jobFinished = false;
    if (KdenliveSettings::ffmpegaudiothumbnails() && m_type != Playlist) {
        QStringList args;
        QList<QTemporaryFile *> channelFiles;
        for (int i = 0; i < channels; i++) {
            QTemporaryFile *channelTmpfile = new QTemporaryFile;
            if (!channelTmpfile->open()) {
                delete channelTmpfile;
                bin()->emitMessage(i18n("Cannot create temporary file, check disk space and permissions"), 100, ErrorMessage);
                return;
            }
            channelTmpfile->close();
            channelFiles << channelTmpfile;
        }
        args << QStringLiteral("-i") << QUrl::fromLocalFile(prod->get("resource")).toLocalFile();
        // Output progress info
        args << QStringLiteral("-progress");
#ifdef Q_OS_WIN
        args << QStringLiteral("-");
#else
        args << QStringLiteral("/dev/stdout");
#endif
        bool isFFmpeg = KdenliveSettings::ffmpegpath().contains(QLatin1String("ffmpeg"));

        if (channels == 1) {
            if (isFFmpeg) {
                args << QStringLiteral("-filter_complex:a") << QStringLiteral("aformat=channel_layouts=mono,aresample=async=100");
                args << QStringLiteral("-map") << QStringLiteral("0:a%1").arg(audioStream > 0 ? ":" + QString::number(audioStream) : QString()) << QStringLiteral("-c:a") << QStringLiteral("pcm_s16le") << QStringLiteral("-y") << QStringLiteral("-f") << QStringLiteral("data") << channelFiles[0]->fileName();
            } else {
                args << QStringLiteral("-filter_complex:a") << QStringLiteral("aformat=channel_layouts=mono:sample_rates=100");
                args << QStringLiteral("-map") << QStringLiteral("0:a%1").arg(audioStream > 0 ? ":" + QString::number(audioStream) : QString()) << QStringLiteral("-c:a") << QStringLiteral("pcm_s16le") << QStringLiteral("-y") << QStringLiteral("-f") << QStringLiteral("s16le") << channelFiles[0]->fileName();
            }
        } else if (channels == 2) {
            if (isFFmpeg) {
                args << QStringLiteral("-filter_complex:a") << QStringLiteral("[0:a%1]aresample=async=100,channelsplit=channel_layout=stereo[0:0][0:1]").arg(audioStream > 0 ? ":" + QString::number(audioStream) : QString());
                // Channel 1
                args << QStringLiteral("-map") << QStringLiteral("[0:1]") << QStringLiteral("-c:a") << QStringLiteral("pcm_s16le") << QStringLiteral("-y") << QStringLiteral("-f") << QStringLiteral("data") << channelFiles[0]->fileName();
                // Channel 2
                args << QStringLiteral("-map") << QStringLiteral("[0:0]") << QStringLiteral("-c:a") << QStringLiteral("pcm_s16le") << QStringLiteral("-y") << QStringLiteral("-f") << QStringLiteral("data") << channelFiles[1]->fileName();
            } else {
                args << QStringLiteral("-filter_complex:a") << QStringLiteral("[0:a%1]aformat=sample_rates=100,channelsplit=channel_layout=stereo[0:0][0:1]").arg(audioStream > 0 ? ":" + QString::number(audioStream) : QString());
                // Channel 1
                args << QStringLiteral("-map") << QStringLiteral("[0:1]") << QStringLiteral("-c:a") << QStringLiteral("pcm_s16le") << QStringLiteral("-y") << QStringLiteral("-f") << QStringLiteral("s16le") << channelFiles[0]->fileName();
                // Channel 2
                args << QStringLiteral("-map") << QStringLiteral("[0:0]") << QStringLiteral("-c:a") << QStringLiteral("pcm_s16le") << QStringLiteral("-y") << QStringLiteral("-f") << QStringLiteral("s16le") << channelFiles[1]->fileName();
            }
        } else if (channels == 6) {
            args << QStringLiteral("-filter_complex:a") << QStringLiteral("[0:a%1]aresample=async=100,channelsplit=channel_layout=5.1[0:0][0:1][0:2][0:3][0:4][0:5]").arg(audioStream > 0 ? ":" + QString::number(audioStream) : QString());
            for (int i = 0; i < channels; i++) {
                // Channel 1
                args << QStringLiteral("-map") << QStringLiteral("[0:%1]").arg(i) << QStringLiteral("-c:a") << QStringLiteral("pcm_s16le") << QStringLiteral("-y") << QStringLiteral("-f") << QStringLiteral("data") << channelFiles[i]->fileName();
            }
        }
        QProcess audioThumbsProcess;
        connect(this, &ProjectClip::doAbortAudioThumbs, &audioThumbsProcess, &QProcess::kill, Qt::DirectConnection);
        connect(&audioThumbsProcess, &QProcess::readyReadStandardOutput, this, &ProjectClip::updateFfmpegProgress);
        audioThumbsProcess.start(KdenliveSettings::ffmpegpath(), args);
        bool ffmpegError = false;
        if (!audioThumbsProcess.waitForStarted()) {
            ffmpegError = true;
        }
        audioThumbsProcess.waitForFinished(-1);
        if (m_abortAudioThumb) {
            // Cleanup temporary ffmpeg audio thumb file
            while (!channelFiles.isEmpty()) {
                delete channelFiles.takeFirst();
            }
            emit updateJobStatus(AbstractClipJob::THUMBJOB, JobDone, 0);
            m_abortAudioThumb = false;
            return;
        }

        if (!ffmpegError && audioThumbsProcess.exitStatus() != QProcess::CrashExit) {
            int dataSize = 0;
            QList<const qint16 *> rawChannels;
            QList<QByteArray> sourceChannels;
            QList<qint16> data2;
            for (int i = 0; i < channelFiles.count(); i++) {
                channelFiles[i]->open();
                QByteArray res = channelFiles[i]->readAll();
                channelFiles[i]->close();
                if (dataSize == 0) {
                    dataSize = res.size();
                }
                if (res.isEmpty() || res.size() != dataSize) {
                    // Something went wrong, abort
                    // Cleanup temporary ffmpeg audio thumb file
                    while (!channelFiles.isEmpty()) {
                        delete channelFiles.takeFirst();
                    }
                    emit updateJobStatus(AbstractClipJob::THUMBJOB, JobDone, 0);
                    bin()->emitMessage(i18n("Error reading audio thumbnail"), 100, ErrorMessage);
                    return;
                }
                rawChannels << (const qint16 *) res.constData();
                // We need to keep res2 alive or rawChannels data will die
                sourceChannels << res;
            }
            int progress = 0;
            QList<long> channelsData;
            double offset = (double) dataSize / (2.0 * lengthInFrames);
            int intraOffset = 1;
            if (offset > 1000) {
                intraOffset = offset / 60;
            } else if (offset > 250) {
                intraOffset = offset / 10;
            }
            double factor = 800.0 / 32768;
            for (int i = 0; i < lengthInFrames; i++) {
                channelsData.clear();
                for (int k = 0; k < rawChannels.count(); k++) {
                    channelsData << 0;
                }
                int pos = (int)(i * offset);
                int steps = 0;
                for (int j = 0; j < (int) offset && (pos + j < dataSize); j += intraOffset) {
                    steps ++;
                    for (int k = 0; k < rawChannels.count(); k++) {
                        channelsData[k] += abs(rawChannels[k][pos + j]);
                    }
                }
                for (int k = 0; k < channelsData.count(); k++) {
                    if (steps) {
                        channelsData[k] /= steps;
                    }
                    audioLevels << channelsData[k] * factor;
                }
                int p = 80 + (i * 20 / lengthInFrames);
                if (p != progress) {
                    emit updateJobStatus(AbstractClipJob::THUMBJOB, JobWorking, p);
                    progress = p;
                }
                if (m_abortAudioThumb) {
                    break;
                }
            }
            jobFinished = true;
        } else {
            bin()->emitMessage(i18n("Failed to create FFmpeg audio thumbnails, using MLT"), 100, ErrorMessage);
        }
        // Cleanup temporary ffmpeg audio thumb file
        while (!channelFiles.isEmpty()) {
            delete channelFiles.takeFirst();
        }
    }
    if (!jobFinished && !m_abortAudioThumb) {
        // MLT audio thumbs: slower but safer
        QString service = prod->get("mlt_service");
        if (service == QLatin1String("avformat-novalidate")) {
            service = QStringLiteral("avformat");
        } else if (service.startsWith(QLatin1String("xml"))) {
            service = QStringLiteral("xml-nogl");
        }
        QScopedPointer <Mlt::Producer> audioProducer(new Mlt::Producer(*prod->profile(), service.toUtf8().constData(), prod->get("resource")));
        if (!audioProducer->is_valid()) {
            return;
        }
        audioProducer->set("video_index", "-1");
        Mlt::Filter chans(*prod->profile(), "audiochannels");
        Mlt::Filter converter(*prod->profile(), "audioconvert");
        Mlt::Filter levels(*prod->profile(), "audiolevel");
        audioProducer->attach(chans);
        audioProducer->attach(converter);
        audioProducer->attach(levels);

        int last_val = 0;
        emit updateJobStatus(AbstractClipJob::THUMBJOB, JobWaiting, 0);
        double framesPerSecond = audioProducer->get_fps();
        mlt_audio_format audioFormat = mlt_audio_s16;
        QStringList keys;
        for (int i = 0; i < channels; i++) {
            keys << "meta.media.audio_level." + QString::number(i);
        }

        for (int z = 0; z < lengthInFrames && !m_abortAudioThumb; ++z) {
            int val = (int)(100.0 * z / lengthInFrames);
            if (last_val != val) {
                emit updateJobStatus(AbstractClipJob::THUMBJOB, JobWorking, val);
                last_val = val;
            }
            QScopedPointer<Mlt::Frame> mlt_frame(audioProducer->get_frame());
            if (mlt_frame && mlt_frame->is_valid() && !mlt_frame->get_int("test_audio")) {
                int samples = mlt_sample_calculator(framesPerSecond, frequency, z);
                mlt_frame->get_audio(audioFormat, frequency, channels, samples);
                for (int channel = 0; channel < channels; ++channel) {
                    double level = 256 * qMin(mlt_frame->get_double(keys.at(channel).toUtf8().constData()) * 0.9, 1.0);
                    audioLevels << level;
                }
            } else if (!audioLevels.isEmpty()) {
                for (int channel = 0; channel < channels; channel++) {
                    audioLevels << audioLevels.last();
                }
            }
            if (m_abortAudioThumb) {
                break;
            }
        }
    }

    emit updateJobStatus(AbstractClipJob::THUMBJOB, JobDone, 0);
    if (!m_abortAudioThumb) {
        updateAudioThumbnail(audioLevels);
    }

    if (!m_abortAudioThumb && !audioLevels.isEmpty()) {
        // Put into an image for caching.
        int count = audioLevels.size();
        QImage image(lrint((count + 3) / 4.0 / channels), channels, QImage::Format_ARGB32);
        int n = image.width() * image.height();
        for (int i = 0; i < n; i ++) {
            QRgb p;
            if ((4 * i + 3) < count) {
                p = qRgba(audioLevels.at(4 * i).toInt(), audioLevels.at(4 * i + 1).toInt(), audioLevels.at(4 * i + 2).toInt(), audioLevels.at(4 * i + 3).toInt());
            } else {
                int last = audioLevels.last().toInt();
                int r = (4 * i + 0) < count ? audioLevels.at(4 * i + 0).toInt() : last;
                int g = (4 * i + 1) < count ? audioLevels.at(4 * i + 1).toInt() : last;
                int b = (4 * i + 2) < count ? audioLevels.at(4 * i + 2).toInt() : last;
                int a = last;
                p = qRgba(r, g, b, a);
            }
            image.setPixel(i / channels, i % channels, p);
        }
        image.save(audioPath);
    }
    m_abortAudioThumb = false;
}

void ProjectClip::updateFfmpegProgress()
{
    QProcess *callerProcess = qobject_cast<QProcess *> (QObject::sender());
    if (!callerProcess) {
        return;
    }
    QString result = callerProcess->readAllStandardOutput();
    const QStringList lines = result.split('\n');
    for (const QString &data : lines) {
        if (data.startsWith(QStringLiteral("out_time_ms"))) {
            long ms = data.section(QLatin1Char('='), 1).toLong();
            // Update clip progressbar
            emit updateJobStatus(AbstractClipJob::THUMBJOB, JobWorking, ms / duration().ms() * 0.08);
            // Update general statusbar progressbar
            emit updateThumbProgress(ms / 1000);
            break;
        }
    }
}

bool ProjectClip::isTransparent() const
{
    if (m_type == Text) {
        return true;
    }
    if (m_type == Image && m_controller->int_property(QStringLiteral("kdenlive:transparency")) == 1) {
        return true;
    }
    return false;
}

QStringList ProjectClip::updatedAnalysisData(const QString &name, const QString &data, int offset)
{
    if (data.isEmpty()) {
        // Remove data
        return QStringList() << QString("kdenlive:clipanalysis." + name) << QString();
        //m_controller->resetProperty("kdenlive:clipanalysis." + name);
    } else {
        QString current = m_controller->property("kdenlive:clipanalysis." + name);
        if (!current.isEmpty()) {
            if (KMessageBox::questionYesNo(QApplication::activeWindow(), i18n("Clip already contains analysis data %1", name), QString(), KGuiItem(i18n("Merge")), KGuiItem(i18n("Add"))) == KMessageBox::Yes) {
                // Merge data
                Mlt::Profile *profile = m_controller->profile();
                Mlt::Geometry geometry(current.toUtf8().data(), duration().frames(profile->fps()), profile->width(), profile->height());
                Mlt::Geometry newGeometry(data.toUtf8().data(), duration().frames(profile->fps()), profile->width(), profile->height());
                Mlt::GeometryItem item;
                int pos = 0;
                while (!newGeometry.next_key(&item, pos)) {
                    pos = item.frame();
                    item.frame(pos + offset);
                    pos++;
                    geometry.insert(item);
                }
                return QStringList() << QString("kdenlive:clipanalysis." + name) << geometry.serialise();
                //m_controller->setProperty("kdenlive:clipanalysis." + name, geometry.serialise());
            } else {
                // Add data with another name
                int i = 1;
                QString previous = m_controller->property("kdenlive:clipanalysis." + name + QString::number(i));
                while (!previous.isEmpty()) {
                    ++i;
                    previous = m_controller->property("kdenlive:clipanalysis." + name + QString::number(i));
                }
                return QStringList() << QString("kdenlive:clipanalysis." + name + QString::number(i)) << geometryWithOffset(data, offset);
                //m_controller->setProperty("kdenlive:clipanalysis." + name + ' ' + QString::number(i), geometryWithOffset(data, offset));
            }
        } else {
            return QStringList() << QString("kdenlive:clipanalysis." + name) << geometryWithOffset(data, offset);
            //m_controller->setProperty("kdenlive:clipanalysis." + name, geometryWithOffset(data, offset));
        }
    }
}

QMap<QString, QString> ProjectClip::analysisData(bool withPrefix)
{
    return m_controller->getPropertiesFromPrefix(QStringLiteral("kdenlive:clipanalysis."), withPrefix);
}

const QString ProjectClip::geometryWithOffset(const QString &data, int offset)
{
    if (offset == 0) {
        return data;
    }
    Mlt::Profile *profile = m_controller->profile();
    Mlt::Geometry geometry(data.toUtf8().data(), duration().frames(profile->fps()), profile->width(), profile->height());
    Mlt::Geometry newgeometry(nullptr, duration().frames(profile->fps()), profile->width(), profile->height());
    Mlt::GeometryItem item;
    int pos = 0;
    while (!geometry.next_key(&item, pos)) {
        pos = item.frame();
        item.frame(pos + offset);
        pos++;
        newgeometry.insert(item);
    }
    return newgeometry.serialise();
}

QImage ProjectClip::findCachedThumb(int pos)
{
    const QString path = url() + '_' + QString::number(pos);
    return bin()->findCachedPixmap(path);
}

bool ProjectClip::isSplittable() const
{
    return (m_type == AV || m_type == Playlist);
}<|MERGE_RESOLUTION|>--- conflicted
+++ resolved
@@ -964,15 +964,9 @@
         prod->seek(pos);
         Mlt::Frame *frame = prod->get_frame();
         frame->set("deinterlace_method", "onefield");
-<<<<<<< HEAD
         frame->set("top_field_first", -1);
         if (frame && frame->is_valid()) {
-            img = KThumb::getFrame(frame, frameWidth, 150);
-=======
-        frame->set("top_field_first", -1 );
-	if (frame && frame->is_valid()) {
             img = KThumb::getFrame(frame, frameWidth, 150, prod->profile()->sar() != 1);
->>>>>>> 67257981
             bin()->cachePixmap(path, img);
             emit thumbReady(pos, img);
         }
