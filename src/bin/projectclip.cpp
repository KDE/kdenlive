--- conflicted
+++ resolved
@@ -898,15 +898,10 @@
         m_intraThumbMutex.lock();
         pos = m_intraThumbs.takeFirst();
         m_intraThumbMutex.unlock();
-<<<<<<< HEAD
         if (pos >= max) {
             pos = max - 1;
         }
-        const QString path = url().path() + '_' + QString::number(pos);
-=======
-        if (pos >= max) pos = max - 1;
         const QString path = url().toLocalFile() + '_' + QString::number(pos);
->>>>>>> 2da31e12
         QImage img = bin()->findCachedPixmap(path);
         if (!img.isNull()) {
             // Cache already contains image
@@ -957,15 +952,10 @@
             emit thumbReady(pos, QImage(thumbFolder.absoluteFilePath(hash() + '#' + QString::number(pos) + ".png")));
             continue;
         }
-<<<<<<< HEAD
         if (pos >= max) {
             pos = max - 1;
         }
-        const QString path = url().path() + '_' + QString::number(pos);
-=======
-        if (pos >= max) pos = max - 1;
         const QString path = url().toLocalFile() + '_' + QString::number(pos);
->>>>>>> 2da31e12
         QImage img = bin()->findCachedPixmap(path);
         if (!img.isNull()) {
             emit thumbReady(pos, img);
@@ -1085,19 +1075,13 @@
         }
         args << QStringLiteral("-i") << QUrl::fromLocalFile(prod->get("resource")).toLocalFile();
         // Output progress info
-<<<<<<< HEAD
-        args << QStringLiteral("-progress") << QStringLiteral("/dev/stdout");
-
-        bool isFFmpeg = KdenliveSettings::ffmpegpath().contains(QLatin1String("ffmpeg"));
-=======
         args << QStringLiteral("-progress");
 #ifdef Q_OS_WIN
         args << QStringLiteral("-");
 #else
         args << QStringLiteral("/dev/stdout");
 #endif
-        bool isFFmpeg = KdenliveSettings::ffmpegpath().contains("ffmpeg");
->>>>>>> 2da31e12
+        bool isFFmpeg = KdenliveSettings::ffmpegpath().contains(QLatin1String("ffmpeg"));
 
         if (channels == 1) {
             if (isFFmpeg) {
@@ -1140,11 +1124,7 @@
         if (m_abortAudioThumb) {
             // Cleanup temporary ffmpeg audio thumb file
             while (!channelFiles.isEmpty()) {
-<<<<<<< HEAD
                 delete channelFiles.takeFirst();
-=======
-                    delete channelFiles.takeFirst();
->>>>>>> 2da31e12
             }
             emit updateJobStatus(AbstractClipJob::THUMBJOB, JobDone, 0);
             m_abortAudioThumb = false;
