/*
SPDX-FileCopyrightText: 2012 Till Theato <root@ttill.de>
SPDX-FileCopyrightText: 2014 Jean-Baptiste Mardelle <jb@kdenlive.org>
This file is part of Kdenlive. See www.kdenlive.org.

SPDX-License-Identifier: GPL-3.0-only OR LicenseRef-KDE-Accepted-GPL
*/

#include "projectclip.h"
#include "bin.h"
#include "clipcreator.hpp"
#include "core.h"
#include "doc/docundostack.hpp"
#include "doc/kdenlivedoc.h"
#include "doc/kthumb.h"
#include "effects/effectstack/model/effectstackmodel.hpp"
#include "jobs/audiolevelstask.h"
#include "jobs/cachetask.h"
#include "jobs/cliploadtask.h"
#include "jobs/proxytask.h"
#include "kdenlivesettings.h"
#include "lib/audio/audioStreamInfo.h"
#include "macros.hpp"
#include "mltcontroller/clipcontroller.h"
#include "mltcontroller/clippropertiescontroller.h"
#include "model/markerlistmodel.hpp"
#include "profiles/profilemodel.hpp"
#include "project/projectcommands.h"
#include "project/projectmanager.h"
#include "projectfolder.h"
#include "projectitemmodel.h"
#include "projectsubclip.h"
#include "utils/timecode.h"
#include "timeline2/model/snapmodel.hpp"

#include "utils/thumbnailcache.hpp"
#include "xml/xml.hpp"
#include <QPainter>
#include <kimagecache.h>

#include "kdenlive_debug.h"
#include <KLocalizedString>
#include <KMessageBox>
#include <QApplication>
#include <QCryptographicHash>
#include <QDir>
#include <QDomElement>
#include <QFile>
#include <memory>

#ifdef CRASH_AUTO_TEST
#include "logger.hpp"
#pragma GCC diagnostic push
#pragma GCC diagnostic ignored "-Wunused-parameter"
#pragma GCC diagnostic ignored "-Wsign-conversion"
#pragma GCC diagnostic ignored "-Wfloat-equal"
#pragma GCC diagnostic ignored "-Wshadow"
#pragma GCC diagnostic ignored "-Wpedantic"
#include <rttr/registration>

#pragma GCC diagnostic pop
RTTR_REGISTRATION
{
    using namespace rttr;
    registration::class_<ProjectClip>("ProjectClip");
}
#endif


ProjectClip::ProjectClip(const QString &id, const QIcon &thumb, const std::shared_ptr<ProjectItemModel> &model, std::shared_ptr<Mlt::Producer> producer)
    : AbstractProjectItem(AbstractProjectItem::ClipItem, id, model)
<<<<<<< HEAD
    , ClipController(id, std::move(producer), model->uuid())
=======
    , ClipController(id, producer)
>>>>>>> dbcd523b
    , m_resetTimelineOccurences(false)
    , m_audioCount(0)
{
    m_markerModel = std::make_shared<MarkerListModel>(id, pCore->projectManager()->undoStack());
    if (producer->get_int("_placeholder") == 1) {
        m_clipStatus = FileStatus::StatusMissing;
    } else if (producer->get_int("_missingsource") == 1) {
        m_clipStatus = FileStatus::StatusProxyOnly;
    } else if (m_usesProxy) {
        m_clipStatus = FileStatus::StatusProxy;
    } else {
        m_clipStatus = FileStatus::StatusReady;
    }
    m_name = clipName();
    m_duration = getStringDuration();
    m_inPoint = 0;
    m_outPoint = 0;
    m_date = date;
    m_description = ClipController::description();
    if (m_clipType == ClipType::Audio) {
        m_thumbnail = QIcon::fromTheme(QStringLiteral("audio-x-generic"));
    } else {
        m_thumbnail = thumb;
    }
    // Make sure we have a hash for this clip
    hash();
    m_boundaryTimer.setSingleShot(true);
    m_boundaryTimer.setInterval(500);
    if (m_hasLimitedDuration) {
        connect(&m_boundaryTimer, &QTimer::timeout, this, &ProjectClip::refreshBounds);
    }
    connect(m_markerModel.get(), &MarkerListModel::modelChanged, this, [&]() {
        setProducerProperty(QStringLiteral("kdenlive:markers"), m_markerModel->toJson());
    });
    QString markers = getProducerProperty(QStringLiteral("kdenlive:markers"));
    if (!markers.isEmpty()) {
        QMetaObject::invokeMethod(m_markerModel.get(), "importFromJson", Qt::QueuedConnection, Q_ARG(QString, markers), Q_ARG(bool, true),
                                  Q_ARG(bool, false));
    }
    setTags(getProducerProperty(QStringLiteral("kdenlive:tags")));
    AbstractProjectItem::setRating(uint(getProducerIntProperty(QStringLiteral("kdenlive:rating"))));
    connectEffectStack();
    if (m_clipStatus == FileStatus::StatusProxy || m_clipStatus == FileStatus::StatusReady || m_clipStatus == FileStatus::StatusProxyOnly) {
        // Generate clip thumbnail
        ClipLoadTask::start(model->m_uuid, {ObjectType::BinClip,m_binId.toInt()}, QDomElement(), true, -1, -1, this);
        // Generate audio thumbnail
<<<<<<< HEAD
        AudioLevelsTask::start(model->m_uuid, {ObjectType::BinClip, m_binId.toInt()}, this, false);
=======
        if (KdenliveSettings::audiothumbnails() && (m_clipType == ClipType::AV || m_clipType == ClipType::Audio || m_clipType == ClipType::Playlist || m_clipType == ClipType::Unknown)) {
            AudioLevelsTask::start({ObjectType::BinClip, m_binId.toInt()}, this, false);
        }
>>>>>>> dbcd523b
    }
}

// static
std::shared_ptr<ProjectClip> ProjectClip::construct(const QString &id, const QIcon &thumb, const std::shared_ptr<ProjectItemModel> &model,
                                                    const std::shared_ptr<Mlt::Producer> &producer)
{
    std::shared_ptr<ProjectClip> self(new ProjectClip(id, thumb, model, producer));
    baseFinishConstruct(self);
    QMetaObject::invokeMethod(model.get(), "loadSubClips", Qt::QueuedConnection, Q_ARG(QString, id), Q_ARG(QString, self->getProducerProperty(QStringLiteral("kdenlive:clipzones"))));
    return self;
}

void ProjectClip::importEffects(const std::shared_ptr<Mlt::Producer> &producer, const QString &originalDecimalPoint)
{
    m_effectStack->importEffects(producer, PlaylistState::Disabled, true, originalDecimalPoint);
}

ProjectClip::ProjectClip(const QString &id, const QDomElement &description, const QIcon &thumb, const std::shared_ptr<ProjectItemModel> &model)
    : AbstractProjectItem(AbstractProjectItem::ClipItem, id, model)
    , ClipController(id)
    , m_resetTimelineOccurences(false)
    , m_audioCount(0)
{
    m_clipStatus = FileStatus::StatusWaiting;
    m_thumbnail = thumb;
    m_markerModel = std::make_shared<MarkerListModel>(m_binId, pCore->projectManager()->undoStack());
    if (description.hasAttribute(QStringLiteral("type"))) {
        m_clipType = ClipType::ProducerType(description.attribute(QStringLiteral("type")).toInt());
        if (m_clipType == ClipType::Audio) {
            m_thumbnail = QIcon::fromTheme(QStringLiteral("audio-x-generic"));
        }
    }
    m_temporaryUrl = getXmlProperty(description, QStringLiteral("resource"));
    QString clipName = getXmlProperty(description, QStringLiteral("kdenlive:clipname"));
    if (!clipName.isEmpty()) {
        m_name = clipName;
    } else if (!m_temporaryUrl.isEmpty()) {
        m_name = QFileInfo(m_temporaryUrl).fileName();
    } else {
        m_name = i18n("Untitled");
    }
    m_boundaryTimer.setSingleShot(true);
    m_boundaryTimer.setInterval(500);
    connect(m_markerModel.get(), &MarkerListModel::modelChanged, this, [&]() { setProducerProperty(QStringLiteral("kdenlive:markers"), m_markerModel->toJson()); });
}

std::shared_ptr<ProjectClip> ProjectClip::construct(const QString &id, const QDomElement &description, const QIcon &thumb,
                                                    std::shared_ptr<ProjectItemModel> model)
{
    std::shared_ptr<ProjectClip> self(new ProjectClip(id, description, thumb, std::move(model)));
    baseFinishConstruct(self);
    return self;
}

ProjectClip::~ProjectClip()
{
}

void ProjectClip::connectEffectStack()
{
    connect(m_effectStack.get(), &EffectStackModel::dataChanged, this, [&]() {
        if (auto ptr = m_model.lock()) {
            std::static_pointer_cast<ProjectItemModel>(ptr)->onItemUpdated(std::static_pointer_cast<ProjectClip>(shared_from_this()),
                                                                           AbstractProjectItem::IconOverlay);
        }
    });
}

QString ProjectClip::getToolTip() const
{
    if (m_clipType == ClipType::Color && m_path.contains(QLatin1Char('/'))) {
        return m_path.section(QLatin1Char('/'), -1);
    }
    return m_path;
}

QString ProjectClip::getXmlProperty(const QDomElement &producer, const QString &propertyName, const QString &defaultValue)
{
    QString value = defaultValue;
    QDomNodeList props = producer.elementsByTagName(QStringLiteral("property"));
    for (int i = 0; i < props.count(); ++i) {
        if (props.at(i).toElement().attribute(QStringLiteral("name")) == propertyName) {
            value = props.at(i).firstChild().nodeValue();
            break;
        }
    }
    return value;
}

void ProjectClip::updateAudioThumbnail(bool cachedThumb)
{
    emit audioThumbReady();
    if (m_clipType == ClipType::Audio) {
        QImage thumb = ThumbnailCache::get()->getThumbnail(m_binId, 0);
        if (thumb.isNull() && !pCore->taskManager.hasPendingJob({ObjectType::BinClip, m_binId.toInt()}, AbstractTask::AUDIOTHUMBJOB)) {
            int iconHeight = int(QFontInfo(qApp->font()).pixelSize() * 3.5);
            QImage img(QSize(int(iconHeight * pCore->getCurrentDar()), iconHeight), QImage::Format_ARGB32);
            img.fill(Qt::darkGray);
            QMap <int, QString> streams = audioInfo()->streams();
            QMap <int, int> channelsList = audioInfo()->streamChannels();
            QPainter painter(&img);
            QPen pen = painter.pen();
            pen.setColor(Qt::white);
            painter.setPen(pen);
            int streamCount = 0;
            if (streams.count() > 0) {
                double streamHeight = iconHeight / streams.count();
                QMapIterator<int, QString> st(streams);
                while (st.hasNext()) {
                    st.next();
                    int channels = channelsList.value(st.key());
                    double channelHeight = double(streamHeight) / channels;
                    const QVector <uint8_t> audioLevels = audioFrameCache(st.key());
                    qreal indicesPrPixel = qreal(audioLevels.length()) / img.width();
                    int idx;
                    for (int channel = 0; channel < channels; channel++) {
                        double y = (streamHeight * streamCount) + (channel * channelHeight) + channelHeight / 2;
                        for (int i = 0; i <= img.width(); i++) {
                            idx = int(ceil(i * indicesPrPixel));
                            idx += idx % channels;
                            idx += channel;
                            if (idx >= audioLevels.length() || idx < 0) {
                                break;
                            }
                            double level = audioLevels.at(idx) * channelHeight / 510.; // divide height by 510 (2*255) to get height
                            painter.drawLine(i, int(y - level), i, int(y + level));
                        }
                    }
                    streamCount++;
                }
            }
            thumb = img;
            // Cache thumbnail
            ThumbnailCache::get()->storeThumbnail(m_binId, 0, thumb, true);
        }
        if (!thumb.isNull()) {
            setThumbnail(thumb, -1, -1);
        }
    }
    if (!KdenliveSettings::audiothumbnails()) {
        return;
    }
    m_audioThumbCreated = true;
    if (!cachedThumb) {
        // Audio was just created
        updateTimelineClips({TimelineModel::ReloadAudioThumbRole});
    }
}

bool ProjectClip::audioThumbCreated() const
{
    return (m_audioThumbCreated);
}

ClipType::ProducerType ProjectClip::clipType() const
{
    return m_clipType;
}

bool ProjectClip::hasParent(const QString &id) const
{
    std::shared_ptr<AbstractProjectItem> par = parent();
    while (par) {
        if (par->clipId() == id) {
            return true;
        }
        par = par->parent();
    }
    return false;
}

std::shared_ptr<ProjectClip> ProjectClip::clip(const QString &id)
{
    if (id == m_binId) {
        return std::static_pointer_cast<ProjectClip>(shared_from_this());
    }
    return std::shared_ptr<ProjectClip>();
}

std::shared_ptr<ProjectFolder> ProjectClip::folder(const QString &id)
{
    Q_UNUSED(id)
    return std::shared_ptr<ProjectFolder>();
}

std::shared_ptr<ProjectSubClip> ProjectClip::getSubClip(int in, int out)
{
    for (int i = 0; i < childCount(); ++i) {
        std::shared_ptr<ProjectSubClip> clip = std::static_pointer_cast<ProjectSubClip>(child(i))->subClip(in, out);
        if (clip) {
            return clip;
        }
    }
    return std::shared_ptr<ProjectSubClip>();
}

QStringList ProjectClip::subClipIds() const
{
    QStringList subIds;
    for (int i = 0; i < childCount(); ++i) {
        std::shared_ptr<AbstractProjectItem> clip = std::static_pointer_cast<AbstractProjectItem>(child(i));
        if (clip) {
            subIds << clip->clipId();
        }
    }
    return subIds;
}

std::shared_ptr<ProjectClip> ProjectClip::clipAt(int ix)
{
    if (ix == row()) {
        return std::static_pointer_cast<ProjectClip>(shared_from_this());
    }
    return std::shared_ptr<ProjectClip>();
}

/*bool ProjectClip::isValid() const
{
    return m_controller->isValid();
}*/

bool ProjectClip::hasUrl() const
{
    if ((m_clipType != ClipType::Color) && (m_clipType != ClipType::Unknown)) {
        return (!clipUrl().isEmpty());
    }
    return false;
}

const QString ProjectClip::url() const
{
    return clipUrl();
}

const QSize ProjectClip::frameSize() const
{
    return getFrameSize();
}

GenTime ProjectClip::duration() const
{
    return getPlaytime();
}

size_t ProjectClip::frameDuration() const
{
    return size_t(getFramePlaytime());
}

void ProjectClip::reloadProducer(bool refreshOnly, bool isProxy, bool forceAudioReload)
{
    // we find if there are some loading job on that clip
    QMutexLocker lock(&m_thumbMutex);
    if (refreshOnly) {
        // In that case, we only want a new thumbnail.
        // We thus set up a thumb job. We must make sure that there is no pending LOADJOB
        // Clear cache first
        ThumbnailCache::get()->invalidateThumbsForClip(clipId());
        pCore->taskManager.discardJobs({ObjectType::BinClip, m_binId.toInt()}, AbstractTask::LOADJOB, true);
        pCore->taskManager.discardJobs({ObjectType::BinClip, m_binId.toInt()}, AbstractTask::CACHEJOB);
        m_thumbsProducer.reset();
        if (auto ptr = m_model.lock()) {
            ClipLoadTask::start(std::static_pointer_cast<ProjectItemModel>(ptr)->uuid(), {ObjectType::BinClip,m_binId.toInt()}, QDomElement(), true, -1, -1, this);
        }
    } else {
        // If another load job is running?
        pCore->taskManager.discardJobs({ObjectType::BinClip, m_binId.toInt()}, AbstractTask::LOADJOB, true);
        pCore->taskManager.discardJobs({ObjectType::BinClip, m_binId.toInt()}, AbstractTask::CACHEJOB);
        if (QFile::exists(m_path) && (!isProxy && !hasProxy()) && m_properties) {
            clearBackupProperties();
        }
        QDomDocument doc;
        QDomElement xml;
        QString resource;
        if (m_properties) {
            resource = m_properties->get("resource");
        }
        if (m_service.isEmpty() && !resource.isEmpty()) {
            xml = ClipCreator::getXmlFromUrl(resource).documentElement();
        } else {
            xml = toXml(doc);
        }
        if (!xml.isNull()) {
            bool hashChanged = false;
            m_thumbsProducer.reset();
            ClipType::ProducerType type = clipType();
            if (type != ClipType::Color && type != ClipType::Image && type != ClipType::SlideShow) {
                xml.removeAttribute("out");
            }
            if (type == ClipType::Audio || type == ClipType::AV) {
                // Check if source file was changed and rebuild audio data if necessary
                QString clipHash = getProducerProperty(QStringLiteral("kdenlive:file_hash"));
                if (!clipHash.isEmpty()) {
                    if (clipHash != getFileHash()) {
                        // Source clip has changed, rebuild data
                        hashChanged = true;
                    }
                }
            }
            m_audioThumbCreated = false;
            ThumbnailCache::get()->invalidateThumbsForClip(clipId());
            if (forceAudioReload || (!isProxy && hashChanged)) {
                discardAudioThumb();
            }
            if (auto ptr = m_model.lock()) {
                ClipLoadTask::start(std::static_pointer_cast<ProjectItemModel>(ptr)->uuid(), {ObjectType::BinClip,m_binId.toInt()}, xml, false, -1, -1, this);
            }
        }
    }
}

QDomElement ProjectClip::toXml(QDomDocument &document, bool includeMeta, bool includeProfile)
{
    getProducerXML(document, includeMeta, includeProfile);
    QDomElement prod;
    if (document.documentElement().tagName() == QLatin1String("producer")) {
        prod = document.documentElement();
    } else {
        prod = document.documentElement().firstChildElement(QStringLiteral("producer"));
    }
    if (m_clipType != ClipType::Unknown) {
        prod.setAttribute(QStringLiteral("type"), int(m_clipType));
    }
    return prod;
}

void ProjectClip::setThumbnail(const QImage &img, int in, int out, bool inCache)
{
    if (img.isNull()) {
        qDebug()<<"==== EMPTY THUMBNAIL";
        return;
    }
    if (in > -1) {
        std::shared_ptr<ProjectSubClip> sub = getSubClip(in, out);
        if (sub) {
            sub->setThumbnail(img);
        }
        return;
    }
    QPixmap thumb = roundedPixmap(QPixmap::fromImage(img));
    if (hasProxy() && !thumb.isNull()) {
        // Overlay proxy icon
        QPainter p(&thumb);
        QColor c(220, 220, 10, 200);
        QRect r(0, 0, int(thumb.height() / 2.5), int(thumb.height() / 2.5));
        p.fillRect(r, c);
        QFont font = p.font();
        font.setPixelSize(r.height());
        font.setBold(true);
        p.setFont(font);
        p.setPen(Qt::black);
        p.drawText(r, Qt::AlignCenter, i18nc("The first letter of Proxy, used as abbreviation", "P"));
    }
    m_thumbnail = QIcon(thumb);
    if (auto ptr = m_model.lock()) {
        std::static_pointer_cast<ProjectItemModel>(ptr)->onItemUpdated(std::static_pointer_cast<ProjectClip>(shared_from_this()),
                                                                       AbstractProjectItem::DataThumbnail);
    }
    if (!inCache && (m_clipType == ClipType::Text || m_clipType == ClipType::TextTemplate)) {
        // Title clips always use the same thumb as bin, refresh
        updateTimelineClips({TimelineModel::ReloadThumbRole});
    }
}

bool ProjectClip::hasAudioAndVideo() const
{
    return hasAudio() && hasVideo() && m_masterProducer->get_int("set.test_image") == 0 && m_masterProducer->get_int("set.test_audio") == 0;
}

bool ProjectClip::isCompatible(PlaylistState::ClipState state) const
{
    switch (state) {
    case PlaylistState::AudioOnly:
        return hasAudio() && (m_masterProducer->get_int("set.test_audio") == 0);
    case PlaylistState::VideoOnly:
        return hasVideo() && (m_masterProducer->get_int("set.test_image") == 0);
    default:
        return true;
    }
}

QPixmap ProjectClip::thumbnail(int width, int height)
{
    return m_thumbnail.pixmap(width, height);
}

bool ProjectClip::setProducer(std::shared_ptr<Mlt::Producer> producer)
{
    qDebug() << "################### ProjectClip::setproducer";
    QMutexLocker locker(&m_producerMutex);
    FileStatus::ClipStatus currentStatus = m_clipStatus;
    if (auto ptr = m_model.lock()) {
        auto model = std::static_pointer_cast<ProjectItemModel>(ptr);
        updateProducer(producer, model->uuid());
    }
    emit producerChanged(m_binId, producer);
    m_thumbsProducer.reset();
    connectEffectStack();

    // Update info
    if (m_name.isEmpty()) {
        m_name = clipName();
    }
    m_date = date;
    m_description = ClipController::description();
    m_temporaryUrl.clear();
    if (m_clipType == ClipType::Audio) {
        m_thumbnail = QIcon::fromTheme(QStringLiteral("audio-x-generic"));
    } else if (m_clipType == ClipType::Image) {
        if (producer->get_int("meta.media.width") < 8 || producer->get_int("meta.media.height") < 8) {
            KMessageBox::information(QApplication::activeWindow(),
                                     i18n("Image dimension smaller than 8 pixels.\nThis is not correctly supported by our video framework."));
        }
    }
    m_duration = getStringDuration();
    m_clipStatus = m_usesProxy ? FileStatus::StatusProxy : FileStatus::StatusReady;
    if (m_clipStatus != currentStatus) {
        updateTimelineClips({TimelineModel::StatusRole});
    }
    setTags(getProducerProperty(QStringLiteral("kdenlive:tags")));
    AbstractProjectItem::setRating(uint(getProducerIntProperty(QStringLiteral("kdenlive:rating"))));
    // Make sure we have a hash for this clip
    getFileHash();
    if (auto ptr = m_model.lock()) {
        auto model = std::static_pointer_cast<ProjectItemModel>(ptr);
        model->onItemUpdated(std::static_pointer_cast<ProjectClip>(shared_from_this()),
                                                                       AbstractProjectItem::DataDuration);
        model->updateWatcher(std::static_pointer_cast<ProjectClip>(shared_from_this()));
        AudioLevelsTask::start(model->uuid(), {ObjectType::BinClip, m_binId.toInt()}, this, false);
    }
    // set parent again (some info need to be stored in producer)
    updateParent(parentItem().lock());
<<<<<<< HEAD
=======
    if (KdenliveSettings::audiothumbnails() && (m_clipType == ClipType::AV || m_clipType == ClipType::Audio || m_clipType == ClipType::Playlist || m_clipType == ClipType::Unknown)) {
        AudioLevelsTask::start({ObjectType::BinClip, m_binId.toInt()}, this, false);
    }
>>>>>>> dbcd523b
    pCore->bin()->reloadMonitorIfActive(clipId());
    for (auto &p : m_audioProducers) {
        m_effectStack->removeService(p.second);
    }
    for (auto &p : m_videoProducers) {
        m_effectStack->removeService(p.second);
    }
    for (auto &p : m_timewarpProducers) {
        m_effectStack->removeService(p.second);
    }
    // Release audio producers
    m_audioProducers.clear();
    m_videoProducers.clear();
    m_timewarpProducers.clear();
    emit refreshPropertiesPanel();
    if (m_hasLimitedDuration) {
        connect(&m_boundaryTimer, &QTimer::timeout, this, &ProjectClip::refreshBounds);
    } else {
        disconnect(&m_boundaryTimer, &QTimer::timeout, this, &ProjectClip::refreshBounds);
    }
    replaceInTimeline();
    updateTimelineClips({TimelineModel::IsProxyRole});
    bool generateProxy = false;
    QList<std::shared_ptr<ProjectClip>> clipList;
    if (pCore->currentDoc()->getDocumentProperty(QStringLiteral("enableproxy")).toInt() == 1) {
        // automatic proxy generation enabled
        if (m_clipType == ClipType::Image && pCore->currentDoc()->getDocumentProperty(QStringLiteral("generateimageproxy")).toInt() == 1) {
            if (getProducerIntProperty(QStringLiteral("meta.media.width")) >= KdenliveSettings::proxyimageminsize() &&
                getProducerProperty(QStringLiteral("kdenlive:proxy")) == QLatin1String()) {
                clipList << std::static_pointer_cast<ProjectClip>(shared_from_this());
            }
        } else if (pCore->currentDoc()->getDocumentProperty(QStringLiteral("generateproxy")).toInt() == 1 &&
                   (m_clipType == ClipType::AV || m_clipType == ClipType::Video) && getProducerProperty(QStringLiteral("kdenlive:proxy")) == QLatin1String()) {
            bool skipProducer = false;
            if (pCore->currentDoc()->getDocumentProperty(QStringLiteral("enableexternalproxy")).toInt() == 1) {
                QStringList externalParams = pCore->currentDoc()->getDocumentProperty(QStringLiteral("externalproxyparams")).split(QLatin1Char(';'));
                // We have a camcorder profile, check if we have opened a proxy clip
                if (externalParams.count() >= 6) {
                    QFileInfo info(m_path);
                    QDir dir = info.absoluteDir();
                    dir.cd(externalParams.at(3));
                    QString fileName = info.fileName();
                    if (fileName.startsWith(externalParams.at(1))) {
                        fileName.remove(0, externalParams.at(1).size());
                        fileName.prepend(externalParams.at(4));
                    }
                    if (!externalParams.at(2).isEmpty()) {
                        fileName.chop(externalParams.at(2).size());
                    }
                    fileName.append(externalParams.at(5));
                    if (dir.exists(fileName)) {
                        setProducerProperty(QStringLiteral("kdenlive:proxy"), m_path);
                        m_path = dir.absoluteFilePath(fileName);
                        setProducerProperty(QStringLiteral("kdenlive:originalurl"), m_path);
                        getFileHash();
                        skipProducer = true;
                    }
                }
            }
            if (!skipProducer && getProducerIntProperty(QStringLiteral("meta.media.width")) >= KdenliveSettings::proxyminsize()) {
                clipList << std::static_pointer_cast<ProjectClip>(shared_from_this());
            }
        } else if (m_clipType == ClipType::Playlist && pCore->getCurrentFrameDisplaySize().width() >= KdenliveSettings::proxyminsize() &&
                getProducerProperty(QStringLiteral("kdenlive:proxy")) == QLatin1String()) {
            clipList << std::static_pointer_cast<ProjectClip>(shared_from_this());
        }
        if (!clipList.isEmpty()) {
            generateProxy = true;
        }
    }
    if (!generateProxy && KdenliveSettings::hoverPreview() && (m_clipType == ClipType::AV || m_clipType == ClipType::Video || m_clipType == ClipType::Playlist)) {
        QTimer::singleShot(1000, this, [this]() {
            CacheTask::start({ObjectType::BinClip,m_binId.toInt()}, 30, 0, 0, this);
        });
    }
    if (generateProxy) {
        QMetaObject::invokeMethod(pCore->currentDoc(), "slotProxyCurrentItem", Q_ARG(bool,true), Q_ARG(QList<std::shared_ptr<ProjectClip> >,clipList), Q_ARG(bool,false));
    }
    return true;
}

void ProjectClip::setThumbProducer(std::shared_ptr<Mlt::Producer>prod)
{
    m_thumbsProducer = std::move(prod);
}

std::shared_ptr<Mlt::Producer> ProjectClip::thumbProducer()
{
    if (m_thumbsProducer) {
        return m_thumbsProducer;
    }
    if (clipType() == ClipType::Unknown || m_masterProducer == nullptr) {
        return nullptr;
    }
    QMutexLocker lock(&m_thumbMutex);
    if (KdenliveSettings::gpu_accel()) {
        // TODO: when the original producer changes, we must reload this thumb producer
        m_thumbsProducer = softClone(ClipController::getPassPropertiesList());
    } else {
        QString mltService = m_masterProducer->get("mlt_service");
        const QString mltResource = m_masterProducer->get("resource");
        if (mltService == QLatin1String("avformat")) {
            mltService = QStringLiteral("avformat-novalidate");
        }
        m_thumbsProducer.reset(new Mlt::Producer(*pCore->thumbProfile(), mltService.toUtf8().constData(), mltResource.toUtf8().constData()));
        if (m_thumbsProducer->is_valid()) {
            Mlt::Properties original(m_masterProducer->get_properties());
            Mlt::Properties cloneProps(m_thumbsProducer->get_properties());
            cloneProps.pass_list(original, ClipController::getPassPropertiesList());
            Mlt::Filter scaler(*pCore->thumbProfile(), "swscale");
            Mlt::Filter padder(*pCore->thumbProfile(), "resize");
            Mlt::Filter converter(*pCore->thumbProfile(), "avcolor_space");
            m_thumbsProducer->set("audio_index", -1);
            // Required to make get_playtime() return > 1
            m_thumbsProducer->set("out", m_thumbsProducer->get_length() -1);
            m_thumbsProducer->attach(scaler);
            m_thumbsProducer->attach(padder);
            m_thumbsProducer->attach(converter);
        }
    }
    return m_thumbsProducer;
}

void ProjectClip::createDisabledMasterProducer()
{
    if (!m_disabledProducer) {
        m_disabledProducer = cloneProducer();
        m_disabledProducer->set("set.test_audio", 1);
        m_disabledProducer->set("set.test_image", 1);
        m_effectStack->addService(m_disabledProducer);
    }
}

int ProjectClip::getRecordTime()
{
    if (m_masterProducer && (m_clipType == ClipType::AV || m_clipType == ClipType::Video || m_clipType == ClipType::Audio)) {
        int recTime = m_masterProducer->get_int("kdenlive:record_date");
        if (recTime > 0) {
            return recTime;
        }
        if (recTime < 0) {
            // Cannot read record date on this clip, abort
            return 0;
        }
        // Try to get record date metadata
        if (KdenliveSettings::mediainfopath().isEmpty()) {
        }
        QProcess extractInfo;
        extractInfo.start(KdenliveSettings::mediainfopath(), {url(),QStringLiteral("--output=XML")});
        extractInfo.waitForFinished();
        if(extractInfo.exitStatus() != QProcess::NormalExit || extractInfo.exitCode() != 0) {
            KMessageBox::error(QApplication::activeWindow(), i18n("Cannot extract metadata from %1\n%2", url(),
                        QString(extractInfo.readAllStandardError())));
            return 0;
        }
        QDomDocument doc;
        doc.setContent(extractInfo.readAllStandardOutput());
        bool dateFormat = false;
        QDomNodeList nodes = doc.documentElement().elementsByTagName(QStringLiteral("TimeCode_FirstFrame"));
        if (nodes.isEmpty()) {
            nodes = doc.documentElement().elementsByTagName(QStringLiteral("Recorded_Date"));
            dateFormat = true;
        }
        if (!nodes.isEmpty()) {
            // Parse recorded time (HH:MM:SS)
            QString recInfo = nodes.at(0).toElement().text();
            if (!recInfo.isEmpty()) {
                if (dateFormat) {
                    if (recInfo.contains(QLatin1Char('+'))) {
                        recInfo = recInfo.section(QLatin1Char('+'), 0, 0);
                    } else if (recInfo.contains(QLatin1Char('-'))) {
                        recInfo = recInfo.section(QLatin1Char('-'), 0, 0);
                    }
                    QDateTime date = QDateTime::fromString(recInfo, "yyyy-MM-dd hh:mm:ss");
                    recTime = date.time().msecsSinceStartOfDay();
                } else {
                    // Timecode Format HH:MM:SS:FF
                    // Check if we have a different fps
                    double producerFps = m_masterProducer->get_double("meta.media.frame_rate_num") / m_masterProducer->get_double("meta.media.frame_rate_den");
                    if (!qFuzzyCompare(producerFps, pCore->getCurrentFps())) {
                        // Producer and project have a different fps
                        bool ok;
                        int frames = recInfo.section(QLatin1Char(':'), -1).toInt(&ok);
                        if (ok) {
                            frames *= int(pCore->getCurrentFps() / producerFps);
                            recInfo.chop(2);
                            recInfo.append(QString::number(frames).rightJustified(1, QChar('0')));
                        }
                    }
                    recTime = int(1000 * pCore->timecode().getFrameCount(recInfo) / pCore->getCurrentFps());
                }
                m_masterProducer->set("kdenlive:record_date", recTime);
                return recTime;
            }
        } else {
            m_masterProducer->set("kdenlive:record_date", -1);
            return 0;
        }
    }
    return 0;
}

std::shared_ptr<Mlt::Producer> ProjectClip::getTimelineProducer(int trackId, int clipId, PlaylistState::ClipState state, int audioStream, double speed, bool secondPlaylist, bool timeremap)
{
    if (!m_masterProducer) {
        return nullptr;
    }
    if (qFuzzyCompare(speed, 1.0) && !timeremap) {
        // we are requesting a normal speed producer
        bool byPassTrackProducer = false;
        if (trackId == -1 && (state != PlaylistState::AudioOnly || audioStream == m_masterProducer->get_int("audio_index"))) {
            byPassTrackProducer = true;
        }
        if (byPassTrackProducer ||
            (state == PlaylistState::VideoOnly && (m_clipType == ClipType::Color || m_clipType == ClipType::Image || m_clipType == ClipType::Text|| m_clipType == ClipType::TextTemplate || m_clipType == ClipType::Qml))) {
            // Temporary copy, return clone of master
            int duration = m_masterProducer->time_to_frames(m_masterProducer->get("kdenlive:duration"));
            return std::shared_ptr<Mlt::Producer>(m_masterProducer->cut(-1, duration > 0 ? duration - 1 : -1));
        }
        if (m_timewarpProducers.count(clipId) > 0) {
            m_effectStack->removeService(m_timewarpProducers[clipId]);
            m_timewarpProducers.erase(clipId);
        }
        if (state == PlaylistState::AudioOnly) {
            // We need to get an audio producer, if none exists
            if (audioStream > -1) {
                if (trackId >= 0) {
                    trackId += 100 * audioStream;
                } else {
                    trackId -= 100 * audioStream;
                }
            }
            // second playlist producers use negative trackId
            if (secondPlaylist) {
                trackId = -trackId;
            }
            if (m_audioProducers.count(trackId) == 0) {
                m_audioProducers[trackId] = cloneProducer(true);
                m_audioProducers[trackId]->set("set.test_audio", 0);
                m_audioProducers[trackId]->set("set.test_image", 1);
                if (m_streamEffects.contains(audioStream)) {
                    QStringList effects = m_streamEffects.value(audioStream);
                    for (const QString &effect : qAsConst(effects)) {
                        Mlt::Filter filt(*m_audioProducers[trackId]->profile(), effect.toUtf8().constData());
                        if (filt.is_valid()) {
                            // Add stream effect markup
                            filt.set("kdenlive:stream", 1);
                            m_audioProducers[trackId]->attach(filt);
                        }
                    }
                }
                if (audioStream > -1) {
                    m_audioProducers[trackId]->set("audio_index", audioStream);
                }
                m_effectStack->addService(m_audioProducers[trackId]);
            }
            return std::shared_ptr<Mlt::Producer>(m_audioProducers[trackId]->cut());
        }
        if (m_audioProducers.count(trackId) > 0) {
            m_effectStack->removeService(m_audioProducers[trackId]);
            m_audioProducers.erase(trackId);
        }
        if (state == PlaylistState::VideoOnly) {
            // we return the video producer
            // We need to get an video producer, if none exists
            // second playlist producers use negative trackId
            if (secondPlaylist) {
                trackId = -trackId;
            }
            if (m_videoProducers.count(trackId) == 0) {
                m_videoProducers[trackId] = cloneProducer(true);
                // Let audio enabled so that we can use audio visualization filters ?
                m_videoProducers[trackId]->set("set.test_audio", 1);
                m_videoProducers[trackId]->set("set.test_image", 0);
                m_effectStack->addService(m_videoProducers[trackId]);
            }
            int duration = m_masterProducer->time_to_frames(m_masterProducer->get("kdenlive:duration"));
            return std::shared_ptr<Mlt::Producer>(m_videoProducers[trackId]->cut(-1, duration > 0 ? duration - 1: -1));
        }
        if (m_videoProducers.count(trackId) > 0) {
            m_effectStack->removeService(m_videoProducers[trackId]);
            m_videoProducers.erase(trackId);
        }
        Q_ASSERT(state == PlaylistState::Disabled);
        createDisabledMasterProducer();
        int duration = m_masterProducer->time_to_frames(m_masterProducer->get("kdenlive:duration"));
        return std::shared_ptr<Mlt::Producer>(m_disabledProducer->cut(-1, duration > 0 ? duration - 1: -1));
    }

    // For timewarp clips, we keep one separate producer for each clip.
    std::shared_ptr<Mlt::Producer> warpProducer;
    if (m_timewarpProducers.count(clipId) > 0) {
        // remove in all cases, we add it unconditionally anyways
        m_effectStack->removeService(m_timewarpProducers[clipId]);
        if (qFuzzyCompare(m_timewarpProducers[clipId]->get_double("warp_speed"), speed)) {
            // the producer we have is good, use it !
            warpProducer = m_timewarpProducers[clipId];
            qDebug() << "Reusing timewarp producer!";
        } else if (timeremap && qFuzzyIsNull(m_timewarpProducers[clipId]->get_double("warp_speed"))) {
            // the producer we have is good, use it !
            qDebug() << "Reusing time remap producer!";
            warpProducer = m_timewarpProducers[clipId];
        } else {
            m_timewarpProducers.erase(clipId);
        }
    }
    if (!warpProducer) {
        QString resource(originalProducer()->get("resource"));
        if (resource.isEmpty() || resource == QLatin1String("<producer>")) {
            resource = m_service;
        }
        if (timeremap) {
            Mlt::Chain *chain = new Mlt::Chain(*originalProducer()->profile(), resource.toUtf8().constData());
            Mlt::Link link("timeremap");
            chain->attach(link);
            warpProducer.reset(chain);
        } else {
            QString url;
            QString original_resource;
            if (m_clipStatus == FileStatus::StatusMissing) {
                url = QString("timewarp:%1:%2").arg(QString::fromStdString(std::to_string(speed)), QString("qtext"));
                original_resource = originalProducer()->get("resource");
                
            } else {
                if (resource.endsWith(QLatin1String(":qtext"))) {
                    resource.replace(QLatin1String("qtext"), originalProducer()->get("warp_resource"));
                }
                url = QString("timewarp:%1:%2").arg(QString::fromStdString(std::to_string(speed)), resource);
            }
            warpProducer.reset(new Mlt::Producer(*originalProducer()->profile(), url.toUtf8().constData()));
            int original_length = originalProducer()->get_length();
            int updated_length = int(original_length / std::abs(speed) + 0.5);
            warpProducer->set("length", updated_length);
            if (!original_resource.isEmpty()) {
                // Don't lose original resource for placeholder clips
                //warpProducer->set("warp_resource", original_resource.toUtf8().constData());
                warpProducer->set("text", i18n("Invalid").toUtf8().constData());   
            }
        }
        // this is a workaround to cope with Mlt erroneous rounding
        Mlt::Properties original(m_masterProducer->get_properties());
        Mlt::Properties cloneProps(warpProducer->get_properties());
        cloneProps.pass_list(original, ClipController::getPassPropertiesList(false));
        warpProducer->set("audio_index", audioStream);
    }

    //if the producer has a "time-to-live" (frame duration) we need to scale it according to the speed
    int ttl = originalProducer()->get_int("ttl");
    if(ttl > 0) {
        int new_ttl = ttl / std::abs(speed) + 0.5;
        warpProducer->set("ttl", std::max(new_ttl, 1));
    }

    qDebug() << "warp LENGTH" << warpProducer->get_length();
    warpProducer->set("set.test_audio", 1);
    warpProducer->set("set.test_image", 1);
    warpProducer->set("kdenlive:id", binId().toUtf8().constData());
    if (state == PlaylistState::AudioOnly) {
        warpProducer->set("set.test_audio", 0);
    }
    if (state == PlaylistState::VideoOnly) {
        warpProducer->set("set.test_image", 0);
    }
    m_timewarpProducers[clipId] = warpProducer;
    m_effectStack->addService(m_timewarpProducers[clipId]);
    return std::shared_ptr<Mlt::Producer>(warpProducer->cut());
}

std::pair<std::shared_ptr<Mlt::Producer>, bool> ProjectClip::giveMasterAndGetTimelineProducer(int clipId, std::shared_ptr<Mlt::Producer> master, PlaylistState::ClipState state, int tid, bool secondPlaylist)
{
    int in = master->get_in();
    int out = master->get_out();
    if (master->parent().is_valid()) {
        // in that case, we have a cut
        // check whether it's a timewarp
        double speed = 1.0;
        bool timeWarp = false;
        if (master->parent().property_exists("warp_speed")) {
            speed = master->parent().get_double("warp_speed");
            timeWarp = true;
        } else if (master->parent().type() == mlt_service_chain_type) {
            timeWarp = true;
        }
        if (master->parent().get_int("_loaded") == 1) {
            // we already have a clip that shares the same master
            if (state != PlaylistState::Disabled || timeWarp) {
                // In that case, we must create copies
                std::shared_ptr<Mlt::Producer> prod(getTimelineProducer(tid, clipId, state, master->parent().get_int("audio_index"), speed)->cut(in, out));
                return {prod, false};
            }
            if (state == PlaylistState::Disabled) {
                if (!m_disabledProducer) {
                    qDebug() << "Warning: weird, we found a disabled clip whose master is already loaded but we don't have any yet";
                    createDisabledMasterProducer();
                }
                return {std::shared_ptr<Mlt::Producer>(m_disabledProducer->cut(in, out)), false};
            }
            // We have a good id, this clip can be used
            return {master, true};
        } else {
            master->parent().set("_loaded", 1);
            if (timeWarp) {
                m_timewarpProducers[clipId] = std::make_shared<Mlt::Producer>(&master->parent());
                QString resource = m_timewarpProducers[clipId]->get("resource");
                if (resource.endsWith(QLatin1String("qtext"))) {
                    // This was a placeholder clip, reset producer
                    std::shared_ptr<Mlt::Producer> prod(getTimelineProducer(tid, clipId, state, master->parent().get_int("audio_index"), speed));
                    m_timewarpProducers[clipId] = prod;
                }
                m_effectStack->loadService(m_timewarpProducers[clipId]);
                return {master, true};
            }
            if (state == PlaylistState::AudioOnly) {
                int audioStream = master->parent().get_int("audio_index");
                if (audioStream > -1) {
                    tid += 100 * audioStream;
                }
                if (secondPlaylist) {
                    tid = -tid;
                }
                m_audioProducers[tid] = std::make_shared<Mlt::Producer>(&master->parent());
                m_effectStack->loadService(m_audioProducers[tid]);
                return {master, true};
            }
            if (state == PlaylistState::VideoOnly) {
                // good, we found a master video producer, and we didn't have any
                if (m_clipType != ClipType::Color && m_clipType != ClipType::Image && m_clipType != ClipType::Text) {
                    // Color, image and text clips always use master producer in timeline
                    if (secondPlaylist) {
                        tid = -tid;
                    }
                    m_videoProducers[tid] = std::make_shared<Mlt::Producer>(&master->parent());
                    m_effectStack->loadService(m_videoProducers[tid]);
                } else {
                    // Ensure clip out = length - 1 so that effects work correctly
                    if (out != master->parent().get_length() - 1) {
                        master->parent().set("out", master->parent().get_length() - 1);
                    }
                }
                return {master, true};
            }
            if (state == PlaylistState::Disabled) {
                if (!m_disabledProducer) {
                    createDisabledMasterProducer();
                }
                return {std::make_shared<Mlt::Producer>(m_disabledProducer->cut(master->get_in(), master->get_out())), true};
            }
            qDebug() << "Warning: weird, we found a clip whose master is not loaded but we already have a master";
            Q_ASSERT(false);
        }
    } else if (master->is_valid()) {
        // in that case, we have a master
        qDebug() << "Warning: weird, we received a master clip in lieue of a cut";
        double speed = 1.0;
        if (QString::fromUtf8(master->parent().get("mlt_service")) == QLatin1String("timewarp")) {
            speed = master->get_double("warp_speed");
        }
        return {getTimelineProducer(-1, clipId, state, master->get_int("audio_index"), speed), false};
    }
    // we have a problem
    return {std::shared_ptr<Mlt::Producer>(ClipController::mediaUnavailable->cut()), false};
}

std::shared_ptr<Mlt::Producer> ProjectClip::cloneProducer(bool removeEffects)
{
    Mlt::Consumer c(pCore->getCurrentProfile()->profile(), "xml", "string");
    Mlt::Service s(m_masterProducer->get_service());
    int ignore = s.get_int("ignore_points");
    if (ignore) {
        s.set("ignore_points", 0);
    }
    c.connect(s);
    c.set("time_format", "frames");
    c.set("no_meta", 1);
    c.set("no_root", 1);
    c.set("no_profile", 1);
    c.set("root", "/");
    c.set("store", "kdenlive");
    c.run();
    if (ignore) {
        s.set("ignore_points", ignore);
    }
    const QByteArray clipXml = c.get("string");
    qDebug()<<"============= CLONED CLIP: \n\n"<<clipXml<<"\n\n======================";
    std::shared_ptr<Mlt::Producer> prod(new Mlt::Producer(pCore->getCurrentProfile()->profile(), "xml-string", clipXml.constData()));
    if (strcmp(prod->get("mlt_service"), "avformat") == 0) {
        prod->set("mlt_service", "avformat-novalidate");
        prod->set("mute_on_pause", 0);
    }

    // we pass some properties that wouldn't be passed because of the novalidate
    const char *prefix = "meta.";
    const size_t prefix_len = strlen(prefix);
    for (int i = 0; i < m_masterProducer->count(); ++i) {
        char *current = m_masterProducer->get_name(i);
        if (strlen(current) >= prefix_len && strncmp(current, prefix, prefix_len) == 0) {
            prod->set(current, m_masterProducer->get(i));
        }
    }

    if (removeEffects) {
        int ct = 0;
        Mlt::Filter *filter = prod->filter(ct);
        while (filter) {
            qDebug() << "// EFFECT " << ct << " : " << filter->get("mlt_service");
            QString ix = QString::fromLatin1(filter->get("kdenlive_id"));
            if (!ix.isEmpty()) {
                qDebug() << "/ + + DELETING";
                if (prod->detach(*filter) == 0) {
                } else {
                    ct++;
                }
            } else {
                ct++;
            }
            delete filter;
            filter = prod->filter(ct);
        }
    }
    prod->set("id", nullptr);
    return prod;
}

std::shared_ptr<Mlt::Producer> ProjectClip::cloneProducer(const std::shared_ptr<Mlt::Producer> &producer)
{
    Mlt::Consumer c(*producer->profile(), "xml", "string");
    Mlt::Service s(producer->get_service());
    int ignore = s.get_int("ignore_points");
    if (ignore) {
        s.set("ignore_points", 0);
    }
    c.connect(s);
    c.set("time_format", "frames");
    c.set("no_meta", 1);
    c.set("no_root", 1);
    c.set("no_profile", 1);
    c.set("root", "/");
    c.set("store", "kdenlive");
    c.start();
    if (ignore) {
        s.set("ignore_points", ignore);
    }
    const QByteArray clipXml = c.get("string");
    std::shared_ptr<Mlt::Producer> prod(new Mlt::Producer(*producer->profile(), "xml-string", clipXml.constData()));
    if (strcmp(prod->get("mlt_service"), "avformat") == 0) {
        prod->set("mlt_service", "avformat-novalidate");
        prod->set("mute_on_pause", 0);
    }
    return prod;
}

std::shared_ptr<Mlt::Producer> ProjectClip::softClone(const char *list)
{
    QString service = QString::fromLatin1(m_masterProducer->get("mlt_service"));
    QString resource = QString::fromUtf8(m_masterProducer->get("resource"));
    std::shared_ptr<Mlt::Producer> clone(new Mlt::Producer(*pCore->thumbProfile(), service.toUtf8().constData(), resource.toUtf8().constData()));
    Mlt::Filter scaler(*pCore->thumbProfile(), "swscale");
    Mlt::Filter converter(pCore->getCurrentProfile()->profile(), "avcolor_space");
    clone->attach(scaler);
    clone->attach(converter);
    Mlt::Properties original(m_masterProducer->get_properties());
    Mlt::Properties cloneProps(clone->get_properties());
    cloneProps.pass_list(original, list);
    return clone;
}

std::unique_ptr<Mlt::Producer> ProjectClip::getClone()
{
    const char *list = ClipController::getPassPropertiesList();
    QString service = QString::fromLatin1(m_masterProducer->get("mlt_service"));
    QString resource = QString::fromUtf8(m_masterProducer->get("resource"));
    std::unique_ptr<Mlt::Producer> clone(new Mlt::Producer(*m_masterProducer->profile(), service.toUtf8().constData(), resource.toUtf8().constData()));
    Mlt::Properties original(m_masterProducer->get_properties());
    Mlt::Properties cloneProps(clone->get_properties());
    cloneProps.pass_list(original, list);
    return clone;
}

QPoint ProjectClip::zone() const
{
    return ClipController::zone();
}

const QString ProjectClip::hash()
{
    QString clipHash = getProducerProperty(QStringLiteral("kdenlive:file_hash"));
    if (!clipHash.isEmpty()) {
        return clipHash;
    }
    return getFileHash();
}

const QByteArray ProjectClip::getFolderHash(const QDir &dir, QString fileName)
{
    QStringList files = dir.entryList(QDir::Files);
    fileName.append(files.join(QLatin1Char(',')));
    // Include file hash info in case we have several folders with same file names (can happen for image sequences)
    if (!files.isEmpty()) {
        QPair<QByteArray, qint64> hashData = calculateHash(dir.absoluteFilePath(files.first()));
        fileName.append(hashData.first);
        fileName.append(QString::number(hashData.second));
        if (files.size() > 1) {
            hashData = calculateHash(dir.absoluteFilePath(files.at(files.size() / 2)));
            fileName.append(hashData.first);
            fileName.append(QString::number(hashData.second));
        }
    }
    QByteArray fileData = fileName.toUtf8();
    return QCryptographicHash::hash(fileData, QCryptographicHash::Md5);
}

const QString ProjectClip::getFileHash()
{
    QByteArray fileData;
    QByteArray fileHash;
    switch (m_clipType) {
    case ClipType::SlideShow:
        fileHash = getFolderHash(QFileInfo(clipUrl()).absoluteDir(), QFileInfo(clipUrl()).fileName());
        break;
    case ClipType::Text:
        fileData = getProducerProperty(QStringLiteral("xmldata")).toUtf8();
        fileHash = QCryptographicHash::hash(fileData, QCryptographicHash::Md5);
        break;
    case ClipType::TextTemplate:
        fileData = getProducerProperty(QStringLiteral("resource")).toUtf8();
        fileData.append(getProducerProperty(QStringLiteral("templatetext")).toUtf8());
        fileHash = QCryptographicHash::hash(fileData, QCryptographicHash::Md5);
        break;
    case ClipType::QText:
        fileData = getProducerProperty(QStringLiteral("text")).toUtf8();
        fileHash = QCryptographicHash::hash(fileData, QCryptographicHash::Md5);
        break;
    case ClipType::Color:
        fileData = getProducerProperty(QStringLiteral("resource")).toUtf8();
        fileHash = QCryptographicHash::hash(fileData, QCryptographicHash::Md5);
        break;
    default:
        QPair<QByteArray, qint64> hashData = calculateHash(clipUrl());
        fileHash = hashData.first;
        ClipController::setProducerProperty(QStringLiteral("kdenlive:file_size"), QString::number(hashData.second));
        break;
    }
    if (fileHash.isEmpty()) {
        qDebug() << "// WARNING EMPTY CLIP HASH: ";
        return QString();
    }
    QString result = fileHash.toHex();
    ClipController::setProducerProperty(QStringLiteral("kdenlive:file_hash"), result);
    return result;
}


const QPair<QByteArray, qint64> ProjectClip::calculateHash(const QString &path)
{
    QFile file(path);
    QByteArray fileHash;
    qint64 fSize = 0;
    if (file.open(QIODevice::ReadOnly)) { // write size and hash only if resource points to a file
        /*
        * 1 MB = 1 second per 450 files (or faster)
        * 10 MB = 9 seconds per 450 files (or faster)
        */
        QByteArray fileData;
        fSize = file.size();
        if (fSize > 2000000) {
            fileData = file.read(1000000);
            if (file.seek(file.size() - 1000000)) {
                fileData.append(file.readAll());
            }
        } else {
            fileData = file.readAll();
        }
        file.close();
        fileHash = QCryptographicHash::hash(fileData, QCryptographicHash::Md5);
    }
    return {fileHash, fSize};
}

double ProjectClip::getOriginalFps() const
{
    return originalFps();
}

bool ProjectClip::hasProxy() const
{
    QString proxy = getProducerProperty(QStringLiteral("kdenlive:proxy"));
    return proxy.size() > 2;
}

void ProjectClip::setProperties(const QMap<QString, QString> &properties, bool refreshPanel)
{
    qDebug() << "// SETTING CLIP PROPERTIES: " << properties;
    QMapIterator<QString, QString> i(properties);
    QMap<QString, QString> passProperties;
    bool refreshAnalysis = false;
    bool reload = false;
    bool refreshOnly = true;
    if (properties.contains(QStringLiteral("templatetext"))) {
        m_description = properties.value(QStringLiteral("templatetext"));
        if (auto ptr = m_model.lock())
            std::static_pointer_cast<ProjectItemModel>(ptr)->onItemUpdated(std::static_pointer_cast<ProjectClip>(shared_from_this()),
                                                                           AbstractProjectItem::ClipStatus);
        refreshPanel = true;
    }
    // Some properties also need to be passed to track producers
    QStringList timelineProperties{
        QStringLiteral("force_aspect_ratio"), QStringLiteral("set.force_full_luma"), QStringLiteral("full_luma"), QStringLiteral("threads"),
        QStringLiteral("force_colorspace"), QStringLiteral("force_tff"), QStringLiteral("force_progressive"), QStringLiteral("video_delay")
    };
    QStringList forceReloadProperties{QStringLiteral("rotate"),QStringLiteral("autorotate"), QStringLiteral("templatetext"), QStringLiteral("resource"), QStringLiteral("force_fps"), QStringLiteral("set.test_image"), QStringLiteral("video_index"), QStringLiteral("disable_exif")};
    QStringList keys{QStringLiteral("luma_duration"), QStringLiteral("luma_file"), QStringLiteral("fade"),     QStringLiteral("ttl"), QStringLiteral("softness"), QStringLiteral("crop"), QStringLiteral("animation")};
    QVector<int> updateRoles;
    while (i.hasNext()) {
        i.next();
        setProducerProperty(i.key(), i.value());
        if (m_clipType == ClipType::SlideShow && keys.contains(i.key())) {
            reload = true;
            refreshOnly = false;
        }
        if (i.key().startsWith(QLatin1String("kdenlive:clipanalysis"))) {
            refreshAnalysis = true;
        }
        if (timelineProperties.contains(i.key())) {
            passProperties.insert(i.key(), i.value());
        }
    }
    if (properties.contains(QStringLiteral("resource"))) {
        // Clip source was changed, update important stuff
        refreshPanel = true;
        reload = true;
        resetProducerProperty(QStringLiteral("kdenlive:file_hash"));
        if (m_clipType == ClipType::Color) {
            refreshOnly = true;
            updateRoles << TimelineModel::ResourceRole;
        } else if (properties.contains("_fullreload")) {
            // Clip resource changed, update thumbnail, name, clear hash
            refreshOnly = false;
            // Enforce reloading clip type in case of clip replacement
            m_service.clear();
            m_clipType = ClipType::Unknown;
            clearBackupProperties();
            updateRoles << TimelineModel::ResourceRole << TimelineModel::MaxDurationRole << TimelineModel::NameRole;
        }
    }
    if (properties.contains(QStringLiteral("kdenlive:proxy")) && !properties.contains("_fullreload")) {
        QString value = properties.value(QStringLiteral("kdenlive:proxy"));
        // If value is "-", that means user manually disabled proxy on this clip
        if (value.isEmpty() || value == QLatin1String("-")) {
            // reset proxy
            if (pCore->taskManager.hasPendingJob({ObjectType::BinClip, m_binId.toInt()}, AbstractTask::PROXYJOB)) {
                // The proxy clip is being created, abort
                pCore->taskManager.discardJobs({ObjectType::BinClip, m_binId.toInt()}, AbstractTask::PROXYJOB);
            } else {
                reload = true;
                refreshOnly = false;
                // Restore original url
                QString resource = getProducerProperty(QStringLiteral("kdenlive:originalurl"));
                if (!resource.isEmpty()) {
                    setProducerProperty(QStringLiteral("resource"), resource);
                }
            }
        } else {
            // A proxy was requested, make sure to keep original url
            setProducerProperty(QStringLiteral("kdenlive:originalurl"), url());
            backupOriginalProperties();
            ProxyTask::start({ObjectType::BinClip,m_binId.toInt()}, this);
        }
    } else if (!reload) {
        const QList<QString> propKeys = properties.keys();
        for (const QString &k : propKeys) {
            if (forceReloadProperties.contains(k)) {
                refreshPanel = true;
                refreshOnly = false;
                reload = true;
                break;
            }
        }
    }
    if (!reload && (properties.contains(QStringLiteral("xmldata")) || !passProperties.isEmpty())) {
        reload = true;
    }
    if (refreshAnalysis) {
        emit refreshAnalysisPanel();
    }
    if (properties.contains(QStringLiteral("length")) || properties.contains(QStringLiteral("kdenlive:duration"))) {
        // Make sure length is >= kdenlive:duration
        int producerLength = getProducerIntProperty(QStringLiteral("length"));
        int kdenliveLength = getFramePlaytime();
        qDebug()<<"=== COMPARING LENGTHS: "<<producerLength<<" - "<<kdenliveLength;
        if (producerLength < kdenliveLength) {
            setProducerProperty(QStringLiteral("length"), kdenliveLength);
        }
        m_duration = getStringDuration();
        if (auto ptr = m_model.lock())
            std::static_pointer_cast<ProjectItemModel>(ptr)->onItemUpdated(std::static_pointer_cast<ProjectClip>(shared_from_this()),
                                                                           AbstractProjectItem::DataDuration);
        refreshOnly = false;
        reload = m_clipType != ClipType::Playlist; // true;
    }
    QVector <int> refreshRoles;
    if (properties.contains(QStringLiteral("kdenlive:tags"))) {
        setTags(properties.value(QStringLiteral("kdenlive:tags")));
        if (auto ptr = m_model.lock()) {
            std::static_pointer_cast<ProjectItemModel>(ptr)->onItemUpdated(std::static_pointer_cast<ProjectClip>(shared_from_this()),
                                                                           AbstractProjectItem::DataTag);
        }
        refreshRoles << TimelineModel::TagRole;
    }
    if (properties.contains(QStringLiteral("kdenlive:clipname"))) {
        m_name = properties.value(QStringLiteral("kdenlive:clipname"));
        refreshPanel = true;
        if (auto ptr = m_model.lock()) {
            std::static_pointer_cast<ProjectItemModel>(ptr)->onItemUpdated(std::static_pointer_cast<ProjectClip>(shared_from_this()),
                                                                           AbstractProjectItem::DataName);
        }
        refreshRoles << TimelineModel::NameRole;
    }
    // update timeline clips
    if (!reload) {
        updateTimelineClips(refreshRoles);
    }
    bool audioStreamChanged = properties.contains(QStringLiteral("audio_index"));
    if (reload) {
        // producer has changed, refresh monitor and thumbnail
        if (hasProxy()) {
            pCore->taskManager.discardJobs({ObjectType::BinClip, m_binId.toInt()}, AbstractTask::PROXYJOB);
            setProducerProperty(QStringLiteral("_overwriteproxy"), 1);
            ProxyTask::start({ObjectType::BinClip,m_binId.toInt()}, this);
        } else {
            reloadProducer(refreshOnly, properties.contains(QStringLiteral("kdenlive:proxy")));
        }
        if (refreshOnly) {
            if (auto ptr = m_model.lock()) {
                emit std::static_pointer_cast<ProjectItemModel>(ptr)->refreshClip(m_binId);
            }
        }
        if (!updateRoles.isEmpty()) {
            updateTimelineClips(updateRoles);
        }
    } else {
        if (properties.contains(QStringLiteral("kdenlive:active_streams")) && m_audioInfo) {
            // Clip is a multi audio stream and currently in clip monitor, update target tracks
            m_audioInfo->updateActiveStreams(properties.value(QStringLiteral("kdenlive:active_streams")));
            pCore->bin()->updateTargets(clipId());
            if (!audioStreamChanged) {
                pCore->bin()->reloadMonitorStreamIfActive(clipId());
                pCore->bin()->checkProjectAudioTracks(clipId(), m_audioInfo->activeStreams().count());
                refreshPanel = true;
            }
        }
        if (audioStreamChanged) {
            refreshAudioInfo();
            emit audioThumbReady();
            pCore->bin()->reloadMonitorStreamIfActive(clipId());
            refreshPanel = true;
        }
    }
    if (refreshPanel && m_properties) {
        // Some of the clip properties have changed through a command, update properties panel
        emit refreshPropertiesPanel();
    }
    if (!passProperties.isEmpty() && (!reload || refreshOnly)) {
        for (auto &p : m_audioProducers) {
            QMapIterator<QString, QString> pr(passProperties);
            while (pr.hasNext()) {
                pr.next();
                p.second->set(pr.key().toUtf8().constData(), pr.value().toUtf8().constData());
            }
        }
        for (auto &p : m_videoProducers) {
            QMapIterator<QString, QString> pr(passProperties);
            while (pr.hasNext()) {
                pr.next();
                p.second->set(pr.key().toUtf8().constData(), pr.value().toUtf8().constData());
            }
        }
        for (auto &p : m_timewarpProducers) {
            QMapIterator<QString, QString> pr(passProperties);
            while (pr.hasNext()) {
                pr.next();
                p.second->set(pr.key().toUtf8().constData(), pr.value().toUtf8().constData());
            }
        }
    }
}

ClipPropertiesController *ProjectClip::buildProperties(QWidget *parent)
{
    auto ptr = m_model.lock();
    Q_ASSERT(ptr);
    auto *panel = new ClipPropertiesController(static_cast<ClipController *>(this), parent);
    connect(this, &ProjectClip::refreshPropertiesPanel, panel, &ClipPropertiesController::slotReloadProperties);
    connect(this, &ProjectClip::refreshAnalysisPanel, panel, &ClipPropertiesController::slotFillAnalysisData);
    connect(this, &ProjectClip::updateStreamInfo, panel, &ClipPropertiesController::updateStreamInfo);
    connect(panel, &ClipPropertiesController::requestProxy, this, [this](bool doProxy) {
        QList<std::shared_ptr<ProjectClip>> clipList{std::static_pointer_cast<ProjectClip>(shared_from_this())};
        pCore->currentDoc()->slotProxyCurrentItem(doProxy, clipList);
    });
    connect(panel, &ClipPropertiesController::deleteProxy, this, &ProjectClip::deleteProxy);
    return panel;
}

void ProjectClip::deleteProxy()
{
    // Disable proxy file
    QString proxy = getProducerProperty(QStringLiteral("kdenlive:proxy"));
    QList<std::shared_ptr<ProjectClip>> clipList{std::static_pointer_cast<ProjectClip>(shared_from_this())};
    pCore->currentDoc()->slotProxyCurrentItem(false, clipList);
    // Delete
    bool ok;
    QDir dir = pCore->currentDoc()->getCacheDir(CacheProxy, &ok);
    if (ok && proxy.length() > 2) {
        proxy = QFileInfo(proxy).fileName();
        if (dir.exists(proxy)) {
            dir.remove(proxy);
        }
    }
}

void ProjectClip::updateParent(std::shared_ptr<TreeItem> parent)
{
    if (parent) {
        auto item = std::static_pointer_cast<AbstractProjectItem>(parent);
        ClipController::setProducerProperty(QStringLiteral("kdenlive:folderid"), item->clipId());
    }
    AbstractProjectItem::updateParent(parent);
}

bool ProjectClip::matches(const QString &condition)
{
    // TODO
    Q_UNUSED(condition)
    return true;
}

bool ProjectClip::rename(const QString &name, int column)
{
    QMap<QString, QString> newProperties;
    QMap<QString, QString> oldProperties;
    bool edited = false;
    switch (column) {
    case 0:
        if (m_name == name) {
            return false;
        }
        // Rename clip
        oldProperties.insert(QStringLiteral("kdenlive:clipname"), m_name);
        newProperties.insert(QStringLiteral("kdenlive:clipname"), name);
        m_name = name;
        edited = true;
        break;
    case 2:
        if (m_description == name) {
            return false;
        }
        // Rename clip
        if (m_clipType == ClipType::TextTemplate) {
            oldProperties.insert(QStringLiteral("templatetext"), m_description);
            newProperties.insert(QStringLiteral("templatetext"), name);
        } else {
            oldProperties.insert(QStringLiteral("kdenlive:description"), m_description);
            newProperties.insert(QStringLiteral("kdenlive:description"), name);
        }
        m_description = name;
        edited = true;
        break;
    }
    if (edited) {
        pCore->bin()->slotEditClipCommand(m_binId, oldProperties, newProperties);
    }
    return edited;
}

QVariant ProjectClip::getData(DataType type) const
{
    switch (type) {
        case AbstractProjectItem::IconOverlay:
            if (m_clipStatus == FileStatus::StatusMissing) {
                return QVariant("window-close");
            }
            if (m_clipStatus == FileStatus::StatusWaiting) {
                return QVariant("view-refresh");
            }
            if (m_properties && m_properties->get_int("meta.media.variable_frame_rate")) {
                return QVariant("emblem-warning");
            }
            return m_effectStack && m_effectStack->rowCount() > 0 ? QVariant("kdenlive-track_has_effect") : QVariant();
        default:
            return AbstractProjectItem::getData(type);
    }
}

int ProjectClip::audioChannels() const
{
    if (!audioInfo()) {
        return 0;
    }
    return audioInfo()->channels();
}

void ProjectClip::discardAudioThumb()
{
    if (!m_audioInfo) {
        return;
    }
    pCore->taskManager.discardJobs({ObjectType::BinClip, m_binId.toInt()}, AbstractTask::AUDIOTHUMBJOB);
    QString audioThumbPath;
    QList <int> streams = m_audioInfo->streams().keys();
    // Delete audio thumbnail data
    for (int &st : streams) {
        audioThumbPath = getAudioThumbPath(st);
        if (!audioThumbPath.isEmpty()) {
            QFile::remove(audioThumbPath);
        }
        // Clear audio cache
        QString key = QString("%1:%2").arg(m_binId).arg(st);
        pCore->audioThumbCache.insert(key, QByteArray("-"));
    }
    // Delete thumbnail
    for (int &st : streams) {
        audioThumbPath = getAudioThumbPath(st);
        if (!audioThumbPath.isEmpty()) {
            QFile::remove(audioThumbPath);
        }
    }

    resetProducerProperty(QStringLiteral("kdenlive:audio_max"));
    m_audioThumbCreated = false;
    refreshAudioInfo();
}

int ProjectClip::getAudioStreamFfmpegIndex(int mltStream)
{
    if (!m_masterProducer || !audioInfo()) {
        return -1;
    }
    QList<int> audioStreams = audioInfo()->streams().keys();
    if (audioStreams.contains(mltStream)) {
        return audioStreams.indexOf(mltStream);
    }
    return -1;
}

const QString ProjectClip::getAudioThumbPath(int stream)
{
    if (audioInfo() == nullptr) {
        return QString();
    }
    bool ok = false;
    QDir thumbFolder = pCore->currentDoc()->getCacheDir(CacheAudio, &ok);
    if (!ok) {
        return QString();
    }
    const QString clipHash = hash();
    if (clipHash.isEmpty()) {
        return QString();
    }
    QString audioPath = thumbFolder.absoluteFilePath(clipHash);
    audioPath.append(QLatin1Char('_') + QString::number(stream));
    int roundedFps = int(pCore->getCurrentFps());
    audioPath.append(QStringLiteral("_%1_audio.png").arg(roundedFps));
    return audioPath;
}

QStringList ProjectClip::updatedAnalysisData(const QString &name, const QString &data, int offset)
{
    if (data.isEmpty()) {
        // Remove data
        return QStringList() << QString("kdenlive:clipanalysis." + name) << QString();
        // m_controller->resetProperty("kdenlive:clipanalysis." + name);
    }
    QString current = getProducerProperty("kdenlive:clipanalysis." + name);
    if (!current.isEmpty()) {
        if (KMessageBox::questionYesNo(QApplication::activeWindow(), i18n("Clip already contains analysis data %1", name), QString(), KGuiItem(i18n("Merge")),
                                       KGuiItem(i18n("Add"))) == KMessageBox::Yes) {
            // Merge data
            //TODO MLT7: convert to Mlt::Animation
            /*auto &profile = pCore->getCurrentProfile();
            Mlt::Geometry geometry(current.toUtf8().data(), duration().frames(profile->fps()), profile->width(), profile->height());
            Mlt::Geometry newGeometry(data.toUtf8().data(), duration().frames(profile->fps()), profile->width(), profile->height());
            Mlt::GeometryItem item;
            int pos = 0;
            while (newGeometry.next_key(&item, pos) == 0) {
                pos = item.frame();
                item.frame(pos + offset);
                pos++;
                geometry.insert(item);
            }
            return QStringList() << QString("kdenlive:clipanalysis." + name) << geometry.serialise();*/
            // m_controller->setProperty("kdenlive:clipanalysis." + name, geometry.serialise());
        }
        // Add data with another name
        int i = 1;
        QString previous = getProducerProperty("kdenlive:clipanalysis." + name + QString::number(i));
        while (!previous.isEmpty()) {
            ++i;
            previous = getProducerProperty("kdenlive:clipanalysis." + name + QString::number(i));
        }
        return QStringList() << QString("kdenlive:clipanalysis." + name + QString::number(i)) << geometryWithOffset(data, offset);
        // m_controller->setProperty("kdenlive:clipanalysis." + name + QLatin1Char(' ') + QString::number(i), geometryWithOffset(data, offset));
    }
    return QStringList() << QString("kdenlive:clipanalysis." + name) << geometryWithOffset(data, offset);
    // m_controller->setProperty("kdenlive:clipanalysis." + name, geometryWithOffset(data, offset));
}

QMap<QString, QString> ProjectClip::analysisData(bool withPrefix)
{
    return getPropertiesFromPrefix(QStringLiteral("kdenlive:clipanalysis."), withPrefix);
}

const QString ProjectClip::geometryWithOffset(const QString &data, int offset)
{
    if (offset == 0) {
        return data;
    }
    // TODO MLT7: port to Mlt::Animation
    /*auto &profile = pCore->getCurrentProfile();
    Mlt::Geometry geometry(data.toUtf8().data(), duration().frames(profile->fps()), profile->width(), profile->height());
    Mlt::Geometry newgeometry(nullptr, duration().frames(profile->fps()), profile->width(), profile->height());
    Mlt::GeometryItem item;
    int pos = 0;
    while (geometry.next_key(&item, pos) == 0) {
        pos = item.frame();
        item.frame(pos + offset);
        pos++;
        newgeometry.insert(item);
    }
    return newgeometry.serialise();
    */
    return QString();
}

bool ProjectClip::isSplittable() const
{
    return (m_clipType == ClipType::AV || m_clipType == ClipType::Playlist);
}

void ProjectClip::setBinEffectsEnabled(bool enabled)
{
    ClipController::setBinEffectsEnabled(enabled);
}

void ProjectClip::registerService(std::weak_ptr<TimelineModel> timeline, int clipId, const std::shared_ptr<Mlt::Producer> &service, bool forceRegister)
{
    if (!service->is_cut() || forceRegister) {
        int hasAudio = service->get_int("set.test_audio") == 0;
        int hasVideo = service->get_int("set.test_image") == 0;
        if (hasVideo && m_videoProducers.count(clipId) == 0) {
            // This is an undo producer, register it!
            m_videoProducers[clipId] = service;
            m_effectStack->addService(m_videoProducers[clipId]);
        } else if (hasAudio && m_audioProducers.count(clipId) == 0) {
            // This is an undo producer, register it!
            m_audioProducers[clipId] = service;
            m_effectStack->addService(m_audioProducers[clipId]);
        }
    }
    registerTimelineClip(std::move(timeline), clipId);
}

void ProjectClip::registerTimelineClip(std::weak_ptr<TimelineModel> timeline, int clipId)
{
    Q_ASSERT(m_registeredClips.count(clipId) == 0);
    Q_ASSERT(!timeline.expired());
    if (m_hasAudio) {
        if (auto ptr = timeline.lock()) {
            if (ptr->getClipState(clipId) == PlaylistState::AudioOnly) {
                m_audioCount++;
            }
        }
    }
    m_registeredClips[clipId] = std::move(timeline);
    setRefCount(uint(m_registeredClips.size()), m_audioCount);
    emit registeredClipChanged();
}

void ProjectClip::checkClipBounds()
{
    m_boundaryTimer.start();
}

void ProjectClip::refreshBounds()
{
    QVector <QPoint> boundaries;
    for (const auto &registeredClip : m_registeredClips) {
        if (auto ptr = registeredClip.second.lock()) {
            QPoint point = ptr->getClipInDuration(registeredClip.first);
            if (!boundaries.contains(point)) {
                boundaries << point;
            }
        }
    }
    emit boundsChanged(boundaries);
}

void ProjectClip::deregisterTimelineClip(int clipId, bool audioClip)
{
    Q_ASSERT(m_registeredClips.count(clipId) > 0);
    if (m_hasAudio && audioClip) {
        m_audioCount--;
    }
    m_registeredClips.erase(clipId);
    if (m_videoProducers.count(clipId) > 0) {
        m_effectStack->removeService(m_videoProducers[clipId]);
        m_videoProducers.erase(clipId);
    }
    if (m_audioProducers.count(clipId) > 0) {
        m_effectStack->removeService(m_audioProducers[clipId]);
        m_audioProducers.erase(clipId);
    }
    setRefCount(uint(m_registeredClips.size()), m_audioCount);
    emit registeredClipChanged();
}

QList<int> ProjectClip::timelineInstances() const
{
    QList<int> ids;
    for (const auto &registeredClip : m_registeredClips) {
        ids.push_back(registeredClip.first);
    }
    return ids;
}

bool ProjectClip::selfSoftDelete(Fun &undo, Fun &redo)
{
    Fun operation = [this]() {
        // Free audio thumb data and timeline producers
        pCore->taskManager.discardJobs({ObjectType::BinClip, m_binId.toInt()});
        m_audioLevels.clear();
        m_disabledProducer.reset();
        m_audioProducers.clear();
        m_videoProducers.clear();
        m_timewarpProducers.clear();
        return true;
    };
    operation();

    auto toDelete = m_registeredClips; // we cannot use m_registeredClips directly, because it will be modified during loop
    for (const auto &clip : toDelete) {
        if (m_registeredClips.count(clip.first) == 0) {
            // clip already deleted, was probably grouped with another one
            continue;
        }
        if (auto timeline = clip.second.lock()) {
            timeline->requestClipUngroup(clip.first, undo, redo);
            timeline->requestItemDeletion(clip.first, undo, redo);
        } else {
            qDebug() << "Error while deleting clip: timeline unavailable";
            Q_ASSERT(false);
            return false;
        }
    }
    PUSH_LAMBDA(operation, redo);
    qDebug()<<"===== REMOVING MASTER PRODUCER; CURRENT COUNT: "<<m_masterProducer.use_count()<<"\n:::::::::::::::::::::::::::";
    return AbstractProjectItem::selfSoftDelete(undo, redo);
}

Fun ProjectClip::getAudio_lambda()
{
    return [this]() {
        if (KdenliveSettings::audiothumbnails() && (m_clipType == ClipType::AV || m_clipType == ClipType::Audio || m_clipType == ClipType::Playlist) && m_audioLevels.isEmpty()) {
            // Generate audio levels
            if (auto ptr = m_model.lock()) {
                AudioLevelsTask::start(std::static_pointer_cast<ProjectItemModel>(ptr)->uuid(), {ObjectType::BinClip, m_binId.toInt()}, this, false);
            }
        }
        return true;
    };
}

bool ProjectClip::isIncludedInTimeline()
{
    return m_registeredClips.size() > 0;
}

void ProjectClip::replaceInTimeline()
{
    int updatedDuration = m_resetTimelineOccurences ? getFramePlaytime() : -1;
    m_resetTimelineOccurences = false;
    for (const auto &clip : m_registeredClips) {
        if (auto timeline = clip.second.lock()) {
            timeline->requestClipReload(clip.first, updatedDuration);
        } else {
            qDebug() << "Error while reloading clip: timeline unavailable";
            Q_ASSERT(false);
        }
    }
}

void ProjectClip::updateTimelineClips(const QVector<int> &roles)
{
    for (const auto &clip : m_registeredClips) {
        if (auto timeline = clip.second.lock()) {
            timeline->requestClipUpdate(clip.first, roles);
        } else {
            qDebug() << "Error while reloading clip thumb: timeline unavailable";
            Q_ASSERT(false);
            return;
        }
    }
}

void ProjectClip::updateZones()
{
    int zonesCount = childCount();
    if (zonesCount == 0) {
        resetProducerProperty(QStringLiteral("kdenlive:clipzones"));
        return;
    }
    QJsonArray list;
    for (int i = 0; i < zonesCount; ++i) {
        std::shared_ptr<AbstractProjectItem> clip = std::static_pointer_cast<AbstractProjectItem>(child(i));
        if (clip) {
            QJsonObject currentZone;
            currentZone.insert(QLatin1String("name"), QJsonValue(clip->name()));
            QPoint zone = clip->zone();
            currentZone.insert(QLatin1String("in"), QJsonValue(zone.x()));
            currentZone.insert(QLatin1String("out"), QJsonValue(zone.y()));
            if (clip->rating() > 0) {
                currentZone.insert(QLatin1String("rating"), QJsonValue(int(clip->rating())));
            }
            if (!clip->tags().isEmpty()) {
                currentZone.insert(QLatin1String("tags"), QJsonValue(clip->tags()));
            }
            list.push_back(currentZone);
        }
    }
    QJsonDocument json(list);
    setProducerProperty(QStringLiteral("kdenlive:clipzones"), QString(json.toJson()));
}


void ProjectClip::getThumbFromPercent(int percent, bool storeFrame)
{
    // extract a maximum of 30 frames for bin preview
    if (percent < 0) {
        if (hasProducerProperty(QStringLiteral("kdenlive:thumbnailFrame"))) {
            int framePos = qMax(0, getProducerIntProperty(QStringLiteral("kdenlive:thumbnailFrame")));
            setThumbnail(ThumbnailCache::get()->getThumbnail(m_binId, framePos), -1, -1);
        }
        return;
    }
    int duration = getFramePlaytime();
    int steps = qCeil(qMax(pCore->getCurrentFps(), double(duration) / 30));
    int framePos = duration * percent / 100;
    framePos -= framePos%steps;
    if (ThumbnailCache::get()->hasThumbnail(m_binId, framePos)) {
        setThumbnail(ThumbnailCache::get()->getThumbnail(m_binId, framePos), -1, -1);
    } else {
        // Generate percent thumbs
        CacheTask::start({ObjectType::BinClip,m_binId.toInt()}, 30, 0, 0, this);
    }
    if (storeFrame) {
        setProducerProperty(QStringLiteral("kdenlive:thumbnailFrame"), framePos);
    }
}

void ProjectClip::setRating(uint rating)
{
    AbstractProjectItem::setRating(rating);
    setProducerProperty(QStringLiteral("kdenlive:rating"), int(rating));
    pCore->currentDoc()->setModified(true);
}

int ProjectClip::getAudioMax(int stream)
{
    const QString key = QString("kdenlive:audio_max%1").arg(stream);
    if (m_masterProducer->property_exists(key.toUtf8().constData())) {
        return m_masterProducer->get_int(key.toUtf8().constData());
    }
    // Process audio max for the stream
    const QString key2 = QString("_kdenlive:audio%1").arg(stream);
    if (!m_masterProducer->property_exists(key2.toUtf8().constData())) {
        return 0;
    }
    const QVector <uint8_t> audioData = *static_cast<QVector<uint8_t> *>(m_masterProducer->get_data(key2.toUtf8().constData()));
    if (audioData.isEmpty()) {
        return 0;
    }
    uint max = *std::max_element(audioData.constBegin(), audioData.constEnd());
    m_masterProducer->set(key.toUtf8().constData(), int(max));
    return int(max);
}

const QVector <uint8_t> ProjectClip::audioFrameCache(int stream)
{
    QVector <uint8_t> audioLevels;
    if (stream == -1) {
        if (m_audioInfo) {
            stream = m_audioInfo->ffmpeg_audio_index();
        } else {
            return audioLevels;
        }
    }
    const QString key = QString("_kdenlive:audio%1").arg(stream);
    if (m_masterProducer->get_data(key.toUtf8().constData())) {
        const QVector <uint8_t> audioData = *static_cast<QVector<uint8_t> *>(m_masterProducer->get_data(key.toUtf8().constData()));
        return audioData;
    } else {
        qDebug()<<"=== AUDIO NOT FOUND ";
    }
    return QVector <uint8_t>();
    
    // TODO
    /*QString key = QString("%1:%2").arg(m_binId).arg(stream);
    QByteArray audioData;
    if (pCore->audioThumbCache.find(key, &audioData)) {
        if (audioData != QByteArray("-")) {
            QDataStream in(audioData);
            in >> audioLevels;
            return audioLevels;
        }
    }
    // convert cached image
    const QString cachePath = getAudioThumbPath(stream);
    // checking for cached thumbs
    QImage image(cachePath);
    if (!image.isNull()) {
        int channels = m_audioInfo->channelsForStream(stream);
        int n = image.width() * image.height();
        for (int i = 0; i < n; i++) {
            QRgb p = image.pixel(i / channels, i % channels);
            audioLevels << uint8_t(qRed(p));
            audioLevels << uint8_t(qGreen(p));
            audioLevels << uint8_t(qBlue(p));
            audioLevels << uint8_t(qAlpha(p));
        }
        // populate vector
        QDataStream st(&audioData, QIODevice::WriteOnly);
        st << audioLevels;
        pCore->audioThumbCache.insert(key, audioData);
    }
    return audioLevels;*/
}

void ProjectClip::setClipStatus(FileStatus::ClipStatus status)
{
    AbstractProjectItem::setClipStatus(status);
    updateTimelineClips({TimelineModel::StatusRole});
    if (auto ptr = m_model.lock()) {
        std::static_pointer_cast<ProjectItemModel>(ptr)->onItemUpdated(std::static_pointer_cast<ProjectClip>(shared_from_this()),
                                                                       AbstractProjectItem::IconOverlay);
    }
}

void ProjectClip::renameAudioStream(int id, const QString &name)
{
    if (m_audioInfo) {
        m_audioInfo->renameStream(id, name);
        QString prop = QString("kdenlive:streamname.%1").arg(id);
        m_masterProducer->set(prop.toUtf8().constData(), name.toUtf8().constData());
        if (m_audioInfo->activeStreams().keys().contains(id)) {
            pCore->bin()->updateTargets(clipId());
        }
        pCore->bin()->reloadMonitorStreamIfActive(clipId());
    }
}

void ProjectClip::requestAddStreamEffect(int streamIndex, const QString effectName)
{
    QStringList readEffects = m_streamEffects.value(streamIndex);
    QString oldEffect;
    // Remove effect if present (parameters might have changed
    for (const QString &effect : qAsConst(readEffects)) {
        if (effect == effectName || effect.startsWith(effectName + QStringLiteral(" "))) {
            oldEffect = effect;
            break;
        }
    }
    Fun redo = [this, streamIndex, effectName]() {
        addAudioStreamEffect(streamIndex, effectName);
        emit updateStreamInfo(streamIndex);
        return true; };
    Fun undo = [this, streamIndex, effectName, oldEffect]() {
        if (!oldEffect.isEmpty()) {
            // restore previous parameter value
            addAudioStreamEffect(streamIndex, oldEffect);
        } else {
            removeAudioStreamEffect(streamIndex, effectName);
        }
        emit updateStreamInfo(streamIndex);
        return true;
    };
    addAudioStreamEffect(streamIndex, effectName);
    pCore->pushUndo(undo, redo, i18n("Add stream effect"));
}

void ProjectClip::requestRemoveStreamEffect(int streamIndex, const QString effectName)
{
    QStringList readEffects = m_streamEffects.value(streamIndex);
    QString oldEffect = effectName;
    // Remove effect if present (parameters might have changed
    for (const QString &effect : qAsConst(readEffects)) {
        if (effect == effectName || effect.startsWith(effectName + QStringLiteral(" "))) {
            oldEffect = effect;
            break;
        }
    }
    Fun undo = [this, streamIndex, effectName, oldEffect]() {
        addAudioStreamEffect(streamIndex, oldEffect);
        emit updateStreamInfo(streamIndex);
        return true; };
    Fun redo = [this, streamIndex, effectName]() {
        removeAudioStreamEffect(streamIndex, effectName);
        emit updateStreamInfo(streamIndex);
        return true; };
    removeAudioStreamEffect(streamIndex, effectName);
    pCore->pushUndo(undo, redo, i18n("Remove stream effect"));
}

void ProjectClip::addAudioStreamEffect(int streamIndex, const QString effectName)
{
    QString addedEffectName;
    QMap <QString, QString> effectParams;
    if (effectName.contains(QLatin1Char(' '))) {
        // effect has parameters
        QStringList params = effectName.split(QLatin1Char(' '));
        addedEffectName = params.takeFirst();
        for (const QString &p : qAsConst(params)) {
            QStringList paramValue = p.split(QLatin1Char('='));
            if (paramValue.size() == 2) {
                effectParams.insert(paramValue.at(0), paramValue.at(1));
            }
        }
    } else {
        addedEffectName = effectName;
    }
    QStringList effects;
    if (m_streamEffects.contains(streamIndex)) {
        QStringList readEffects = m_streamEffects.value(streamIndex);
        // Remove effect if present (parameters might have changed
        for (const QString &effect : qAsConst(readEffects)) {
            if (effect == addedEffectName || effect.startsWith(addedEffectName + QStringLiteral(" "))) {
                continue;
            }
            effects << effect;
        }
        effects << effectName;
    } else {
        effects = QStringList({effectName});
    }
    m_streamEffects.insert(streamIndex, effects);
    setProducerProperty(QString("kdenlive:stream:%1").arg(streamIndex), effects.join(QLatin1Char('#')));
    for (auto &p : m_audioProducers) {
        int stream = p.first / 100;
        if (stream == streamIndex) {
            // Remove existing effects with same name
            int max = p.second->filter_count();
            for (int i = 0; i < max; i++) {
                QScopedPointer<Mlt::Filter> f(p.second->filter(i));
                if (f->get("mlt_service") == addedEffectName) {
                    p.second->detach(*f.get());
                    break;
                }
            }
            Mlt::Filter filt(*p.second->profile(), addedEffectName.toUtf8().constData());
            if (filt.is_valid()) {
                // Add stream effect markup
                filt.set("kdenlive:stream", 1);
                // Set parameters
                QMapIterator<QString, QString> i(effectParams);
                while (i.hasNext()) {
                    i.next();
                    filt.set(i.key().toUtf8().constData(), i.value().toUtf8().constData());
                }
                p.second->attach(filt);
            }
        }
    }
}

void ProjectClip::removeAudioStreamEffect(int streamIndex, QString effectName)
{
    QStringList effects;
    if (effectName.contains(QLatin1Char(' '))) {
        effectName = effectName.section(QLatin1Char(' '), 0, 0);
    }
    if (m_streamEffects.contains(streamIndex)) {
        QStringList readEffects = m_streamEffects.value(streamIndex);
        // Remove effect if present (parameters might have changed
        for (const QString &effect : qAsConst(readEffects)) {
            if (effect == effectName || effect.startsWith(effectName + QStringLiteral(" "))) {
                continue;
            }
            effects << effect;
        }
        if (effects.isEmpty()) {
            m_streamEffects.remove(streamIndex);
            resetProducerProperty(QString("kdenlive:stream:%1").arg(streamIndex));
        } else {
            m_streamEffects.insert(streamIndex, effects);
            setProducerProperty(QString("kdenlive:stream:%1").arg(streamIndex), effects.join(QLatin1Char('#')));
        }
    } else {
        // No effects for this stream, this is not expected, abort
        return;
    }
    for (auto &p : m_audioProducers) {
        int stream = p.first / 100;
        if (stream == streamIndex) {
            int max = p.second->filter_count();
            for (int i = 0; i < max; i++) {
                std::shared_ptr<Mlt::Filter> fl(p.second->filter(i));
                if (!fl->is_valid()) {
                    continue;
                }
                if (fl->get_int("kdenlive:stream") != 1)  {
                    // This is not an audio stream effect
                    continue;
                }
                if (fl->get("mlt_service") == effectName) {
                    p.second->detach(*fl.get());
                    break;
                }
            }
        }
    }
}

QStringList ProjectClip::getAudioStreamEffect(int streamIndex) const
{
    QStringList effects;
    if (m_streamEffects.contains(streamIndex)) {
        effects = m_streamEffects.value(streamIndex);
    }
    return effects;
}

void ProjectClip::updateTimelineOnReload()
{
    if (m_registeredClips.size() > 0 && m_registeredClips.size() < 3) {
        for (const auto &clip : m_registeredClips) {
            if (auto timeline = clip.second.lock()) {
                if (timeline->getClipPlaytime(clip.first) < static_cast<int>(frameDuration())) {
                    break; // don't reload producer
                }
            }
            m_resetTimelineOccurences = true;
        }
    }
}

void ProjectClip::updateJobProgress()
{
    if (auto ptr = m_model.lock()) {
        std::static_pointer_cast<ProjectItemModel>(ptr)->onItemUpdated(m_binId, AbstractProjectItem::JobProgress);
    }
}

void ProjectClip::setInvalid()
{
    m_isInvalid = true;
    m_producerLock.unlock();
}

void ProjectClip::updateProxyProducer(const QString &path)
{
    resetProducerProperty(QStringLiteral("_overwriteproxy"));
    setProducerProperty(QStringLiteral("resource"), path);
    reloadProducer(false, true);
}

void ProjectClip::importJsonMarkers(const QString &json)
{
    getMarkerModel()->importFromJson(json, true);
}

<<<<<<< HEAD
void ProjectClip::reloadPlaylist()
{
    pCore->bin()->reloadMonitorIfActive(m_binId);
    for (auto &p : m_audioProducers) {
        m_effectStack->removeService(p.second);
    }
    for (auto &p : m_videoProducers) {
        m_effectStack->removeService(p.second);
    }
    for (auto &p : m_timewarpProducers) {
        m_effectStack->removeService(p.second);
    }
    // Release audio producers
    m_audioProducers.clear();
    m_videoProducers.clear();
    m_timewarpProducers.clear();
    emit refreshPropertiesPanel();
    replaceInTimeline();
    updateTimelineClips({TimelineModel::IsProxyRole});
=======
const QStringList ProjectClip::enforcedParams() const
{
    QStringList params;
    QStringList paramNames = {QStringLiteral("rotate"),QStringLiteral("autorotate")};
    for (auto &name : paramNames) {
        if (hasProducerProperty(name)) {
            params << QString("%1=%2").arg(name, getProducerProperty(name));
        }
    }
    return params;
>>>>>>> dbcd523b
}<|MERGE_RESOLUTION|>--- conflicted
+++ resolved
@@ -69,11 +69,7 @@
 
 ProjectClip::ProjectClip(const QString &id, const QIcon &thumb, const std::shared_ptr<ProjectItemModel> &model, std::shared_ptr<Mlt::Producer> producer)
     : AbstractProjectItem(AbstractProjectItem::ClipItem, id, model)
-<<<<<<< HEAD
     , ClipController(id, std::move(producer), model->uuid())
-=======
-    , ClipController(id, producer)
->>>>>>> dbcd523b
     , m_resetTimelineOccurences(false)
     , m_audioCount(0)
 {
@@ -120,13 +116,9 @@
         // Generate clip thumbnail
         ClipLoadTask::start(model->m_uuid, {ObjectType::BinClip,m_binId.toInt()}, QDomElement(), true, -1, -1, this);
         // Generate audio thumbnail
-<<<<<<< HEAD
-        AudioLevelsTask::start(model->m_uuid, {ObjectType::BinClip, m_binId.toInt()}, this, false);
-=======
         if (KdenliveSettings::audiothumbnails() && (m_clipType == ClipType::AV || m_clipType == ClipType::Audio || m_clipType == ClipType::Playlist || m_clipType == ClipType::Unknown)) {
-            AudioLevelsTask::start({ObjectType::BinClip, m_binId.toInt()}, this, false);
-        }
->>>>>>> dbcd523b
+            AudioLevelsTask::start(model->m_uuid, {ObjectType::BinClip, m_binId.toInt()}, this, false);
+        }
     }
 }
 
@@ -519,10 +511,12 @@
     qDebug() << "################### ProjectClip::setproducer";
     QMutexLocker locker(&m_producerMutex);
     FileStatus::ClipStatus currentStatus = m_clipStatus;
+    QUuid uuid;
     if (auto ptr = m_model.lock()) {
         auto model = std::static_pointer_cast<ProjectItemModel>(ptr);
-        updateProducer(producer, model->uuid());
-    }
+        uuid = model->uuid();
+    }
+    updateProducer(producer, uuid);
     emit producerChanged(m_binId, producer);
     m_thumbsProducer.reset();
     connectEffectStack();
@@ -560,12 +554,10 @@
     }
     // set parent again (some info need to be stored in producer)
     updateParent(parentItem().lock());
-<<<<<<< HEAD
-=======
+
     if (KdenliveSettings::audiothumbnails() && (m_clipType == ClipType::AV || m_clipType == ClipType::Audio || m_clipType == ClipType::Playlist || m_clipType == ClipType::Unknown)) {
-        AudioLevelsTask::start({ObjectType::BinClip, m_binId.toInt()}, this, false);
-    }
->>>>>>> dbcd523b
+        AudioLevelsTask::start(uuid, {ObjectType::BinClip, m_binId.toInt()}, this, false);
+    }
     pCore->bin()->reloadMonitorIfActive(clipId());
     for (auto &p : m_audioProducers) {
         m_effectStack->removeService(p.second);
@@ -2233,7 +2225,6 @@
     getMarkerModel()->importFromJson(json, true);
 }
 
-<<<<<<< HEAD
 void ProjectClip::reloadPlaylist()
 {
     pCore->bin()->reloadMonitorIfActive(m_binId);
@@ -2253,7 +2244,8 @@
     emit refreshPropertiesPanel();
     replaceInTimeline();
     updateTimelineClips({TimelineModel::IsProxyRole});
-=======
+}
+
 const QStringList ProjectClip::enforcedParams() const
 {
     QStringList params;
@@ -2264,5 +2256,4 @@
         }
     }
     return params;
->>>>>>> dbcd523b
 }