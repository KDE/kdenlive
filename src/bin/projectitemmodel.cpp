--- conflicted
+++ resolved
@@ -1496,11 +1496,7 @@
     return m_projectTractor;
 }
 
-<<<<<<< HEAD
-const QString ProjectItemModel::sceneList(const QString &root, const QString &fullPath, const QString &filterData, Mlt::Tractor *activeTractor, int duration, const QString &aspectRatio)
-=======
 const QString ProjectItemModel::sceneList(const QString &root, const QString &filterData, Mlt::Tractor *activeTractor, int duration, const QString &aspectRatio)
->>>>>>> beb6ed85
 {
     QWriteLocker lock(&pCore->xmlMutex);
     LocaleHandling::resetLocale();
@@ -1517,10 +1513,6 @@
 
     tempFile.setAutoRemove(false);
 
-<<<<<<< HEAD
-    // Mlt::Consumer xmlConsumer(pCore->getProjectProfile(), "xml", fullPath.isEmpty() ? "kdenlive_playlist" : fullPath.toUtf8().constData());
-=======
->>>>>>> beb6ed85
     Mlt::Consumer xmlConsumer(pCore->getProjectProfile(), "xml", aspectRatio.isEmpty() ? "kdenlive_playlist" : tempFile.fileName().toUtf8().constData());
     if (!root.isEmpty()) {
         xmlConsumer.set("root", root.toUtf8().constData());
@@ -1554,11 +1546,7 @@
         s.detach(*filter.get());
     }
     if (aspectRatio.isEmpty()) {
-<<<<<<< HEAD
-        playlist = fullPath.isEmpty() ? QString::fromUtf8(xmlConsumer.get("kdenlive_playlist")) : fullPath;
-=======
         playlist = QString::fromUtf8(xmlConsumer.get("kdenlive_playlist"));
->>>>>>> beb6ed85
         return playlist;
     }
 
