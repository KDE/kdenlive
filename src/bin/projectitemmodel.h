/*
SPDX-FileCopyrightText: 2012 Till Theato <root@ttill.de>
SPDX-FileCopyrightText: 2014 Jean-Baptiste Mardelle <jb@kdenlive.org>
SPDX-FileCopyrightText: 2017 Nicolas Carion
This file is part of Kdenlive. See www.kdenlive.org.

SPDX-License-Identifier: GPL-3.0-only OR LicenseRef-KDE-Accepted-GPL
*/

#pragma once

#include "abstractmodel/abstracttreemodel.hpp"
#include "bin/abstractprojectitem.h"
#include "definitions.h"
#include "undohelper.hpp"
#include <QDomElement>
#include <QFileInfo>
#include <QIcon>
#include <QReadWriteLock>
#include <QSize>
#include <QTimer>
#include <QUuid>

class BinPlaylist;
class FileWatcher;
class MarkerListModel;
class ProjectClip;
class ProjectFolder;
class EffectStackModel;
class QProgressDialog;

namespace Mlt {
class Producer;
class Properties;
class Tractor;
class Service;
} // namespace Mlt

/**
 * @class ProjectItemModel
 * @brief Acts as an adaptor to be able to use BinModel with item views.
 */
class ProjectItemModel : public AbstractTreeModel
{
    Q_OBJECT

protected:
    explicit ProjectItemModel(QObject *parent);

public:
    static std::shared_ptr<ProjectItemModel> construct(QObject *parent = nullptr);
    ~ProjectItemModel() override;

    friend class ProjectClip;
    friend class ThumbnailCache;
    /** @brief Timer checking if we have missing clips in the project */
    QTimer missingClipTimer;

    /** @brief Builds the MLT playlist, can only be done after MLT is correctly initialized */
    void buildPlaylist(const QUuid uuid);

    /** @brief Returns a clip from the hierarchy, given its id */
    std::shared_ptr<ProjectClip> getClipByBinID(const QString &binId);
    /** @brief Returns audio levels for a clip from its id */
    const QVector <uint8_t>getAudioLevelsByBinID(const QString &binId, int stream);
    double getAudioMaxLevel(const QString &binId, int stream);

    /** @brief Returns a list of clips using the given url */
    QStringList getClipByUrl(const QFileInfo &url) const;

    /** @brief Helper to check whether a clip with a given id exists */
    bool hasClip(const QString &binId);

    /** @brief Gets a folder by its id. If none is found, nullptr is returned */
    std::shared_ptr<ProjectFolder> getFolderByBinId(const QString &binId);
    /** @brief Gets a list of all folders in this project */
    QList <std::shared_ptr<ProjectFolder> > getFolders();
    /** @brief Gets a id folder by its name. If none is found, empty string returned */
    const QString getFolderIdByName(const QString &folderName);

    /** @brief Gets any item by its id. */
    std::shared_ptr<AbstractProjectItem> getItemByBinId(const QString &binId);

    /** @brief This function change the global enabled state of the bin effects */
    void setBinEffectsEnabled(bool enabled);

    /** @brief Returns some info about the folder containing the given index */
    QStringList getEnclosingFolderInfo(const QModelIndex &index) const;

    /** @brief Deletes all element and start a fresh model */
    void clean();

    /** @brief Returns the id of all the clips (excluding folders) */
    std::vector<QString> getAllClipIds() const;
    
    /** @brief Updates the list of all created bin thumbnails */
    void updateCacheThumbnail(std::unordered_map<QString, std::vector<int>> &thumbData);

    /** @brief Convenience method to access root folder */
    std::shared_ptr<ProjectFolder> getRootFolder() const;

    void loadSubClips(const QString &id, const QString &dataMap, Fun &undo, Fun &redo);

    /** @brief Convenience method to retrieve a pointer to an element given its index */
    std::shared_ptr<AbstractProjectItem> getBinItemByIndex(const QModelIndex &index) const;

    /** @brief Load the folders given the property containing them */
    bool loadFolders(Mlt::Properties &folders, std::unordered_map<QString, QString> &binIdCorresp);

    /** @brief Parse a bin playlist from the document tractor and reconstruct the tree
     *  @return A list of invalid sequence clips found in Project Bin (can be caused by 23.04.0 bug)
     */
    QList<QUuid> loadBinPlaylist(Mlt::Service *documentTractor, std::unordered_map<QString, QString> &binIdCorresp, QStringList &expandedFolders,
                                 QStringList &extraBins, const QUuid &activeUuid, int &zoomLevel);
    void loadTractorPlaylist(Mlt::Tractor documentTractor, std::unordered_map<QString, QString> &binIdCorresp);

    /** @brief Save document properties in MLT's bin playlist */
    void saveDocumentProperties(const QMap<QString, QString> &props, const QMap<QString, QString> &metadata);

    /** @brief Save a property to main bin */
    void saveProperty(const QString &name, const QString &value);

    /** @brief Returns item data depending on role requested */
    QVariant data(const QModelIndex &index, int role) const override;
    /** @brief Called when user edits an item */
    bool setData(const QModelIndex &index, const QVariant &value, int role = Qt::EditRole) override;
    /** @brief Allow selection and drag & drop */
    Qt::ItemFlags flags(const QModelIndex &index) const override;
    /** @brief Returns column names in case we want to use columns in QTreeView */
    QVariant headerData(int section, Qt::Orientation orientation, int role = Qt::DisplayRole) const override;
    /** @brief Mandatory reimplementation from QAbstractItemModel */
    int columnCount(const QModelIndex &parent = QModelIndex()) const override;
    /** @brief Returns the MIME type used for Drag actions */
    QStringList mimeTypes() const override;
    /** @brief Create data that will be used for Drag events */
    QMimeData *mimeData(const QModelIndexList &indices) const override;
    /** @brief Set size for thumbnails */
    void setIconSize(QSize s);
    bool dropMimeData(const QMimeData *data, Qt::DropAction action, int row, int column, const QModelIndex &parent) override;
    Qt::DropActions supportedDropActions() const override;

    /** @brief Request deletion of a bin clip from the project bin
       @param clip : pointer to the clip to delete
       @param undo,redo: lambdas that are updated to accumulate operation.
     */
    bool requestBinClipDeletion(const std::shared_ptr<AbstractProjectItem> &clip, Fun &undo, Fun &redo);

    /** @brief Request creation of a bin folder
       @param id Id of the requested bin. If this is empty or invalid (already used, for example), it will be used as a return parameter to give the automatic
       bin id used.
       @param name Name of the folder
       @param parentId Bin id of the parent folder
       @param undo,redo: lambdas that are updated to accumulate operation.
    */
    bool requestAddFolder(QString &id, const QString &name, const QString &parentId, Fun &undo, Fun &redo);
    /** @brief Request creation of a bin clip
       @param id Id of the requested bin. If this is empty, it will be used as a return parameter to give the automatic bin id used.
       @param description Xml description of the clip
       @param parentId Bin id of the parent folder
       @param undo,redo: lambdas that are updated to accumulate operation.
       @param readyCallBack: lambda that will be executed when the clip becomes ready. It is given the binId as parameter
    */
    bool requestAddBinClip(QString &id, const QDomElement &description, const QString &parentId, Fun &undo, Fun &redo,
                           const std::function<void(const QString &)> &readyCallBack = [](const QString &) {});
    bool requestAddBinClip(QString &id, const QDomElement &description, const QString &parentId, const QString &undoText = QString(), const std::function<void(const QString &)> &readyCallBack = [](const QString &) {});

    /** @brief This is the addition function when we already have a producer for the clip*/
    bool requestAddBinClip(
        QString &id, std::shared_ptr<Mlt::Producer> &producer, const QString &parentId, Fun &undo, Fun &redo,
        const std::function<void(const QString &)> &readyCallBack = [](const QString &) {});

    /** @brief Create a subClip
       @param id Id of the requested bin. If this is empty, it will be used as a return parameter to give the automatic bin id used.
       @param parentId Bin id of the parent clip
       @param in,out : zone that corresponds to the subclip
       @param undo,redo: lambdas that are updated to accumulate operation.
    */
    bool requestAddBinSubClip(QString &id, int in, int out, const QMap<QString, QString> &zoneProperties, const QString &parentId, Fun &undo, Fun &redo);
    bool requestAddBinSubClip(QString &id, int in, int out, const QMap<QString, QString> &zoneProperties, const QString &parentId);

    /** @brief Request that a folder's name is changed
       @param clip : pointer to the folder to rename
       @param name: new name of the folder
       @param undo,redo: lambdas that are updated to accumulate operation.
    */
    bool requestRenameFolder(const std::shared_ptr<AbstractProjectItem> &folder, const QString &name, Fun &undo, Fun &redo);
    /* Same functions but pushes the undo object directly */
    bool requestRenameFolder(std::shared_ptr<AbstractProjectItem> folder, const QString &name);

    /** @brief Request that the unused clips are deleted */
    bool requestCleanupUnused();

    /** @brief Request that all clips using one of the given urls are removed from the project and deleted from the hard disk*/
    bool requestTrashClips(QStringList &ids, QStringList &urls);

    /** @brief Retrieves the next id available for attribution to a folder */
    int getFreeFolderId();

    /** @brief Retrieves the next id available for attribution to a clip */
    int getFreeClipId();

    /** @brief Check whether a given id is currently used or not*/
    bool isIdFree(const QString &id) const;

    /** @brief Retrieve a list of proxy/original urls */
    QMap<QString, QString> getProxies(const QString &root);

    /** @brief Request that the producer of a given clip is reloaded */
    void reloadClip(const QString &binId);

    /** @brief Set the status of the clip to "waiting". This happens when the corresponding file has changed*/
    void setClipWaiting(const QString &binId);
    void setClipInvalid(const QString &binId);

    /** @brief Returns true if current project has a clip with id \@clipId and a hash of \@clipHash */
    bool validateClip(const QString &binId, const QString &clipHash);
    /** @brief Returns clip id if folder "folderId" has a clip with hash of "clipHash" or empty if not found */
    QString validateClipInFolder(const QString &folderId, const QString &clipHash);

    /** @brief Number of clips in the bin playlist */
    int clipsCount() const;
    /** @brief Returns true if we have proxied clips in the project */
    bool hasProxies() const;
    /** @brief Get a secondary timeline tractor by its uuid */
    std::shared_ptr<Mlt::Tractor> getExtraTimeline(const QString &uuid);
    void setExtraTimelineSaved(const QString &uuid);
    /** @brief Check if  a file is already in Bin */
    bool urlExists(const QString &path) const;
    /** @brief Returns the unique uuid for this project item model */
    QUuid uuid() const { return m_uuid; };
    /** @brief Retrieve the Bin clip id from a sequence uuid */
    const QString getSequenceId(const QUuid &uuid);
    /** @brief Check if we already have a sequence with this uuid */
    bool hasSequenceId(const QUuid &uuid) const;
    /** @brief Return a project sequence clip from its uuid */
    std::shared_ptr<ProjectClip> getSequenceClip(const QUuid &uuid);
    /** @brief Returns uuid / bin id of all sequence clips in the project */
    QMap<QUuid, QString> getAllSequenceClips() const;
    /** @brief Return the main project tractor (container of all playlists) */
    std::shared_ptr<Mlt::Tractor> projectTractor();
<<<<<<< HEAD
    const QString sceneList(const QString &root, const QString &fullPath, const QString &filterData, Mlt::Tractor *activeTractor, int duration, const QString &aspectRatio = QString());
=======
    const QString sceneList(const QString &root, const QString &filterData, Mlt::Tractor *activeTractor, int duration, const QString &aspectRatio = QString());
>>>>>>> beb6ed85
    /** @brief Ensure that sequence @destUuid is not embedded in any dependency of sequence @srcUuid */
    bool canBeEmbeded(const QUuid destUuid, const QUuid srcUuid);
    /** @brief Store a newly created sequence tractor for reuse */
    void storeSequence(const QString uuid, std::shared_ptr<Mlt::Tractor> tractor, bool internalSave = true);
    /** @brief Returns the count of sequences in this project */
    int sequenceCount() const;
    /** @brief The id of the folder where new sequences will be created, -1 if none */
    int defaultSequencesFolder() const;
    void setSequencesFolder(int id);
    /** @brief The id of the folder where new audio captures will be created, -1 if none */
    int defaultAudioCaptureFolder() const;
    void setAudioCaptureFolder(int id);
    /** @brief Remove clip references for a timeline. */
    void removeReferencedClips(const QUuid &uuid, bool onDeletion);
    /** @brief Check that all sequences are correctly stored in the model */
    void checkSequenceIntegrity(const QString activeSequenceId);
    std::shared_ptr<EffectStackModel> getClipEffectStack(int itemId);

protected:
    bool closing;
    /** @brief Register the existence of a new element
     */
    void registerItem(const std::shared_ptr<TreeItem> &item) override;
    /** @brief Deregister the existence of a new element*/
    void deregisterItem(int id, TreeItem *item) override;

    /** @brief Helper function to generate a lambda that rename a folder */
    Fun requestRenameFolder_lambda(const std::shared_ptr<AbstractProjectItem> &folder, const QString &newName);

    /** @brief Helper function to add a given item to the tree */
    bool addItem(const std::shared_ptr<AbstractProjectItem> &item, const QString &parentId, Fun &undo, Fun &redo);

    /** @brief Function to be called when the url of a clip changes */
    void updateWatcher(const std::shared_ptr<ProjectClip> &item);

public Q_SLOTS:
    /** @brief An item in the list was modified, notify */
    void onItemUpdated(const std::shared_ptr<AbstractProjectItem> &item, const QVector<int> &roles);
    void onItemUpdated(const QString &binId, int role);

    void setDragType(PlaylistState::ClipState type);
    /** @brief Create the subclips defined in the parent clip.
    @param id is the id of the parent clip
    @param data is a definition of the subclips (keys are subclips' names, value are "in:out")*/
    void loadSubClips(const QString &id, const QString &clipData, bool logUndo);

private Q_SLOTS:
    /** @brief Check how many invalid clips we have. */
    void slotUpdateInvalidCount();

private:
    /** @brief Return reference to column specific data */
    int mapToColumn(int column) const;
    /** @brief Return column number(s) responsible for a specific data type*/
    QList<int> mapDataToColumn(AbstractProjectItem::DataType type) const;

    mutable QReadWriteLock m_lock; // This is a lock that ensures safety in case of concurrent access

    std::unique_ptr<BinPlaylist> m_binPlaylist;

    std::unique_ptr<FileWatcher> m_fileWatcher;
    std::unordered_map<QString, std::shared_ptr<Mlt::Tractor>> m_extraPlaylists;
    std::shared_ptr<Mlt::Tractor> m_projectTractor;
    std::map<int, std::shared_ptr<ProjectClip>> m_allClipItems;
    QList<int> m_allIds;

    int m_nextId;
    QIcon m_blankThumb;
    PlaylistState::ClipState m_dragType;
    QUuid m_uuid;
    /** @brief The id of the folder where new sequences will be created, -1 if none */
    int m_sequenceFolderId;
    /** @brief The id of the folder where new audio captures will be created, -1 if none */
    int m_audioCaptureFolderId;
    /** @brief Remove an item from the project */
    Fun removeProjectItem_lambda(int binId, int id);

Q_SIGNALS:
    /** @brief thumbs of the given clip were modified, request update of the monitor if need be */
    void refreshAudioThumbs(const QString &id);
    void refreshClip(const QString &id);
    void emitMessage(const QString &, int, MessageType);
    void refreshPanel(const QString &id);
    void requestAudioThumbs(const QString &id, long duration);
    // TODO
    void markersNeedUpdate(const QString &id, const QList<int> &);
    void itemDropped(const QStringList, const QModelIndex);
    void urlsDropped(const QList<QUrl>, const QModelIndex);
    void effectDropped(const QStringList &, const QModelIndex &);
    void addTag(const QString &, const QModelIndex &);
    void addClipCut(const QString &, int, int);
    void resetPlayOrLoopZone(const QString &id);
};<|MERGE_RESOLUTION|>--- conflicted
+++ resolved
@@ -238,11 +238,7 @@
     QMap<QUuid, QString> getAllSequenceClips() const;
     /** @brief Return the main project tractor (container of all playlists) */
     std::shared_ptr<Mlt::Tractor> projectTractor();
-<<<<<<< HEAD
-    const QString sceneList(const QString &root, const QString &fullPath, const QString &filterData, Mlt::Tractor *activeTractor, int duration, const QString &aspectRatio = QString());
-=======
     const QString sceneList(const QString &root, const QString &filterData, Mlt::Tractor *activeTractor, int duration, const QString &aspectRatio = QString());
->>>>>>> beb6ed85
     /** @brief Ensure that sequence @destUuid is not embedded in any dependency of sequence @srcUuid */
     bool canBeEmbeded(const QUuid destUuid, const QUuid srcUuid);
     /** @brief Store a newly created sequence tractor for reuse */
