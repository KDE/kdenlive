--- conflicted
+++ resolved
@@ -111,11 +111,7 @@
      *  @return A list of invalid sequence clips found in Project Bin (can be caused by 23.04.0 bug)
      */
     QList<QUuid> loadBinPlaylist(Mlt::Service *documentTractor, std::unordered_map<QString, QString> &binIdCorresp, QStringList &expandedFolders,
-<<<<<<< HEAD
-                                 int &zoomLevel);
-=======
-                                 const QUuid &activeUuid, int &zoomLevel, QProgressDialog *progressDialog = nullptr);
->>>>>>> f8214067
+                                 const QUuid &activeUuid, int &zoomLevel);
     void loadTractorPlaylist(Mlt::Tractor documentTractor, std::unordered_map<QString, QString> &binIdCorresp);
 
     /** @brief Save document properties in MLT's bin playlist */
