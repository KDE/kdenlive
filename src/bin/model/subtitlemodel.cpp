--- conflicted
+++ resolved
@@ -130,11 +130,7 @@
                     if (r == 1)
                         comment += line;
                     else
-<<<<<<< HEAD
                         comment = comment + "\n" + line;
-=======
-                        comment = comment + "\n" +line; //changed from \r
->>>>>>> 891c109c
                 }
                 turn++;
             } else {
