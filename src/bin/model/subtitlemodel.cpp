/*
    SPDX-FileCopyrightText: 2020 Sashmita Raghav
    SPDX-License-Identifier: GPL-3.0-only OR LicenseRef-KDE-Accepted-GPL
*/

#include "subtitlemodel.hpp"
#include "bin/bin.h"
#include "core.h"
#include "doc/kdenlivedoc.h"
#include "macros.hpp"
#include "profiles/profilemodel.hpp"
#include "project/projectmanager.h"
#include "timeline2/model/snapmodel.hpp"
#include "timeline2/model/timelineitemmodel.hpp"
#include "undohelper.hpp"

#include <mlt++/Mlt.h>
#include <mlt++/MltProperties.h>

#include <KLocalizedString>
#include <KMessageBox>
#include <QApplication>
#include <QJsonArray>
#include <QJsonDocument>
#include <QJsonObject>
#include <QRegExp>
#include <QTextCodec>
#include <utility>

SubtitleModel::SubtitleModel(Mlt::Tractor *tractor, std::shared_ptr<TimelineItemModel> timeline, QObject *parent)
    : QAbstractListModel(parent)
    , m_timeline(timeline)
    , m_lock(QReadWriteLock::Recursive)
    , m_subtitleFilter(new Mlt::Filter(pCore->getCurrentProfile()->profile(), "avfilter.subtitles"))
    , m_tractor(tractor)
{
    qDebug() << "subtitle constructor";
    qDebug() << "Filter!";
    if (tractor != nullptr) {
        qDebug() << "Tractor!";
        m_subtitleFilter->set("internal_added", 237);
    }
    setup();
    QSize frameSize = pCore->getCurrentFrameDisplaySize();
    int fontSize = frameSize.height() / 15;
    int fontMargin = frameSize.height() - (2 * fontSize);
    scriptInfoSection =
        QString(
            "[Script Info]\n; This is a Sub Station Alpha v4 script.\n;\nScriptType: v4.00\nCollisions: Normal\nPlayResX: %1\nPlayResY: %2\nTimer: 100.0000\n")
            .arg(frameSize.width())
            .arg(frameSize.height());
    styleSection =
        QString(
            "[V4 Styles]\nFormat: Name, Fontname, Fontsize, PrimaryColour, SecondaryColour, TertiaryColour, BackColour, Bold, Italic, BorderStyle, Outline, "
            "Shadow, Alignment, MarginL, MarginR, MarginV, AlphaLevel, Encoding\nStyle: Default,Consolas,%1,16777215,65535,255,0,-1,0,1,2,2,6,40,40,%2,0,1\n")
            .arg(fontSize)
            .arg(fontMargin);
    eventSection = QStringLiteral("[Events]\n");
    styleName = QStringLiteral("Default");
    connect(this, &SubtitleModel::modelChanged, [this]() { jsontoSubtitle(toJson()); });
}

void SubtitleModel::setup()
{
    // We connect the signals of the abstractitemmodel to a more generic one.
    connect(this, &SubtitleModel::columnsMoved, this, &SubtitleModel::modelChanged);
    connect(this, &SubtitleModel::columnsRemoved, this, &SubtitleModel::modelChanged);
    connect(this, &SubtitleModel::columnsInserted, this, &SubtitleModel::modelChanged);
    connect(this, &SubtitleModel::rowsMoved, this, &SubtitleModel::modelChanged);
    connect(this, &SubtitleModel::modelReset, this, &SubtitleModel::modelChanged);
}

void SubtitleModel::unsetModel()
{
    m_timeline.reset();
}

void SubtitleModel::importSubtitle(const QString &filePath, int offset, bool externalImport)
{
    QString start, end, comment;
    QString timeLine;
    QStringList srtTime;
    GenTime startPos, endPos;
<<<<<<< HEAD
    int turn = 0, r = 0;
=======
    int turn = 0,r = 0,endIndex = 1,defaultTurn = 0;
>>>>>>> 1343a6ef
    /*
     * turn = 0 -> Parse next subtitle line [srt] (or) [vtt] (or) [sbv] (or) Parse next section [ssa]
     * turn = 1 -> Add string to timeLine
     * turn > 1 -> Add string to completeLine
     */
    if (filePath.isEmpty() || isLocked()) return;
    Fun redo = []() { return true; };
    Fun undo = [this]() {
        emit modelChanged();
        return true;
    };
    GenTime subtitleOffset(offset, pCore->getCurrentFps());
    if (filePath.endsWith(".srt") || filePath.endsWith(".vtt") || filePath.endsWith(".sbv")) {
      if (!filePath.endsWith(".vtt") || !filePath.endsWith(".sbv")) {defaultTurn = -10;}
      endIndex = filePath.endsWith(".sbv") ? 1 : 2;
        QFile srtFile(filePath);
        if (!srtFile.exists() || !srtFile.open(QIODevice::ReadOnly)) {
            qDebug() << " File not found " << filePath;
            return;
        }
<<<<<<< HEAD
        qDebug() << "srt File";
        // parsing srt file
=======
        qDebug()<< "srt/vtt/sbv File";
        //parsing srt file
>>>>>>> 1343a6ef
        QTextStream stream(&srtFile);
        stream.setCodec(QTextCodec::codecForName("UTF-8"));
        QString line;
	QStringList srtTime;
	QRegExp rx("([0-9]{1,2}):([0-9]{2})");
	QLatin1Char separator = filePath.endsWith(".sbv") ? QLatin1Char(',') : QLatin1Char(' ');
        while (stream.readLineInto(&line)) {
            line = line.simplified();
	    //qDebug()<<"Turn: "<<turn;
	    //qDebug()<<"Line: "<<line<<"\n";
            if (!line.isEmpty()) {
                if (!turn) {
                    // index=atoi(line.toStdString().c_str());
                    turn++;
                    continue;
                }
                if (line.contains(QLatin1String("-->")) || line.contains(rx)) {
                    timeLine += line;
<<<<<<< HEAD
                    QStringList srtTime = timeLine.split(QLatin1Char(' '));
                    if (srtTime.count() < 3) {
                        // invalid time
                        continue;
                    }
                    start = srtTime.at(0);
                    startPos = stringtoTime(start);
                    end = srtTime.at(2);
                    endPos = stringtoTime(end);
=======
		    srtTime = timeLine.split(separator);
		    if (srtTime.count() > endIndex) {
		      start = srtTime.at(0);
		      startPos= stringtoTime(start);
		      end = srtTime.at(endIndex);
		      endPos = stringtoTime(end);
		    } else { continue; }
>>>>>>> 1343a6ef
                } else {
                    r++;
                    if (!comment.isEmpty()) comment += " ";
                    if (r == 1)
                        comment += line;
                    else
<<<<<<< HEAD
                        comment = comment + "\n" + line; // changed from \r
=======
                        comment = comment + "\n" + line;
>>>>>>> 1343a6ef
                }
                turn++;
            } else {
                if (endPos > startPos) {
                    addSubtitle(startPos + subtitleOffset, endPos + subtitleOffset, comment, undo, redo, false);
		    //qDebug()<<"Adding Subtitle: \n  Start time: "<<start<<"\n  End time: "<<end<<"\n  Text: "<<comment;
                } else {
                    qDebug() << "===== INVALID SUBTITLE FOUND: " << start << "-" << end << ", " << comment;
                }
                // reinitialize
                comment.clear();
                timeLine.clear();
<<<<<<< HEAD
                turn = 0;
                r = 0;
            }
        }
=======
                r = 0;
		turn = defaultTurn;
            }            
        }  
>>>>>>> 1343a6ef
        srtFile.close();
    } else if (filePath.endsWith(QLatin1String(".ass"))) {
        qDebug() << "ass File";
        QString startTime, endTime;
        QString EventFormat, section;
        turn = 0;
        int maxSplit = 0;
        QFile assFile(filePath);
        if (!assFile.exists() || !assFile.open(QIODevice::ReadOnly)) {
            qDebug() << " Failed attempt on opening " << filePath;
            return;
        }
        QTextStream stream(&assFile);
        stream.setCodec(QTextCodec::codecForName("UTF-8"));
        QString line;
        qDebug() << " correct ass file  " << filePath;
        scriptInfoSection.clear();
        styleSection.clear();
        eventSection.clear();
        int textIndex = 9;
        while (stream.readLineInto(&line)) {
            line = line.simplified();
            if (!line.isEmpty()) {
                if (!turn) {
                    // qDebug() << " turn = 0  " << line;
                    // check if it is script info, event,or v4+ style
                    QString linespace = line;
                    if (linespace.replace(" ", "").contains("ScriptInfo")) {
                        // qDebug()<< "Script Info";
                        section = "Script Info";
                        scriptInfoSection += line + "\n";
                        turn++;
                        // qDebug()<< "turn" << turn;
                        continue;
                    } else if (line.contains("Styles")) {
                        // qDebug()<< "V4 Styles";
                        section = "V4 Styles";
                        styleSection += line + "\n";
                        turn++;
                        // qDebug()<< "turn" << turn;
                        continue;
                    } else if (line.contains("Events")) {
                        turn++;
                        section = "Events";
                        eventSection += line + "\n";
                        // qDebug()<< "turn" << turn;
                        continue;
                    } else {
                        // unknown section
                    }
                }
                if (section.contains("Script Info")) {
                    scriptInfoSection += line + "\n";
                }
                if (section.contains("V4 Styles")) {
                    QStringList styleFormat;
                    styleSection += line + "\n";
                    // Style:
                    // Name,Fontname,Fontsize,PrimaryColour,SecondaryColour,OutlineColour,BackColour,Bold,Italic,Underline,StrikeOut,ScaleX,ScaleY,Spacing,Angle,BorderStyle,Outline,Shadow,Alignment,MarginL,MarginR,MarginV,Encoding
                    styleFormat = (line.split(": ")[1].replace(" ", "")).split(',');
                    if (!styleFormat.isEmpty()) {
                        styleName = styleFormat.first();
                    }
                }
                // qDebug() << "\n turn != 0  " << turn<< line;
                if (section.contains("Events")) {
                    // if it is event
                    QStringList format;
                    if (line.contains("Format:")) {
                        eventSection += line + "\n";
                        EventFormat += line.toLower().simplified().remove(QLatin1Char(' '));
                        format = EventFormat.split(":")[1].split(QLatin1Char(','));
                        // qDebug() << format << format.count();
                        maxSplit = format.count();
                        // TIME
                        if (maxSplit > 2) startTime = format.at(1);
                        if (maxSplit > 3) endTime = format.at(2);
                        // Text
                        if (format.contains(QStringLiteral("text"))) {
                            textIndex = format.indexOf(QStringLiteral("text"));
                        }
                    } else {
                        start.clear();
                        end.clear();
                        comment.clear();
                        QStringList dialogue = line.section(":", 1).split(QLatin1Char(','));
                        if (dialogue.count() > textIndex) {
                            // TIME
                            start = dialogue.at(1);
                            startPos = stringtoTime(start);
                            end = dialogue.at(2);
                            endPos = stringtoTime(end);
                            // Text
                            comment = dialogue.at(textIndex);
                            // qDebug()<<"Start: "<< start << "End: "<<end << comment;
                            if (endPos > startPos) {
                                addSubtitle(startPos + subtitleOffset, endPos + subtitleOffset, comment, undo, redo, false);
                            } else {
                                qDebug() << "==== FOUND INVALID SUBTITLE ITEM: " << start << "-" << end << ", " << comment;
                            }
                        }
                    }
                }
                turn++;
            } else {
                turn = 0;
                startTime = endTime = QString();
            }
        }
        assFile.close();
	} else {
	  if (endPos > startPos) {
	    addSubtitle(startPos+subtitleOffset, endPos+subtitleOffset, comment, undo, redo, false);
	  } else {
	    qDebug()<<"===== INVALID VTT SUBTITLE FOUND: "<<start<<"-"<<end<<", "<<comment;
	  }
	//   reinitialize for next comment:
	  comment.clear();
	  timeLine.clear();
	  turn = 0; r = 0;	      
    }
    Fun update_model = [this]() {
        emit modelChanged();
        return true;
    };
    PUSH_LAMBDA(update_model, redo);
    update_model();
    if (externalImport) {
        pCore->pushUndo(undo, redo, i18n("Edit subtitle"));
    } 
}

void SubtitleModel::parseSubtitle(const QString &subPath)
{
    qDebug() << "Parsing started";
    if (!subPath.isEmpty()) {
        m_subtitleFilter->set("av.filename", subPath.toUtf8().constData());
    }
    QString filePath = m_subtitleFilter->get("av.filename");
    m_subFilePath = filePath;
    importSubtitle(filePath, 0, false);
    // jsontoSubtitle(toJson());
}

const QString SubtitleModel::getUrl()
{
    return m_subtitleFilter->get("av.filename");
}

GenTime SubtitleModel::stringtoTime(QString &str)
{
    QStringList total, secs;
    double hours = 0, mins = 0, seconds = 0, ms = 0;
    double total_sec = 0;
    GenTime pos;
    total = str.split(QLatin1Char(':'));
    if (total.count() == 3) {
        // There is an hour timestamp
        hours = atoi(total.takeFirst().toStdString().c_str());
    }
    if (total.count() == 2) {
        mins = atoi(total.at(0).toStdString().c_str());
        if (total.at(1).contains(QLatin1Char('.'))) {
            secs = total.at(1).split(QLatin1Char('.')); // ssa file
        } else {
            secs = total.at(1).split(QLatin1Char(',')); // srt file
        }
        if (secs.count() < 2) {
            seconds = atoi(total.at(1).toStdString().c_str());
        } else {
            seconds = atoi(secs.at(0).toStdString().c_str());
            ms = atoi(secs.at(1).toStdString().c_str());
        }
    } else {
        // invalid time found
        return GenTime();
    }

    total_sec = hours * 3600 + mins * 60 + seconds + ms * 0.001;
    pos = GenTime(total_sec);
    return pos;
}

bool SubtitleModel::addSubtitle(GenTime start, GenTime end, const QString &str, Fun &undo, Fun &redo, bool updateFilter)
{
    if (isLocked()) {
        return false;
    }
    int id = TimelineModel::getNextId();
    Fun local_redo = [this, id, start, end, str, updateFilter]() {
        addSubtitle(id, start, end, str, false, updateFilter);
        QPair<int, int> range = {start.frames(pCore->getCurrentFps()), end.frames(pCore->getCurrentFps())};
        pCore->invalidateRange(range);
        pCore->refreshProjectRange(range);
        return true;
    };
    Fun local_undo = [this, id, start, end, updateFilter]() {
        removeSubtitle(id, false, updateFilter);
        QPair<int, int> range = {start.frames(pCore->getCurrentFps()), end.frames(pCore->getCurrentFps())};
        pCore->invalidateRange(range);
        pCore->refreshProjectRange(range);
        return true;
    };
    local_redo();
    UPDATE_UNDO_REDO(local_redo, local_undo, undo, redo);
    return true;
}

bool SubtitleModel::addSubtitle(int id, GenTime start, GenTime end, const QString &str, bool temporary, bool updateFilter)
{
    if (start.frames(pCore->getCurrentFps()) < 0 || end.frames(pCore->getCurrentFps()) < 0 || isLocked()) {
        qDebug() << "Time error: is negative";
        return false;
    }
    if (start.frames(pCore->getCurrentFps()) > end.frames(pCore->getCurrentFps())) {
        qDebug() << "Time error: start should be less than end";
        return false;
    }
    // Don't allow 2 subtitles at same start pos
    if (m_subtitleList.count(start) > 0) {
        qDebug() << "already present in model"
                 << "string :" << m_subtitleList[start].first << " start time " << start.frames(pCore->getCurrentFps())
                 << "end time : " << m_subtitleList[start].second.frames(pCore->getCurrentFps());
        return false;
    }
    m_timeline->registerSubtitle(id, start, temporary);
    int row = m_timeline->getSubtitleIndex(id);
    beginInsertRows(QModelIndex(), row, row);
    m_subtitleList[start] = {str, end};
    endInsertRows();
    addSnapPoint(start);
    addSnapPoint(end);
    if (!temporary && end.frames(pCore->getCurrentFps()) > m_timeline->duration()) {
        m_timeline->updateDuration();
    }
    qDebug() << "Added to model";
    if (updateFilter) {
        emit modelChanged();
    }
    return true;
}

QHash<int, QByteArray> SubtitleModel::roleNames() const
{
    QHash<int, QByteArray> roles;
    roles[SubtitleRole] = "subtitle";
    roles[StartPosRole] = "startposition";
    roles[EndPosRole] = "endposition";
    roles[StartFrameRole] = "startframe";
    roles[EndFrameRole] = "endframe";
    roles[GrabRole] = "grabbed";
    roles[IdRole] = "id";
    roles[SelectedRole] = "selected";
    return roles;
}

QVariant SubtitleModel::data(const QModelIndex &index, int role) const
{
    if (index.row() < 0 || index.row() >= static_cast<int>(m_subtitleList.size()) || !index.isValid()) {
        return QVariant();
    }
    auto subInfo = m_timeline->getSubtitleIdFromIndex(index.row());
    switch (role) {
    case Qt::DisplayRole:
    case Qt::EditRole:
    case SubtitleRole:
        return m_subtitleList.at(subInfo.second).first;
    case IdRole:
        return subInfo.first;
    case StartPosRole:
        return subInfo.second.seconds();
    case EndPosRole:
        return m_subtitleList.at(subInfo.second).second.seconds();
    case StartFrameRole:
        return subInfo.second.frames(pCore->getCurrentFps());
    case EndFrameRole:
        return m_subtitleList.at(subInfo.second).second.frames(pCore->getCurrentFps());
    case SelectedRole:
        return m_selected.contains(subInfo.first);
    case GrabRole:
        return m_grabbedIds.contains(subInfo.first);
    }
    return QVariant();
}

int SubtitleModel::rowCount(const QModelIndex &parent) const
{
    if (parent.isValid()) return 0;
    return static_cast<int>(m_subtitleList.size());
}

QList<SubtitledTime> SubtitleModel::getAllSubtitles() const
{
    QList<SubtitledTime> subtitle;
    for (const auto &subtitles : m_subtitleList) {
        SubtitledTime s(subtitles.first, subtitles.second.first, subtitles.second.second);
        subtitle << s;
    }
    return subtitle;
}

SubtitledTime SubtitleModel::getSubtitle(GenTime startFrame) const
{
    for (const auto &subtitles : m_subtitleList) {
        if (subtitles.first == startFrame) {
            return SubtitledTime(subtitles.first, subtitles.second.first, subtitles.second.second);
        }
    }
    return SubtitledTime(GenTime(), QString(), GenTime());
}

QString SubtitleModel::getText(int id) const
{
    if (m_timeline->m_allSubtitles.find(id) == m_timeline->m_allSubtitles.end()) {
        return QString();
    }
    GenTime start = m_timeline->m_allSubtitles.at(id);
    return m_subtitleList.at(start).first;
}

bool SubtitleModel::setText(int id, const QString &text)
{
    if (m_timeline->m_allSubtitles.find(id) == m_timeline->m_allSubtitles.end() || isLocked()) {
        return false;
    }
    GenTime start = m_timeline->m_allSubtitles.at(id);
    GenTime end = m_subtitleList.at(start).second;
    QString oldText = m_subtitleList.at(start).first;
    m_subtitleList[start].first = text;
    Fun local_redo = [this, start, id, end, text]() {
        editSubtitle(id, text);
        QPair<int, int> range = {start.frames(pCore->getCurrentFps()), end.frames(pCore->getCurrentFps())};
        pCore->invalidateRange(range);
        pCore->refreshProjectRange(range);
        return true;
    };
    Fun local_undo = [this, start, id, end, oldText]() {
        editSubtitle(id, oldText);
        QPair<int, int> range = {start.frames(pCore->getCurrentFps()), end.frames(pCore->getCurrentFps())};
        pCore->invalidateRange(range);
        pCore->refreshProjectRange(range);
        return true;
    };
    local_redo();
    pCore->pushUndo(local_undo, local_redo, i18n("Edit subtitle"));
    return true;
}

std::unordered_set<int> SubtitleModel::getItemsInRange(int startFrame, int endFrame) const
{
    if (isLocked()) {
        return {};
    }
    GenTime startTime(startFrame, pCore->getCurrentFps());
    GenTime endTime(endFrame, pCore->getCurrentFps());
    std::unordered_set<int> matching;
    for (const auto &subtitles : m_subtitleList) {
        if (endFrame > -1 && subtitles.first > endTime) {
            // Outside range
            continue;
        }
        if (subtitles.first >= startTime || subtitles.second.second > startTime) {
            int sid = getIdForStartPos(subtitles.first);
            if (sid > -1) {
                matching.emplace(sid);
            } else {
                qDebug() << "==== FOUND INVALID SUBTILE AT: " << subtitles.first.frames(pCore->getCurrentFps());
            }
        }
    }
    return matching;
}

bool SubtitleModel::cutSubtitle(int position)
{
    Fun redo = []() { return true; };
    Fun undo = []() { return true; };
    if (cutSubtitle(position, undo, redo) > -1) {
        pCore->pushUndo(undo, redo, i18n("Cut clip"));
        return true;
    }
    return false;
}

int SubtitleModel::cutSubtitle(int position, Fun &undo, Fun &redo)
{
    if (isLocked()) {
        return -1;
    }
    GenTime pos(position, pCore->getCurrentFps());
    GenTime start = GenTime(-1);
    for (const auto &subtitles : m_subtitleList) {
        if (subtitles.first <= pos && subtitles.second.second > pos) {
            start = subtitles.first;
            break;
        }
    }
    if (start >= GenTime()) {
        GenTime end = m_subtitleList.at(start).second;
        QString text = m_subtitleList.at(start).first;

        int subId = getIdForStartPos(start);
        int duration = position - start.frames(pCore->getCurrentFps());
        bool res = requestResize(subId, duration, true, undo, redo, false);
        if (res) {
            int id = TimelineModel::getNextId();
            Fun local_redo = [this, id, pos, end, text]() { return addSubtitle(id, pos, end, text); };
            Fun local_undo = [this, id]() {
                removeSubtitle(id);
                return true;
            };
            if (local_redo()) {
                UPDATE_UNDO_REDO(local_redo, local_undo, undo, redo);
                return id;
            }
        }
    }
    undo();
    return -1;
}

void SubtitleModel::registerSnap(const std::weak_ptr<SnapInterface> &snapModel)
{
    // make sure ptr is valid
    if (auto ptr = snapModel.lock()) {
        // ptr is valid, we store it
        m_regSnaps.push_back(snapModel);
        // we now add the already existing subtitles to the snap
        for (const auto &subtitle : m_subtitleList) {
            ptr->addPoint(subtitle.first.frames(pCore->getCurrentFps()));
        }
    } else {
        qDebug() << "Error: added snapmodel for subtitle is null";
        Q_ASSERT(false);
    }
}

void SubtitleModel::addSnapPoint(GenTime startpos)
{
    std::vector<std::weak_ptr<SnapInterface>> validSnapModels;
    for (const auto &snapModel : m_regSnaps) {
        if (auto ptr = snapModel.lock()) {
            validSnapModels.push_back(snapModel);
            ptr->addPoint(startpos.frames(pCore->getCurrentFps()));
        }
    }
    // Update the list of snapModel known to be valid
    std::swap(m_regSnaps, validSnapModels);
}

void SubtitleModel::removeSnapPoint(GenTime startpos)
{
    std::vector<std::weak_ptr<SnapInterface>> validSnapModels;
    for (const auto &snapModel : m_regSnaps) {
        if (auto ptr = snapModel.lock()) {
            validSnapModels.push_back(snapModel);
            ptr->removePoint(startpos.frames(pCore->getCurrentFps()));
        }
    }
    // Update the list of snapModel known to be valid
    std::swap(m_regSnaps, validSnapModels);
}

void SubtitleModel::editEndPos(GenTime startPos, GenTime newEndPos, bool refreshModel)
{
    qDebug() << "Changing the sub end timings in model";
    if (m_subtitleList.count(startPos) <= 0) {
        // is not present in model only
        return;
    }
    m_subtitleList[startPos].second = newEndPos;
    // Trigger update of the qml view
    int id = getIdForStartPos(startPos);
    int row = m_timeline->getSubtitleIndex(id);
    emit dataChanged(index(row), index(row), {EndFrameRole});
    if (refreshModel) {
        emit modelChanged();
    }
    qDebug() << startPos.frames(pCore->getCurrentFps()) << m_subtitleList[startPos].second.frames(pCore->getCurrentFps());
}

void SubtitleModel::switchGrab(int sid)
{
    if (m_grabbedIds.contains(sid)) {
        m_grabbedIds.removeAll(sid);
    } else {
        m_grabbedIds << sid;
    }
    int row = m_timeline->getSubtitleIndex(sid);
    emit dataChanged(index(row), index(row), {GrabRole});
}

void SubtitleModel::clearGrab()
{
    QVector<int> grabbed = m_grabbedIds;
    m_grabbedIds.clear();
    for (int sid : grabbed) {
        int row = m_timeline->getSubtitleIndex(sid);
        emit dataChanged(index(row), index(row), {GrabRole});
    }
}

bool SubtitleModel::requestResize(int id, int size, bool right)
{
    Fun undo = []() { return true; };
    Fun redo = []() { return true; };
    bool res = requestResize(id, size, right, undo, redo, true);
    if (res) {
        pCore->pushUndo(undo, redo, i18n("Resize subtitle"));
        return true;
    } else {
        undo();
        return false;
    }
}

bool SubtitleModel::requestResize(int id, int size, bool right, Fun &undo, Fun &redo, bool logUndo)
{
    if (isLocked()) {
        return false;
    }
    Q_ASSERT(m_timeline->m_allSubtitles.find(id) != m_timeline->m_allSubtitles.end());
    GenTime startPos = m_timeline->m_allSubtitles.at(id);
    GenTime endPos = m_subtitleList.at(startPos).second;
    Fun operation = []() { return true; };
    Fun reverse = []() { return true; };
    if (right) {
        GenTime newEndPos = startPos + GenTime(size, pCore->getCurrentFps());
        operation = [this, id, startPos, endPos, newEndPos, logUndo]() {
            m_subtitleList[startPos].second = newEndPos;
            removeSnapPoint(endPos);
            addSnapPoint(newEndPos);
            // Trigger update of the qml view
            int row = m_timeline->getSubtitleIndex(id);
            emit dataChanged(index(row), index(row), {EndFrameRole});
            if (logUndo) {
                emit modelChanged();
                QPair<int, int> range;
                if (endPos > newEndPos) {
                    range = {newEndPos.frames(pCore->getCurrentFps()), endPos.frames(pCore->getCurrentFps())};
                } else {
                    range = {endPos.frames(pCore->getCurrentFps()), newEndPos.frames(pCore->getCurrentFps())};
                }
                pCore->invalidateRange(range);
                pCore->refreshProjectRange(range);
            }
            return true;
        };
        reverse = [this, id, startPos, endPos, newEndPos, logUndo]() {
            m_subtitleList[startPos].second = endPos;
            removeSnapPoint(newEndPos);
            addSnapPoint(endPos);
            // Trigger update of the qml view
            int row = m_timeline->getSubtitleIndex(id);
            emit dataChanged(index(row), index(row), {EndFrameRole});
            if (logUndo) {
                emit modelChanged();
                QPair<int, int> range;
                if (endPos > newEndPos) {
                    range = {newEndPos.frames(pCore->getCurrentFps()), endPos.frames(pCore->getCurrentFps())};
                } else {
                    range = {endPos.frames(pCore->getCurrentFps()), newEndPos.frames(pCore->getCurrentFps())};
                }
                pCore->invalidateRange(range);
                pCore->refreshProjectRange(range);
            }
            return true;
        };
    } else {
        GenTime newStartPos = endPos - GenTime(size, pCore->getCurrentFps());
        if (m_subtitleList.count(newStartPos) > 0) {
            // There already is another subtitle at this position, abort
            return false;
        }
        const QString text = m_subtitleList.at(startPos).first;
        operation = [this, id, startPos, newStartPos, endPos, text, logUndo]() {
            m_timeline->m_allSubtitles[id] = newStartPos;
            m_subtitleList.erase(startPos);
            m_subtitleList[newStartPos] = {text, endPos};
            // Trigger update of the qml view
            removeSnapPoint(startPos);
            addSnapPoint(newStartPos);
            int row = m_timeline->getSubtitleIndex(id);
            emit dataChanged(index(row), index(row), {StartFrameRole});
            if (logUndo) {
                emit modelChanged();
                QPair<int, int> range;
                if (startPos > newStartPos) {
                    range = {newStartPos.frames(pCore->getCurrentFps()), startPos.frames(pCore->getCurrentFps())};
                } else {
                    range = {startPos.frames(pCore->getCurrentFps()), newStartPos.frames(pCore->getCurrentFps())};
                }
                pCore->invalidateRange(range);
                pCore->refreshProjectRange(range);
            }
            return true;
        };
        reverse = [this, id, startPos, newStartPos, endPos, text, logUndo]() {
            m_timeline->m_allSubtitles[id] = startPos;
            m_subtitleList.erase(newStartPos);
            m_subtitleList[startPos] = {text, endPos};
            removeSnapPoint(newStartPos);
            addSnapPoint(startPos);
            // Trigger update of the qml view
            int row = m_timeline->getSubtitleIndex(id);
            emit dataChanged(index(row), index(row), {StartFrameRole});
            if (logUndo) {
                emit modelChanged();
                QPair<int, int> range;
                if (startPos > newStartPos) {
                    range = {newStartPos.frames(pCore->getCurrentFps()), startPos.frames(pCore->getCurrentFps())};
                } else {
                    range = {startPos.frames(pCore->getCurrentFps()), newStartPos.frames(pCore->getCurrentFps())};
                }
                pCore->invalidateRange(range);
                pCore->refreshProjectRange(range);
            }
            return true;
        };
    }
    operation();
    UPDATE_UNDO_REDO(operation, reverse, undo, redo);
    return true;
}

bool SubtitleModel::editSubtitle(int id, const QString &newSubtitleText)
{
    if (isLocked()) {
        return false;
    }
    if (m_timeline->m_allSubtitles.find(id) == m_timeline->m_allSubtitles.end()) {
        qDebug() << "No Subtitle at pos in model";
        return false;
    }
    GenTime start = m_timeline->m_allSubtitles.at(id);
    if (m_subtitleList.count(start) <= 0) {
        qDebug() << "No Subtitle at pos in model";
        return false;
    }

    qDebug() << "Editing existing subtitle in model";
    m_subtitleList[start].first = newSubtitleText;
    int row = m_timeline->getSubtitleIndex(id);
    emit dataChanged(index(row), index(row), QVector<int>() << SubtitleRole);
    emit modelChanged();
    return true;
}

bool SubtitleModel::removeSubtitle(int id, bool temporary, bool updateFilter)
{
    qDebug() << "Deleting subtitle in model";
    if (isLocked()) {
        return false;
    }
    if (m_timeline->m_allSubtitles.find(id) == m_timeline->m_allSubtitles.end()) {
        qDebug() << "No Subtitle at pos in model";
        return false;
    }
    GenTime start = m_timeline->m_allSubtitles.at(id);
    if (m_subtitleList.count(start) <= 0) {
        qDebug() << "No Subtitle at pos in model";
        return false;
    }
    GenTime end = m_subtitleList.at(start).second;
    int row = m_timeline->getSubtitleIndex(id);
    m_timeline->deregisterSubtitle(id, temporary);
    beginRemoveRows(QModelIndex(), row, row);
    bool lastSub = false;
    if (start == m_subtitleList.rbegin()->first) {
        // Check if this is the last subtitle
        lastSub = true;
    }
    m_subtitleList.erase(start);
    endRemoveRows();
    removeSnapPoint(start);
    removeSnapPoint(end);
    if (lastSub) {
        m_timeline->updateDuration();
    }
    if (updateFilter) {
        emit modelChanged();
    }
    return true;
}

void SubtitleModel::removeAllSubtitles()
{
    if (isLocked()) {
        return;
    }
    auto ids = m_timeline->m_allSubtitles;
    for (const auto &p : ids) {
        removeSubtitle(p.first);
    }
}

void SubtitleModel::requestSubtitleMove(int clipId, GenTime position)
{

    GenTime oldPos = getStartPosForId(clipId);
    Fun local_redo = [this, clipId, position]() { return moveSubtitle(clipId, position, true, true); };
    Fun local_undo = [this, clipId, oldPos]() { return moveSubtitle(clipId, oldPos, true, true); };
    bool res = local_redo();
    if (res) {
        pCore->pushUndo(local_undo, local_redo, i18n("Move subtitle"));
    }
}

bool SubtitleModel::moveSubtitle(int subId, GenTime newPos, bool updateModel, bool updateView)
{
    qDebug() << "Moving Subtitle";
    if (m_timeline->m_allSubtitles.count(subId) == 0 || isLocked()) {
        return false;
    }
    GenTime oldPos = m_timeline->m_allSubtitles.at(subId);
    if (m_subtitleList.count(oldPos) <= 0 || m_subtitleList.count(newPos) > 0) {
        // is not present in model, or already another one at new position
        qDebug() << "==== MOVE FAILED";
        return false;
    }
    QString subtitleText = m_subtitleList[oldPos].first;
    removeSnapPoint(oldPos);
    removeSnapPoint(m_subtitleList[oldPos].second);
    GenTime duration = m_subtitleList[oldPos].second - oldPos;
    GenTime endPos = newPos + duration;
    int id = getIdForStartPos(oldPos);
    m_timeline->m_allSubtitles[id] = newPos;
    m_subtitleList.erase(oldPos);
    m_subtitleList[newPos] = {subtitleText, endPos};
    addSnapPoint(newPos);
    addSnapPoint(endPos);
    if (updateView) {
        updateSub(id, {StartFrameRole, EndFrameRole});
        QPair<int, int> range;
        if (oldPos < newPos) {
            range = {oldPos.frames(pCore->getCurrentFps()), endPos.frames(pCore->getCurrentFps())};
        } else {
            range = {newPos.frames(pCore->getCurrentFps()), (oldPos + duration).frames(pCore->getCurrentFps())};
        }
        pCore->invalidateRange(range);
        pCore->refreshProjectRange(range);
    }
    if (updateModel) {
        // Trigger update of the subtitle file
        emit modelChanged();
        if (newPos == m_subtitleList.rbegin()->first) {
            // Check if this is the last subtitle
            m_timeline->updateDuration();
        }
    }
    return true;
}

int SubtitleModel::getIdForStartPos(GenTime startTime) const
{
    auto findResult = std::find_if(std::begin(m_timeline->m_allSubtitles), std::end(m_timeline->m_allSubtitles),
                                   [&](const std::pair<int, GenTime> &pair) { return pair.second == startTime; });
    if (findResult != std::end(m_timeline->m_allSubtitles)) {
        return findResult->first;
    }
    return -1;
}

GenTime SubtitleModel::getStartPosForId(int id) const
{
    if (m_timeline->m_allSubtitles.count(id) == 0) {
        return GenTime();
    };
    return m_timeline->m_allSubtitles.at(id);
}

int SubtitleModel::getPreviousSub(int id) const
{
    GenTime start = getStartPosForId(id);
    int row = static_cast<int>(std::distance(m_subtitleList.begin(), m_subtitleList.find(start)));
    if (row > 0) {
        row--;
        auto it = m_subtitleList.begin();
        std::advance(it, row);
        const GenTime res = it->first;
        return getIdForStartPos(res);
    }
    return -1;
}

int SubtitleModel::getNextSub(int id) const
{
    GenTime start = getStartPosForId(id);
    int row = static_cast<int>(std::distance(m_subtitleList.begin(), m_subtitleList.find(start)));
    if (row < static_cast<int>(m_subtitleList.size()) - 1) {
        row++;
        auto it = m_subtitleList.begin();
        std::advance(it, row);
        const GenTime res = it->first;
        return getIdForStartPos(res);
    }
    return -1;
}

QString SubtitleModel::toJson()
{
    // qDebug()<< "to JSON";
    QJsonArray list;
    for (const auto &subtitle : m_subtitleList) {
        QJsonObject currentSubtitle;
        currentSubtitle.insert(QLatin1String("startPos"), QJsonValue(subtitle.first.seconds()));
        currentSubtitle.insert(QLatin1String("dialogue"), QJsonValue(subtitle.second.first));
        currentSubtitle.insert(QLatin1String("endPos"), QJsonValue(subtitle.second.second.seconds()));
        list.push_back(currentSubtitle);
        // qDebug()<<subtitle.first.seconds();
    }
    QJsonDocument jsonDoc(list);
    // qDebug()<<QString(jsonDoc.toJson());
    return QString(jsonDoc.toJson());
}

void SubtitleModel::copySubtitle(const QString &path, bool checkOverwrite)
{
    QFile srcFile(pCore->currentDoc()->subTitlePath(false));
    if (srcFile.exists()) {
        QFile prev(path);
        if (prev.exists()) {
            if (checkOverwrite || !path.endsWith(QStringLiteral(".srt"))) {
                if (KMessageBox::questionYesNo(QApplication::activeWindow(), i18n("File %1 already exists.\nDo you want to overwrite it?", path)) ==
                    KMessageBox::No) {
                    return;
                }
            }
            prev.remove();
        }
        srcFile.copy(path);
    }
}

void SubtitleModel::jsontoSubtitle(const QString &data)
{
    QString outFile = pCore->currentDoc()->subTitlePath(false);
    QString masterFile = m_subtitleFilter->get("av.filename");
    if (masterFile.isEmpty()) {
        m_subtitleFilter->set("av.filename", outFile.toUtf8().constData());
    }
    bool assFormat = outFile.endsWith(".ass");
    if (!assFormat) {
        qDebug() << "srt file import"; // if imported file isn't .ass, it is .srt format
    }
    QFile outF(outFile);

    // qDebug()<< "Import from JSON";
    QWriteLocker locker(&m_lock);
    auto json = QJsonDocument::fromJson(data.toUtf8());
    if (!json.isArray()) {
        qDebug() << "Error : Json file should be an array";
        return;
    }
    int line = 0;
    auto list = json.array();
    if (outF.open(QIODevice::WriteOnly)) {
        QTextStream out(&outF);
        out.setCodec("UTF-8");
        if (assFormat) {
            out << scriptInfoSection << '\n';
            out << styleSection << '\n';
            out << eventSection;
        }
        for (const auto &entry : qAsConst(list)) {
            if (!entry.isObject()) {
                qDebug() << "Warning : Skipping invalid subtitle data";
                continue;
            }
            auto entryObj = entry.toObject();
            if (!entryObj.contains(QLatin1String("startPos"))) {
                qDebug() << "Warning : Skipping invalid subtitle data (does not contain position)";
                continue;
            }
            double startPos = entryObj[QLatin1String("startPos")].toDouble();
            // convert seconds to FORMAT= hh:mm:ss.SS (in .ass) and hh:mm:ss,SSS (in .srt)
            int millisec = int(startPos * 1000);
            int seconds = millisec / 1000;
            millisec %= 1000;
            int minutes = seconds / 60;
            seconds %= 60;
            int hours = minutes / 60;
            minutes %= 60;
            int milli_2 = millisec / 10;
            QString startTimeString = QString("%1:%2:%3.%4")
                                          .arg(hours, 2, 10, QChar('0'))
                                          .arg(minutes, 2, 10, QChar('0'))
                                          .arg(seconds, 2, 10, QChar('0'))
                                          .arg(milli_2, 2, 10, QChar('0'));
            QString startTimeStringSRT = QString("%1:%2:%3,%4")
                                             .arg(hours, 2, 10, QChar('0'))
                                             .arg(minutes, 2, 10, QChar('0'))
                                             .arg(seconds, 2, 10, QChar('0'))
                                             .arg(millisec, 3, 10, QChar('0'));
            QString dialogue = entryObj[QLatin1String("dialogue")].toString();
            double endPos = entryObj[QLatin1String("endPos")].toDouble();
            millisec = int(endPos * 1000);
            seconds = millisec / 1000;
            millisec %= 1000;
            minutes = seconds / 60;
            seconds %= 60;
            hours = minutes / 60;
            minutes %= 60;

            milli_2 = millisec / 10; // to limit ms to 2 digits (for .ass)
            QString endTimeString = QString("%1:%2:%3.%4")
                                        .arg(hours, 2, 10, QChar('0'))
                                        .arg(minutes, 2, 10, QChar('0'))
                                        .arg(seconds, 2, 10, QChar('0'))
                                        .arg(milli_2, 2, 10, QChar('0'));

            QString endTimeStringSRT = QString("%1:%2:%3,%4")
                                           .arg(hours, 2, 10, QChar('0'))
                                           .arg(minutes, 2, 10, QChar('0'))
                                           .arg(seconds, 2, 10, QChar('0'))
                                           .arg(millisec, 3, 10, QChar('0'));
            line++;
            if (assFormat) {
                // Format: Layer, Start, End, Style, Actor, MarginL, MarginR, MarginV, Effect, Text
                out << "Dialogue: 0," << startTimeString << "," << endTimeString << "," << styleName << ",,0000,0000,0000,," << dialogue << '\n';
            } else {
                out << line << "\n" << startTimeStringSRT << " --> " << endTimeStringSRT << "\n" << dialogue << "\n" << '\n';
            }

            // qDebug() << "ADDING SUBTITLE to FILE AT START POS: " << startPos <<" END POS: "<<endPos;//<< ", FPS: " << pCore->getCurrentFps();
        }
        outF.close();
    }
    qDebug() << "Saving subtitle filter: " << outFile;
    if (line > 0) {
        m_subtitleFilter->set("av.filename", outFile.toUtf8().constData());
        m_tractor->attach(*m_subtitleFilter.get());
    } else {
        m_tractor->detach(*m_subtitleFilter.get());
    }
}

void SubtitleModel::updateSub(int id, const QVector<int> &roles)
{
    int row = m_timeline->getSubtitleIndex(id);
    emit dataChanged(index(row), index(row), roles);
}

int SubtitleModel::getRowForId(int id) const
{
    return m_timeline->getSubtitleIndex(id);
}

int SubtitleModel::getSubtitlePlaytime(int id) const
{
    GenTime startPos = m_timeline->m_allSubtitles.at(id);
    return m_subtitleList.at(startPos).second.frames(pCore->getCurrentFps()) - startPos.frames(pCore->getCurrentFps());
}

int SubtitleModel::getSubtitleEnd(int id) const
{
    GenTime startPos = m_timeline->m_allSubtitles.at(id);
    return m_subtitleList.at(startPos).second.frames(pCore->getCurrentFps());
}

QPair<int, int> SubtitleModel::getInOut(int sid) const
{
    GenTime startPos = m_timeline->m_allSubtitles.at(sid);
    return {startPos.frames(pCore->getCurrentFps()), m_subtitleList.at(startPos).second.frames(pCore->getCurrentFps())};
}

void SubtitleModel::setSelected(int id, bool select)
{
    if (isLocked()) {
        return;
    }
    if (select) {
        m_selected << id;
    } else {
        m_selected.removeAll(id);
    }
    updateSub(id, {SelectedRole});
}

bool SubtitleModel::isSelected(int id) const
{
    return m_selected.contains(id);
}

int SubtitleModel::trackDuration() const
{
    if (m_subtitleList.empty()) {
        return 0;
    }
    return m_subtitleList.rbegin()->second.second.frames(pCore->getCurrentFps());
}

void SubtitleModel::switchDisabled()
{
    m_subtitleFilter->set("disable", 1 - m_subtitleFilter->get_int("disable"));
}

void SubtitleModel::switchLocked()
{
    bool isLocked = m_subtitleFilter->get_int("kdenlive:locked") == 1;
    m_subtitleFilter->set("kdenlive:locked", isLocked ? 0 : 1);

    // En/disable snapping on lock
    /*std::vector<std::weak_ptr<SnapInterface>> validSnapModels;
    for (const auto &snapModel : m_regSnaps) {
        if (auto ptr = snapModel.lock()) {
            validSnapModels.push_back(snapModel);
            if (isLocked) {
                for (const auto &subtitle : m_subtitleList) {
                    ptr->addPoint(subtitle.first.frames(pCore->getCurrentFps()));
                    ptr->addPoint(subtitle.second.second.frames(pCore->getCurrentFps()));
                }
            } else {
                for (const auto &subtitle : m_subtitleList) {
                    ptr->removePoint(subtitle.first.frames(pCore->getCurrentFps()));
                    ptr->removePoint(subtitle.second.second.frames(pCore->getCurrentFps()));
                }
            }
        }
    }
    // Update the list of snapModel known to be valid
    std::swap(m_regSnaps, validSnapModels);
    if (!isLocked) {
        // Clear selection
        while (!m_selected.isEmpty()) {
            int id = m_selected.takeFirst();
            updateSub(id, {SelectedRole});
        }
    }*/
}

bool SubtitleModel::isDisabled() const
{
    return m_subtitleFilter->get_int("disable") == 1;
}

bool SubtitleModel::isLocked() const
{
    return m_subtitleFilter->get_int("kdenlive:locked") == 1;
}

void SubtitleModel::loadProperties(const QMap<QString, QString> &subProperties)
{
    QMap<QString, QString>::const_iterator i = subProperties.constBegin();
    while (i != subProperties.constEnd()) {
        if (!i.value().isEmpty()) {
            m_subtitleFilter->set(i.key().toUtf8().constData(), i.value().toUtf8().constData());
        }
        ++i;
    }
}

void SubtitleModel::allSnaps(std::vector<int> &snaps)
{
    for (const auto &subtitle : m_subtitleList) {
        snaps.push_back(subtitle.first.frames(pCore->getCurrentFps()));
        snaps.push_back(subtitle.second.second.frames(pCore->getCurrentFps()));
    }
}

QDomElement SubtitleModel::toXml(int sid, QDomDocument &document)
{
    GenTime startPos = m_timeline->m_allSubtitles.at(sid);
    int endPos = m_subtitleList.at(startPos).second.frames(pCore->getCurrentFps());
    QDomElement container = document.createElement(QStringLiteral("subtitle"));
    container.setAttribute(QStringLiteral("in"), startPos.frames(pCore->getCurrentFps()));
    container.setAttribute(QStringLiteral("out"), endPos);
    container.setAttribute(QStringLiteral("text"), m_subtitleList.at(startPos).first);
    return container;
}

bool SubtitleModel::isBlankAt(int pos) const
{
    GenTime matchPos(pos, pCore->getCurrentFps());
    for (const auto &subtitles : m_subtitleList) {
        if (subtitles.first > matchPos) {
            continue;
        }
        if (subtitles.second.second > matchPos) {
            return false;
        }
    }
    return true;
    ;
}

int SubtitleModel::getBlankStart(int pos) const
{
    GenTime matchPos(pos, pCore->getCurrentFps());
    bool found = false;
    GenTime min;
    for (const auto &subtitles : m_subtitleList) {
        if (subtitles.second.second <= matchPos && (min == GenTime() || subtitles.second.second > min)) {
            min = subtitles.second.second;
            found = true;
        }
    }
    return found ? min.frames(pCore->getCurrentFps()) : 0;
}<|MERGE_RESOLUTION|>--- conflicted
+++ resolved
@@ -81,11 +81,7 @@
     QString timeLine;
     QStringList srtTime;
     GenTime startPos, endPos;
-<<<<<<< HEAD
-    int turn = 0, r = 0;
-=======
-    int turn = 0,r = 0,endIndex = 1,defaultTurn = 0;
->>>>>>> 1343a6ef
+    int turn = 0, r = 0, endIndex = 1, defaultTurn = 0;
     /*
      * turn = 0 -> Parse next subtitle line [srt] (or) [vtt] (or) [sbv] (or) Parse next section [ssa]
      * turn = 1 -> Add string to timeLine
@@ -106,13 +102,9 @@
             qDebug() << " File not found " << filePath;
             return;
         }
-<<<<<<< HEAD
-        qDebug() << "srt File";
-        // parsing srt file
-=======
-        qDebug()<< "srt/vtt/sbv File";
+
+        qDebug() << "srt/vtt/sbv File";
         //parsing srt file
->>>>>>> 1343a6ef
         QTextStream stream(&srtFile);
         stream.setCodec(QTextCodec::codecForName("UTF-8"));
         QString line;
@@ -131,36 +123,22 @@
                 }
                 if (line.contains(QLatin1String("-->")) || line.contains(rx)) {
                     timeLine += line;
-<<<<<<< HEAD
-                    QStringList srtTime = timeLine.split(QLatin1Char(' '));
-                    if (srtTime.count() < 3) {
-                        // invalid time
+                    srtTime = timeLine.split(separator);
+                    if (srtTime.count() > endIndex) {
+                        start = srtTime.at(0);
+                        startPos= stringtoTime(start);
+                        end = srtTime.at(endIndex);
+                        endPos = stringtoTime(end);
+                    } else {
                         continue;
                     }
-                    start = srtTime.at(0);
-                    startPos = stringtoTime(start);
-                    end = srtTime.at(2);
-                    endPos = stringtoTime(end);
-=======
-		    srtTime = timeLine.split(separator);
-		    if (srtTime.count() > endIndex) {
-		      start = srtTime.at(0);
-		      startPos= stringtoTime(start);
-		      end = srtTime.at(endIndex);
-		      endPos = stringtoTime(end);
-		    } else { continue; }
->>>>>>> 1343a6ef
                 } else {
                     r++;
                     if (!comment.isEmpty()) comment += " ";
                     if (r == 1)
                         comment += line;
                     else
-<<<<<<< HEAD
-                        comment = comment + "\n" + line; // changed from \r
-=======
                         comment = comment + "\n" + line;
->>>>>>> 1343a6ef
                 }
                 turn++;
             } else {
@@ -173,17 +151,10 @@
                 // reinitialize
                 comment.clear();
                 timeLine.clear();
-<<<<<<< HEAD
-                turn = 0;
                 r = 0;
-            }
-        }
-=======
-                r = 0;
-		turn = defaultTurn;
+                turn = defaultTurn;
             }            
         }  
->>>>>>> 1343a6ef
         srtFile.close();
     } else if (filePath.endsWith(QLatin1String(".ass"))) {
         qDebug() << "ass File";
