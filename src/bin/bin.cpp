/*
Copyright (C) 2012  Till Theato <root@ttill.de>
Copyright (C) 2014  Jean-Baptiste Mardelle <jb@kdenlive.org>
This file is part of Kdenlive. See www.kdenlive.org.

This program is free software; you can redistribute it and/or
modify it under the terms of the GNU General Public License as
published by the Free Software Foundation; either version 2 of
the License or (at your option) version 3 or any later version
accepted by the membership of KDE e.V. (or its successor approved
by the membership of KDE e.V.), which shall act as a proxy
defined in Section 14 of version 3 of the license.

This program is distributed in the hope that it will be useful,
but WITHOUT ANY WARRANTY; without even the implied warranty of
MERCHANTABILITY or FITNESS FOR A PARTICULAR PURPOSE.  See the
GNU General Public License for more details.

You should have received a copy of the GNU General Public License
along with this program.  If not, see <http://www.gnu.org/licenses/>.
*/

#include "bin.h"
#include "bincommands.h"
#include "clipcreator.hpp"
#include "core.h"
#include "dialogs/clipcreationdialog.h"
#include "doc/documentchecker.h"
#include "doc/docundostack.hpp"
#include "doc/kdenlivedoc.h"
#include "effects/effectstack/model/effectstackmodel.hpp"
#include "jobs/jobmanager.h"
#include "jobs/loadjob.hpp"
#include "kdenlive_debug.h"
#include "kdenlivesettings.h"
#include "mainwindow.h"
#include "mlt++/Mlt.h"
#include "mltcontroller/clipcontroller.h"
#include "mltcontroller/clippropertiescontroller.h"
#include "monitor/monitor.h"
#include "project/dialogs/slideshowclip.h"
#include "project/invaliddialog.h"
#include "project/projectcommands.h"
#include "project/projectmanager.h"
#include "projectclip.h"
#include "projectfolder.h"
#include "projectfolderup.h"
#include "projectitemmodel.h"
#include "projectsortproxymodel.h"
#include "projectsubclip.h"
#include "titler/titlewidget.h"
#include "ui_qtextclip_ui.h"
#include "undohelper.hpp"

#include "xml/xml.hpp"

#include <KColorScheme>
#include <KMessageBox>
#include <KXMLGUIFactory>
#include <QToolBar>

#include "kdenlive_debug.h"
#include <QCryptographicHash>
#include <QDesktopServices>
#include <QDialogButtonBox>
#include <QDrag>
#include <QFile>
#include <QMenu>
<<<<<<< HEAD
#include <QSlider>
#include <QTimeLine>
=======
#include <QtConcurrent>
>>>>>>> 079b88eb
#include <QUndoCommand>
#include <QUrl>
#include <QVBoxLayout>
#include <QtConcurrent>

MyListView::MyListView(QWidget *parent)
    : QListView(parent)
{
    setViewMode(QListView::IconMode);
    setMovement(QListView::Static);
    setResizeMode(QListView::Adjust);
    setUniformItemSizes(true);
    setDragDropMode(QAbstractItemView::DragDrop);
    setAcceptDrops(true);
    setDragEnabled(true);
    viewport()->setAcceptDrops(true);
}

void MyListView::focusInEvent(QFocusEvent *event)
{
    QListView::focusInEvent(event);
    if (event->reason() == Qt::MouseFocusReason) {
        emit focusView();
    }
}

MyTreeView::MyTreeView(QWidget *parent)
    : QTreeView(parent)
{
    setEditing(false);
}

void MyTreeView::mousePressEvent(QMouseEvent *event)
{
    if (event->button() == Qt::LeftButton) {
        m_startPos = event->pos();
    }
    QTreeView::mousePressEvent(event);
}

void MyTreeView::focusInEvent(QFocusEvent *event)
{
    QTreeView::focusInEvent(event);
    if (event->reason() == Qt::MouseFocusReason) {
        emit focusView();
    }
}

void MyTreeView::mouseMoveEvent(QMouseEvent *event)
{
    bool dragged = false;
    if ((event->buttons() & Qt::LeftButton) != 0u) {
        int distance = (event->pos() - m_startPos).manhattanLength();
        if (distance >= QApplication::startDragDistance()) {
            dragged = performDrag();
        }
    }
    if (!dragged) {
        QTreeView::mouseMoveEvent(event);
    }
}

void MyTreeView::closeEditor(QWidget *editor, QAbstractItemDelegate::EndEditHint hint)
{
    QAbstractItemView::closeEditor(editor, hint);
    setEditing(false);
}

void MyTreeView::editorDestroyed(QObject *editor)
{
    QAbstractItemView::editorDestroyed(editor);
    setEditing(false);
}

void MyTreeView::keyPressEvent(QKeyEvent *event)
{
    if (isEditing()) {
        QTreeView::keyPressEvent(event);
        return;
    }
    QModelIndex currentIndex = this->currentIndex();
    if (event->key() == Qt::Key_Return && currentIndex.isValid()) {
        if (this->isExpanded(currentIndex)) {
            this->collapse(currentIndex);
        } else {
            this->expand(currentIndex);
        }
    }
    QTreeView::keyPressEvent(event);
}

bool MyTreeView::isEditing() const
{
    return state() == QAbstractItemView::EditingState;
}

void MyTreeView::setEditing(bool edit)
{
    setState(edit ? QAbstractItemView::EditingState : QAbstractItemView::NoState);
}

bool MyTreeView::performDrag()
{
    QModelIndexList bases = selectedIndexes();
    QModelIndexList indexes;
    for (int i = 0; i < bases.count(); i++) {
        if (bases.at(i).column() == 0) {
            indexes << bases.at(i);
        }
    }
    if (indexes.isEmpty()) {
        return false;
    }
    auto *drag = new QDrag(this);
    drag->setMimeData(model()->mimeData(indexes));
    QModelIndex ix = indexes.constFirst();
    if (ix.isValid()) {
        QIcon icon = ix.data(AbstractProjectItem::DataThumbnail).value<QIcon>();
        QPixmap pix = icon.pixmap(iconSize());
        QSize size = pix.size();
        QImage image(size, QImage::Format_ARGB32_Premultiplied);
        image.fill(Qt::transparent);
        QPainter p(&image);
        p.setOpacity(0.7);
        p.drawPixmap(0, 0, pix);
        p.setOpacity(1);
        if (indexes.count() > 1) {
            QPalette palette;
            int radius = size.height() / 3;
            p.setBrush(palette.highlight());
            p.setPen(palette.highlightedText().color());
            p.drawEllipse(QPoint(size.width() / 2, size.height() / 2), radius, radius);
            p.drawText(size.width() / 2 - radius, size.height() / 2 - radius, 2 * radius, 2 * radius, Qt::AlignCenter, QString::number(indexes.count()));
        }
        p.end();
        drag->setPixmap(QPixmap::fromImage(image));
    }
    drag->exec();
    return true;
}

BinMessageWidget::BinMessageWidget(QWidget *parent)
    : KMessageWidget(parent)
{
}
BinMessageWidget::BinMessageWidget(const QString &text, QWidget *parent)
    : KMessageWidget(text, parent)
{
}

bool BinMessageWidget::event(QEvent *ev)
{
    if (ev->type() == QEvent::Hide || ev->type() == QEvent::Close) {
        emit messageClosing();
    }
    return KMessageWidget::event(ev);
}

SmallJobLabel::SmallJobLabel(QWidget *parent)
    : QPushButton(parent)
    , m_action(nullptr)
{
    setFixedWidth(0);
    setFlat(true);
    m_timeLine = new QTimeLine(500, this);
    QObject::connect(m_timeLine, &QTimeLine::valueChanged, this, &SmallJobLabel::slotTimeLineChanged);
    QObject::connect(m_timeLine, &QTimeLine::finished, this, &SmallJobLabel::slotTimeLineFinished);
    hide();
}

const QString SmallJobLabel::getStyleSheet(const QPalette &p)
{
    KColorScheme scheme(p.currentColorGroup(), KColorScheme::Window);
    QColor bg = scheme.background(KColorScheme::LinkBackground).color();
    QColor fg = scheme.foreground(KColorScheme::LinkText).color();
    QString style =
        QStringLiteral("QPushButton {margin:3px;padding:2px;background-color: rgb(%1, %2, %3);border-radius: 4px;border: none;color: rgb(%4, %5, %6)}")
            .arg(bg.red())
            .arg(bg.green())
            .arg(bg.blue())
            .arg(fg.red())
            .arg(fg.green())
            .arg(fg.blue());

    bg = scheme.background(KColorScheme::ActiveBackground).color();
    fg = scheme.foreground(KColorScheme::ActiveText).color();
    style.append(
        QStringLiteral("\nQPushButton:hover {margin:3px;padding:2px;background-color: rgb(%1, %2, %3);border-radius: 4px;border: none;color: rgb(%4, %5, %6)}")
            .arg(bg.red())
            .arg(bg.green())
            .arg(bg.blue())
            .arg(fg.red())
            .arg(fg.green())
            .arg(fg.blue()));

    return style;
}

void SmallJobLabel::setAction(QAction *action)
{
    m_action = action;
}

void SmallJobLabel::slotTimeLineChanged(qreal value)
{
    setFixedWidth(qMin(value * 2, qreal(1.0)) * sizeHint().width());
    update();
}

void SmallJobLabel::slotTimeLineFinished()
{
    if (m_timeLine->direction() == QTimeLine::Forward) {
        // Show
        m_action->setVisible(true);
    } else {
        // Hide
        m_action->setVisible(false);
        setText(QString());
    }
}

void SmallJobLabel::slotSetJobCount(int jobCount)
{
    if (jobCount > 0) {
        // prepare animation
        setText(i18np("%1 job", "%1 jobs", jobCount));
        setToolTip(i18np("%1 pending job", "%1 pending jobs", jobCount));

        if (style()->styleHint(QStyle::SH_Widget_Animate, nullptr, this) != 0) {
            setFixedWidth(sizeHint().width());
            m_action->setVisible(true);
            return;
        }

        if (m_action->isVisible()) {
            setFixedWidth(sizeHint().width());
            update();
            return;
        }

        setFixedWidth(0);
        m_action->setVisible(true);
        int wantedWidth = sizeHint().width();
        setGeometry(-wantedWidth, 0, wantedWidth, height());
        m_timeLine->setDirection(QTimeLine::Forward);
        if (m_timeLine->state() == QTimeLine::NotRunning) {
            m_timeLine->start();
        }
    } else {
        if (style()->styleHint(QStyle::SH_Widget_Animate, nullptr, this) != 0) {
            setFixedWidth(0);
            m_action->setVisible(false);
            return;
        }
        // hide
        m_timeLine->setDirection(QTimeLine::Backward);
        if (m_timeLine->state() == QTimeLine::NotRunning) {
            m_timeLine->start();
        }
    }
}

/**
 * @class BinItemDelegate
 * @brief This class is responsible for drawing items in the QTreeView.
 */

class BinItemDelegate : public QStyledItemDelegate
{
public:
    explicit BinItemDelegate(QObject *parent = nullptr)
        : QStyledItemDelegate(parent)
    {
    }

    void updateEditorGeometry(QWidget *editor, const QStyleOptionViewItem &option, const QModelIndex &index) const override
    {
        if (index.column() != 0) {
            return QStyledItemDelegate::updateEditorGeometry(editor, option, index);
        }
        QStyleOptionViewItem opt = option;
        initStyleOption(&opt, index);
        QRect r1 = option.rect;
        QStyle *style = opt.widget ? opt.widget->style() : QApplication::style();
        const int textMargin = style->pixelMetric(QStyle::PM_FocusFrameHMargin) + 1;
        int type = index.data(AbstractProjectItem::ItemTypeRole).toInt();
        double factor = (double)opt.decorationSize.height() / r1.height();
        int decoWidth = 2 * textMargin;
        int mid = 0;
        if (factor > 0) {
            decoWidth += opt.decorationSize.width() / factor;
        }
        if (type == AbstractProjectItem::ClipItem || type == AbstractProjectItem::SubClipItem) {
            mid = (int)((r1.height() / 2));
        }
        r1.adjust(decoWidth, 0, 0, -mid);
        QFont ft = option.font;
        ft.setBold(true);
        QFontMetricsF fm(ft);
        QRect r2 = fm.boundingRect(r1, Qt::AlignLeft | Qt::AlignTop, index.data(AbstractProjectItem::DataName).toString()).toRect();
        editor->setGeometry(r2);
    }

    QSize sizeHint(const QStyleOptionViewItem &option, const QModelIndex &index) const override
    {
        QSize hint = QStyledItemDelegate::sizeHint(option, index);
        QString text = index.data(AbstractProjectItem::DataName).toString();
        QRectF r = option.rect;
        QFont ft = option.font;
        ft.setBold(true);
        QFontMetricsF fm(ft);
        QStyle *style = option.widget ? option.widget->style() : QApplication::style();
        const int textMargin = style->pixelMetric(QStyle::PM_FocusFrameHMargin) + 1;
        int width = fm.boundingRect(r, Qt::AlignLeft | Qt::AlignTop, text).width() + option.decorationSize.width() + 2 * textMargin;
        hint.setWidth(width);
        int type = index.data(AbstractProjectItem::ItemTypeRole).toInt();
        if (type == AbstractProjectItem::FolderItem || type == AbstractProjectItem::FolderUpItem) {
            return QSize(hint.width(), qMin(option.fontMetrics.lineSpacing() + 4, hint.height()));
        }
        if (type == AbstractProjectItem::ClipItem) {
            return QSize(hint.width(), qMax(option.fontMetrics.lineSpacing() * 2 + 4, qMax(hint.height(), option.decorationSize.height())));
        }
        if (type == AbstractProjectItem::SubClipItem) {
            return QSize(hint.width(), qMax(option.fontMetrics.lineSpacing() * 2 + 4, qMin(hint.height(), (int)(option.decorationSize.height() / 1.5))));
        }
        QIcon icon = qvariant_cast<QIcon>(index.data(Qt::DecorationRole));
        QString line1 = index.data(Qt::DisplayRole).toString();
        QString line2 = index.data(Qt::UserRole).toString();

        int textW = qMax(option.fontMetrics.width(line1), option.fontMetrics.width(line2));
        QSize iconSize = icon.actualSize(option.decorationSize);
        return QSize(qMax(textW, iconSize.width()) + 4, option.fontMetrics.lineSpacing() * 2 + 4);
    }

    void paint(QPainter *painter, const QStyleOptionViewItem &option, const QModelIndex &index) const override
    {
        if (index.column() == 0 && !index.data().isNull()) {
            QRect r1 = option.rect;
            painter->save();
            painter->setClipRect(r1);
            QStyleOptionViewItem opt(option);
            initStyleOption(&opt, index);
            int type = index.data(AbstractProjectItem::ItemTypeRole).toInt();
            QStyle *style = opt.widget ? opt.widget->style() : QApplication::style();
            const int textMargin = style->pixelMetric(QStyle::PM_FocusFrameHMargin) + 1;
            // QRect r = QStyle::alignedRect(opt.direction, Qt::AlignVCenter | Qt::AlignLeft, opt.decorationSize, r1);

            style->drawPrimitive(QStyle::PE_PanelItemViewItem, &opt, painter, opt.widget);
            if ((option.state & static_cast<int>((QStyle::State_Selected) != 0)) != 0) {
                painter->setPen(option.palette.highlightedText().color());
            } else {
                painter->setPen(option.palette.text().color());
            }
            QRect r = r1;
            QFont font = painter->font();
            font.setBold(true);
            painter->setFont(font);
            if (type == AbstractProjectItem::ClipItem || type == AbstractProjectItem::SubClipItem) {
                double factor = (double)opt.decorationSize.height() / r1.height();
                int decoWidth = 2 * textMargin;
                if (factor > 0) {
                    r.setWidth(opt.decorationSize.width() / factor);
                    // Draw thumbnail
                    opt.icon.paint(painter, r);
                    decoWidth += r.width();
                }
                int mid = (int)((r1.height() / 2));
                r1.adjust(decoWidth, 0, 0, -mid);
                QRect r2 = option.rect;
                r2.adjust(decoWidth, mid, 0, 0);
                QRectF bounding;
                painter->drawText(r1, Qt::AlignLeft | Qt::AlignTop, index.data(AbstractProjectItem::DataName).toString(), &bounding);
                font.setBold(false);
                painter->setFont(font);
                QString subText = index.data(AbstractProjectItem::DataDuration).toString();
                if (!subText.isEmpty()) {
                    r2.adjust(0, bounding.bottom() - r2.top(), 0, 0);
                    QColor subTextColor = painter->pen().color();
                    subTextColor.setAlphaF(.5);
                    painter->setPen(subTextColor);
                    painter->drawText(r2, Qt::AlignLeft | Qt::AlignTop, subText, &bounding);
                    // Draw usage counter
                    int usage = index.data(AbstractProjectItem::UsageCount).toInt();
                    if (usage > 0) {
                        bounding.moveLeft(bounding.right() + (2 * textMargin));
                        QString us = QString().sprintf("[%d]", usage);
                        painter->drawText(bounding, Qt::AlignLeft | Qt::AlignTop, us, &bounding);
                    }
                }
                if (type == AbstractProjectItem::ClipItem) {
                    // Overlay icon if necessary
                    QVariant v = index.data(AbstractProjectItem::IconOverlay);
                    if (!v.isNull()) {
                        QIcon reload = QIcon::fromTheme(v.toString());
                        r.setTop(r.bottom() - bounding.height());
                        r.setWidth(bounding.height());
                        reload.paint(painter, r);
                    }

                    int jobProgress = index.data(AbstractProjectItem::JobProgress).toInt();
                    JobManagerStatus status = index.data(AbstractProjectItem::JobStatus).value<JobManagerStatus>();
                    if (status == JobManagerStatus::Pending || status == JobManagerStatus::Running) {
                        // Draw job progress bar
                        int progressWidth = option.fontMetrics.averageCharWidth() * 8;
                        int progressHeight = option.fontMetrics.ascent() / 4;
                        QRect progress(r1.x() + 1, opt.rect.bottom() - progressHeight - 2, progressWidth, progressHeight);
                        painter->setPen(Qt::NoPen);
                        painter->setBrush(Qt::darkGray);
                        if (status == JobManagerStatus::Running) {
                            painter->drawRoundedRect(progress, 2, 2);
                            painter->setBrush((option.state & static_cast<int>((QStyle::State_Selected) != 0)) != 0 ? option.palette.text()
                                                                                                                    : option.palette.highlight());
                            progress.setWidth((progressWidth - 2) * jobProgress / 100);
                            painter->drawRoundedRect(progress, 2, 2);
                        } else {
                            // Draw kind of a pause icon
                            progress.setWidth(3);
                            painter->drawRect(progress);
                            progress.moveLeft(progress.right() + 3);
                            painter->drawRect(progress);
                        }
                    }
                    QString jobText = index.data(AbstractProjectItem::JobMessage).toString();
                    if (!jobText.isEmpty()) {
                        // QRectF txtBounding = painter->boundingRect(r2, Qt::AlignRight | Qt::AlignVCenter, " " + jobText + " ");
                        painter->setPen(Qt::NoPen);
                        painter->setBrush(option.palette.highlight());
                        // painter->drawRoundedRect(txtBounding, 2, 2);
                        painter->setPen(option.palette.highlightedText().color());
                        painter->drawText(r2, Qt::AlignCenter, jobText);
                    }
                }
            } else {
                // Folder or Folder Up items
                double factor = (double)opt.decorationSize.height() / r1.height();
                int decoWidth = 2 * textMargin;
                if (factor > 0) {
                    r.setWidth(opt.decorationSize.width() / factor);
                    // Draw thumbnail
                    opt.icon.paint(painter, r);
                    decoWidth += r.width();
                }
                r1.adjust(decoWidth, 0, 0, 0);
                QRectF bounding;
                painter->drawText(r1, Qt::AlignLeft | Qt::AlignTop, index.data(AbstractProjectItem::DataName).toString(), &bounding);
            }
            painter->restore();
        } else {
            QStyledItemDelegate::paint(painter, option, index);
        }
    }
};

LineEventEater::LineEventEater(QObject *parent)
    : QObject(parent)
{
}

bool LineEventEater::eventFilter(QObject *obj, QEvent *event)
{
    switch (event->type()) {
    case QEvent::ShortcutOverride:
        if (((QKeyEvent *)event)->key() == Qt::Key_Escape) {
            emit clearSearchLine();
        }
        break;
    case QEvent::Resize:
        // Workaround Qt BUG 54676
        emit showClearButton(((QResizeEvent *)event)->size().width() > QFontMetrics(QApplication::font()).averageCharWidth() * 8);
        break;
    default:
        break;
    }
    return QObject::eventFilter(obj, event);
}

Bin::Bin(const std::shared_ptr<ProjectItemModel> &model, QWidget *parent)
    : QWidget(parent)
    , isLoading(false)
    , m_itemModel(model)
    , m_itemView(nullptr)
    , m_doc(nullptr)
    , m_extractAudioAction(nullptr)
    , m_transcodeAction(nullptr)
    , m_clipsActionsMenu(nullptr)
    , m_inTimelineAction(nullptr)
    , m_listType((BinViewType)KdenliveSettings::binMode())
    , m_iconSize(160, 90)
    , m_propertiesPanel(nullptr)
    , m_blankThumb()
    , m_invalidClipDialog(nullptr)
    , m_gainedFocus(false)
    , m_audioDuration(0)
    , m_processedAudio(0)
{
    m_layout = new QVBoxLayout(this);

    // Create toolbar for buttons
    m_toolbar = new QToolBar(this);
    int size = style()->pixelMetric(QStyle::PM_SmallIconSize);
    QSize iconSize(size, size);
    m_toolbar->setIconSize(iconSize);
    m_toolbar->setToolButtonStyle(Qt::ToolButtonIconOnly);
    m_layout->addWidget(m_toolbar);
    m_layout->setSpacing(0);
    m_layout->setContentsMargins(0, 0, 0, 0);
    // Search line
    m_proxyModel = new ProjectSortProxyModel(this);
    m_proxyModel->setDynamicSortFilter(true);
    m_searchLine = new QLineEdit(this);
    m_searchLine->setSizePolicy(QSizePolicy::Maximum, QSizePolicy::Preferred);
    // m_searchLine->setClearButtonEnabled(true);
    m_searchLine->setPlaceholderText(i18n("Search"));
    m_searchLine->setFocusPolicy(Qt::ClickFocus);
    connect(m_searchLine, &QLineEdit::textChanged, m_proxyModel, &ProjectSortProxyModel::slotSetSearchString);

    auto *leventEater = new LineEventEater(this);
    m_searchLine->installEventFilter(leventEater);
    connect(leventEater, &LineEventEater::clearSearchLine, m_searchLine, &QLineEdit::clear);
    connect(leventEater, &LineEventEater::showClearButton, this, &Bin::showClearButton);

    setFocusPolicy(Qt::ClickFocus);

    connect(m_itemModel.get(), &ProjectItemModel::refreshPanel, this, &Bin::refreshPanel);
    connect(m_itemModel.get(), &ProjectItemModel::refreshAudioThumbs, this, &Bin::doRefreshAudioThumbs);
    connect(m_itemModel.get(), &ProjectItemModel::refreshClip, this, &Bin::refreshClip);
    connect(m_itemModel.get(), &ProjectItemModel::updateTimelineProducers, this, &Bin::updateTimelineProducers);
    connect(m_itemModel.get(), &ProjectItemModel::emitMessage, this, &Bin::emitMessage);

    // Connect models
    m_proxyModel->setSourceModel(m_itemModel.get());
    connect(m_itemModel.get(), &QAbstractItemModel::dataChanged, m_proxyModel, &ProjectSortProxyModel::slotDataChanged);
    connect(m_proxyModel, &ProjectSortProxyModel::selectModel, this, &Bin::selectProxyModel);
    connect(m_itemModel.get(), static_cast<void (ProjectItemModel::*)(const QStringList &, const QModelIndex &)>(&ProjectItemModel::itemDropped), this,
            static_cast<void (Bin::*)(const QStringList &, const QModelIndex &)>(&Bin::slotItemDropped));
    connect(m_itemModel.get(), static_cast<void (ProjectItemModel::*)(const QList<QUrl> &, const QModelIndex &)>(&ProjectItemModel::itemDropped), this,
            static_cast<void (Bin::*)(const QList<QUrl> &, const QModelIndex &)>(&Bin::slotItemDropped));
    connect(m_itemModel.get(), &ProjectItemModel::effectDropped, this, &Bin::slotEffectDropped);
    connect(m_itemModel.get(), &QAbstractItemModel::dataChanged, this, &Bin::slotItemEdited);
    connect(this, &Bin::refreshPanel, this, &Bin::doRefreshPanel);

    // Zoom slider
    m_slider = new QSlider(Qt::Horizontal, this);
    m_slider->setMaximumWidth(100);
    m_slider->setMinimumWidth(40);
    m_slider->setRange(0, 10);
    m_slider->setValue(KdenliveSettings::bin_zoom());
    connect(m_slider, &QAbstractSlider::valueChanged, this, &Bin::slotSetIconSize);
    auto *widgetslider = new QWidgetAction(this);
    widgetslider->setDefaultWidget(m_slider);

    // View type
    KSelectAction *listType = new KSelectAction(QIcon::fromTheme(QStringLiteral("view-list-tree")), i18n("View Mode"), this);
    pCore->window()->actionCollection()->addAction(QStringLiteral("bin_view_mode"), listType);
    QAction *treeViewAction = listType->addAction(QIcon::fromTheme(QStringLiteral("view-list-tree")), i18n("Tree View"));
    listType->addAction(treeViewAction);
    treeViewAction->setData(BinTreeView);
    if (m_listType == treeViewAction->data().toInt()) {
        listType->setCurrentAction(treeViewAction);
    }
    pCore->window()->actionCollection()->addAction(QStringLiteral("bin_view_mode_tree"), treeViewAction);

    QAction *iconViewAction = listType->addAction(QIcon::fromTheme(QStringLiteral("view-list-icons")), i18n("Icon View"));
    iconViewAction->setData(BinIconView);
    if (m_listType == iconViewAction->data().toInt()) {
        listType->setCurrentAction(iconViewAction);
    }
    pCore->window()->actionCollection()->addAction(QStringLiteral("bin_view_mode_icon"), iconViewAction);

    QAction *disableEffects = new QAction(i18n("Disable Bin Effects"), this);
    connect(disableEffects, &QAction::triggered, [this](bool disable) { this->setBinEffectsEnabled(!disable); });
    disableEffects->setIcon(QIcon::fromTheme(QStringLiteral("favorite")));
    disableEffects->setData("disable_bin_effects");
    disableEffects->setCheckable(true);
    disableEffects->setChecked(false);
    pCore->window()->actionCollection()->addAction(QStringLiteral("disable_bin_effects"), disableEffects);

#if KXMLGUI_VERSION_MINOR > 24 || KXMLGUI_VERSION_MAJOR > 5
    m_renameAction = KStandardAction::renameFile(this, SLOT(slotRenameItem()), this);
    m_renameAction->setText(i18n("Rename"));
#else
    m_renameAction = new QAction(i18n("Rename"), this);
    connect(m_renameAction, &QAction::triggered, this, &Bin::slotRenameItem);
    m_renameAction->setShortcut(Qt::Key_F2);
#endif
    m_renameAction->setData("rename");
    pCore->window()->actionCollection()->addAction(QStringLiteral("rename"), m_renameAction);

    listType->setToolBarMode(KSelectAction::MenuMode);
    connect(listType, static_cast<void (KSelectAction::*)(QAction *)>(&KSelectAction::triggered), this, &Bin::slotInitView);

    // Settings menu
    QMenu *settingsMenu = new QMenu(i18n("Settings"), this);
    settingsMenu->addAction(listType);
    QMenu *sliderMenu = new QMenu(i18n("Zoom"), this);
    sliderMenu->setIcon(QIcon::fromTheme(QStringLiteral("zoom-in")));
    sliderMenu->addAction(widgetslider);
    settingsMenu->addMenu(sliderMenu);

    // Column show / hide actions
    m_showDate = new QAction(i18n("Show date"), this);
    m_showDate->setCheckable(true);
    connect(m_showDate, &QAction::triggered, this, &Bin::slotShowDateColumn);
    m_showDesc = new QAction(i18n("Show description"), this);
    m_showDesc->setCheckable(true);
    connect(m_showDesc, &QAction::triggered, this, &Bin::slotShowDescColumn);
    settingsMenu->addAction(m_showDate);
    settingsMenu->addAction(m_showDesc);
    settingsMenu->addAction(disableEffects);
    auto *button = new QToolButton;
    button->setIcon(QIcon::fromTheme(QStringLiteral("kdenlive-menu")));
    button->setToolTip(i18n("Options"));
    button->setMenu(settingsMenu);
    button->setPopupMode(QToolButton::InstantPopup);
    m_toolbar->addWidget(button);

    // small info button for pending jobs
    m_infoLabel = new SmallJobLabel(this);
    m_infoLabel->setStyleSheet(SmallJobLabel::getStyleSheet(palette()));
    connect(pCore->jobManager().get(), &JobManager::jobCount, m_infoLabel, &SmallJobLabel::slotSetJobCount);
    QAction *infoAction = m_toolbar->addWidget(m_infoLabel);
    m_jobsMenu = new QMenu(this);
    // connect(m_jobsMenu, &QMenu::aboutToShow, this, &Bin::slotPrepareJobsMenu);
    m_cancelJobs = new QAction(i18n("Cancel All Jobs"), this);
    m_cancelJobs->setCheckable(false);
    m_discardCurrentClipJobs = new QAction(i18n("Cancel Current Clip Jobs"), this);
    m_discardCurrentClipJobs->setCheckable(false);
    m_discardPendingJobs = new QAction(i18n("Cancel Pending Jobs"), this);
    m_discardPendingJobs->setCheckable(false);
    m_jobsMenu->addAction(m_cancelJobs);
    m_jobsMenu->addAction(m_discardCurrentClipJobs);
    m_jobsMenu->addAction(m_discardPendingJobs);
    m_infoLabel->setMenu(m_jobsMenu);
    m_infoLabel->setAction(infoAction);

    // Hack, create toolbar spacer
    QWidget *spacer = new QWidget();
    spacer->setSizePolicy(QSizePolicy::Expanding, QSizePolicy::Expanding);
    m_toolbar->addWidget(spacer);

    // Add search line
    m_toolbar->addWidget(m_searchLine);

    m_binTreeViewDelegate = new BinItemDelegate(this);
    // connect(pCore->projectManager(), SIGNAL(projectOpened(Project*)), this, SLOT(setProject(Project*)));
    m_headerInfo = QByteArray::fromBase64(KdenliveSettings::treeviewheaders().toLatin1());
    m_propertiesPanel = new QScrollArea(this);
    m_propertiesPanel->setFrameShape(QFrame::NoFrame);
    // Info widget for failed jobs, other errors
    m_infoMessage = new BinMessageWidget(this);
    m_layout->addWidget(m_infoMessage);
    m_infoMessage->setCloseButtonVisible(false);
    connect(m_infoMessage, &BinMessageWidget::messageClosing, this, &Bin::slotResetInfoMessage);
    // m_infoMessage->setWordWrap(true);
    m_infoMessage->hide();
    connect(this, &Bin::requesteInvalidRemoval, this, &Bin::slotQueryRemoval);
    connect(this, SIGNAL(displayBinMessage(QString, KMessageWidget::MessageType)), this, SLOT(doDisplayMessage(QString, KMessageWidget::MessageType)));
}

Bin::~Bin()
{
    blockSignals(true);
    m_proxyModel->selectionModel()->blockSignals(true);
    setEnabled(false);
    abortOperations();
    m_itemModel->clean();
}

QDockWidget *Bin::clipPropertiesDock()
{
    return m_propertiesDock;
}

void Bin::abortOperations()
{
    blockSignals(true);
    abortAudioThumbs();
    if (m_propertiesPanel) {
        for (QWidget *w : m_propertiesPanel->findChildren<ClipPropertiesController *>()) {
            delete w;
        }
    }
    delete m_itemView;
    m_itemView = nullptr;
    blockSignals(false);
}

void Bin::abortAudioThumbs()
{
    // TODO refac
    /*
    if (!m_audioThumbsThread.isRunning()) {
        return;
    }
    if (!m_processingAudioThumb.isEmpty()) {
        std::shared_ptr<ProjectClip> clip = m_itemModel->getClipByBinID(m_processingAudioThumb);
        if (clip) {
            clip->abortAudioThumbs();
        }
    }
    m_audioThumbMutex.lock();
    for (const QString &id : m_audioThumbsList) {
        std::shared_ptr<ProjectClip> clip = m_itemModel->getClipByBinID(id);
        if (clip) {
            clip->setJobStatus(AbstractClipJob::THUMBJOB, JobDone, 0);
        }
    }
    m_audioThumbsList.clear();
    m_audioThumbMutex.unlock();
    m_audioThumbsThread.waitForFinished();
    */
}

void Bin::slotCreateAudioThumbs()
{
    // TODO refac
    /*
    int max = m_audioThumbsList.count();
    int count = 0;
    m_processedAudio = 0;
    while (!m_audioThumbsList.isEmpty()) {
        m_audioThumbMutex.lock();
        max = qMax(max, m_audioThumbsList.count());
        m_processingAudioThumb = m_audioThumbsList.takeFirst();
        count++;
        m_audioThumbMutex.unlock();
        std::shared_ptr<ProjectClip> clip = m_itemModel->getClipByBinID(m_processingAudioThumb);
        if (clip) {
            clip->slotCreateAudioThumbs();
            m_processedAudio += (int)clip->duration().ms();
        } else {
            qDebug() << "// Trying to create audio thumbs for unknown clip: " << m_processingAudioThumb;
        }
    }
    m_audioThumbMutex.lock();
    m_processingAudioThumb.clear();
    m_processedAudio = 0;
    m_audioDuration = 0;
    m_audioThumbMutex.unlock();
    emitMessage(i18n("Audio thumbnails done"), 100, OperationCompletedMessage);
    */
}

bool Bin::eventFilter(QObject *obj, QEvent *event)
{
    if (event->type() == QEvent::MouseButtonRelease) {
        if (!m_monitor->isActive()) {
            m_monitor->slotActivateMonitor();
        }
        bool success = QWidget::eventFilter(obj, event);
        if (m_gainedFocus) {
            QMouseEvent *mouseEvent = static_cast<QMouseEvent *>(event);
            QAbstractItemView *view = qobject_cast<QAbstractItemView *>(obj->parent());
            if (view) {
                QModelIndex idx = view->indexAt(mouseEvent->pos());
                m_gainedFocus = false;
                if (idx.isValid()) {
                    std::shared_ptr<AbstractProjectItem> item = m_itemModel->getBinItemByIndex(m_proxyModel->mapToSource(idx));
                    editMasterEffect(item);
                } else {
                    editMasterEffect(nullptr);
                }
            }
            // make sure we discard the focus indicator
            m_gainedFocus = false;
        }
        return success;
    }
    if (event->type() == QEvent::MouseButtonDblClick) {
        QMouseEvent *mouseEvent = static_cast<QMouseEvent *>(event);
        QAbstractItemView *view = qobject_cast<QAbstractItemView *>(obj->parent());
        if (view) {
            QModelIndex idx = view->indexAt(mouseEvent->pos());
            if (!idx.isValid()) {
                // User double clicked on empty area
                slotAddClip();
            } else {
                slotItemDoubleClicked(idx, mouseEvent->pos());
            }
        } else {
            qCDebug(KDENLIVE_LOG) << " +++++++ NO VIEW-------!!";
        }
        return true;
    }
    if (event->type() == QEvent::Wheel) {
        QWheelEvent *e = static_cast<QWheelEvent *>(event);
        if ((e != nullptr) && e->modifiers() == Qt::ControlModifier) {
            slotZoomView(e->delta() > 0);
            // emit zoomView(e->delta() > 0);
            return true;
        }
    }
    return QWidget::eventFilter(obj, event);
}

void Bin::refreshIcons()
{
    QList<QMenu *> allMenus = this->findChildren<QMenu *>();
    for (int i = 0; i < allMenus.count(); i++) {
        QMenu *m = allMenus.at(i);
        QIcon ic = m->icon();
        if (ic.isNull() || ic.name().isEmpty()) {
            continue;
        }
        QIcon newIcon = QIcon::fromTheme(ic.name());
        m->setIcon(newIcon);
    }
    QList<QToolButton *> allButtons = this->findChildren<QToolButton *>();
    for (int i = 0; i < allButtons.count(); i++) {
        QToolButton *m = allButtons.at(i);
        QIcon ic = m->icon();
        if (ic.isNull() || ic.name().isEmpty()) {
            continue;
        }
        QIcon newIcon = QIcon::fromTheme(ic.name());
        m->setIcon(newIcon);
    }
}

void Bin::slotSaveHeaders()
{
    if ((m_itemView != nullptr) && m_listType == BinTreeView) {
        // save current treeview state (column width)
        QTreeView *view = static_cast<QTreeView *>(m_itemView);
        m_headerInfo = view->header()->saveState();
        KdenliveSettings::setTreeviewheaders(m_headerInfo.toBase64());
    }
}

void Bin::slotZoomView(bool zoomIn)
{
    if (m_itemModel->rowCount() == 0) {
        // Don't zoom on empty bin
        return;
    }
    int progress = (zoomIn) ? 1 : -1;
    m_slider->setValue(m_slider->value() + progress);
}

Monitor *Bin::monitor()
{
    return m_monitor;
}

const QStringList Bin::getFolderInfo(const QModelIndex &selectedIx)
{
    QModelIndexList indexes;
    if (selectedIx.isValid()) {
        indexes << selectedIx;
    } else {
        indexes = m_proxyModel->selectionModel()->selectedIndexes();
    }
    if (indexes.isEmpty()) {
        // return root folder info
        QStringList folderInfo;
        folderInfo << QString::number(-1);
        folderInfo << QString();
        return folderInfo;
    }
    QModelIndex ix = indexes.constFirst();
    if (ix.isValid() && (m_proxyModel->selectionModel()->isSelected(ix) || selectedIx.isValid())) {
        return m_itemModel->getEnclosingFolderInfo(m_proxyModel->mapToSource(ix));
    }
    // return root folder info
    QStringList folderInfo;
    folderInfo << QString::number(-1);
    folderInfo << QString();
    return folderInfo;
}

void Bin::slotAddClip()
{
    // Check if we are in a folder
    QString parentFolder = getCurrentFolder();
    ClipCreationDialog::createClipsCommand(m_doc, parentFolder, m_itemModel);
}

std::shared_ptr<ProjectClip> Bin::getFirstSelectedClip()
{
    const QModelIndexList indexes = m_proxyModel->selectionModel()->selectedIndexes();
    if (indexes.isEmpty()) {
        return std::shared_ptr<ProjectClip>();
    }
    for (const QModelIndex &ix : indexes) {
        std::shared_ptr<AbstractProjectItem> item = m_itemModel->getBinItemByIndex(m_proxyModel->mapToSource(ix));
        if (item->itemType() == AbstractProjectItem::ClipItem) {
            auto clip = std::static_pointer_cast<ProjectClip>(item);
            if (clip) {
                return clip;
            }
        }
    }
    return nullptr;
}

void Bin::slotDeleteClip()
{
    const QModelIndexList indexes = m_proxyModel->selectionModel()->selectedIndexes();
    std::vector<std::shared_ptr<AbstractProjectItem>> items;
    bool included = false;
    bool usedFolder = false;
    auto checkInclusion = [](bool accum, std::shared_ptr<TreeItem> item) {
        return accum || std::static_pointer_cast<AbstractProjectItem>(item)->isIncludedInTimeline();
    };
    for (const QModelIndex &ix : indexes) {
        if (!ix.isValid() || ix.column() != 0) {
            continue;
        }
        std::shared_ptr<AbstractProjectItem> item = m_itemModel->getBinItemByIndex(m_proxyModel->mapToSource(ix));
        if (!item) {
            qDebug() << "Suspicious: item not found when trying to delete";
            continue;
        }
        included = included || item->accumulate(false, checkInclusion);
        // Check if we are deleting non-empty folders:
        usedFolder = usedFolder || item->childCount() > 0;
        items.push_back(item);
    }
    if (included && (KMessageBox::warningContinueCancel(this, i18n("This will delete all selected clips from timeline")) != KMessageBox::Continue)) {
        return;
    }
    if (usedFolder && (KMessageBox::warningContinueCancel(this, i18n("This will delete all folder content")) != KMessageBox::Continue)) {
        return;
    }
    Fun undo = []() { return true; };
    Fun redo = []() { return true; };
    for (const auto &item : items) {
        m_itemModel->requestBinClipDeletion(item, undo, redo);
    }
    pCore->pushUndo(undo, redo, i18n("Delete bin Clips"));
}

void Bin::slotReloadClip()
{
    const QModelIndexList indexes = m_proxyModel->selectionModel()->selectedIndexes();
    for (const QModelIndex &ix : indexes) {
        if (!ix.isValid() || ix.column() != 0) {
            continue;
        }
        std::shared_ptr<AbstractProjectItem> item = m_itemModel->getBinItemByIndex(m_proxyModel->mapToSource(ix));
        auto currentItem = std::static_pointer_cast<ProjectClip>(item);
        if (currentItem) {
            emit openClip(std::shared_ptr<ProjectClip>());
            if (currentItem->clipType() == ClipType::Playlist) {
                // Check if a clip inside playlist is missing
                QString path = currentItem->url();
                QFile f(path);
                QDomDocument doc;
                doc.setContent(&f, false);
                f.close();
                DocumentChecker d(QUrl::fromLocalFile(path), doc);
                if (!d.hasErrorInClips() && doc.documentElement().hasAttribute(QStringLiteral("modified"))) {
                    QString backupFile = path + QStringLiteral(".backup");
                    KIO::FileCopyJob *copyjob = KIO::file_copy(QUrl::fromLocalFile(path), QUrl::fromLocalFile(backupFile));
                    if (copyjob->exec()) {
                        if (!f.open(QIODevice::WriteOnly | QIODevice::Text)) {
                            KMessageBox::sorry(this, i18n("Unable to write to file %1", path));
                        } else {
                            QTextStream out(&f);
                            out << doc.toString();
                            f.close();
                            KMessageBox::information(
                                this,
                                i18n("Your project file was modified by Kdenlive.\nTo make sure you don't lose data, a backup copy called %1 was created.",
                                     backupFile));
                        }
                    }
                }
            }
            currentItem->reloadProducer(false);
        }
    }
}

void Bin::slotLocateClip()
{
    const QModelIndexList indexes = m_proxyModel->selectionModel()->selectedIndexes();
    for (const QModelIndex &ix : indexes) {
        if (!ix.isValid() || ix.column() != 0) {
            continue;
        }
        std::shared_ptr<AbstractProjectItem> item = m_itemModel->getBinItemByIndex(m_proxyModel->mapToSource(ix));
        auto currentItem = std::static_pointer_cast<ProjectClip>(item);
        if (currentItem) {
            QUrl url = QUrl::fromLocalFile(currentItem->url()).adjusted(QUrl::RemoveFilename);
            bool exists = QFile(url.toLocalFile()).exists();
            if (currentItem->hasUrl() && exists) {
                QDesktopServices::openUrl(url);
                qCDebug(KDENLIVE_LOG) << "  / / " + url.toString();
            } else {
                if (!exists) {
                    emitMessage(i18n("Couldn't locate ") + QString(" (" + url.toString() + QLatin1Char(')')), 100, ErrorMessage);
                }
                return;
            }
        }
    }
}

void Bin::slotDuplicateClip()
{
    const QModelIndexList indexes = m_proxyModel->selectionModel()->selectedIndexes();
    for (const QModelIndex &ix : indexes) {
        if (!ix.isValid() || ix.column() != 0) {
            continue;
        }
        std::shared_ptr<AbstractProjectItem> item = m_itemModel->getBinItemByIndex(m_proxyModel->mapToSource(ix));
        auto currentItem = std::static_pointer_cast<ProjectClip>(item);
        if (currentItem) {
            QDomDocument doc;
            QDomElement xml = currentItem->toXml(doc);
            if (!xml.isNull()) {
                QString currentName = EffectsList::property(xml, QStringLiteral("kdenlive:clipname"));
                if (currentName.isEmpty()) {
                    QUrl url = QUrl::fromLocalFile(EffectsList::property(xml, QStringLiteral("resource")));
                    if (url.isValid()) {
                        currentName = url.fileName();
                    }
                }
                if (!currentName.isEmpty()) {
                    currentName.append(i18nc("append to clip name to indicate a copied idem", " (copy)"));
                    EffectsList::setProperty(xml, QStringLiteral("kdenlive:clipname"), currentName);
                }
                QString id;
                m_itemModel->requestAddBinClip(id, xml, item->parent()->clipId(), i18n("Duplicate clip"));
            }
        }
    }
}

void Bin::setMonitor(Monitor *monitor)
{
    m_monitor = monitor;
    connect(m_monitor, &Monitor::addClipToProject, this, &Bin::slotAddClipToProject);
    connect(m_monitor, &Monitor::refreshCurrentClip, this, &Bin::slotOpenCurrent);
    connect(this, &Bin::openClip, [&](std::shared_ptr<ProjectClip> clip, int in, int out) { m_monitor->slotOpenClip(clip, in, out); });
}

void Bin::setDocument(KdenliveDoc *project)
{
    m_infoMessage->hide();
    blockSignals(true);
    m_proxyModel->selectionModel()->blockSignals(true);
    setEnabled(false);

    // Cleanup previous project
    m_itemModel->clean();
    delete m_itemView;
    m_itemView = nullptr;
    m_doc = project;
    int iconHeight = QFontInfo(font()).pixelSize() * 3.5;
    m_iconSize = QSize(iconHeight * pCore->getCurrentDar(), iconHeight);
    setEnabled(true);
    blockSignals(false);
    m_proxyModel->selectionModel()->blockSignals(false);
    connect(m_proxyAction, SIGNAL(toggled(bool)), m_doc, SLOT(slotProxyCurrentItem(bool)));

    // connect(m_itemModel, SIGNAL(dataChanged(QModelIndex,QModelIndex)), m_itemView
    // connect(m_itemModel, SIGNAL(updateCurrentItem()), this, SLOT(autoSelect()));
    slotInitView(nullptr);
    bool binEffectsDisabled = getDocumentProperty(QStringLiteral("disablebineffects")).toInt() == 1;
    setBinEffectsEnabled(!binEffectsDisabled);
}

void Bin::createClip(const QDomElement &xml)
{
    // Check if clip should be in a folder
    QString groupId = ProjectClip::getXmlProperty(xml, QStringLiteral("kdenlive:folderid"));
    std::shared_ptr<ProjectFolder> parentFolder = m_itemModel->getFolderByBinId(groupId);
    if (!parentFolder) {
        parentFolder = m_itemModel->getRootFolder();
    }
    QString path = EffectsList::property(xml, QStringLiteral("resource"));
    if (path.endsWith(QStringLiteral(".mlt")) || path.endsWith(QStringLiteral(".kdenlive"))) {
        QFile f(path);
        QDomDocument doc;
        doc.setContent(&f, false);
        f.close();
        DocumentChecker d(QUrl::fromLocalFile(path), doc);
        if (!d.hasErrorInClips() && doc.documentElement().hasAttribute(QStringLiteral("modified"))) {
            QString backupFile = path + QStringLiteral(".backup");
            KIO::FileCopyJob *copyjob = KIO::file_copy(QUrl::fromLocalFile(path), QUrl::fromLocalFile(backupFile));
            if (copyjob->exec()) {
                if (!f.open(QIODevice::WriteOnly | QIODevice::Text)) {
                    KMessageBox::sorry(this, i18n("Unable to write to file %1", path));
                } else {
                    QTextStream out(&f);
                    out << doc.toString();
                    f.close();
                    KMessageBox::information(
                        this, i18n("Your project file was modified by Kdenlive.\nTo make sure you don't lose data, a backup copy called %1 was created.",
                                   backupFile));
                }
            }
        }
    }
    QString id = Xml::getTagContentByAttribute(xml, QStringLiteral("property"), QStringLiteral("name"), QStringLiteral("kdenlive:id"));
    if (id.isEmpty()) {
        id = QString::number(m_itemModel->getFreeClipId());
    }
    auto newClip = ProjectClip::construct(id, xml, m_blankThumb, m_itemModel);
    parentFolder->appendChild(newClip);
}

QString Bin::slotAddFolder(const QString &folderName)
{
    auto parentFolder = m_itemModel->getFolderByBinId(getCurrentFolder());
    qDebug() << "pranteforder id" << parentFolder->clipId();
    QString newId;
    Fun undo = []() { return true; };
    Fun redo = []() { return true; };
    m_itemModel->requestAddFolder(newId, folderName.isEmpty() ? i18n("Folder") : folderName, parentFolder->clipId(), undo, redo);
    pCore->pushUndo(undo, redo, i18n("Create bin folder"));

    // Edit folder name
    if (!folderName.isEmpty()) {
        // We already have a name, no need to edit
        return newId;
    }
    auto folder = m_itemModel->getFolderByBinId(newId);
    auto ix = m_itemModel->getIndexFromItem(folder);
    qDebug() << "selecting" << ix;
    if (ix.isValid()) {
        qDebug() << "ix valid";
        m_proxyModel->selectionModel()->clearSelection();
        int row = ix.row();
        const QModelIndex id = m_itemModel->index(row, 0, ix.parent());
        const QModelIndex id2 = m_itemModel->index(row, m_itemModel->columnCount() - 1, ix.parent());
        if (id.isValid() && id2.isValid()) {
            m_proxyModel->selectionModel()->select(QItemSelection(m_proxyModel->mapFromSource(id), m_proxyModel->mapFromSource(id2)),
                                                   QItemSelectionModel::Select);
        }
        m_itemView->edit(m_proxyModel->mapFromSource(ix));
    }
    return newId;
}

QModelIndex Bin::getIndexForId(const QString &id, bool folderWanted) const
{
    QModelIndexList items = m_itemModel->match(m_itemModel->index(0, 0), AbstractProjectItem::DataId, QVariant::fromValue(id), 2, Qt::MatchRecursive);
    for (int i = 0; i < items.count(); i++) {
        AbstractProjectItem *currentItem = static_cast<AbstractProjectItem *>(items.at(i).internalPointer());
        AbstractProjectItem::PROJECTITEMTYPE type = currentItem->itemType();
        if (folderWanted && type == AbstractProjectItem::FolderItem) {
            // We found our folder
            return items.at(i);
        }
        if (!folderWanted && type == AbstractProjectItem::ClipItem) {
            // We found our clip
            return items.at(i);
        }
    }
    return QModelIndex();
}

void Bin::selectClipById(const QString &clipId, int frame, const QPoint &zone)
{
    if (m_monitor->activeClipId() == clipId) {
        if (frame > -1) {
            m_monitor->slotSeek(frame);
        }
        if (!zone.isNull()) {
            m_monitor->slotLoadClipZone(zone);
        }
        return;
    }
    m_proxyModel->selectionModel()->clearSelection();
    std::shared_ptr<ProjectClip> clip = getBinClip(clipId);
    if (clip) {
        selectClip(clip);
        if (frame > -1) {
            m_monitor->slotSeek(frame);
        }
        if (!zone.isNull()) {
            m_monitor->slotLoadClipZone(zone);
        }
    }
}

void Bin::selectProxyModel(const QModelIndex &id)
{
    if (isLoading) {
        // return;
    }
    if (id.isValid()) {
        if (id.column() != 0) {
            return;
        }
        std::shared_ptr<AbstractProjectItem> currentItem = m_itemModel->getBinItemByIndex(m_proxyModel->mapToSource(id));
        if (currentItem) {
            // Set item as current so that it displays its content in clip monitor
            setCurrent(currentItem);
            if (currentItem->itemType() == AbstractProjectItem::ClipItem) {
                m_reloadAction->setEnabled(true);
                m_locateAction->setEnabled(true);
                m_duplicateAction->setEnabled(true);
                std::shared_ptr<ProjectClip> clip = std::static_pointer_cast<ProjectClip>(currentItem);
                ClipType::ProducerType type = clip->clipType();
                m_openAction->setEnabled(type == ClipType::Image || type == ClipType::Audio || type == ClipType::Text || type == ClipType::TextTemplate);
                showClipProperties(clip, false);
                m_deleteAction->setText(i18n("Delete Clip"));
                m_proxyAction->setText(i18n("Proxy Clip"));
                emit findInTimeline(clip->clipId(), clip->timelineInstances());
            } else if (currentItem->itemType() == AbstractProjectItem::FolderItem) {
                // A folder was selected, disable editing clip
                m_openAction->setEnabled(false);
                m_reloadAction->setEnabled(false);
                m_locateAction->setEnabled(false);
                m_duplicateAction->setEnabled(false);
                m_deleteAction->setText(i18n("Delete Folder"));
                m_proxyAction->setText(i18n("Proxy Folder"));
            } else if (currentItem->itemType() == AbstractProjectItem::SubClipItem) {
                showClipProperties(std::static_pointer_cast<ProjectClip>(currentItem->parent()), false);
                m_openAction->setEnabled(false);
                m_reloadAction->setEnabled(false);
                m_locateAction->setEnabled(false);
                m_duplicateAction->setEnabled(false);
                m_deleteAction->setText(i18n("Delete Clip"));
                m_proxyAction->setText(i18n("Proxy Clip"));
            }
            m_deleteAction->setEnabled(true);
        } else {
            emit findInTimeline(QString());
            m_reloadAction->setEnabled(false);
            m_locateAction->setEnabled(false);
            m_duplicateAction->setEnabled(false);
            m_openAction->setEnabled(false);
            m_deleteAction->setEnabled(false);
        }
    } else {
        // No item selected in bin
        m_openAction->setEnabled(false);
        m_deleteAction->setEnabled(false);
        showClipProperties(nullptr);
        emit findInTimeline(QString());
        emit requestClipShow(nullptr);
        // clear effect stack
        emit requestShowEffectStack(QString(), nullptr, QSize(), false);
        // Display black bg in clip monitor
        emit openClip(std::shared_ptr<ProjectClip>());
    }
}

std::vector<QString> Bin::selectedClipsIds(bool excludeFolders)
{
    const QModelIndexList indexes = m_proxyModel->selectionModel()->selectedIndexes();
    std::vector<QString> ids;
    // We define the lambda that will be executed on each item of the subset of nodes of the tree that are selected
    auto itemAdder = [excludeFolders, &ids](std::vector<QString> &ids_vec, std::shared_ptr<TreeItem> item) {
        auto binItem = std::static_pointer_cast<AbstractProjectItem>(item);
        if (!excludeFolders || (binItem->itemType() != AbstractProjectItem::FolderItem && binItem->itemType() != AbstractProjectItem::FolderUpItem)) {
            ids.push_back(binItem->clipId());
        }
        return ids_vec;
    };
    for (const QModelIndex &ix : indexes) {
        if (!ix.isValid() || ix.column() != 0) {
            continue;
        }
        std::shared_ptr<AbstractProjectItem> item = m_itemModel->getBinItemByIndex(m_proxyModel->mapToSource(ix));
        item->accumulate(ids, itemAdder);
    }
    return ids;
}

QList<std::shared_ptr<ProjectClip>> Bin::selectedClips()
{
    auto ids = selectedClipsIds(true);
    QList<std::shared_ptr<ProjectClip>> ret;
    for (const auto &id : ids) {
        ret.push_back(m_itemModel->getClipByBinID(id));
    }
    return ret;
}

void Bin::slotInitView(QAction *action)
{
    if (action) {
        m_proxyModel->selectionModel()->clearSelection();
        int viewType = action->data().toInt();
        KdenliveSettings::setBinMode(viewType);
        if (viewType == m_listType) {
            return;
        }
        if (m_listType == BinTreeView) {
            // save current treeview state (column width)
            QTreeView *view = static_cast<QTreeView *>(m_itemView);
            m_headerInfo = view->header()->saveState();
            m_showDate->setEnabled(true);
            m_showDesc->setEnabled(true);
        } else {
            // remove the current folderUp item if any
            if (m_folderUp) {
                if (m_folderUp->parent()) {
                    m_folderUp->parent()->removeChild(m_folderUp);
                }
                m_folderUp.reset();
            }
        }
        m_listType = static_cast<BinViewType>(viewType);
    }
    if (m_itemView) {
        delete m_itemView;
    }

    switch (m_listType) {
    case BinIconView:
        m_itemView = new MyListView(this);
        m_folderUp = ProjectFolderUp::construct(m_itemModel);
        m_showDate->setEnabled(false);
        m_showDesc->setEnabled(false);
        break;
    default:
        m_itemView = new MyTreeView(this);
        m_showDate->setEnabled(true);
        m_showDesc->setEnabled(true);
        break;
    }
    m_itemView->setMouseTracking(true);
    m_itemView->viewport()->installEventFilter(this);
    QSize zoom = m_iconSize * (m_slider->value() / 4.0);
    m_itemView->setIconSize(zoom);
    QPixmap pix(zoom);
    pix.fill(Qt::lightGray);
    m_blankThumb.addPixmap(pix);
    m_itemView->setModel(m_proxyModel);
    m_itemView->setSelectionModel(m_proxyModel->selectionModel());
    m_layout->insertWidget(1, m_itemView);

    // setup some default view specific parameters
    if (m_listType == BinTreeView) {
        m_itemView->setItemDelegate(m_binTreeViewDelegate);
        MyTreeView *view = static_cast<MyTreeView *>(m_itemView);
        view->setSortingEnabled(true);
        view->setWordWrap(true);
        connect(m_proxyModel, &QAbstractItemModel::layoutAboutToBeChanged, this, &Bin::slotSetSorting);
        m_proxyModel->setDynamicSortFilter(true);
        if (!m_headerInfo.isEmpty()) {
            view->header()->restoreState(m_headerInfo);
        } else {
            view->header()->resizeSections(QHeaderView::ResizeToContents);
            view->resizeColumnToContents(0);
            view->setColumnHidden(1, true);
            view->setColumnHidden(2, true);
        }
        m_showDate->setChecked(!view->isColumnHidden(1));
        m_showDesc->setChecked(!view->isColumnHidden(2));
        connect(view->header(), &QHeaderView::sectionResized, this, &Bin::slotSaveHeaders);
        connect(view->header(), &QHeaderView::sectionClicked, this, &Bin::slotSaveHeaders);
        connect(view, &MyTreeView::focusView, this, &Bin::slotGotFocus);
    } else if (m_listType == BinIconView) {
        MyListView *view = static_cast<MyListView *>(m_itemView);
        connect(view, &MyListView::focusView, this, &Bin::slotGotFocus);
    }
    m_itemView->setEditTriggers(QAbstractItemView::NoEditTriggers); // DoubleClicked);
    m_itemView->setSelectionMode(QAbstractItemView::ExtendedSelection);
    m_itemView->setDragDropMode(QAbstractItemView::DragDrop);
    m_itemView->setAlternatingRowColors(true);
    m_itemView->setAcceptDrops(true);
    m_itemView->setFocus();
}

void Bin::slotSetIconSize(int size)
{
    if (!m_itemView) {
        return;
    }
    KdenliveSettings::setBin_zoom(size);
    QSize zoom = m_iconSize;
    zoom = zoom * (size / 4.0);
    m_itemView->setIconSize(zoom);
    QPixmap pix(zoom);
    pix.fill(Qt::lightGray);
    m_blankThumb.addPixmap(pix);
}

void Bin::rebuildMenu()
{
    m_transcodeAction = static_cast<QMenu *>(pCore->window()->factory()->container(QStringLiteral("transcoders"), pCore->window()));
    m_extractAudioAction = static_cast<QMenu *>(pCore->window()->factory()->container(QStringLiteral("extract_audio"), pCore->window()));
    m_clipsActionsMenu = static_cast<QMenu *>(pCore->window()->factory()->container(QStringLiteral("clip_actions"), pCore->window()));
    m_menu->insertMenu(m_reloadAction, m_extractAudioAction);
    m_menu->insertMenu(m_reloadAction, m_transcodeAction);
    m_menu->insertMenu(m_reloadAction, m_clipsActionsMenu);
    m_inTimelineAction =
        m_menu->insertMenu(m_reloadAction, static_cast<QMenu *>(pCore->window()->factory()->container(QStringLiteral("clip_in_timeline"), pCore->window())));
}

void Bin::contextMenuEvent(QContextMenuEvent *event)
{
    bool enableClipActions = false;
    ClipType::ProducerType type = ClipType::Unknown;
    bool isFolder = false;
    bool isImported = false;
    QString clipService;
    QString audioCodec;
    if (m_itemView) {
        QModelIndex idx = m_itemView->indexAt(m_itemView->viewport()->mapFromGlobal(event->globalPos()));
        if (idx.isValid()) {
            // User right clicked on a clip
            std::shared_ptr<AbstractProjectItem> currentItem = m_itemModel->getBinItemByIndex(m_proxyModel->mapToSource(idx));
            if (currentItem) {
                enableClipActions = true;
                if (currentItem->itemType() == AbstractProjectItem::FolderItem) {
                    isFolder = true;
                } else {
                    auto clip = std::static_pointer_cast<ProjectClip>(currentItem);
                    if (clip) {
                        m_proxyAction->blockSignals(true);
                        emit findInTimeline(clip->clipId(), clip->timelineInstances());
                        clipService = clip->getProducerProperty(QStringLiteral("mlt_service"));
                        m_proxyAction->setChecked(clip->hasProxy());
                        QList<QAction *> transcodeActions;
                        if (m_transcodeAction) {
                            transcodeActions = m_transcodeAction->actions();
                        }
                        QStringList dataList;
                        QString condition;
                        audioCodec = clip->codec(true);
                        QString videoCodec = clip->codec(false);
                        type = clip->clipType();
                        if (clip->hasUrl()) {
                            isImported = true;
                        }
                        bool noCodecInfo = false;
                        if (audioCodec.isEmpty() && videoCodec.isEmpty()) {
                            noCodecInfo = true;
                        }
                        for (int i = 0; i < transcodeActions.count(); ++i) {
                            dataList = transcodeActions.at(i)->data().toStringList();
                            if (dataList.count() > 4) {
                                condition = dataList.at(4);
                                if (condition.isEmpty()) {
                                    transcodeActions.at(i)->setEnabled(true);
                                    continue;
                                }
                                if (noCodecInfo) {
                                    // No audio / video codec, this is an MLT clip, disable conditionnal transcoding
                                    transcodeActions.at(i)->setEnabled(false);
                                    continue;
                                }
                                if (condition.startsWith(QLatin1String("vcodec"))) {
                                    transcodeActions.at(i)->setEnabled(condition.section(QLatin1Char('='), 1, 1) == videoCodec);
                                } else if (condition.startsWith(QLatin1String("acodec"))) {
                                    transcodeActions.at(i)->setEnabled(condition.section(QLatin1Char('='), 1, 1) == audioCodec);
                                }
                            }
                        }
                    }
                    m_proxyAction->blockSignals(false);
                }
            }
        }
    }
    // Enable / disable clip actions
    m_proxyAction->setEnabled((m_doc->getDocumentProperty(QStringLiteral("enableproxy")).toInt() != 0) && enableClipActions);
    m_openAction->setEnabled(type == ClipType::Image || type == ClipType::Audio || type == ClipType::TextTemplate || type == ClipType::Text);
    m_reloadAction->setEnabled(enableClipActions);
    m_locateAction->setEnabled(enableClipActions);
    m_duplicateAction->setEnabled(enableClipActions);
    m_editAction->setVisible(!isFolder);
    m_clipsActionsMenu->setEnabled(enableClipActions);
    m_extractAudioAction->setEnabled(enableClipActions);
    m_openAction->setVisible(!isFolder);
    m_reloadAction->setVisible(!isFolder);
    m_duplicateAction->setVisible(!isFolder);
    m_inTimelineAction->setVisible(!isFolder);
    if (m_transcodeAction) {
        m_transcodeAction->setEnabled(enableClipActions);
        m_transcodeAction->menuAction()->setVisible(!isFolder && clipService.contains(QStringLiteral("avformat")));
    }
    m_clipsActionsMenu->menuAction()->setVisible(
        !isFolder &&
        (clipService.contains(QStringLiteral("avformat")) || clipService.contains(QStringLiteral("xml")) || clipService.contains(QStringLiteral("consumer"))));
    m_extractAudioAction->menuAction()->setVisible(!isFolder && !audioCodec.isEmpty());
    m_locateAction->setVisible(!isFolder && (isImported));

    // Show menu
    event->setAccepted(true);
    if (enableClipActions) {
        m_menu->exec(event->globalPos());
    } else {
        // Clicked in empty area
        m_addButton->menu()->exec(event->globalPos());
    }
}

void Bin::slotItemDoubleClicked(const QModelIndex &ix, const QPoint pos)
{
    std::shared_ptr<AbstractProjectItem> item = m_itemModel->getBinItemByIndex(m_proxyModel->mapToSource(ix));
    if (m_listType == BinIconView) {
        if (item->childCount() > 0 || item->itemType() == AbstractProjectItem::FolderItem) {
            m_folderUp->changeParent(std::static_pointer_cast<TreeItem>(item));
            m_itemView->setRootIndex(ix);
            return;
        }
        if (item == m_folderUp) {
            std::shared_ptr<AbstractProjectItem> parentItem = item->parent();
            QModelIndex parent = getIndexForId(parentItem->parent()->clipId(), parentItem->parent()->itemType() == AbstractProjectItem::FolderItem);
            if (parentItem->parent() != m_itemModel->getRootFolder()) {
                // We are entering a parent folder
                m_folderUp->changeParent(std::static_pointer_cast<TreeItem>(parentItem->parent()));
            } else {
                m_folderUp->changeParent(std::shared_ptr<TreeItem>());
            }
            m_itemView->setRootIndex(m_proxyModel->mapFromSource(parent));
            return;
        }
    } else {
        if (item->childCount() > 0) {
            QTreeView *view = static_cast<QTreeView *>(m_itemView);
            view->setExpanded(ix, !view->isExpanded(ix));
            return;
        }
    }
    if (ix.isValid()) {
        QRect IconRect = m_itemView->visualRect(ix);
        IconRect.setWidth((double)IconRect.height() / m_itemView->iconSize().height() * m_itemView->iconSize().width());
        if (!pos.isNull() && ((ix.column() == 2 && item->itemType() == AbstractProjectItem::ClipItem) || (!IconRect.contains(pos) && pos.y() < (IconRect.y() + IconRect.height()/2)))) {
            // User clicked outside icon, trigger rename
            m_itemView->edit(ix);
            return;
        }
        if (item->itemType() == AbstractProjectItem::ClipItem) {
            std::shared_ptr<ProjectClip> clip = std::static_pointer_cast<ProjectClip>(item);
            if (clip) {
                if (clip->clipType() == ClipType::Text || clip->clipType() == ClipType::TextTemplate) {
                    // m_propertiesPanel->setEnabled(false);
                    showTitleWidget(clip);
                } else {
                    slotSwitchClipProperties(clip);
                }
            }
        }
    }
}

void Bin::slotEditClip()
{
    QString panelId = m_propertiesPanel->property("clipId").toString();
    QModelIndex current = m_proxyModel->selectionModel()->currentIndex();
    std::shared_ptr<AbstractProjectItem> item = m_itemModel->getBinItemByIndex(m_proxyModel->mapToSource(current));
    if (item->clipId() != panelId) {
        // wrong clip
        return;
    }
    auto clip = std::static_pointer_cast<ProjectClip>(item);
    QString parentFolder = getCurrentFolder();
    switch (clip->clipType()) {
    case ClipType::Text:
    case ClipType::TextTemplate:
        showTitleWidget(clip);
        break;
    case ClipType::SlideShow:
        showSlideshowWidget(clip);
        break;
    case ClipType::QText:
        ClipCreationDialog::createQTextClip(m_doc, parentFolder, this, clip.get());
        break;
    default:
        break;
    }
}

void Bin::slotSwitchClipProperties()
{
    QModelIndex current = m_proxyModel->selectionModel()->currentIndex();
    if (current.isValid()) {
        // User clicked in the icon, open clip properties
        std::shared_ptr<AbstractProjectItem> item = m_itemModel->getBinItemByIndex(m_proxyModel->mapToSource(current));
        auto clip = std::static_pointer_cast<ProjectClip>(item);
        if (clip) {
            slotSwitchClipProperties(clip);
            return;
        }
    }
    slotSwitchClipProperties(nullptr);
}

void Bin::slotSwitchClipProperties(std::shared_ptr<ProjectClip> clip)
{
    if (clip == nullptr) {
        m_propertiesPanel->setEnabled(false);
        return;
    }
    if (clip->clipType() == ClipType::SlideShow) {
        m_propertiesPanel->setEnabled(false);
        showSlideshowWidget(clip);
    } else if (clip->clipType() == ClipType::QText) {
        m_propertiesPanel->setEnabled(false);
        QString parentFolder = getCurrentFolder();
        ClipCreationDialog::createQTextClip(m_doc, parentFolder, this, clip.get());
    } else {
        m_propertiesPanel->setEnabled(true);
        showClipProperties(clip);
        m_propertiesDock->show();
        m_propertiesDock->raise();
    }
    // Check if properties panel is not tabbed under Bin
    // if (!pCore->window()->isTabbedWith(m_propertiesDock, QStringLiteral("project_bin"))) {
}

void Bin::doRefreshPanel(const QString &id)
{
    std::shared_ptr<ProjectClip> currentItem = getFirstSelectedClip();
    if ((currentItem != nullptr) && currentItem->AbstractProjectItem::clipId() == id) {
        showClipProperties(currentItem, true);
    }
}

void Bin::showClipProperties(std::shared_ptr<ProjectClip> clip, bool forceRefresh)
{
    if ((clip == nullptr) || !clip->isReady()) {
        m_propertiesPanel->setEnabled(false);
        return;
    }
    m_propertiesPanel->setEnabled(true);
    QString panelId = m_propertiesPanel->property("clipId").toString();
    if (!forceRefresh && panelId == clip->AbstractProjectItem::clipId()) {
        // the properties panel is already displaying current clip, do nothing
        return;
    }
    // Cleanup widget for new content
    for (QWidget *w : m_propertiesPanel->findChildren<ClipPropertiesController *>()) {
        delete w;
    }
    m_propertiesPanel->setProperty("clipId", clip->AbstractProjectItem::clipId());
    QVBoxLayout *lay = static_cast<QVBoxLayout *>(m_propertiesPanel->layout());
    if (lay == nullptr) {
        lay = new QVBoxLayout(m_propertiesPanel);
        m_propertiesPanel->setLayout(lay);
    }
    ClipPropertiesController *panel = clip->buildProperties(m_propertiesPanel);
    connect(this, &Bin::refreshTimeCode, panel, &ClipPropertiesController::slotRefreshTimeCode);
    connect(panel, &ClipPropertiesController::updateClipProperties, this, &Bin::slotEditClipCommand);
    connect(panel, &ClipPropertiesController::seekToFrame, m_monitor, static_cast<void (Monitor::*)(int)>(&Monitor::slotSeek));
    connect(panel, &ClipPropertiesController::editClip, this, &Bin::slotEditClip);
    connect(panel, SIGNAL(editAnalysis(QString, QString, QString)), this, SLOT(slotAddClipExtraData(QString, QString, QString)));

    lay->addWidget(panel);
}

void Bin::slotEditClipCommand(const QString &id, const QMap<QString, QString> &oldProps, const QMap<QString, QString> &newProps)
{
    auto *command = new EditClipCommand(this, id, oldProps, newProps, true);
    m_doc->commandStack()->push(command);
}

void Bin::reloadClip(const QString &id)
{
    std::shared_ptr<ProjectClip> clip = m_itemModel->getClipByBinID(id);
    if (!clip) {
        return;
    }
    clip->reloadProducer();
}

void Bin::reloadMonitorIfActive(const QString &id)
{
    if (m_monitor->activeClipId() == id) {
        slotOpenCurrent();
    }
}

QStringList Bin::getBinFolderClipIds(const QString &id) const
{
    QStringList ids;
    std::shared_ptr<ProjectFolder> folder = m_itemModel->getFolderByBinId(id);
    if (folder) {
        for (int i = 0; i < folder->childCount(); i++) {
            std::shared_ptr<AbstractProjectItem> child = std::static_pointer_cast<AbstractProjectItem>(folder->child(i));
            if (child->itemType() == AbstractProjectItem::ClipItem) {
                ids << child->clipId();
            }
        }
    }
    return ids;
}

std::shared_ptr<ProjectClip> Bin::getBinClip(const QString &id)
{
    std::shared_ptr<ProjectClip> clip = nullptr;
    if (id.contains(QLatin1Char('_'))) {
        clip = m_itemModel->getClipByBinID(id.section(QLatin1Char('_'), 0, 0));
    } else if (!id.isEmpty()) {
        clip = m_itemModel->getClipByBinID(id);
    }
    return clip;
}

void Bin::setWaitingStatus(const QString &id)
{
    std::shared_ptr<ProjectClip> clip = m_itemModel->getClipByBinID(id);
    if (clip) {
        clip->setClipStatus(AbstractProjectItem::StatusWaiting);
    }
}

void Bin::slotRemoveInvalidClip(const QString &id, bool replace, const QString &errorMessage)
{
    Q_UNUSED(replace);

    std::shared_ptr<ProjectClip> clip = m_itemModel->getClipByBinID(id);
    if (!clip) {
        return;
    }
    emit requesteInvalidRemoval(id, clip->url(), errorMessage);
}


// TODO refac cleanup
/*
void Bin::slotProducerReady(const requestClipInfo &info, std::shared_ptr<Mlt::Producer> producer)
{
    std::shared_ptr<ProjectClip> clip = m_itemModel->getClipByBinID(info.clipId);
    if (clip) {
        if ((producer == nullptr || clip->setProducer(producer, info.replaceProducer)) && !clip->hasProxy()) {
            if (producer) {
                pCore->binController()->replaceBinPlaylistClip(info.clipId, producer);
            }
            emit producerReady(info.clipId);
            // Check for file modifications
            ClipType t = clip->clipType();
            if (t == AV || t == Audio || t == Image || t == Video || t == Playlist || t == TextTemplate) {
                m_fileWatcher.addFile(info.clipId, clip->url());
            }
            if (m_doc->useProxy()) {
                if (t == AV || t == Video) {
                    int width = clip->getProducerIntProperty(QStringLiteral("meta.media.width"));
                    if (m_doc->autoGenerateProxy(width)) {
                        // Start proxy
                        m_doc->slotProxyCurrentItem(true, {clip});
                    }
                } else if (t == Playlist) {
                    // always proxy playlists
                    m_doc->slotProxyCurrentItem(true, {clip});
                } else if (t == Image && m_doc->autoGenerateImageProxy(clip->getProducerIntProperty(QStringLiteral("meta.media.width")))) {
                    // Start proxy
                    m_doc->slotProxyCurrentItem(true, {clip});
                }
            } else {
                emit producerReady(info.clipId);
            }
            QString currentClip = m_monitor->activeClipId();
            if (currentClip.isEmpty()) {
                // No clip displayed in monitor, check if item is selected
                QModelIndexList indexes = m_proxyModel->selectionModel()->selectedIndexes();
                if (indexes.isEmpty()) {
                    // No clip selected, focus this new one
                    selectClip(clip);
                } else {
                    for (const QModelIndex &ix : indexes) {
                        if (!ix.isValid() || ix.column() != 0) {
                            continue;
                        }
                        std::shared_ptr<AbstractProjectItem> item = m_itemModel->getBinItemByIndex(m_proxyModel->mapToSource(ix));
                        if ((item != nullptr) && item->clipId() == info.clipId) {
                            // Item was selected, show it in monitor
                            setCurrent(item);
                            break;
                        }
                    }
                }
            } else if (currentClip == info.clipId) {
                setCurrent(clip);
            }
        }
    } else {
        // Clip not found, create it
        QString groupId = producer->get("kdenlive:folderid");
        std::shared_ptr<ProjectFolder> parentFolder;
        if (!groupId.isEmpty() && groupId != QLatin1String("-1")) {
            parentFolder = m_itemModel->getFolderByBinId(groupId);
            if (!parentFolder) {
                // parent folder does not exist, put in root folder
                parentFolder = m_itemModel->getRootFolder();
            }
            if (groupId.toInt() >= m_folderCounter) {
                m_folderCounter = groupId.toInt() + 1;
            }
        } else {
            parentFolder = m_itemModel->getRootFolder();
        }
        std::shared_ptr<ProjectClip> newClip = ProjectClip::construct(info.clipId, m_blankThumb, m_itemModel, producer);
        parentFolder->appendChild(newClip);
        emit producerReady(info.clipId);
        newClip->createAudioThumbs();

        ClipType t = newClip->clipType();
        if (t == AV || t == Audio || t == Image || t == Video || t == Playlist || t == TextTemplate) {
            m_fileWatcher.addFile(info.clipId, newClip->url());
        }
        if (info.clipId.toInt() >= m_clipCounter) {
            m_clipCounter = info.clipId.toInt() + 1;
        }
    }
}
*/

void Bin::selectClip(const std::shared_ptr<ProjectClip> &clip)
{
    QModelIndex ix = m_itemModel->getIndexFromItem(clip);
    int row = ix.row();
    const QModelIndex id = m_itemModel->index(row, 0, ix.parent());
    const QModelIndex id2 = m_itemModel->index(row, m_itemModel->columnCount() - 1, ix.parent());
    if (id.isValid() && id2.isValid()) {
        m_proxyModel->selectionModel()->select(QItemSelection(m_proxyModel->mapFromSource(id), m_proxyModel->mapFromSource(id2)), QItemSelectionModel::Select);
    }
    m_itemView->scrollTo(m_proxyModel->mapFromSource(ix));
}

void Bin::slotOpenCurrent()
{
    std::shared_ptr<ProjectClip> currentItem = getFirstSelectedClip();
    if (currentItem) {
        emit openClip(currentItem);
    }
}

void Bin::openProducer(std::shared_ptr<ProjectClip> controller)
{
    emit openClip(controller);
}

void Bin::openProducer(std::shared_ptr<ProjectClip> controller, int in, int out)
{
    emit openClip(controller, in, out);
}

void Bin::emitItemUpdated(std::shared_ptr<AbstractProjectItem> item)
{
    emit itemUpdated(item);
}

void Bin::emitRefreshPanel(const QString &id)
{
    emit refreshPanel(id);
}

void Bin::setupGeneratorMenu()
{
    if (!m_menu) {
        qCDebug(KDENLIVE_LOG) << "Warning, menu was not created, something is wrong";
        return;
    }

    QMenu *addMenu = qobject_cast<QMenu *>(pCore->window()->factory()->container(QStringLiteral("generators"), pCore->window()));
    if (addMenu) {
        QMenu *menu = m_addButton->menu();
        menu->addMenu(addMenu);
        addMenu->setEnabled(!addMenu->isEmpty());
        m_addButton->setMenu(menu);
    }

    addMenu = qobject_cast<QMenu *>(pCore->window()->factory()->container(QStringLiteral("extract_audio"), pCore->window()));
    if (addMenu) {
        m_menu->addMenu(addMenu);
        addMenu->setEnabled(!addMenu->isEmpty());
        m_extractAudioAction = addMenu;
    }

    addMenu = qobject_cast<QMenu *>(pCore->window()->factory()->container(QStringLiteral("transcoders"), pCore->window()));
    if (addMenu) {
        m_menu->addMenu(addMenu);
        addMenu->setEnabled(!addMenu->isEmpty());
        m_transcodeAction = addMenu;
    }

    addMenu = qobject_cast<QMenu *>(pCore->window()->factory()->container(QStringLiteral("clip_actions"), pCore->window()));
    if (addMenu) {
        m_menu->addMenu(addMenu);
        addMenu->setEnabled(!addMenu->isEmpty());
        m_clipsActionsMenu = addMenu;
    }

    addMenu = qobject_cast<QMenu *>(pCore->window()->factory()->container(QStringLiteral("clip_in_timeline"), pCore->window()));
    if (addMenu) {
        m_inTimelineAction = m_menu->addMenu(addMenu);
        m_inTimelineAction->setEnabled(!addMenu->isEmpty());
    }

    if (m_locateAction) {
        m_menu->addAction(m_locateAction);
    }
    if (m_reloadAction) {
        m_menu->addAction(m_reloadAction);
    }
    if (m_duplicateAction) {
        m_menu->addAction(m_duplicateAction);
    }
    if (m_proxyAction) {
        m_menu->addAction(m_proxyAction);
    }

    addMenu = qobject_cast<QMenu *>(pCore->window()->factory()->container(QStringLiteral("clip_timeline"), pCore->window()));
    if (addMenu) {
        m_menu->addMenu(addMenu);
        addMenu->setEnabled(false);
    }
    m_menu->addAction(m_editAction);
    m_menu->addAction(m_openAction);
    m_menu->addAction(m_renameAction);
    m_menu->addAction(m_deleteAction);
    m_menu->insertSeparator(m_deleteAction);
}

void Bin::setupMenu(QMenu *addMenu, QAction *defaultAction, const QHash<QString, QAction *> &actions)
{
    // Setup actions
    QAction *first = m_toolbar->actions().at(0);
    m_deleteAction = actions.value(QStringLiteral("delete"));
    m_toolbar->insertAction(first, m_deleteAction);

    QAction *folder = actions.value(QStringLiteral("folder"));
    m_toolbar->insertAction(m_deleteAction, folder);

    m_editAction = actions.value(QStringLiteral("properties"));
    m_openAction = actions.value(QStringLiteral("open"));
    m_reloadAction = actions.value(QStringLiteral("reload"));
    m_duplicateAction = actions.value(QStringLiteral("duplicate"));
    m_locateAction = actions.value(QStringLiteral("locate"));
    m_proxyAction = actions.value(QStringLiteral("proxy"));

    auto *m = new QMenu(this);
    m->addActions(addMenu->actions());
    m_addButton = new QToolButton(this);
    m_addButton->setMenu(m);
    m_addButton->setDefaultAction(defaultAction);
    m_addButton->setPopupMode(QToolButton::MenuButtonPopup);
    m_toolbar->insertWidget(folder, m_addButton);
    m_menu = new QMenu(this);
    m_propertiesDock = pCore->window()->addDock(i18n("Clip Properties"), QStringLiteral("clip_properties"), m_propertiesPanel);
    m_propertiesDock->close();
    // m_menu->addActions(addMenu->actions());
}

const QString Bin::getDocumentProperty(const QString &key)
{
    return m_doc->getDocumentProperty(key);
}

void Bin::slotUpdateJobStatus(const QString &id, int jobType, int status, const QString &label, const QString &actionName, const QString &details)
{
    Q_UNUSED(id)
    Q_UNUSED(jobType)
    Q_UNUSED(status)
    Q_UNUSED(label)
    Q_UNUSED(actionName)
    Q_UNUSED(details)
    // TODO refac
    /*
    std::shared_ptr<ProjectClip> clip = m_itemModel->getClipByBinID(id);
    if (clip) {
        clip->setJobStatus((AbstractClipJob::JOBTYPE)jobType, (ClipJobStatus)status);
    }
    if (status == JobCrashed) {
        QList<QAction *> actions = m_infoMessage->actions();
        if (m_infoMessage->isHidden()) {
            if (!details.isEmpty()) {
                m_infoMessage->setText(label + QStringLiteral(" <a href=\"#\">") + i18n("Show log") + QStringLiteral("</a>"));
            } else {
                m_infoMessage->setText(label);
            }
            m_infoMessage->setWordWrap(m_infoMessage->text().length() > 35);
            m_infoMessage->setMessageType(KMessageWidget::Warning);
        }

        if (!actionName.isEmpty()) {
            QAction *action = nullptr;
            QList<KActionCollection *> collections = KActionCollection::allCollections();
            for (int i = 0; i < collections.count(); ++i) {
                KActionCollection *coll = collections.at(i);
                action = coll->action(actionName);
                if (action) {
                    break;
                }
            }
            if ((action != nullptr) && !actions.contains(action)) {
                m_infoMessage->addAction(action);
            }
        }
        if (!details.isEmpty()) {
            m_errorLog.append(details);
        }
        m_infoMessage->setCloseButtonVisible(true);
        m_infoMessage->animatedShow();
    }
    */
}

void Bin::doDisplayMessage(const QString &text, KMessageWidget::MessageType type, const QList<QAction *> &actions)
{
    // Remove axisting actions if any
    QList<QAction *> acts = m_infoMessage->actions();
    while (!acts.isEmpty()) {
        QAction *a = acts.takeFirst();
        m_infoMessage->removeAction(a);
        delete a;
    }
    m_infoMessage->setText(text);
    m_infoMessage->setWordWrap(m_infoMessage->text().length() > 35);
    for (QAction *action : actions) {
        m_infoMessage->addAction(action);
        connect(action, &QAction::triggered, this, &Bin::slotMessageActionTriggered);
    }
    m_infoMessage->setCloseButtonVisible(actions.isEmpty());
    m_infoMessage->setMessageType(type);
    if (m_infoMessage->isHidden()) {
        m_infoMessage->animatedShow();
    }
}

void Bin::refreshClip(const QString &id)
{
    if (m_monitor->activeClipId() == id) {
        m_monitor->refreshMonitorIfActive();
    }
}

void Bin::doRefreshAudioThumbs(const QString &id)
{
    if (m_monitor->activeClipId() == id) {
        slotSendAudioThumb(id);
    }
}

void Bin::slotCreateProjectClip()
{
    QAction *act = qobject_cast<QAction *>(sender());
    if (act == nullptr) {
        // Cannot access triggering action, something is wrong
        qCDebug(KDENLIVE_LOG) << "// Error in clip creation action";
        return;
    }
    ClipType::ProducerType type = (ClipType::ProducerType)act->data().toInt();
    QStringList folderInfo = getFolderInfo();
    QString parentFolder = getCurrentFolder();
    switch (type) {
    case ClipType::Color:
        ClipCreationDialog::createColorClip(m_doc, parentFolder, m_itemModel);
        break;
    case ClipType::SlideShow:
        ClipCreationDialog::createSlideshowClip(m_doc, parentFolder, m_itemModel);
        break;
    case ClipType::Text:
        ClipCreationDialog::createTitleClip(m_doc, parentFolder, QString(), m_itemModel);
        break;
    case ClipType::TextTemplate:
        ClipCreationDialog::createTitleTemplateClip(m_doc, parentFolder, m_itemModel);
        break;
    case ClipType::QText:
        ClipCreationDialog::createQTextClip(m_doc, parentFolder, this);
        break;
    default:
        break;
    }
}

void Bin::slotItemDropped(const QStringList &ids, const QModelIndex &parent)
{
    std::shared_ptr<AbstractProjectItem> parentItem;
    if (parent.isValid()) {
        parentItem = m_itemModel->getBinItemByIndex(parent);
        parentItem = parentItem->getEnclosingFolder(false);
    } else {
        parentItem = m_itemModel->getRootFolder();
    }
    auto *moveCommand = new QUndoCommand();
    moveCommand->setText(i18np("Move Clip", "Move Clips", ids.count()));
    QStringList folderIds;
    for (const QString &id : ids) {
        if (id.contains(QLatin1Char('/'))) {
            // trying to move clip zone, not allowed. Ignore
            continue;
        }
        if (id.startsWith(QLatin1Char('#'))) {
            // moving a folder, keep it for later
            folderIds << id;
            continue;
        }
        std::shared_ptr<ProjectClip> currentItem = m_itemModel->getClipByBinID(id);
        if (!currentItem) {
            continue;
        }
        std::shared_ptr<AbstractProjectItem> currentParent = currentItem->parent();
        if (currentParent != parentItem) {
            // Item was dropped on a different folder
            new MoveBinClipCommand(this, id, currentParent->clipId(), parentItem->clipId(), moveCommand);
        }
    }
    if (!folderIds.isEmpty()) {
        for (QString id : folderIds) {
            id.remove(0, 1);
            std::shared_ptr<ProjectFolder> currentItem = m_itemModel->getFolderByBinId(id);
            if (!currentItem) {
                continue;
            }
            std::shared_ptr<AbstractProjectItem> currentParent = currentItem->parent();
            if (currentParent != parentItem) {
                // Item was dropped on a different folder
                new MoveBinFolderCommand(this, id, currentParent->clipId(), parentItem->clipId(), moveCommand);
            }
        }
    }
    if (moveCommand->childCount() == 0) {
        pCore->displayMessage(i18n("No valid clip to insert"), InformationMessage, 500);
    } else {
        m_doc->commandStack()->push(moveCommand);
    }
}

void Bin::slotAddEffect(QString id, const QStringList &effectData)
{
    if (id.isEmpty()) {
        id = m_monitor->activeClipId();
    }
    if (!id.isEmpty()) {
        std::shared_ptr<ProjectClip> clip = m_itemModel->getClipByBinID(id);
        if (clip) {
            if (effectData.count() == 4) {
                // Paste effect from another stack
                std::shared_ptr<EffectStackModel> sourceStack = pCore->getItemEffectStack(effectData.at(1).toInt(), effectData.at(2).toInt());
                clip->copyEffect(sourceStack, effectData.at(3).toInt());
            } else {
                clip->addEffect(effectData.constFirst());
            }
            return;
        }
    }
    pCore->displayMessage(i18n("Select a clip to apply an effect"), InformationMessage, 500);
}

void Bin::slotEffectDropped(const QStringList &effectData, const QModelIndex &parent)
{
    if (parent.isValid()) {
        std::shared_ptr<AbstractProjectItem> parentItem = m_itemModel->getBinItemByIndex(parent);
        if (parentItem->itemType() != AbstractProjectItem::ClipItem) {
            // effect only supported on clip items
            return;
        }
        m_proxyModel->selectionModel()->clearSelection();
        int row = parent.row();
        const QModelIndex id = m_itemModel->index(row, 0, parent.parent());
        const QModelIndex id2 = m_itemModel->index(row, m_itemModel->columnCount() - 1, parent.parent());
        if (id.isValid() && id2.isValid()) {
            m_proxyModel->selectionModel()->select(QItemSelection(m_proxyModel->mapFromSource(id), m_proxyModel->mapFromSource(id2)),
                                                   QItemSelectionModel::Select);
        }
        setCurrent(parentItem);
        if (effectData.count() == 4) {
            // Paste effect from another stack
            std::shared_ptr<EffectStackModel> sourceStack = pCore->getItemEffectStack(effectData.at(1).toInt(), effectData.at(2).toInt());
            std::static_pointer_cast<ProjectClip>(parentItem)->copyEffect(sourceStack, effectData.at(3).toInt());
        } else {
            std::static_pointer_cast<ProjectClip>(parentItem)->addEffect(effectData.constFirst());
        }
    }
}

void Bin::editMasterEffect(std::shared_ptr<AbstractProjectItem> clip)
{
    if (m_gainedFocus) {
        // Widget just gained focus, updating stack is managed in the eventfilter event, not from item
        return;
    }
    if (clip) {
        if (clip->itemType() == AbstractProjectItem::ClipItem) {
            std::shared_ptr<ProjectClip> clp = std::static_pointer_cast<ProjectClip>(clip);
            emit requestShowEffectStack(clp->clipName(), clp->m_effectStack, clp->getFrameSize(), false);
            return;
        }
        if (clip->itemType() == AbstractProjectItem::SubClipItem) {
            if (auto ptr = clip->parentItem().lock()) {
                std::shared_ptr<ProjectClip> clp = std::static_pointer_cast<ProjectClip>(ptr);
                emit requestShowEffectStack(clp->clipName(), clp->m_effectStack, clp->getFrameSize(), false);
            }
            return;
        }
    }
    emit requestShowEffectStack(QString(), nullptr, QSize(), false);
}

void Bin::slotGotFocus()
{
    m_gainedFocus = true;
}

void Bin::doMoveClip(const QString &id, const QString &newParentId)
{
    std::shared_ptr<ProjectClip> currentItem = m_itemModel->getClipByBinID(id);
    if (!currentItem) {
        return;
    }
    std::shared_ptr<AbstractProjectItem> currentParent = currentItem->parent();
    std::shared_ptr<ProjectFolder> newParent = m_itemModel->getFolderByBinId(newParentId);
    currentItem->changeParent(newParent);
}

void Bin::doMoveFolder(const QString &id, const QString &newParentId)
{
    std::shared_ptr<ProjectFolder> currentItem = m_itemModel->getFolderByBinId(id);
    std::shared_ptr<AbstractProjectItem> currentParent = currentItem->parent();
    std::shared_ptr<ProjectFolder> newParent = m_itemModel->getFolderByBinId(newParentId);
    currentParent->removeChild(currentItem);
    currentItem->changeParent(newParent);
    emit storeFolder(id, newParent->clipId(), currentParent->clipId(), currentItem->name());
}

void Bin::droppedUrls(const QList<QUrl> &urls, const QStringList &folderInfo)
{
    QModelIndex current;
    if (folderInfo.isEmpty()) {
        current = m_proxyModel->mapToSource(m_proxyModel->selectionModel()->currentIndex());
    } else {
        // get index for folder
        current = getIndexForId(folderInfo.constFirst(), true);
    }
    slotItemDropped(urls, current);
}

void Bin::slotAddClipToProject(const QUrl &url)
{
    QList<QUrl> urls;
    urls << url;
    QModelIndex current = m_proxyModel->mapToSource(m_proxyModel->selectionModel()->currentIndex());
    slotItemDropped(urls, current);
}

void Bin::slotItemDropped(const QList<QUrl> &urls, const QModelIndex &parent)
{
    QString parentFolder = m_itemModel->getRootFolder()->clipId();
    if (parent.isValid()) {
<<<<<<< HEAD
        // Check if drop occured on a folder
        std::shared_ptr<AbstractProjectItem> parentItem = m_itemModel->getBinItemByIndex(parent);
=======
        // Check if drop occurred on a folder
        AbstractProjectItem *parentItem = static_cast<AbstractProjectItem *>(parent.internalPointer());
>>>>>>> 079b88eb
        while (parentItem->itemType() != AbstractProjectItem::FolderItem) {
            parentItem = parentItem->parent();
        }
        parentFolder = parentItem->clipId();
    }
    ClipCreator::createClipsFromList(urls, true, parentFolder, m_itemModel);
}

void Bin::slotExpandUrl(const ItemInfo &info, const QString &url, QUndoCommand *command)
{
    Q_UNUSED(info)
    Q_UNUSED(url)
    Q_UNUSED(command)
    // TODO reimplement this
    /*
    // Create folder to hold imported clips
    QString folderName = QFileInfo(url).fileName().section(QLatin1Char('.'), 0, 0);
    QString folderId = QString::number(getFreeFolderId());
    new AddBinFolderCommand(this, folderId, folderName.isEmpty() ? i18n("Folder") : folderName, m_itemModel->getRootFolder()->clipId(), false, command);

    // Parse playlist clips
    QDomDocument doc;
    QFile file(url);
    doc.setContent(&file, false);
    file.close();
    bool invalid = false;
    if (doc.documentElement().isNull()) {
        invalid = true;
    }
    QDomNodeList producers = doc.documentElement().elementsByTagName(QStringLiteral("producer"));
    QDomNodeList tracks = doc.documentElement().elementsByTagName(QStringLiteral("track"));
    if (invalid || producers.isEmpty()) {
        doDisplayMessage(i18n("Playlist clip %1 is invalid.", QFileInfo(url).fileName()), KMessageWidget::Warning);
        delete command;
        return;
    }
    if (tracks.count() > pCore->projectManager()->currentTimeline()->visibleTracksCount() + 1) {
        doDisplayMessage(
            i18n("Playlist clip %1 has too many tracks (%2) to be imported. Add new tracks to your project.", QFileInfo(url).fileName(), tracks.count()),
            KMessageWidget::Warning);
        delete command;
        return;
    }
    // Maps playlist producer IDs to (project) bin producer IDs.
    QMap<QString, QString> idMap;
    // Maps hash IDs to (project) first playlist producer instance ID. This is
    // necessary to detect duplicate producer serializations produced by MLT.
    // This covers, for instance, images and titles.
    QMap<QString, QString> hashToIdMap;
    QDir mltRoot(doc.documentElement().attribute(QStringLiteral("root")));
    for (int i = 0; i < producers.count(); i++) {
        QDomElement prod = producers.at(i).toElement();
        QString originalId = prod.attribute(QStringLiteral("id"));
        // track producer
        if (originalId.contains(QLatin1Char('_'))) {
            originalId = originalId.section(QLatin1Char('_'), 0, 0);
        }
        // slowmotion producer
        if (originalId.contains(QLatin1Char(':'))) {
            originalId = originalId.section(QLatin1Char(':'), 1, 1);
        }

        // We already have seen and mapped this producer.
        if (idMap.contains(originalId)) {
            continue;
        }

        // Check for duplicate producers, based on hash value of producer.
        // Be careful as to the kdenlive:file_hash! It is not unique for
        // title clips, nor color clips. Also not sure about image sequences.
        // So we use mlt service-specific hashes to identify duplicate producers.
        QString hash;
        QString mltService = EffectsList::property(prod, QStringLiteral("mlt_service"));
        if (mltService == QLatin1String("pixbuf") || mltService == QLatin1String("qimage") || mltService == QLatin1String("kdenlivetitle") ||
            mltService == QLatin1String("color") || mltService == QLatin1String("colour")) {
            hash = mltService + QLatin1Char(':') + EffectsList::property(prod, QStringLiteral("kdenlive:clipname")) + QLatin1Char(':') +
                   EffectsList::property(prod, QStringLiteral("kdenlive:folderid")) + QLatin1Char(':');
            if (mltService == QLatin1String("kdenlivetitle")) {
                // Calculate hash based on title contents.
                hash.append(
                    QString(QCryptographicHash::hash(EffectsList::property(prod, QStringLiteral("xmldata")).toUtf8(), QCryptographicHash::Md5).toHex()));
            } else if (mltService == QLatin1String("pixbuf") || mltService == QLatin1String("qimage") || mltService == QLatin1String("color") ||
                       mltService == QLatin1String("colour")) {
                hash.append(EffectsList::property(prod, QStringLiteral("resource")));
            }

            QString singletonId = hashToIdMap.value(hash, QString());
            if (singletonId.length() != 0) {
                // map duplicate producer ID to single bin clip producer ID.
                qCDebug(KDENLIVE_LOG) << "found duplicate producer:" << hash << ", reusing newID:" << singletonId;
                idMap.insert(originalId, singletonId);
                continue;
            }
        }

        // First occurrence of a producer, so allocate new bin clip producer ID.
        QString newId = QString::number(getFreeClipId());
        idMap.insert(originalId, newId);
        qCDebug(KDENLIVE_LOG) << "originalId: " << originalId << ", newId: " << newId;

        // Ensure to register new bin clip producer ID in hash hashmap for
        // those clips that MLT likes to serialize multiple times. This is
        // indicated by having a hash "value" unqual "". See also above.
        if (hash.length() != 0) {
            hashToIdMap.insert(hash, newId);
        }

        // Add clip
        QDomElement clone = prod.cloneNode(true).toElement();
        EffectsList::setProperty(clone, QStringLiteral("kdenlive:folderid"), folderId);
        // Do we have a producer that uses a resource property that contains a path?
        if (mltService == QLatin1String("avformat-novalidate") // av clip
            || mltService == QLatin1String("avformat")         // av clip
            || mltService == QLatin1String("pixbuf")           // image (sequence) clip
            || mltService == QLatin1String("qimage")           // image (sequence) clip
            || mltService == QLatin1String("xml")              // MLT playlist clip, someone likes recursion :)
            ) {
            // Make sure to correctly resolve relative resource paths based on
            // the playlist's root, not on this project's root
            QString resource = EffectsList::property(clone, QStringLiteral("resource"));
            if (QFileInfo(resource).isRelative()) {
                QFileInfo rootedResource(mltRoot, resource);
                qCDebug(KDENLIVE_LOG) << "fixed resource path for producer, newId:" << newId << "resource:" << rootedResource.absoluteFilePath();
                EffectsList::setProperty(clone, QStringLiteral("resource"), rootedResource.absoluteFilePath());
            }
        }

        ClipCreationDialog::createClipsCommand(this, clone, newId, command);
    }
    pCore->projectManager()->currentTimeline()->importPlaylist(info, idMap, doc, command);
    */
}

void Bin::slotItemEdited(const QModelIndex &ix, const QModelIndex &, const QVector<int> &)
{
    if (ix.isValid()) {
        // Clip renamed
        std::shared_ptr<AbstractProjectItem> item = m_itemModel->getBinItemByIndex(ix);
        auto clip = std::static_pointer_cast<ProjectClip>(item);
        if (clip) {
            emit clipNameChanged(clip->AbstractProjectItem::clipId());
        }
    }
}

void Bin::renameSubClipCommand(const QString &id, const QString &newName, const QString &oldName, int in, int out)
{
    auto *command = new RenameBinSubClipCommand(this, id, newName, oldName, in, out);
    m_doc->commandStack()->push(command);
}

void Bin::renameSubClip(const QString &id, const QString &newName, const QString &oldName, int in, int out)
{
    std::shared_ptr<ProjectClip> clip = m_itemModel->getClipByBinID(id);
    if (!clip) {
        return;
    }
    std::shared_ptr<ProjectSubClip> sub = clip->getSubClip(in, out);
    if (!sub) {
        return;
    }
    sub->setName(newName);
    clip->setProducerProperty("kdenlive:clipzone." + oldName, QString());
    clip->setProducerProperty("kdenlive:clipzone." + newName, QString::number(in) + QLatin1Char(';') + QString::number(out));
    emit itemUpdated(sub);
}

Timecode Bin::projectTimecode() const
{
    return m_doc->timecode();
}

void Bin::slotStartFilterJob(const ItemInfo &info, const QString &id, QMap<QString, QString> &filterParams, QMap<QString, QString> &consumerParams,
                             QMap<QString, QString> &extraParams)
{
    Q_UNUSED(info)
    Q_UNUSED(id)
    Q_UNUSED(filterParams)
    Q_UNUSED(consumerParams)
    Q_UNUSED(extraParams)
    // TODO refac
    /*
    std::shared_ptr<ProjectClip> clip = getBinClip(id);
    if (!clip) {
        return;
    }

    QMap<QString, QString> producerParams = QMap<QString, QString>();
    producerParams.insert(QStringLiteral("producer"), clip->url());
    if (info.cropDuration != GenTime()) {
        producerParams.insert(QStringLiteral("in"), QString::number((int)info.cropStart.frames(pCore->getCurrentFps())));
        producerParams.insert(QStringLiteral("out"), QString::number((int)(info.cropStart + info.cropDuration).frames(pCore->getCurrentFps())));
        extraParams.insert(QStringLiteral("clipStartPos"), QString::number((int)info.startPos.frames(pCore->getCurrentFps())));
        extraParams.insert(QStringLiteral("clipTrack"), QString::number(info.track));
    } else {
        // We want to process whole clip
        producerParams.insert(QStringLiteral("in"), QString::number(0));
        producerParams.insert(QStringLiteral("out"), QString::number(-1));
    }
    */
}

void Bin::focusBinView() const
{
    m_itemView->setFocus();
}

void Bin::slotOpenClip()
{
    std::shared_ptr<ProjectClip> clip = getFirstSelectedClip();
    if (!clip) {
        return;
    }
    switch (clip->clipType()) {
    case ClipType::Text:
    case ClipType::TextTemplate:
        showTitleWidget(clip);
        break;
    case ClipType::Image:
        if (KdenliveSettings::defaultimageapp().isEmpty()) {
            KMessageBox::sorry(QApplication::activeWindow(), i18n("Please set a default application to open images in the Settings dialog"));
        } else {
            QProcess::startDetached(KdenliveSettings::defaultimageapp(), QStringList() << clip->url());
        }
        break;
    case ClipType::Audio:
        if (KdenliveSettings::defaultaudioapp().isEmpty()) {
            KMessageBox::sorry(QApplication::activeWindow(), i18n("Please set a default application to open audio files in the Settings dialog"));
        } else {
            QProcess::startDetached(KdenliveSettings::defaultaudioapp(), QStringList() << clip->url());
        }
        break;
    default:
        break;
    }
}

void Bin::updateTimecodeFormat()
{
    emit refreshTimeCode();
}

/*
void Bin::slotGotFilterJobResults(const QString &id, int startPos, int track, const stringMap &results, const stringMap &filterInfo)
{
    if (filterInfo.contains(QStringLiteral("finalfilter"))) {
        if (filterInfo.contains(QStringLiteral("storedata"))) {
            // Store returned data as clip extra data
            std::shared_ptr<ProjectClip> clip = getBinClip(id);
            if (clip) {
                QString key = filterInfo.value(QStringLiteral("key"));
                QStringList newValue = clip->updatedAnalysisData(key, results.value(key), filterInfo.value(QStringLiteral("offset")).toInt());
                slotAddClipExtraData(id, newValue.at(0), newValue.at(1));
            }
        }
        if (startPos == -1) {
            // Processing bin clip
            std::shared_ptr<ProjectClip> currentItem = m_itemModel->getClipByBinID(id);
            if (!currentItem) {
                return;
            }
            std::shared_ptr<ClipController> ctl = std::static_pointer_cast<ClipController>(currentItem);
            EffectsList list = ctl->effectList();
            QDomElement effect = list.effectById(filterInfo.value(QStringLiteral("finalfilter")));
            QDomDocument doc;
            QDomElement e = doc.createElement(QStringLiteral("test"));
            doc.appendChild(e);
            e.appendChild(doc.importNode(effect, true));
            if (!effect.isNull()) {
                QDomElement newEffect = effect.cloneNode().toElement();
                QMap<QString, QString>::const_iterator i = results.constBegin();
                while (i != results.constEnd()) {
                    EffectsList::setParameter(newEffect, i.key(), i.value());
                    ++i;
                }
                ctl->updateEffect(newEffect, effect.attribute(QStringLiteral("kdenlive_ix")).toInt());
                emit requestClipShow(currentItem);
                // TODO use undo / redo for bin clip edit effect
                //
                EditEffectCommand *command = new EditEffectCommand(this, clip->track(), clip->startPos(), effect, newEffect, clip->selectedEffectIndex(),
                true, true);
                m_commandStack->push(command);
                emit clipItemSelected(clip);
            }

            // emit gotFilterJobResults(id, startPos, track, results, filterInfo);
            return;
        }
        // This is a timeline filter, forward results
        emit gotFilterJobResults(id, startPos, track, results, filterInfo);
        return;
    }
    // Currently, only the first value of results is used
    std::shared_ptr<ProjectClip> clip = getBinClip(id);
    if (!clip) {
        return;
    }
    // Check for return value
    int markersType = -1;
    if (filterInfo.contains(QStringLiteral("addmarkers"))) {
        markersType = filterInfo.value(QStringLiteral("addmarkers")).toInt();
    }
    if (results.isEmpty()) {
        emit displayBinMessage(i18n("No data returned from clip analysis"), KMessageWidget::Warning);
        return;
    }
    bool dataProcessed = false;
    QString label = filterInfo.value(QStringLiteral("label"));
    QString key = filterInfo.value(QStringLiteral("key"));
    int offset = filterInfo.value(QStringLiteral("offset")).toInt();
    QStringList value = results.value(key).split(QLatin1Char(';'), QString::SkipEmptyParts);
    // qCDebug(KDENLIVE_LOG)<<"// RESULT; "<<key<<" = "<<value;
    if (filterInfo.contains(QStringLiteral("resultmessage"))) {
        QString mess = filterInfo.value(QStringLiteral("resultmessage"));
        mess.replace(QLatin1String("%count"), QString::number(value.count()));
        emit displayBinMessage(mess, KMessageWidget::Information);
    } else {
        emit displayBinMessage(i18n("Processing data analysis"), KMessageWidget::Information);
    }
    if (filterInfo.contains(QStringLiteral("cutscenes"))) {
        // Check if we want to cut scenes from returned data
        dataProcessed = true;
        int cutPos = 0;
        auto *command = new QUndoCommand();
        command->setText(i18n("Auto Split Clip"));
        for (const QString &pos : value) {
            if (!pos.contains(QLatin1Char('='))) {
                continue;
            }
            int newPos = pos.section(QLatin1Char('='), 0, 0).toInt();
            // Don't use scenes shorter than 1 second
            if (newPos - cutPos < 24) {
                continue;
            }
            new AddBinClipCutCommand(this, id, cutPos + offset, newPos + offset, true, command);
            cutPos = newPos;
        }
        if (command->childCount() == 0) {
            delete command;
        } else {
            m_doc->commandStack()->push(command);
        }
    }
    if (markersType >= 0) {
        // Add markers from returned data
        dataProcessed = true;
        int cutPos = 0;
        int index = 1;
        bool simpleList = false;
        double sourceFps = clip->getOriginalFps();
        if (qFuzzyIsNull(sourceFps)) {
            sourceFps = pCore->getCurrentFps();
        }
        if (filterInfo.contains(QStringLiteral("simplelist"))) {
            // simple list
            simpleList = true;
        }
        for (const QString &pos : value) {
            if (simpleList) {
                clip->getMarkerModel()->addMarker(GenTime((int)(pos.toInt() * pCore->getCurrentFps() / sourceFps), pCore->getCurrentFps()), label + pos,
                                                  markersType);
                index++;
                continue;
            }
            if (!pos.contains(QLatin1Char('='))) {
                continue;
            }
            int newPos = pos.section(QLatin1Char('='), 0, 0).toInt();
            // Don't use scenes shorter than 1 second
            if (newPos - cutPos < 24) {
                continue;
            }
            clip->getMarkerModel()->addMarker(GenTime(newPos + offset, pCore->getCurrentFps()), label + QString::number(index), markersType);
            index++;
            cutPos = newPos;
        }
    }
    if (!dataProcessed || filterInfo.contains(QStringLiteral("storedata"))) {
        // Store returned data as clip extra data
        QStringList newValue = clip->updatedAnalysisData(key, results.value(key), offset);
        slotAddClipExtraData(id, newValue.at(0), newValue.at(1));
    }
}
*/

void Bin::slotGetCurrentProjectImage(const QString &clipId, bool request)
{
    Q_UNUSED(clipId)
    // TODO refact : look at this
    //    if (!clipId.isEmpty()) {
    //        (pCore->projectManager()->currentTimeline()->hideClip(clipId, request));
    //    }
    pCore->monitorManager()->projectMonitor()->slotGetCurrentImage(request);
}

// TODO: move title editing into a better place...
void Bin::showTitleWidget(std::shared_ptr<ProjectClip> clip)
{
    QString path = clip->getProducerProperty(QStringLiteral("resource"));
    QDir titleFolder(m_doc->projectDataFolder() + QStringLiteral("/titles"));
    titleFolder.mkpath(QStringLiteral("."));
    TitleWidget dia_ui(QUrl(), m_doc->timecode(), titleFolder.absolutePath(), pCore->monitorManager()->projectMonitor(), pCore->window());
    connect(&dia_ui, &TitleWidget::requestBackgroundFrame, this, &Bin::slotGetCurrentProjectImage);
    QDomDocument doc;
    QString xmldata = clip->getProducerProperty(QStringLiteral("xmldata"));
    if (xmldata.isEmpty() && QFile::exists(path)) {
        QFile file(path);
        doc.setContent(&file, false);
        file.close();
    } else {
        doc.setContent(xmldata);
    }
    dia_ui.setXml(doc, clip->AbstractProjectItem::clipId());
    if (dia_ui.exec() == QDialog::Accepted) {
        QMap<QString, QString> newprops;
        newprops.insert(QStringLiteral("xmldata"), dia_ui.xml().toString());
        if (dia_ui.duration() != clip->duration().frames(pCore->getCurrentFps()) + 1) {
            // duration changed, we need to update duration
            newprops.insert(QStringLiteral("out"), QString::number(dia_ui.duration() - 1));
            int currentLength = clip->getProducerIntProperty(QStringLiteral("kdenlive:duration"));
            if (currentLength != dia_ui.duration()) {
                newprops.insert(QStringLiteral("kdenlive:duration"), QString::number(dia_ui.duration()));
            }
        }
        // trigger producer reload
        newprops.insert(QStringLiteral("force_reload"), QStringLiteral("2"));
        if (!path.isEmpty()) {
            // we are editing an external file, asked if we want to detach from that file or save the result to that title file.
            if (KMessageBox::questionYesNo(pCore->window(),
                                           i18n("You are editing an external title clip (%1). Do you want to save your changes to the title "
                                                "file or save the changes for this project only?",
                                                path),
                                           i18n("Save Title"), KGuiItem(i18n("Save to title file")),
                                           KGuiItem(i18n("Save in project only"))) == KMessageBox::Yes) {
                // save to external file
                dia_ui.saveTitle(QUrl::fromLocalFile(path));
            } else {
                newprops.insert(QStringLiteral("resource"), QString());
            }
        }
        slotEditClipCommand(clip->AbstractProjectItem::clipId(), clip->currentProperties(newprops), newprops);
    }
}

void Bin::slotResetInfoMessage()
{
    m_errorLog.clear();
    QList<QAction *> actions = m_infoMessage->actions();
    for (int i = 0; i < actions.count(); ++i) {
        m_infoMessage->removeAction(actions.at(i));
    }
}

void Bin::emitMessage(const QString &text, int progress, MessageType type)
{
    emit displayMessage(text, progress, type);
}

void Bin::slotSetSorting()
{
    QTreeView *view = qobject_cast<QTreeView *>(m_itemView);
    if (view) {
        int ix = view->header()->sortIndicatorSection();
        m_proxyModel->setFilterKeyColumn(ix);
    }
}

void Bin::slotShowDateColumn(bool show)
{
    QTreeView *view = qobject_cast<QTreeView *>(m_itemView);
    if (view) {
        view->setColumnHidden(1, !show);
    }
}

void Bin::slotShowDescColumn(bool show)
{
    QTreeView *view = qobject_cast<QTreeView *>(m_itemView);
    if (view) {
        view->setColumnHidden(2, !show);
    }
}

void Bin::slotQueryRemoval(const QString &id, const QString &url, const QString &errorMessage)
{
    if (m_invalidClipDialog) {
        if (!url.isEmpty()) {
            m_invalidClipDialog->addClip(id, url);
        }
        return;
    }
    QString message = i18n("Clip is invalid, will be removed from project.");
    if (!errorMessage.isEmpty()) {
        message.append("\n" + errorMessage);
    }
    m_invalidClipDialog = new InvalidDialog(i18n("Invalid clip"), message, true, this);
    m_invalidClipDialog->addClip(id, url);
    int result = m_invalidClipDialog->exec();
    if (result == QDialog::Accepted) {
        const QStringList ids = m_invalidClipDialog->getIds();
        Fun undo = []() { return true; };
        Fun redo = []() { return true; };
        for (const QString &i : ids) {
            auto item = m_itemModel->getClipByBinID(i);
            m_itemModel->requestBinClipDeletion(item, undo, redo);
        }
    }
    delete m_invalidClipDialog;
    m_invalidClipDialog = nullptr;
}

void Bin::slotRefreshClipThumbnail(const QString &id)
{
    std::shared_ptr<ProjectClip> clip = m_itemModel->getClipByBinID(id);
    if (!clip) {
        return;
    }
    clip->reloadProducer(true);
}

void Bin::slotAddClipExtraData(const QString &id, const QString &key, const QString &clipData, QUndoCommand *groupCommand)
{
    std::shared_ptr<ProjectClip> clip = m_itemModel->getClipByBinID(id);
    if (!clip) {
        return;
    }
    QString oldValue = clip->getProducerProperty(key);
    QMap<QString, QString> oldProps;
    oldProps.insert(key, oldValue);
    QMap<QString, QString> newProps;
    newProps.insert(key, clipData);
    auto *command = new EditClipCommand(this, id, oldProps, newProps, true, groupCommand);
    if (!groupCommand) {
        m_doc->commandStack()->push(command);
    }
}

void Bin::slotUpdateClipProperties(const QString &id, const QMap<QString, QString> &properties, bool refreshPropertiesPanel)
{
    std::shared_ptr<ProjectClip> clip = m_itemModel->getClipByBinID(id);
    if (clip) {
        clip->setProperties(properties, refreshPropertiesPanel);
    }
}

void Bin::updateTimelineProducers(const QString &id, const QMap<QString, QString> &passProperties)
{
    Q_UNUSED(id)
    Q_UNUSED(passProperties)
    // TODO REFAC
    // pCore->projectManager()->currentTimeline()->updateClipProperties(id, passProperties);
    // m_doc->renderer()->updateSlowMotionProducers(id, passProperties);
}

void Bin::showSlideshowWidget(std::shared_ptr<ProjectClip> clip)
{
    QString folder = QFileInfo(clip->url()).absolutePath();
    qCDebug(KDENLIVE_LOG) << " ** * CLIP ABS PATH: " << clip->url() << " = " << folder;
    SlideshowClip *dia = new SlideshowClip(m_doc->timecode(), folder, clip.get(), this);
    if (dia->exec() == QDialog::Accepted) {
        // edit clip properties
        QMap<QString, QString> properties;
        properties.insert(QStringLiteral("out"), QString::number(m_doc->getFramePos(dia->clipDuration()) * dia->imageCount() - 1));
        properties.insert(QStringLiteral("kdenlive:duration"), QString::number(m_doc->getFramePos(dia->clipDuration()) * dia->imageCount()));
        properties.insert(QStringLiteral("kdenlive:clipname"), dia->clipName());
        properties.insert(QStringLiteral("ttl"), QString::number(m_doc->getFramePos(dia->clipDuration())));
        properties.insert(QStringLiteral("loop"), QString::number(static_cast<int>(dia->loop())));
        properties.insert(QStringLiteral("crop"), QString::number(static_cast<int>(dia->crop())));
        properties.insert(QStringLiteral("fade"), QString::number(static_cast<int>(dia->fade())));
        properties.insert(QStringLiteral("luma_duration"), QString::number(m_doc->getFramePos(dia->lumaDuration())));
        properties.insert(QStringLiteral("luma_file"), dia->lumaFile());
        properties.insert(QStringLiteral("softness"), QString::number(dia->softness()));
        properties.insert(QStringLiteral("animation"), dia->animation());

        QMap<QString, QString> oldProperties;
        oldProperties.insert(QStringLiteral("out"), clip->getProducerProperty(QStringLiteral("out")));
        oldProperties.insert(QStringLiteral("kdenlive:duration"), clip->getProducerProperty(QStringLiteral("kdenlive:duration")));
        oldProperties.insert(QStringLiteral("kdenlive:clipname"), clip->name());
        oldProperties.insert(QStringLiteral("ttl"), clip->getProducerProperty(QStringLiteral("ttl")));
        oldProperties.insert(QStringLiteral("loop"), clip->getProducerProperty(QStringLiteral("loop")));
        oldProperties.insert(QStringLiteral("crop"), clip->getProducerProperty(QStringLiteral("crop")));
        oldProperties.insert(QStringLiteral("fade"), clip->getProducerProperty(QStringLiteral("fade")));
        oldProperties.insert(QStringLiteral("luma_duration"), clip->getProducerProperty(QStringLiteral("luma_duration")));
        oldProperties.insert(QStringLiteral("luma_file"), clip->getProducerProperty(QStringLiteral("luma_file")));
        oldProperties.insert(QStringLiteral("softness"), clip->getProducerProperty(QStringLiteral("softness")));
        oldProperties.insert(QStringLiteral("animation"), clip->getProducerProperty(QStringLiteral("animation")));
        slotEditClipCommand(clip->AbstractProjectItem::clipId(), oldProperties, properties);
    }
    delete dia;
}

void Bin::setBinEffectsEnabled(bool enabled)
{
    QAction *disableEffects = pCore->window()->actionCollection()->action(QStringLiteral("disable_bin_effects"));
    if (disableEffects) {
        if (enabled == disableEffects->isChecked()) {
            return;
        }
        disableEffects->blockSignals(true);
        disableEffects->setChecked(!enabled);
        disableEffects->blockSignals(false);
    }
    m_itemModel->setBinEffectsEnabled(enabled);
    pCore->projectManager()->disableBinEffects(!enabled);
}

void Bin::slotRenameItem()
{
    const QModelIndexList indexes = m_proxyModel->selectionModel()->selectedRows(0);
    for (const QModelIndex &ix : indexes) {
        if (!ix.isValid()) {
            continue;
        }
        m_itemView->setCurrentIndex(ix);
        m_itemView->edit(ix);
        return;
    }
}

void Bin::refreshProxySettings()
{
    QList<std::shared_ptr<ProjectClip>> clipList = m_itemModel->getRootFolder()->childClips();
    auto *masterCommand = new QUndoCommand();
    masterCommand->setText(m_doc->useProxy() ? i18n("Enable proxies") : i18n("Disable proxies"));
    if (!m_doc->useProxy()) {
        // Disable all proxies
        m_doc->slotProxyCurrentItem(false, clipList, false, masterCommand);
    } else {
        QList<std::shared_ptr<ProjectClip>> toProxy;
        for (std::shared_ptr<ProjectClip> clp : clipList) {
            ClipType::ProducerType t = clp->clipType();
            if (t == ClipType::Playlist) {
                toProxy << clp;
                continue;
            } else if ((t == ClipType::AV || t == ClipType::Video) &&
                       m_doc->autoGenerateProxy(clp->getProducerIntProperty(QStringLiteral("meta.media.width")))) {
                // Start proxy
                toProxy << clp;
                continue;
            } else if (t == ClipType::Image && m_doc->autoGenerateImageProxy(clp->getProducerIntProperty(QStringLiteral("meta.media.width")))) {
                // Start proxy
                toProxy << clp;
                continue;
            }
        }
        if (!toProxy.isEmpty()) {
            m_doc->slotProxyCurrentItem(true, toProxy, false, masterCommand);
        }
    }
    if (masterCommand->childCount() > 0) {
        m_doc->commandStack()->push(masterCommand);
    } else {
        delete masterCommand;
    }
}

QStringList Bin::getProxyHashList()
{
    QStringList list;
    QList<std::shared_ptr<ProjectClip>> clipList = m_itemModel->getRootFolder()->childClips();
    for (std::shared_ptr<ProjectClip> clp : clipList) {
        if (clp->clipType() == ClipType::AV || clp->clipType() == ClipType::Video || clp->clipType() == ClipType::Playlist) {
            list << clp->hash();
        }
    }
    return list;
}

void Bin::slotSendAudioThumb(const QString &id)
{
    std::shared_ptr<ProjectClip> clip = m_itemModel->getClipByBinID(id);
    if ((clip != nullptr) && clip->audioThumbCreated()) {
        m_monitor->prepareAudioThumb(clip->audioChannels(), clip->audioFrameCache);
    } else {
        QVariantList list;
        m_monitor->prepareAudioThumb(0, list);
    }
}

bool Bin::isEmpty() const
{
    // TODO: return true if we only have folders
    if (m_itemModel->getRootFolder() == nullptr) {
        return true;
    }
    return m_itemModel->getRootFolder()->childCount() == 0;
}

void Bin::reloadAllProducers()
{
    if (m_itemModel->getRootFolder() == nullptr || m_itemModel->getRootFolder()->childCount() == 0 || !isEnabled()) {
        return;
    }
    QList<std::shared_ptr<ProjectClip>> clipList = m_itemModel->getRootFolder()->childClips();
    emit openClip(std::shared_ptr<ProjectClip>());
    for (std::shared_ptr<ProjectClip> clip : clipList) {
        QDomDocument doc;
        QDomElement xml = clip->toXml(doc);
        // Make sure we reload clip length
        xml.removeAttribute(QStringLiteral("out"));
        EffectsList::removeProperty(xml, QStringLiteral("length"));
        if (!xml.isNull()) {
            clip->setClipStatus(AbstractProjectItem::StatusWaiting);
            clip->discardAudioThumb();
            // We need to set a temporary id before all outdated producers are replaced;
            pCore->jobManager()->startJob<LoadJob>({clip->AbstractProjectItem::clipId()}, -1, QString(), xml);
        }
    }
}

void Bin::slotMessageActionTriggered()
{
    m_infoMessage->animatedHide();
}

void Bin::resetUsageCount()
{
    const QList<std::shared_ptr<ProjectClip>> clipList = m_itemModel->getRootFolder()->childClips();
    for (std::shared_ptr<ProjectClip> clip : clipList) {
        clip->setRefCount(0);
    }
}

void Bin::getBinStats(uint *used, uint *unused, qint64 *usedSize, qint64 *unusedSize)
{
    QList<std::shared_ptr<ProjectClip>> clipList = m_itemModel->getRootFolder()->childClips();
    for (std::shared_ptr<ProjectClip> clip : clipList) {
        if (clip->refCount() == 0) {
            *unused += 1;
            *unusedSize += clip->getProducerInt64Property(QStringLiteral("kdenlive:file_size"));
        } else {
            *used += 1;
            *usedSize += clip->getProducerInt64Property(QStringLiteral("kdenlive:file_size"));
        }
    }
}

QDir Bin::getCacheDir(CacheType type, bool *ok) const
{
    return m_doc->getCacheDir(type, ok);
}

void Bin::rebuildProxies()
{
    QList<std::shared_ptr<ProjectClip>> clipList = m_itemModel->getRootFolder()->childClips();
    QList<std::shared_ptr<ProjectClip>> toProxy;
    for (std::shared_ptr<ProjectClip> clp : clipList) {
        if (clp->hasProxy()) {
            toProxy << clp;
        }
    }
    if (toProxy.isEmpty()) {
        return;
    }
    auto *masterCommand = new QUndoCommand();
    masterCommand->setText(i18n("Rebuild proxies"));
    m_doc->slotProxyCurrentItem(true, toProxy, true, masterCommand);
    if (masterCommand->childCount() > 0) {
        m_doc->commandStack()->push(masterCommand);
    } else {
        delete masterCommand;
    }
}

void Bin::showClearButton(bool show)
{
    m_searchLine->setClearButtonEnabled(show);
}

void Bin::saveZone(const QStringList &info, const QDir &dir)
{
    if (info.size() != 3) {
        return;
    }
    std::shared_ptr<ProjectClip> clip = getBinClip(info.constFirst());
    if (clip) {
        QPoint zone(info.at(1).toInt(), info.at(2).toInt());
        clip->saveZone(zone, dir);
    }
}

void Bin::setCurrent(std::shared_ptr<AbstractProjectItem> item)
{
    switch (item->itemType()) {
    case AbstractProjectItem::ClipItem: {
        openProducer(std::static_pointer_cast<ProjectClip>(item));
        std::shared_ptr<ProjectClip> clp = std::static_pointer_cast<ProjectClip>(item);
        emit requestShowEffectStack(clp->clipName(), clp->m_effectStack, clp->getFrameSize(), false);
        break;
    }
    case AbstractProjectItem::SubClipItem: {
        auto subClip = std::static_pointer_cast<ProjectSubClip>(item);
        QPoint zone = subClip->zone();
        openProducer(subClip->getMasterClip(), zone.x(), zone.y());
        break;
    }
    case AbstractProjectItem::FolderUpItem:
    case AbstractProjectItem::FolderItem:
    default:
        break;
    }
}

void Bin::cleanup()
{
    m_itemModel->requestCleanup();
}

std::shared_ptr<EffectStackModel> Bin::getClipEffectStack(int itemId)
{
    std::shared_ptr<ProjectClip> clip = m_itemModel->getClipByBinID(QString::number(itemId));
    Q_ASSERT(clip != nullptr);
    std::shared_ptr<EffectStackModel> effectStack = std::static_pointer_cast<ClipController>(clip)->m_effectStack;
    return effectStack;
}

int Bin::getClipDuration(int itemId) const
{
    std::shared_ptr<ProjectClip> clip = m_itemModel->getClipByBinID(QString::number(itemId));
    Q_ASSERT(clip != nullptr);
    return clip->frameDuration();
}

QString Bin::getCurrentFolder()
{
    // Check parent item
    QModelIndex ix = m_proxyModel->selectionModel()->currentIndex();
    std::shared_ptr<ProjectFolder> parentFolder = m_itemModel->getRootFolder();
    if (ix.isValid() && m_proxyModel->selectionModel()->isSelected(ix)) {
        std::shared_ptr<AbstractProjectItem> currentItem = m_itemModel->getBinItemByIndex(m_proxyModel->mapToSource(ix));
        parentFolder = std::static_pointer_cast<ProjectFolder>(currentItem->getEnclosingFolder());
    }
    return parentFolder->clipId();
}<|MERGE_RESOLUTION|>--- conflicted
+++ resolved
@@ -66,12 +66,8 @@
 #include <QDrag>
 #include <QFile>
 #include <QMenu>
-<<<<<<< HEAD
 #include <QSlider>
 #include <QTimeLine>
-=======
-#include <QtConcurrent>
->>>>>>> 079b88eb
 #include <QUndoCommand>
 #include <QUrl>
 #include <QVBoxLayout>
@@ -2304,13 +2300,8 @@
 {
     QString parentFolder = m_itemModel->getRootFolder()->clipId();
     if (parent.isValid()) {
-<<<<<<< HEAD
         // Check if drop occured on a folder
         std::shared_ptr<AbstractProjectItem> parentItem = m_itemModel->getBinItemByIndex(parent);
-=======
-        // Check if drop occurred on a folder
-        AbstractProjectItem *parentItem = static_cast<AbstractProjectItem *>(parent.internalPointer());
->>>>>>> 079b88eb
         while (parentItem->itemType() != AbstractProjectItem::FolderItem) {
             parentItem = parentItem->parent();
         }
