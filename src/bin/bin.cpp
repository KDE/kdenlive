--- conflicted
+++ resolved
@@ -1018,15 +1018,9 @@
     // Folder parent is saved in folderId, separated by a dot. for example "1.3" means parent folder id is "1" and new folder id is "3".
     ProjectFolder *parentFolder = m_rootFolder;
     QStringList folderIds = foldersData.keys();
-<<<<<<< HEAD
-    for (int i = 0; i < folderIds.count(); i++) {
-        QString id = folderIds.at(i);
-=======
     QStringList secondProcess;
     while(!folderIds.isEmpty()) {
-    //for (int i = 0; i < folderIds.count(); i++) {
         QString id = folderIds.takeFirst();
->>>>>>> 5ef3da9a
         QString parentId = id.section(QStringLiteral("."), 0, 0);
         if (parentId == QLatin1String("-1")) {
             parentFolder = m_rootFolder;
