/*
SPDX-FileCopyrightText: 2012 Till Theato <root@ttill.de>
SPDX-FileCopyrightText: 2014 Jean-Baptiste Mardelle <jb@kdenlive.org>
This file is part of Kdenlive. See www.kdenlive.org.

SPDX-License-Identifier: GPL-3.0-only OR LicenseRef-KDE-Accepted-GPL
*/

#include "bin.h"
#include "bincommands.h"
#include "clipcreator.hpp"
#include "core.h"
#include "dialogs/clipcreationdialog.h"
#include "dialogs/timeremap.h"
#include "doc/documentchecker.h"
#include "doc/docundostack.hpp"
#include "doc/kdenlivedoc.h"
#include "doc/kthumb.h"
#include "effects/effectstack/model/effectstackmodel.hpp"
#include "jobs/abstracttask.h"
#include "jobs/cliploadtask.h"
#include "jobs/taskmanager.h"
#include "jobs/transcodetask.h"
#include "kdenlive_debug.h"
#include "kdenlivesettings.h"
#include "macros.hpp"
#include "mainwindow.h"
#include "mlt++/Mlt.h"
#include "mltcontroller/clipcontroller.h"
#include "mltcontroller/clippropertiescontroller.h"
#include "monitor/monitor.h"
#include "monitor/monitormanager.h"
#include "project/dialogs/slideshowclip.h"
#include "project/invaliddialog.h"
#include "project/projectcommands.h"
#include "project/projectmanager.h"
#include "project/transcodeseek.h"
#include "projectclip.h"
#include "projectfolder.h"
#include "projectitemmodel.h"
#include "projectsortproxymodel.h"
#include "projectsubclip.h"
#include "tagwidget.hpp"
#include "titler/titlewidget.h"
#include "ui_qtextclip_ui.h"
#include "undohelper.hpp"
#include "xml/xml.hpp"
#include <dialogs/textbasededit.h>
#include <jobs/audiolevelstask.h>
#include <profiles/profilemodel.hpp>
#include <utils/thumbnailcache.hpp>

#include <KActionMenu>
#include <KColorScheme>
#include <KIO/ApplicationLauncherJob>
#include <KIO/JobUiDelegate>
#include <KIO/OpenFileManagerWindowJob>
#include <KIconEffect>
#include <KIconTheme>
#include <KMessageBox>
#include <KOpenWithDialog>
#include <KRatingPainter>
#include <KService>
#include <KUrlRequesterDialog>
#include <KXMLGUIFactory>
#include <kwidgetsaddons_version.h>

#include <QCryptographicHash>
#include <QDrag>
#include <QFile>
#include <QMenu>
#include <QMimeData>
#include <QSlider>
#include <QStyledItemDelegate>
#include <QTimeLine>
#include <QToolBar>
#include <QUndoCommand>
#include <QUrl>
#include <QVBoxLayout>

#include <memory>
#include <utility>

static QImage m_videoIcon;
static QImage m_audioIcon;
static QImage m_audioUsedIcon;
static QImage m_videoUsedIcon;
static QSize m_iconSize;
static QIcon m_folderIcon;

/**
 * @class BinItemDelegate
 * @brief This class is responsible for drawing items in the QTreeView.
 */
class BinItemDelegate : public QStyledItemDelegate
{
public:
    explicit BinItemDelegate(QObject *parent = nullptr)
        : QStyledItemDelegate(parent)

    {
        connect(this, &QStyledItemDelegate::closeEditor, [&]() { m_editorOpen = false; });
    }
    void setEditorData(QWidget *w, const QModelIndex &i) const override
    {
        if (!m_editorOpen) {
            QStyledItemDelegate::setEditorData(w, i);
            m_editorOpen = true;
        }
    }
    bool editorEvent(QEvent *event, QAbstractItemModel *model, const QStyleOptionViewItem &option, const QModelIndex &index) override
    {
        if (event->type() == QEvent::MouseButtonPress) {
            auto *me = static_cast<QMouseEvent *>(event);
            if (index.column() == 0) {
                QPoint pos = me->pos();
                if (m_audioDragRect.contains(pos)) {
                    dragType = PlaylistState::AudioOnly;
                } else if (m_videoDragRect.contains(pos)) {
                    dragType = PlaylistState::VideoOnly;
                } else {
                    dragType = PlaylistState::Disabled;
                }
            } else {
                dragType = PlaylistState::Disabled;
                if (index.column() == 7) {
                    // Rating
                    QRect rect = option.rect;
                    rect.adjust(option.rect.width() / 12, 0, 0, 0);
                    int rate = 0;
                    if (me->pos().x() > rect.x()) {
                        rate = KRatingPainter::getRatingFromPosition(rect, Qt::AlignLeft | Qt::AlignVCenter, qApp->layoutDirection(), me->pos());
                    }
                    if (rate > -1) {
                        // Full star rating only
                        if (rate % 2 == 1) {
                            rate++;
                        }
                        emit static_cast<ProjectSortProxyModel *>(model)->updateRating(index, uint(rate));
                    }
                }
            }
        }
        event->ignore();
        return false;
    }
    void updateEditorGeometry(QWidget *editor, const QStyleOptionViewItem &option, const QModelIndex &index) const override
    {
        if (index.column() != 0) {
            QStyledItemDelegate::updateEditorGeometry(editor, option, index);
            return;
        }
        QStyleOptionViewItem opt = option;
        initStyleOption(&opt, index);
        QRect r1 = option.rect;
        int type = index.data(AbstractProjectItem::ItemTypeRole).toInt();
        int decoWidth = 0;
        if (opt.decorationSize.height() > 0) {
            decoWidth += int(r1.height() * pCore->getCurrentDar());
        }
        int mid = 0;
        if (type == AbstractProjectItem::ClipItem || type == AbstractProjectItem::SubClipItem) {
            mid = int((r1.height() / 2));
        }
        r1.adjust(decoWidth, 0, 0, -mid);
        QFont ft = option.font;
        ft.setBold(true);
        QFontMetricsF fm(ft);
        QRect r2 = fm.boundingRect(r1, Qt::AlignLeft | Qt::AlignTop, index.data(AbstractProjectItem::DataName).toString()).toRect();
        editor->setGeometry(r2);
    }

    QSize sizeHint(const QStyleOptionViewItem &option, const QModelIndex &index) const override
    {
        QSize hint = QStyledItemDelegate::sizeHint(option, index);
        QString text = index.data(AbstractProjectItem::DataName).toString();
        QRectF r = option.rect;
        QFont ft = option.font;
        ft.setBold(true);
        QFontMetricsF fm(ft);
        QStyle *style = option.widget ? option.widget->style() : QApplication::style();
        const int textMargin = style->pixelMetric(QStyle::PM_FocusFrameHMargin) + 1;
        int width = int(fm.boundingRect(r, Qt::AlignLeft | Qt::AlignTop, text).width() + option.decorationSize.width()) + 2 * textMargin;
        hint.setWidth(width);
        int type = index.data(AbstractProjectItem::ItemTypeRole).toInt();
        if (type == AbstractProjectItem::FolderItem) {
            return QSize(hint.width(), qMin(option.fontMetrics.lineSpacing() + 4, hint.height()));
        }
        if (type == AbstractProjectItem::ClipItem) {
            return QSize(hint.width(), qMax(option.fontMetrics.lineSpacing() * 2 + 4, qMax(hint.height(), option.decorationSize.height())));
        }
        if (type == AbstractProjectItem::SubClipItem) {
            return QSize(hint.width(), qMax(option.fontMetrics.lineSpacing() * 2 + 4, qMin(hint.height(), int(option.decorationSize.height() / 1.5))));
        }
        QIcon icon = qvariant_cast<QIcon>(index.data(Qt::DecorationRole));
        QString line1 = index.data(Qt::DisplayRole).toString();
        QString line2 = index.data(Qt::UserRole).toString();

        int textW = qMax(option.fontMetrics.horizontalAdvance(line1), option.fontMetrics.horizontalAdvance(line2));
        QSize iconSize = icon.actualSize(option.decorationSize);
        return {qMax(textW, iconSize.width()) + 4, option.fontMetrics.lineSpacing() * 2 + 4};
    }

    void paint(QPainter *painter, const QStyleOptionViewItem &option, const QModelIndex &index) const override
    {
        if (index.column() == 0 && !index.data().isNull()) {
            QRect r1 = option.rect;
            painter->save();
            painter->setClipRect(r1);
            QStyleOptionViewItem opt(option);
            initStyleOption(&opt, index);
            int type = index.data(AbstractProjectItem::ItemTypeRole).toInt();
            QStyle *style = opt.widget ? opt.widget->style() : QApplication::style();
            const int textMargin = style->pixelMetric(QStyle::PM_FocusFrameHMargin) + 1;
            // QRect r = QStyle::alignedRect(opt.direction, Qt::AlignVCenter | Qt::AlignLeft, opt.decorationSize, r1);
            // Draw alternate background
            style->drawPrimitive(QStyle::PE_PanelItemViewItem, &opt, painter, opt.widget);
            if ((option.state & static_cast<int>(QStyle::State_Selected)) != 0) {
                painter->setPen(option.palette.highlightedText().color());
            } else {
                painter->setPen(option.palette.text().color());
            }
            QRect r = r1;
            QFont font = painter->font();
            font.setBold(true);
            painter->setFont(font);
            if (type == AbstractProjectItem::ClipItem || type == AbstractProjectItem::SubClipItem) {
                int decoWidth = 0;
                FileStatus::ClipStatus clipStatus = FileStatus::ClipStatus(index.data(AbstractProjectItem::ClipStatus).toInt());
                if (opt.decorationSize.height() > 0) {
                    r.setWidth(int(r.height() * pCore->getCurrentDar()));
                    QPixmap pix = opt.icon.pixmap(opt.icon.actualSize(r.size()));
                    if (!pix.isNull()) {
                        // Draw icon
                        decoWidth += r.width() + textMargin;
                        r.setWidth(r.height() * pix.width() / pix.height());
                        painter->drawPixmap(r, pix, QRect(0, 0, pix.width(), pix.height()));
                    }
                    m_thumbRect = r;
                }
                // Draw frame in case of missing source
                int cType = index.data(AbstractProjectItem::ClipType).toInt();
                if (clipStatus == FileStatus::StatusMissing || clipStatus == FileStatus::StatusProxyOnly) {
                    painter->save();
                    painter->setPen(QPen(clipStatus == FileStatus::StatusProxyOnly ? Qt::yellow : Qt::red, 3));
                    painter->drawRect(m_thumbRect.adjusted(0, 0, -1, -1));
                    painter->restore();
                } else if (cType == ClipType::Image || cType == ClipType::SlideShow) {
                    // Draw 'photo' frame to identify image clips
                    painter->save();
                    int penWidth = m_thumbRect.height() / 14;
                    penWidth += penWidth % 2;
                    painter->setPen(QPen(QColor(255, 255, 255, 160), penWidth));
                    penWidth /= 2;
                    painter->drawRoundedRect(m_thumbRect.adjusted(penWidth, penWidth, -penWidth - 1, -penWidth - 1), 4, 4);
                    painter->setPen(QPen(Qt::black, 1));
                    painter->drawRoundedRect(m_thumbRect.adjusted(0, 0, -1, -1), 4, 4);
                    painter->restore();
                }
                int mid = int((r1.height() / 2));
                r1.adjust(decoWidth, 0, 0, -mid);
                QRect r2 = option.rect;
                r2.adjust(decoWidth, mid, 0, 0);
                QRectF bounding;
                painter->drawText(r1, Qt::AlignLeft | Qt::AlignTop, index.data(AbstractProjectItem::DataName).toString(), &bounding);
                font.setBold(false);
                painter->setFont(font);
                QString subText = index.data(AbstractProjectItem::DataDuration).toString();
                QString tags = index.data(AbstractProjectItem::DataTag).toString();
                if (!tags.isEmpty()) {
                    QStringList t = tags.split(QLatin1Char(';'));
                    QRectF tagRect = m_thumbRect.adjusted(2, 2, 0, 2);
                    tagRect.setWidth(r1.height() / 3.5);
                    tagRect.setHeight(tagRect.width());
                    for (const QString &color : qAsConst(t)) {
                        painter->setBrush(QColor(color));
                        painter->drawRoundedRect(tagRect, tagRect.height() / 2, tagRect.height() / 2);
                        tagRect.moveTop(tagRect.bottom() + tagRect.height() / 4);
                    }
                    painter->setBrush(Qt::NoBrush);
                }
                if (!subText.isEmpty()) {
                    r2.adjust(0, int(bounding.bottom() - r2.top()), 0, 0);
                    QColor subTextColor = painter->pen().color();
                    bool selected = opt.state & QStyle::State_Selected;
                    if (!selected) {
                        subTextColor.setAlphaF(.5);
                    }
                    painter->setPen(subTextColor);
                    // Draw usage counter
                    int usage = index.data(AbstractProjectItem::UsageCount).toInt();
                    if (usage > 0) {
                        subText.append(QString::asprintf(" [%d]", usage));
                    }
                    painter->drawText(r2, Qt::AlignLeft | Qt::AlignTop, subText, &bounding);
                    // Add audio/video icons for selective drag
                    bool hasAudioAndVideo = index.data(AbstractProjectItem::ClipHasAudioAndVideo).toBool();
                    if (hasAudioAndVideo && (cType == ClipType::AV || cType == ClipType::Playlist)) {
                        QRect audioRect(0, 0, m_audioIcon.width(), m_audioIcon.height());
                        audioRect.moveLeft(bounding.right() + (2 * textMargin) + 1);
                        audioRect.moveTop(bounding.top() + 1);
                        QRect videoIconRect = audioRect;
                        videoIconRect.moveLeft(audioRect.right() + (2 * textMargin));
                        if (opt.state & QStyle::State_MouseOver) {
                            m_audioDragRect = audioRect.adjusted(-1, -1, 1, 1);
                            m_videoDragRect = videoIconRect.adjusted(-1, -1, 1, 1);
                            painter->drawImage(audioRect.topLeft(), m_audioIcon);
                            painter->drawImage(videoIconRect.topLeft(), m_videoIcon);
                            painter->setPen(opt.palette.highlight().color());
                            painter->drawRect(m_audioDragRect);
                            painter->drawRect(m_videoDragRect);
                        } else if (usage > 0) {
                            int audioUsage = index.data(AbstractProjectItem::AudioUsageCount).toInt();
                            if (audioUsage > 0) {
                                painter->drawImage(audioRect.topLeft(), selected ? m_audioIcon : m_audioUsedIcon);
                            }
                            if (usage - audioUsage > 0) {
                                painter->drawImage(videoIconRect.topLeft(), selected ? m_videoIcon : m_videoUsedIcon);
                            }
                        }
                    } /*else if (usage > 0) {
                        QRect audioRect(0, 0, m_audioIcon.width(), m_audioIcon.height());
                        audioRect.moveLeft(bounding.right() + (2 * textMargin) + 1);
                        audioRect.moveTop(bounding.top() + 1);
                        QRect videoIconRect = audioRect;
                        videoIconRect.moveLeft(audioRect.right() + (2 * textMargin));
                        int audioUsage = index.data(AbstractProjectItem::AudioUsageCount).toInt();
                        if (audioUsage > 0) {
                            painter->drawImage(audioRect.topLeft(), selected ? m_audioIcon : m_audioUsedIcon);
                        }
                        if (usage - audioUsage > 0) {
                            painter->drawImage(videoIconRect.topLeft(), selected ? m_videoIcon : m_videoUsedIcon);
                        }
                    }*/
                }
                if (type == AbstractProjectItem::ClipItem) {
                    // Overlay icon if necessary
                    QVariant v = index.data(AbstractProjectItem::IconOverlay);
                    if (!v.isNull()) {
                        QIcon reload = QIcon::fromTheme(v.toString());
                        int size = style->pixelMetric(QStyle::PM_SmallIconSize);
                        reload.paint(painter, QRect(r.left() + 2, r.bottom() - size - 2, size, size));
                    }
                    int jobProgress = index.data(AbstractProjectItem::JobProgress).toInt();
                    auto status = index.data(AbstractProjectItem::JobStatus).value<TaskManagerStatus>();
                    if (status == TaskManagerStatus::Pending || status == TaskManagerStatus::Running) {
                        // Draw job progress bar
                        int progressWidth = option.fontMetrics.averageCharWidth() * 8;
                        int progressHeight = option.fontMetrics.ascent() / 4;
                        QRect progress(r1.x() + 1, opt.rect.bottom() - progressHeight - 2, progressWidth, progressHeight);
                        painter->setPen(Qt::NoPen);
                        painter->setBrush(Qt::darkGray);
                        if (status == TaskManagerStatus::Running) {
                            painter->drawRoundedRect(progress, 2, 2);
                            painter->setBrush((option.state & static_cast<int>((QStyle::State_Selected) != 0)) != 0 ? option.palette.text()
                                                                                                                    : option.palette.highlight());
                            progress.setWidth((progressWidth - 2) * jobProgress / 100);
                            painter->drawRoundedRect(progress, 2, 2);
                        } else {
                            // Draw kind of a pause icon
                            progress.setWidth(3);
                            painter->drawRect(progress);
                            progress.moveLeft(progress.right() + 3);
                            painter->drawRect(progress);
                        }
                    }
                    bool jobsucceeded = index.data(AbstractProjectItem::JobSuccess).toBool();
                    if (!jobsucceeded) {
                        QIcon warning = QIcon::fromTheme(QStringLiteral("process-stop"));
                        warning.paint(painter, r2);
                    }
                }
            } else {
                // Folder
                int decoWidth = 0;
                if (opt.decorationSize.height() > 0) {
                    r.setWidth(int(r.height() * pCore->getCurrentDar()));
                    QPixmap pix = m_folderIcon.pixmap(m_folderIcon.actualSize(r.size()));
                    // Draw icon
                    decoWidth += r.width() + textMargin;
                    r.setWidth(r.height() * pix.width() / pix.height());
                    painter->drawPixmap(r, pix, QRect(0, 0, pix.width(), pix.height()));
                }
                r1.adjust(decoWidth, 0, 0, 0);
                QRectF bounding;
                painter->drawText(r1, Qt::AlignLeft | Qt::AlignTop, index.data(AbstractProjectItem::DataName).toString(), &bounding);
            }
            painter->restore();
        } else if (index.column() == 7) {
            // Rating
            QStyleOptionViewItem opt(option);
            initStyleOption(&opt, index);
            QRect r1 = opt.rect;
            // Tweak bg opacity since breeze dark star has same color as highlighted background
            painter->setOpacity(0.5);
            QStyle *style = opt.widget ? opt.widget->style() : QApplication::style();
            style->drawPrimitive(QStyle::PE_PanelItemViewItem, &opt, painter, opt.widget);
            painter->setOpacity(1);
            if (index.data(AbstractProjectItem::ItemTypeRole).toInt() != AbstractProjectItem::FolderItem) {
                r1.adjust(r1.width() / 12, 0, 0, 0);
                KRatingPainter::paintRating(painter, r1, Qt::AlignLeft | Qt::AlignVCenter, index.data().toInt());
            }
        } else {
            QStyledItemDelegate::paint(painter, option, index);
        }
    }

    int getFrame(const QModelIndex &index, int mouseX)
    {
        int type = index.data(AbstractProjectItem::ItemTypeRole).toInt();
        if ((type != AbstractProjectItem::ClipItem && type != AbstractProjectItem::SubClipItem)) {
            return 0;
        }
        if (mouseX < m_thumbRect.x() || mouseX > m_thumbRect.right()) {
            return -1;
        }
        return 100 * (mouseX - m_thumbRect.x()) / m_thumbRect.width();
    }

private:
    mutable bool m_editorOpen{false};
    mutable QRect m_audioDragRect;
    mutable QRect m_videoDragRect;
    mutable QRect m_thumbRect;

public:
    PlaylistState::ClipState dragType{PlaylistState::Disabled};
};

/**
 * @class BinListItemDelegate
 * @brief This class is responsible for drawing items in the QListView (Icon view).
 */

class BinListItemDelegate : public QStyledItemDelegate
{
public:
    explicit BinListItemDelegate(QObject *parent = nullptr)
        : QStyledItemDelegate(parent)

    {
        connect(this, &QStyledItemDelegate::closeEditor, [&]() { m_editorOpen = false; });
    }
    bool editorEvent(QEvent *event, QAbstractItemModel *model, const QStyleOptionViewItem &option, const QModelIndex &index) override
    {
        Q_UNUSED(model);
        Q_UNUSED(option);
        Q_UNUSED(index);
        if (event->type() == QEvent::MouseButtonPress) {
            auto *me = static_cast<QMouseEvent *>(event);
            if (m_audioDragRect.contains(me->pos())) {
                dragType = PlaylistState::AudioOnly;
            } else if (m_videoDragRect.contains(me->pos())) {
                dragType = PlaylistState::VideoOnly;
            } else {
                dragType = PlaylistState::Disabled;
            }
        }
        event->ignore();
        return false;
    }

    void paint(QPainter *painter, const QStyleOptionViewItem &option, const QModelIndex &index) const override
    {
        if (!index.data().isNull()) {
            QStyleOptionViewItem opt(option);
            initStyleOption(&opt, index);
            // QStyledItemDelegate::paint(painter, opt, index);
            QStyle *style = opt.widget ? opt.widget->style() : QApplication::style();
            style->drawPrimitive(QStyle::PE_PanelItemViewItem, &opt, painter, opt.widget);
            // style->drawControl(QStyle::CE_ItemViewItem, &opt, painter, opt.widget);
            QRect r = opt.rect;
            r.setHeight(r.width() / pCore->getCurrentDar());
            int type = index.data(AbstractProjectItem::ItemTypeRole).toInt();
            bool isFolder = type == AbstractProjectItem::FolderItem;
            QPixmap pix = isFolder ? m_folderIcon.pixmap(m_folderIcon.actualSize(r.size())) : opt.icon.pixmap(opt.icon.actualSize(r.size()));
            if (!pix.isNull()) {
                // Draw icon
                painter->drawPixmap(r, pix, QRect(0, 0, pix.width(), pix.height()));
            }
            m_thumbRect = r;
            QRect textRect = opt.rect;
            const int textMargin = style->pixelMetric(QStyle::PM_FocusFrameHMargin) + 1;
            textRect.adjust(textMargin, 0, -textMargin, -textMargin);
            QRectF bounding;
            QString itemText = index.data(AbstractProjectItem::DataName).toString();
            // Draw usage counter
            int usage = isFolder ? 0 : index.data(AbstractProjectItem::UsageCount).toInt();
            if (usage > 0) {
                int usageWidth = option.fontMetrics.horizontalAdvance(QString::asprintf(" [%d]", usage));
                int availableWidth = textRect.width() - usageWidth;
                if (option.fontMetrics.horizontalAdvance(itemText) > availableWidth) {
                    itemText = option.fontMetrics.elidedText(itemText, Qt::ElideRight, availableWidth);
                }
                itemText.append(QString::asprintf(" [%d]", usage));
            } else {
                if (option.fontMetrics.horizontalAdvance(itemText) > textRect.width()) {
                    itemText = option.fontMetrics.elidedText(itemText, Qt::ElideRight, textRect.width());
                }
            }
            painter->drawText(textRect, Qt::AlignCenter | Qt::AlignBottom, itemText, &bounding);

            if (isFolder) {
                return;
            }

            // Tags
            QString tags = index.data(AbstractProjectItem::DataTag).toString();
            if (!tags.isEmpty()) {
                QStringList t = tags.split(QLatin1Char(';'));
                QRectF tagRect = m_thumbRect.adjusted(2, 2, 0, 2);
                tagRect.setWidth(m_thumbRect.height() / 5);
                tagRect.setHeight(tagRect.width());
                painter->save();
                for (const QString &color : qAsConst(t)) {
                    painter->setBrush(QColor(color));
                    painter->drawRoundedRect(tagRect, tagRect.height() / 2, tagRect.height() / 2);
                    tagRect.moveTop(tagRect.bottom() + tagRect.height() / 4);
                }
                painter->restore();
            }

            // Add audio/video icons for selective drag
            int cType = index.data(AbstractProjectItem::ClipType).toInt();
            bool hasAudioAndVideo = index.data(AbstractProjectItem::ClipHasAudioAndVideo).toBool();
            if (hasAudioAndVideo && (cType == ClipType::AV || cType == ClipType::Playlist) && m_thumbRect.height() > 2.5 * m_audioIcon.height()) {
                QRect thumbRect = m_thumbRect;
                thumbRect.setLeft(opt.rect.right() - m_audioIcon.width() - 6);
                if (opt.state & QStyle::State_MouseOver || usage > 0) {
                    QColor bgColor = option.palette.window().color();
                    bgColor.setAlphaF(.7);
                    painter->fillRect(thumbRect, bgColor);
                }
                thumbRect.setSize(m_audioIcon.size());
                thumbRect.translate(3, 2);
                QRect videoThumbRect = thumbRect;
                videoThumbRect.moveTop(thumbRect.bottom() + 2);
                if (opt.state & QStyle::State_MouseOver) {
                    m_audioDragRect = thumbRect;
                    m_videoDragRect = videoThumbRect;
                    painter->drawImage(m_audioDragRect.topLeft(), m_audioIcon);
                    painter->drawImage(m_videoDragRect.topLeft(), m_videoIcon);
                } else if (usage > 0) {
                    int audioUsage = index.data(AbstractProjectItem::AudioUsageCount).toInt();
                    if (audioUsage > 0) {
                        painter->drawImage(thumbRect.topLeft(), m_audioUsedIcon);
                    }
                    if (usage - audioUsage > 0) {
                        painter->drawImage(videoThumbRect.topLeft(), m_videoUsedIcon);
                    }
                }
            }
            // Draw frame in case of missing source
            FileStatus::ClipStatus clipStatus = FileStatus::ClipStatus(index.data(AbstractProjectItem::ClipStatus).toInt());
            if (clipStatus == FileStatus::StatusMissing || clipStatus == FileStatus::StatusProxyOnly) {
                painter->save();
                painter->setPen(QPen(clipStatus == FileStatus::StatusProxyOnly ? Qt::yellow : Qt::red, 3));
                painter->drawRect(m_thumbRect);
                painter->restore();
            } else if (cType == ClipType::Image || cType == ClipType::SlideShow) {
                // Draw 'photo' frame to identify image clips
                painter->save();
                int penWidth = m_thumbRect.height() / 14;
                penWidth += penWidth % 2;
                painter->setPen(QPen(QColor(255, 255, 255, 160), penWidth));
                penWidth /= 2;
                painter->drawRoundedRect(m_thumbRect.adjusted(penWidth, penWidth, -penWidth - 1, -penWidth + 1), 4, 4);
                painter->setPen(QPen(Qt::black, 1));
                painter->drawRoundedRect(m_thumbRect.adjusted(0, 0, -1, 1), 4, 4);
                painter->restore();
            }
            // Overlay icon if necessary
            QVariant v = index.data(AbstractProjectItem::IconOverlay);
            if (!v.isNull()) {
                QRect r = m_thumbRect;
                QIcon reload = QIcon::fromTheme(v.toString());
                r.setTop(r.bottom() - (opt.rect.height() - r.height()));
                r.setWidth(r.height());
                reload.paint(painter, r);
            }
            int jobProgress = index.data(AbstractProjectItem::JobProgress).toInt();
            auto status = index.data(AbstractProjectItem::JobStatus).value<TaskManagerStatus>();
            if (status == TaskManagerStatus::Pending || status == TaskManagerStatus::Running) {
                // Draw job progress bar
                int progressHeight = option.fontMetrics.ascent() / 4;
                QRect thumbRect = m_thumbRect.adjusted(2, 2, -2, -2);
                QRect progress(thumbRect.x(), thumbRect.bottom() - progressHeight - 2, thumbRect.width(), progressHeight);
                painter->setPen(Qt::NoPen);
                painter->setBrush(Qt::darkGray);
                if (status == TaskManagerStatus::Running) {
                    painter->drawRoundedRect(progress, 2, 2);
                    painter->setBrush((option.state & static_cast<int>((QStyle::State_Selected) != 0)) != 0 ? option.palette.text()
                                                                                                            : option.palette.highlight());
                    progress.setWidth((thumbRect.width() - 2) * jobProgress / 100);
                    painter->drawRoundedRect(progress, 2, 2);
                } else {
                    // Draw kind of a pause icon
                    progress.setWidth(3);
                    painter->drawRect(progress);
                    progress.moveLeft(progress.right() + 3);
                    painter->drawRect(progress);
                }
            }
            bool jobsucceeded = index.data(AbstractProjectItem::JobSuccess).toBool();
            if (!jobsucceeded) {
                QIcon warning = QIcon::fromTheme(QStringLiteral("process-stop"));
                QRect thumbRect = m_thumbRect.adjusted(2, 2, 2, 2);
                warning.paint(painter, thumbRect);
            }
        }
    }

    int getFrame(const QModelIndex &index, QPoint pos)
    {
        int type = index.data(AbstractProjectItem::ItemTypeRole).toInt();
        if ((type != AbstractProjectItem::ClipItem && type != AbstractProjectItem::SubClipItem) || !m_thumbRect.contains(pos)) {
            return 0;
        }
        return 100 * (pos.x() - m_thumbRect.x()) / m_thumbRect.width();
    }

    QSize sizeHint(const QStyleOptionViewItem &option, const QModelIndex &) const override
    {
        int textHeight = int(option.fontMetrics.height() * 1.5);
        return (QSize(m_iconSize.width(), m_iconSize.height() + textHeight));
    }

private:
    mutable bool m_editorOpen{false};
    mutable QRect m_audioDragRect;
    mutable QRect m_videoDragRect;
    mutable QRect m_thumbRect;

public:
    PlaylistState::ClipState dragType{PlaylistState::Disabled};
};

MyListView::MyListView(QWidget *parent)
    : QListView(parent)
{
    setViewMode(QListView::IconMode);
    setMovement(QListView::Static);
    setResizeMode(QListView::Adjust);
    setWordWrap(true);
    setDragDropMode(QAbstractItemView::DragDrop);
    setUniformItemSizes(true);
    setDragEnabled(true);
    setAcceptDrops(true);
    // setDropIndicatorShown(true);
    viewport()->setAcceptDrops(true);
}

void MyListView::focusInEvent(QFocusEvent *event)
{
    QListView::focusInEvent(event);
    if (event->reason() == Qt::MouseFocusReason) {
        emit focusView();
    }
}

void MyListView::dropEvent(QDropEvent *event)
{
    if (event->mimeData()->hasFormat(QStringLiteral("kdenlive/producerslist"))) {
        // Internal drag/drop, ensure it is not a zone drop
        if (!QString(event->mimeData()->data(QStringLiteral("kdenlive/producerslist"))).contains(QLatin1Char('/'))) {
            bool isSameRoot = false;
            QString rootId = QString(event->mimeData()->data(QStringLiteral("kdenlive/rootId")));
            if (rootIndex().data(AbstractProjectItem::DataId).toString() == rootId) {
                isSameRoot = true;
            }
            if (isSameRoot && !indexAt(event->pos()).isValid()) {
                event->ignore();
                return;
            }
        }
    }
    QListView::dropEvent(event);
}

#if QT_VERSION >= QT_VERSION_CHECK(6, 0, 0)
void MyListView::enterEvent(QEnterEvent *event)
#else
void MyListView::enterEvent(QEvent *event)
#endif
{
    QListView::enterEvent(event);
    pCore->setWidgetKeyBinding(i18n("<b>Double click</b> to add a file to the project"));
}

void MyListView::leaveEvent(QEvent *event)
{
    QListView::leaveEvent(event);
    pCore->setWidgetKeyBinding();
}

void MyListView::mousePressEvent(QMouseEvent *event)
{
    if (event->button() == Qt::LeftButton) {
        QModelIndex ix = indexAt(event->pos());
        if (ix.isValid()) {
            QAbstractItemDelegate *del = itemDelegate(ix);
            m_dragType = static_cast<BinListItemDelegate *>(del)->dragType;
            m_startPos = event->pos();
        } else {
            m_dragType = PlaylistState::Disabled;
            m_startPos = QPoint();
        }
        emit updateDragMode(m_dragType);
    }
    QListView::mousePressEvent(event);
}

void MyListView::mouseMoveEvent(QMouseEvent *event)
{
    if ((event->buttons() & Qt::LeftButton) != 0u) {
        if (!m_startPos.isNull() && (event->pos() - m_startPos).manhattanLength() > QApplication::startDragDistance()) {
            QModelIndexList indexes = selectedIndexes();
            if (indexes.isEmpty()) {
                // Dragging from empty zone, abort
                QListView::mouseMoveEvent(event);
                return;
            }
            auto *drag = new QDrag(this);
            drag->setMimeData(model()->mimeData(indexes));
            QModelIndex ix = indexes.constFirst();
            if (ix.isValid()) {
                QIcon icon = ix.data(AbstractProjectItem::DataThumbnail).value<QIcon>();
                QPixmap pix = icon.pixmap(iconSize());
                QSize size = pix.size() / 2;
                QImage image(size, QImage::Format_ARGB32_Premultiplied);
                image.fill(Qt::transparent);
                QPainter p(&image);
                p.setOpacity(0.7);
                p.drawPixmap(0, 0, image.width(), image.height(), pix);
                p.setOpacity(1);
                if (indexes.count() > 1) {
                    QPalette palette;
                    int radius = size.height() / 3;
                    p.setBrush(palette.highlight());
                    p.setPen(palette.highlightedText().color());
                    p.drawEllipse(QPoint(size.width() / 2, size.height() / 2), radius, radius);
                    p.drawText(size.width() / 2 - radius, size.height() / 2 - radius, 2 * radius, 2 * radius, Qt::AlignCenter,
                               QString::number(indexes.count()));
                }
                p.end();
                drag->setPixmap(QPixmap::fromImage(image));
            }
            drag->exec();
            emit processDragEnd();
            return;
        }
        QListView::mouseMoveEvent(event);
        return;
    }
    QModelIndex index = indexAt(event->pos());
    if (index.isValid()) {
        if (KdenliveSettings::hoverPreview()) {
            QAbstractItemDelegate *del = itemDelegate(index);
            if (del) {
                auto delegate = static_cast<BinListItemDelegate *>(del);
                QRect vRect = visualRect(index);
                if (vRect.contains(event->pos())) {
                    if (m_lastHoveredItem != index) {
                        if (m_lastHoveredItem.isValid()) {
                            emit displayBinFrame(m_lastHoveredItem, -1);
                        }
                        m_lastHoveredItem = index;
                    }
                    int frame = delegate->getFrame(index, event->pos());
                    emit displayBinFrame(index, frame, event->modifiers() & Qt::ShiftModifier);
                } else if (m_lastHoveredItem == index) {
                    emit displayBinFrame(m_lastHoveredItem, -1);
                    m_lastHoveredItem = QModelIndex();
                }
            } else {
                if (m_lastHoveredItem.isValid()) {
                    emit displayBinFrame(m_lastHoveredItem, -1);
                    m_lastHoveredItem = QModelIndex();
                }
            }
            pCore->bin()->updateKeyBinding(i18n("<b>Shift+seek</b> over thumbnail to set default thumbnail, <b>F2</b> to rename selected item"));
        } else {
            pCore->bin()->updateKeyBinding(i18n("<b>F2</b> to rename selected item"));
        }
    } else {
        pCore->bin()->updateKeyBinding();
        if (m_lastHoveredItem.isValid()) {
            emit displayBinFrame(m_lastHoveredItem, -1);
            m_lastHoveredItem = QModelIndex();
        }
    }
    QListView::mouseMoveEvent(event);
}

MyTreeView::MyTreeView(QWidget *parent)
    : QTreeView(parent)
{
    setEditing(false);
    setAcceptDrops(true);
}

void MyTreeView::mousePressEvent(QMouseEvent *event)
{
    QTreeView::mousePressEvent(event);
    if (event->button() == Qt::LeftButton) {
        QModelIndex ix = indexAt(event->pos());
        if (ix.isValid()) {
            QAbstractItemDelegate *del = itemDelegate(ix);
            m_dragType = static_cast<BinItemDelegate *>(del)->dragType;
            m_startPos = event->pos();
        } else {
            m_dragType = PlaylistState::Disabled;
            m_startPos = QPoint();
        }
    }
    event->accept();
}

void MyTreeView::focusInEvent(QFocusEvent *event)
{
    QTreeView::focusInEvent(event);
    if (event->reason() == Qt::MouseFocusReason) {
        emit focusView();
    }
}

#if QT_VERSION >= QT_VERSION_CHECK(6, 0, 0)
void MyTreeView::enterEvent(QEnterEvent *event)
#else
void MyTreeView::enterEvent(QEvent *event)
#endif
{
    QTreeView::enterEvent(event);
    pCore->setWidgetKeyBinding(i18n("<b>Double click</b> to add a file to the project"));
}

void MyTreeView::leaveEvent(QEvent *event)
{
    QTreeView::leaveEvent(event);
    pCore->setWidgetKeyBinding();
}

void MyTreeView::mouseMoveEvent(QMouseEvent *event)
{
    bool dragged = false;
    if ((event->buttons() & Qt::LeftButton) != 0u) {
        if (!m_startPos.isNull()) {
            int distance = (event->pos() - m_startPos).manhattanLength();
            if (distance >= QApplication::startDragDistance()) {
                dragged = performDrag();
                return;
            }
        }
        QTreeView::mouseMoveEvent(event);
        return;
    } else {
        QModelIndex index = indexAt(event->pos());
        if (index.isValid()) {
            if (KdenliveSettings::hoverPreview()) {
                QAbstractItemDelegate *del = itemDelegate(index);
                int frame = static_cast<BinItemDelegate *>(del)->getFrame(index, event->pos().x());
                if (frame >= 0) {
                    emit displayBinFrame(index, frame, event->modifiers() & Qt::ShiftModifier);
                    if (m_lastHoveredItem != index) {
                        if (m_lastHoveredItem.isValid()) {
                            emit displayBinFrame(m_lastHoveredItem, -1);
                        }
                        m_lastHoveredItem = index;
                    }
                } else if (m_lastHoveredItem.isValid()) {
                    emit displayBinFrame(m_lastHoveredItem, -1);
                    m_lastHoveredItem = QModelIndex();
                }
                pCore->bin()->updateKeyBinding(i18n("<b>Shift+seek</b> over thumbnail to set default thumbnail, <b>F2</b> to rename selected item"));
            } else {
                pCore->bin()->updateKeyBinding(i18n("<b>F2</b> to rename selected item"));
            }
        } else {
            if (m_lastHoveredItem.isValid()) {
                emit displayBinFrame(m_lastHoveredItem, -1);
                m_lastHoveredItem = QModelIndex();
            }
            pCore->bin()->updateKeyBinding();
        }
    }
    if (!dragged) {
        QTreeView::mouseMoveEvent(event);
    }
}

void MyTreeView::closeEditor(QWidget *editor, QAbstractItemDelegate::EndEditHint hint)
{
    QAbstractItemView::closeEditor(editor, hint);
    setEditing(false);
}

void MyTreeView::editorDestroyed(QObject *editor)
{
    QAbstractItemView::editorDestroyed(editor);
    setEditing(false);
}

bool MyTreeView::isEditing() const
{
    return state() == QAbstractItemView::EditingState;
}

void MyTreeView::setEditing(bool edit)
{
    setState(edit ? QAbstractItemView::EditingState : QAbstractItemView::NoState);
    if (!edit) {
        // Ensure edited item is selected
        emit selectCurrent();
    }
}

bool MyTreeView::performDrag()
{
    QModelIndexList bases = selectedIndexes();
    QModelIndexList indexes;
    for (int i = 0; i < bases.count(); i++) {
        if (bases.at(i).column() == 0) {
            indexes << bases.at(i);
        }
    }
    if (indexes.isEmpty()) {
        return false;
    }
    // Check if we want audio or video only
    emit updateDragMode(m_dragType);
    auto *drag = new QDrag(this);
    drag->setMimeData(model()->mimeData(indexes));
    QModelIndex ix = indexes.constFirst();
    if (ix.isValid()) {
        QIcon icon = ix.data(AbstractProjectItem::DataThumbnail).value<QIcon>();
        QPixmap pix = icon.pixmap(iconSize());
        QSize size = pix.size() / 2;
        QImage image(size, QImage::Format_ARGB32_Premultiplied);
        image.fill(Qt::transparent);
        QPainter p(&image);
        p.setOpacity(0.7);
        p.drawPixmap(0, 0, image.width(), image.height(), pix);
        p.setOpacity(1);
        if (indexes.count() > 1) {
            QPalette palette;
            int radius = size.height() / 3;
            p.setBrush(palette.highlight());
            p.setPen(palette.highlightedText().color());
            p.drawEllipse(QPoint(size.width() / 2, size.height() / 2), radius, radius);
            p.drawText(size.width() / 2 - radius, size.height() / 2 - radius, 2 * radius, 2 * radius, Qt::AlignCenter, QString::number(indexes.count()));
        }
        p.end();
        drag->setPixmap(QPixmap::fromImage(image));
    }
    drag->exec();
    drag->deleteLater();
    emit processDragEnd();
    return true;
}

SmallJobLabel::SmallJobLabel(QWidget *parent)
    : QPushButton(parent)

{
    setFixedWidth(0);
    setFlat(true);
    m_timeLine = new QTimeLine(500, this);
    QObject::connect(m_timeLine, &QTimeLine::valueChanged, this, &SmallJobLabel::slotTimeLineChanged);
    QObject::connect(m_timeLine, &QTimeLine::finished, this, &SmallJobLabel::slotTimeLineFinished);
    hide();
}

const QString SmallJobLabel::getStyleSheet(const QPalette &p)
{
    KColorScheme scheme(p.currentColorGroup(), KColorScheme::Window);
    QColor bg = scheme.background(KColorScheme::LinkBackground).color();
    QColor fg = scheme.foreground(KColorScheme::LinkText).color();
    QString style =
        QStringLiteral("QPushButton {margin:3px;padding:2px;background-color: rgb(%1, %2, %3);border-radius: 4px;border: none;color: rgb(%4, %5, %6)}")
            .arg(bg.red())
            .arg(bg.green())
            .arg(bg.blue())
            .arg(fg.red())
            .arg(fg.green())
            .arg(fg.blue());

    bg = scheme.background(KColorScheme::ActiveBackground).color();
    fg = scheme.foreground(KColorScheme::ActiveText).color();
    style.append(
        QStringLiteral("\nQPushButton:hover {margin:3px;padding:2px;background-color: rgb(%1, %2, %3);border-radius: 4px;border: none;color: rgb(%4, %5, %6)}")
            .arg(bg.red())
            .arg(bg.green())
            .arg(bg.blue())
            .arg(fg.red())
            .arg(fg.green())
            .arg(fg.blue()));

    return style;
}

void SmallJobLabel::setAction(QAction *action)
{
    m_action = action;
}

void SmallJobLabel::slotTimeLineChanged(qreal value)
{
    setFixedWidth(int(qMin(value * 2, qreal(1.0)) * sizeHint().width()));
    update();
}

void SmallJobLabel::slotTimeLineFinished()
{
    if (m_timeLine->direction() == QTimeLine::Forward) {
        // Show
        m_action->setVisible(true);
    } else {
        // Hide
        m_action->setVisible(false);
        setText(QString());
    }
}

void SmallJobLabel::slotSetJobCount(int jobCount)
{
    QMutexLocker lk(&m_locker);
    if (jobCount > 0) {
        // prepare animation
        setText(i18np("%1 job", "%1 jobs", jobCount));
        setToolTip(i18np("%1 pending job", "%1 pending jobs", jobCount));

        if (style()->styleHint(QStyle::SH_Widget_Animate, nullptr, this) != 0) {
            setFixedWidth(sizeHint().width());
            m_action->setVisible(true);
            return;
        }

        if (m_action->isVisible()) {
            setFixedWidth(sizeHint().width());
            update();
            return;
        }

        setFixedWidth(0);
        m_action->setVisible(true);
        int wantedWidth = sizeHint().width();
        setGeometry(-wantedWidth, 0, wantedWidth, height());
        m_timeLine->setDirection(QTimeLine::Forward);
        if (m_timeLine->state() == QTimeLine::NotRunning) {
            m_timeLine->start();
        }
    } else {
        if (style()->styleHint(QStyle::SH_Widget_Animate, nullptr, this) != 0) {
            setFixedWidth(0);
            m_action->setVisible(false);
            return;
        }
        // hide
        m_timeLine->setDirection(QTimeLine::Backward);
        if (m_timeLine->state() == QTimeLine::NotRunning) {
            m_timeLine->start();
        }
    }
}

LineEventEater::LineEventEater(QObject *parent)
    : QObject(parent)
{
}

bool LineEventEater::eventFilter(QObject *obj, QEvent *event)
{
    switch (event->type()) {
    case QEvent::ShortcutOverride:
        if (static_cast<QKeyEvent *>(event)->key() == Qt::Key_Escape) {
            emit clearSearchLine();
        }
        break;
    case QEvent::Resize:
        // Workaround Qt BUG 54676
        emit showClearButton(static_cast<QResizeEvent *>(event)->size().width() > QFontMetrics(QApplication::font()).averageCharWidth() * 8);
        break;
    default:
        break;
    }
    return QObject::eventFilter(obj, event);
}

void ClipWidget::init(QDockWidget *m_DockClipWidget)
{
    ClipCreationDialog::clipWidget(m_DockClipWidget);
}

Bin::Bin(std::shared_ptr<ProjectItemModel> model, QWidget *parent, bool isMainBin)
    : QWidget(parent)
    , isLoading(false)
    , shouldCheckProfile(false)
    , m_isMainBin(isMainBin)
    , m_itemModel(std::move(model))
    , m_itemView(nullptr)
    , m_binTreeViewDelegate(nullptr)
    , m_binListViewDelegate(nullptr)
    , m_doc(nullptr)
    , m_extractAudioAction(nullptr)
    , m_transcodeAction(nullptr)
    , m_clipsActionsMenu(nullptr)
    , m_inTimelineAction(nullptr)
    , m_listType(BinViewType(KdenliveSettings::binMode()))
    , m_baseIconSize(160, 90)
    , m_propertiesDock(nullptr)
    , m_propertiesPanel(nullptr)
    , m_monitor(nullptr)
    , m_blankThumb()
    , m_clipWidget()
    , m_filterGroup(this)
    , m_filterRateGroup(this)
    , m_filterTypeGroup(this)
    , m_invalidClipDialog(nullptr)
    , m_transcodingDialog(nullptr)
    , m_gainedFocus(false)
    , m_audioDuration(0)
    , m_processedAudio(0)
{
    m_layout = new QVBoxLayout(this);

    // Create toolbar for buttons
    m_toolbar = new QToolBar(this);
    int iconSize = style()->pixelMetric(QStyle::PM_SmallIconSize);
    m_toolbar->setIconSize(QSize(iconSize, iconSize));
    m_toolbar->setToolButtonStyle(Qt::ToolButtonIconOnly);
    m_layout->addWidget(m_toolbar);

    if (m_isMainBin) {
        // Init icons
        m_audioIcon = QImage(iconSize, iconSize, QImage::Format_ARGB32_Premultiplied);
        m_videoIcon = QImage(iconSize, iconSize, QImage::Format_ARGB32_Premultiplied);
        m_folderIcon = QIcon::fromTheme(QStringLiteral("folder"));
    }

    // Tags panel
    m_tagsWidget = new TagWidget(this);
    connect(m_tagsWidget, &TagWidget::switchTag, this, &Bin::switchTag);
    connect(m_tagsWidget, &TagWidget::updateProjectTags, this, &Bin::updateTags);
    m_tagsWidget->setSizePolicy(QSizePolicy::MinimumExpanding, QSizePolicy::Preferred);
    m_layout->addWidget(m_tagsWidget);
    m_tagsWidget->setVisible(false);

    m_layout->setSpacing(0);
    m_layout->setContentsMargins(0, 0, 0, 0);
    // Search line
    m_searchLine = new QLineEdit(this);
    m_searchLine->setSizePolicy(QSizePolicy::Maximum, QSizePolicy::Preferred);
    m_searchLine->setFont(QFontDatabase::systemFont(QFontDatabase::SmallestReadableFont));
    // m_searchLine->setClearButtonEnabled(true);
    m_searchLine->setPlaceholderText(i18n("Search…"));
    m_searchLine->setFocusPolicy(Qt::ClickFocus);
    connect(m_searchLine, &QLineEdit::textChanged, this, [this](const QString &str) {
        m_proxyModel->slotSetSearchString(str);
        if (str.isEmpty()) {
            // focus last selected item when clearing search line
            QModelIndex current = m_proxyModel->selectionModel()->currentIndex();
            if (current.isValid()) {
                m_itemView->scrollTo(current, QAbstractItemView::EnsureVisible);
            }
        }
    });

    auto *leventEater = new LineEventEater(this);
    m_searchLine->installEventFilter(leventEater);
    connect(leventEater, &LineEventEater::clearSearchLine, m_searchLine, &QLineEdit::clear);
    connect(leventEater, &LineEventEater::showClearButton, this, &Bin::showClearButton);

    setFocusPolicy(Qt::ClickFocus);
    connect(this, &Bin::refreshPanel, this, &Bin::doRefreshPanel);

    // Zoom slider
    QWidget *container = new QWidget(this);
    auto *lay = new QHBoxLayout;
    m_slider = new QSlider(Qt::Horizontal, this);
    m_slider->setMinimumWidth(40);
    m_slider->setRange(0, 10);
    m_slider->setValue(KdenliveSettings::bin_zoom());
    connect(m_slider, &QAbstractSlider::valueChanged, this, &Bin::slotSetIconSize);
    auto *tb1 = new QToolButton(this);
    tb1->setIcon(QIcon::fromTheme(QStringLiteral("zoom-in")));
    connect(tb1, &QToolButton::clicked, this, [&]() { m_slider->setValue(qMin(m_slider->value() + 1, m_slider->maximum())); });
    auto *tb2 = new QToolButton(this);
    tb2->setIcon(QIcon::fromTheme(QStringLiteral("zoom-out")));
    connect(tb2, &QToolButton::clicked, this, [&]() { m_slider->setValue(qMax(m_slider->value() - 1, m_slider->minimum())); });
    lay->addWidget(tb2);
    lay->addWidget(m_slider);
    lay->addWidget(tb1);
    container->setLayout(lay);
    auto *zoomWidget = new QWidgetAction(this);
    zoomWidget->setDefaultWidget(container);

    // View type
    KSelectAction *listType = new KSelectAction(QIcon::fromTheme(QStringLiteral("view-list-tree")), i18n("View Mode"), this);
    pCore->window()->actionCollection()->addAction(QStringLiteral("bin_view_mode"), listType);
    pCore->window()->actionCollection()->setShortcutsConfigurable(listType, false);
    QAction *treeViewAction = listType->addAction(QIcon::fromTheme(QStringLiteral("view-list-tree")), i18n("Tree View"));
    listType->addAction(treeViewAction);
    treeViewAction->setData(BinTreeView);
    if (m_listType == treeViewAction->data().toInt()) {
        listType->setCurrentAction(treeViewAction);
    }
    pCore->window()->actionCollection()->addAction(QStringLiteral("bin_view_mode_tree"), treeViewAction);
    QAction *profileAction = new QAction(i18n("Adjust Profile to Current Clip"), this);
    connect(profileAction, &QAction::triggered, this, &Bin::adjustProjectProfileToItem);
    pCore->window()->actionCollection()->addAction(QStringLiteral("project_adjust_profile"), profileAction);

    QAction *iconViewAction = listType->addAction(QIcon::fromTheme(QStringLiteral("view-list-icons")), i18n("Icon View"));
    iconViewAction->setData(BinIconView);
    if (m_listType == iconViewAction->data().toInt()) {
        listType->setCurrentAction(iconViewAction);
    }
    pCore->window()->actionCollection()->addAction(QStringLiteral("bin_view_mode_icon"), iconViewAction);

    // Sort menu
    m_sortDescend = new QAction(i18n("Descending"), this);
    m_sortDescend->setCheckable(true);
    m_sortDescend->setChecked(KdenliveSettings::binSorting() > 99);
    connect(m_sortDescend, &QAction::triggered, this, [&]() {
        if (m_sortGroup->checkedAction()) {
            int actionData = m_sortGroup->checkedAction()->data().toInt();
            if ((m_itemView != nullptr) && m_listType == BinTreeView) {
                auto *view = static_cast<QTreeView *>(m_itemView);
                view->header()->setSortIndicator(actionData, m_sortDescend->isChecked() ? Qt::DescendingOrder : Qt::AscendingOrder);
            } else {
                m_proxyModel->sort(actionData, m_sortDescend->isChecked() ? Qt::DescendingOrder : Qt::AscendingOrder);
            }
            KdenliveSettings::setBinSorting(actionData + (m_sortDescend->isChecked() ? 100 : 0));
        }
    });

    auto *sortAction = new KActionMenu(i18n("Sort By"), this);
    int binSort = KdenliveSettings::binSorting() % 100;
    m_sortGroup = new QActionGroup(sortAction);
    QAction *sortByName = new QAction(i18n("Name"), m_sortGroup);
    sortByName->setCheckable(true);
    sortByName->setData(0);
    sortByName->setChecked(binSort == 0);
    QAction *sortByDate = new QAction(i18n("Date"), m_sortGroup);
    sortByDate->setCheckable(true);
    sortByDate->setData(1);
    sortByDate->setChecked(binSort == 1);
    QAction *sortByDesc = new QAction(i18n("Description"), m_sortGroup);
    sortByDesc->setCheckable(true);
    sortByDesc->setData(2);
    sortByDesc->setChecked(binSort == 2);
    QAction *sortByType = new QAction(i18n("Type"), m_sortGroup);
    sortByType->setCheckable(true);
    sortByType->setData(3);
    sortByType->setChecked(binSort == 3);
    QAction *sortByDuration = new QAction(i18n("Duration"), m_sortGroup);
    sortByDuration->setCheckable(true);
    sortByDuration->setData(5);
    sortByDuration->setChecked(binSort == 5);
    QAction *sortByInsert = new QAction(i18n("Insert Order"), m_sortGroup);
    sortByInsert->setCheckable(true);
    sortByInsert->setData(6);
    sortByInsert->setChecked(binSort == 6);
    QAction *sortByRating = new QAction(i18n("Rating"), m_sortGroup);
    sortByRating->setCheckable(true);
    sortByRating->setData(7);
    sortByRating->setChecked(binSort == 7);
    sortAction->addAction(sortByName);
    sortAction->addAction(sortByDate);
    sortAction->addAction(sortByDuration);
    sortAction->addAction(sortByRating);
    sortAction->addAction(sortByType);
    sortAction->addAction(sortByInsert);
    sortAction->addAction(sortByDesc);
    sortAction->addSeparator();
    sortAction->addAction(m_sortDescend);
    connect(m_sortGroup, &QActionGroup::triggered, this, [&](QAction *ac) {
        int actionData = ac->data().toInt();
        if ((m_itemView != nullptr) && m_listType == BinTreeView) {
            auto *view = static_cast<QTreeView *>(m_itemView);
            view->header()->setSortIndicator(actionData, m_sortDescend->isChecked() ? Qt::DescendingOrder : Qt::AscendingOrder);
        } else {
            m_proxyModel->sort(actionData, m_sortDescend->isChecked() ? Qt::DescendingOrder : Qt::AscendingOrder);
        }
        KdenliveSettings::setBinSorting(actionData + (m_sortDescend->isChecked() ? 100 : 0));
    });

    QAction *disableEffects = new QAction(i18n("Disable Bin Effects"), this);
    disableEffects->setIcon(QIcon::fromTheme(QStringLiteral("favorite")));
    disableEffects->setData("disable_bin_effects");
    disableEffects->setCheckable(true);
    disableEffects->setChecked(false);
    connect(disableEffects, &QAction::triggered, this, [this](bool disable) { this->setBinEffectsEnabled(!disable); });
    pCore->window()->actionCollection()->addAction(QStringLiteral("disable_bin_effects"), disableEffects);

    QAction *hoverPreview = new QAction(i18n("Show Video Preview in Thumbnails"), this);
    hoverPreview->setCheckable(true);
    hoverPreview->setChecked(KdenliveSettings::hoverPreview());
    connect(hoverPreview, &QAction::triggered, [](bool checked) { KdenliveSettings::setHoverPreview(checked); });

    listType->setToolBarMode(KSelectAction::MenuMode);
    connect(listType, static_cast<void (KSelectAction::*)(QAction *)>(&KSelectAction::triggered), this, &Bin::slotInitView);

    // Settings menu
    auto *settingsAction = new KActionMenu(QIcon::fromTheme(QStringLiteral("kdenlive-menu")), i18n("Options"), this);
    settingsAction->setPopupMode(QToolButton::InstantPopup);
    settingsAction->addAction(zoomWidget);
    settingsAction->addAction(listType);
    settingsAction->addAction(sortAction);

    // Column show / hide actions
    m_showDate = new QAction(i18n("Show Date"), this);
    m_showDate->setCheckable(true);
    m_showDate->setData(1);
    connect(m_showDate, &QAction::triggered, this, &Bin::slotShowColumn);
    m_showDesc = new QAction(i18n("Show Description"), this);
    m_showDesc->setCheckable(true);
    m_showDesc->setData(2);
    connect(m_showDesc, &QAction::triggered, this, &Bin::slotShowColumn);
    m_showRating = new QAction(i18n("Show Rating"), this);
    m_showRating->setCheckable(true);
    m_showRating->setData(7);
    connect(m_showRating, &QAction::triggered, this, &Bin::slotShowColumn);

    settingsAction->addAction(m_showDate);
    settingsAction->addAction(m_showDesc);
    settingsAction->addAction(m_showRating);
    settingsAction->addAction(disableEffects);
    settingsAction->addAction(hoverPreview);

    if (!m_isMainBin) {
        // Add close action
        QAction *close = KStandardAction::close(this, SIGNAL(requestBinClose()), this);
        settingsAction->addAction(close);
    }

    // Show tags panel
    m_tagAction = new QAction(QIcon::fromTheme(QStringLiteral("tag")), i18n("Tags Panel"), this);
    m_tagAction->setCheckable(true);
    m_toolbar->addAction(m_tagAction);
    connect(m_tagAction, &QAction::triggered, this, [&](bool triggered) {
        if (triggered) {
            m_tagsWidget->setVisible(true);
        } else {
            m_tagsWidget->setVisible(false);
        }
    });

    // Filter menu
    m_filterGroup.setExclusive(false);
    m_filterMenu = new QMenu(i18n("Filter"), this);
    m_filterButton = new QToolButton;
    m_filterButton->setCheckable(true);
    m_filterButton->setPopupMode(QToolButton::MenuButtonPopup);
    m_filterButton->setIcon(QIcon::fromTheme(QStringLiteral("view-filter")));
    m_filterButton->setToolTip(i18n("Filter"));
    m_filterButton->setFont(QFontDatabase::systemFont(QFontDatabase::SmallestReadableFont));
    m_filterButton->setMenu(m_filterMenu);

    connect(m_filterButton, &QToolButton::toggled, this, [this](bool toggle) {
        if (!toggle) {
            m_proxyModel->slotClearSearchFilters();
            return;
        }
        QList<QAction *> list = m_filterMenu->actions();
        int rateFilters = 0;
        int typeFilters = 0;
        bool usedFilter = false;
        QStringList tagFilters;
        for (QAction *ac : qAsConst(list)) {
            if (ac->isChecked()) {
                QString actionData = ac->data().toString();
                if (actionData == QLatin1String("unused")) {
                    usedFilter = true;
                } else if (actionData.startsWith(QLatin1Char('#'))) {
                    // Filter by tag
                    tagFilters << actionData;
                } else if (actionData.startsWith(QLatin1Char('.'))) {
                    // Filter by rating
                    rateFilters = actionData.remove(0, 1).toInt();
                }
            }
        }
        // Type actions
        list = m_filterTypeGroup.actions();
        for (QAction *ac : qAsConst(list)) {
            if (ac->isChecked()) {
                typeFilters = ac->data().toInt();
                break;
            }
        }
        QSignalBlocker bkt(m_filterButton);
        if (rateFilters > 0 || !tagFilters.isEmpty() || typeFilters > 0) {
            m_filterButton->setChecked(true);
        } else {
            m_filterButton->setChecked(false);
        }
        m_proxyModel->slotSetFilters(tagFilters, rateFilters, typeFilters, usedFilter);
    });

    connect(m_filterMenu, &QMenu::triggered, this, [this](QAction *action) {
        if (action->data().toString().isEmpty()) {
            // Clear filters action
            QSignalBlocker bk(m_filterMenu);
            QList<QAction *> list = m_filterMenu->actions();
            list << m_filterTypeGroup.actions();
            for (QAction *ac : qAsConst(list)) {
                ac->setChecked(false);
            }
            m_proxyModel->slotClearSearchFilters();
            m_filterButton->setChecked(false);
            return;
        }
        QList<QAction *> list = m_filterMenu->actions();
        int rateFilters = 0;
        int typeFilters = 0;
        bool usedFilter = false;
        QStringList tagFilters;
        for (QAction *ac : qAsConst(list)) {
            if (ac->isChecked()) {
                QString actionData = ac->data().toString();
                if (actionData == QLatin1String("unused")) {
                    usedFilter = true;
                } else if (actionData.startsWith(QLatin1Char('#'))) {
                    // Filter by tag
                    tagFilters << actionData;
                } else if (actionData.startsWith(QLatin1Char('.'))) {
                    // Filter by rating
                    rateFilters = actionData.remove(0, 1).toInt();
                }
            }
        }
        // Type actions
        list = m_filterTypeGroup.actions();
        for (QAction *ac : qAsConst(list)) {
            if (ac->isChecked()) {
                typeFilters = ac->data().toInt();
                break;
            }
        }
        QSignalBlocker bkt(m_filterButton);
        if (rateFilters > 0 || !tagFilters.isEmpty() || typeFilters > 0) {
            m_filterButton->setChecked(true);
        } else {
            m_filterButton->setChecked(false);
        }
        m_proxyModel->slotSetFilters(tagFilters, rateFilters, typeFilters, usedFilter);
    });

    m_tagAction->setCheckable(true);
    m_toolbar->addAction(m_tagAction);
    m_toolbar->addAction(settingsAction);

    if (m_isMainBin) {
        // small info button for pending jobs
        m_infoLabel = new SmallJobLabel(this);
        m_infoLabel->setStyleSheet(SmallJobLabel::getStyleSheet(palette()));
        connect(&pCore->taskManager, &TaskManager::jobCount, m_infoLabel, &SmallJobLabel::slotSetJobCount);
        QAction *infoAction = m_toolbar->addWidget(m_infoLabel);
        m_jobsMenu = new QMenu(this);
        // connect(m_jobsMenu, &QMenu::aboutToShow, this, &Bin::slotPrepareJobsMenu);
        m_cancelJobs = new QAction(i18n("Cancel All Jobs"), this);
        m_cancelJobs->setCheckable(false);
        m_discardCurrentClipJobs = new QAction(i18n("Cancel Current Clip Jobs"), this);
        m_discardCurrentClipJobs->setCheckable(false);
        m_discardPendingJobs = new QAction(i18n("Cancel Pending Jobs"), this);
        m_discardPendingJobs->setCheckable(false);
        m_jobsMenu->addAction(m_cancelJobs);
        m_jobsMenu->addAction(m_discardCurrentClipJobs);
        m_jobsMenu->addAction(m_discardPendingJobs);
        m_infoLabel->setMenu(m_jobsMenu);
        m_infoLabel->setAction(infoAction);

        connect(m_discardCurrentClipJobs, &QAction::triggered, this, [&]() {
            const QString currentId = m_monitor->activeClipId();
            if (!currentId.isEmpty()) {
                pCore->taskManager.discardJobs({ObjectType::BinClip, currentId.toInt()}, AbstractTask::NOJOBTYPE, true);
            }
        });
        connect(m_cancelJobs, &QAction::triggered, [&]() { pCore->taskManager.slotCancelJobs(); });
        connect(m_discardPendingJobs, &QAction::triggered, [&]() {
            // TODO: implement pending only deletion
            pCore->taskManager.slotCancelJobs();
        });
    }
    // Hack, create toolbar spacer
    QWidget *spacer = new QWidget();
    spacer->setSizePolicy(QSizePolicy::Expanding, QSizePolicy::Expanding);
    m_toolbar->addWidget(spacer);

    // Add filter and search line
    m_toolbar->addWidget(m_filterButton);
    m_toolbar->addWidget(m_searchLine);

    // connect(pCore->projectManager(), SIGNAL(projectOpened(Project*)), this, SLOT(setProject(Project*)));
    m_headerInfo = QByteArray::fromBase64(KdenliveSettings::treeviewheaders().toLatin1());
    if (m_isMainBin) {
        m_propertiesPanel = new QScrollArea(this);
        m_propertiesPanel->setFrameShape(QFrame::NoFrame);
    }
    // Insert listview
    m_itemView = new MyTreeView(this);
    m_layout->addWidget(m_itemView);
    // Info widget for failed jobs, other errors
    m_infoMessage = new KMessageWidget(this);
    m_layout->addWidget(m_infoMessage);
    m_infoMessage->setCloseButtonVisible(false);
    connect(m_infoMessage, &KMessageWidget::hideAnimationFinished, this, &Bin::slotResetInfoMessage);
    // m_infoMessage->setWordWrap(true);
    m_infoMessage->hide();
    connect(this, &Bin::requesteInvalidRemoval, this, &Bin::slotQueryRemoval);
    connect(pCore.get(), &Core::updatePalette, this, &Bin::slotUpdatePalette);
    connect(m_itemModel.get(), &QAbstractItemModel::rowsInserted, this, &Bin::updateClipsCount);
    connect(m_itemModel.get(), &QAbstractItemModel::rowsRemoved, this, &Bin::updateClipsCount);
    connect(this, SIGNAL(displayBinMessage(QString, KMessageWidget::MessageType)), this, SLOT(doDisplayMessage(QString, KMessageWidget::MessageType)));
    wheelAccumulatedDelta = 0;
}

Bin::~Bin()
{
    if (m_isMainBin) {
        disconnect(&pCore->taskManager, &TaskManager::jobCount, m_infoLabel, &SmallJobLabel::slotSetJobCount);
        pCore->taskManager.slotCancelJobs();
        blockSignals(true);
        m_proxyModel->selectionModel()->blockSignals(true);
        setEnabled(false);
        m_propertiesPanel = nullptr;
        abortOperations();
        m_itemModel->clean();
    } else {
        blockSignals(true);
        setEnabled(false);
        m_proxyModel->selectionModel()->blockSignals(true);
    }
}

void Bin::slotUpdatePalette()
{
    if (m_isMainBin) {
        // Refresh icons
        QIcon audioIcon = QIcon::fromTheme(QStringLiteral("audio-volume-medium"));
        QIcon videoIcon = QIcon::fromTheme(QStringLiteral("kdenlive-show-video"));
        m_audioIcon.fill(Qt::transparent);
        m_videoIcon.fill(Qt::transparent);
        QPainter p(&m_audioIcon);
        audioIcon.paint(&p, 0, 0, m_audioIcon.width(), m_audioIcon.height());
        p.end();
        QPainter p2(&m_videoIcon);
        videoIcon.paint(&p2, 0, 0, m_videoIcon.width(), m_videoIcon.height());
        p2.end();
        m_audioUsedIcon = m_audioIcon;
        KIconEffect::toMonochrome(m_audioUsedIcon, palette().link().color(), palette().link().color(), 1);
        m_videoUsedIcon = m_videoIcon;
        KIconEffect::toMonochrome(m_videoUsedIcon, palette().link().color(), palette().link().color(), 1);
    }
}

QDockWidget *Bin::clipPropertiesDock()
{
    return m_propertiesDock;
}

void Bin::abortOperations()
{
    m_infoMessage->hide();
    blockSignals(true);
    if (m_propertiesPanel) {
        foreach (QWidget *w, m_propertiesPanel->findChildren<ClipPropertiesController *>()) {
            delete w;
        }
    }
    delete m_itemView;
    m_itemView = nullptr;
    blockSignals(false);
}

bool Bin::eventFilter(QObject *obj, QEvent *event)
{
    if (event->type() == QEvent::MouseButtonPress) {
        if (m_itemView && m_listType == BinTreeView) {
            // Folder state is only valid in tree view mode
            auto *mouseEvent = static_cast<QMouseEvent *>(event);
            if (mouseEvent->button() == Qt::LeftButton && mouseEvent->modifiers() & Qt::ShiftModifier) {
                QModelIndex idx = m_itemView->indexAt(mouseEvent->pos());
                if (idx.isValid() && idx.column() == 0 && m_proxyModel) {
                    std::shared_ptr<AbstractProjectItem> item = m_itemModel->getBinItemByIndex(m_proxyModel->mapToSource(idx));
                    if (item->itemType() == AbstractProjectItem::FolderItem) {
                        auto *tView = static_cast<QTreeView *>(m_itemView);
                        QRect r = tView->visualRect(idx);
                        if (mouseEvent->pos().x() < r.x()) {
                            if (!tView->isExpanded(idx)) {
                                tView->expandAll();
                            } else {
                                tView->collapseAll();
                            }
                            return true;
                        }
                    }
                }
            }
        }
    }
    if (event->type() == QEvent::MouseButtonRelease) {
        if (!m_monitor->isActive()) {
            m_monitor->slotActivateMonitor();
        } else {
            // Force raise
            m_monitor->parentWidget()->raise();
        }
        bool success = QWidget::eventFilter(obj, event);
        if (m_gainedFocus) {
            auto *mouseEvent = static_cast<QMouseEvent *>(event);
            if (m_itemView) {
                QModelIndex idx = m_itemView->indexAt(mouseEvent->pos());
                m_gainedFocus = false;
                if (idx.isValid() && m_proxyModel) {
                    std::shared_ptr<AbstractProjectItem> item = m_itemModel->getBinItemByIndex(m_proxyModel->mapToSource(idx));
                    if (item->itemType() == AbstractProjectItem::ClipItem) {
                        auto clip = std::static_pointer_cast<ProjectClip>(item);
                        if (clip && clip->statusReady()) {
                            editMasterEffect(item);
                        }
                    } else if (item->itemType() == AbstractProjectItem::SubClipItem) {
                        auto clip = std::static_pointer_cast<ProjectSubClip>(item)->getMasterClip();
                        if (clip && clip->statusReady()) {
                            editMasterEffect(item);
                        }
                    }
                } else {
                    editMasterEffect(nullptr);
                }
            }
            // make sure we discard the focus indicator
            m_gainedFocus = false;
        }
        return success;
    }
    if (event->type() == QEvent::MouseButtonDblClick) {
        auto *mouseEvent = static_cast<QMouseEvent *>(event);
        if (m_itemView) {
            QModelIndex idx = m_itemView->indexAt(mouseEvent->pos());
            if (!idx.isValid()) {
                // User double clicked on empty area
                slotAddClip();
            } else {
                slotItemDoubleClicked(idx, mouseEvent->pos(), mouseEvent->modifiers());
            }
        } else {
            qCDebug(KDENLIVE_LOG) << " +++++++ NO VIEW-------!!";
        }
        return true;
    }
    if (event->type() == QEvent::Wheel) {
        auto *e = static_cast<QWheelEvent *>(event);
        if ((e != nullptr) && e->modifiers() == Qt::ControlModifier) {
            wheelAccumulatedDelta += e->angleDelta().y();
            if (abs(wheelAccumulatedDelta) >= QWheelEvent::DefaultDeltasPerStep) {
                slotZoomView(wheelAccumulatedDelta > 0);
            }
            // emit zoomView(e->delta() > 0);
            return true;
        }
    }
    return QWidget::eventFilter(obj, event);
}

void Bin::refreshIcons()
{
    QList<QMenu *> allMenus = this->findChildren<QMenu *>();
    for (int i = 0; i < allMenus.count(); i++) {
        QMenu *m = allMenus.at(i);
        QIcon ic = m->icon();
        if (ic.isNull() || ic.name().isEmpty()) {
            continue;
        }
        QIcon newIcon = QIcon::fromTheme(ic.name());
        m->setIcon(newIcon);
    }
    QList<QToolButton *> allButtons = this->findChildren<QToolButton *>();
    for (int i = 0; i < allButtons.count(); i++) {
        QToolButton *m = allButtons.at(i);
        QIcon ic = m->icon();
        if (ic.isNull() || ic.name().isEmpty()) {
            continue;
        }
        QIcon newIcon = QIcon::fromTheme(ic.name());
        m->setIcon(newIcon);
    }
}

void Bin::slotSaveHeaders()
{
    if ((m_itemView != nullptr) && m_listType == BinTreeView) {
        // save current treeview state (column width)
        auto *view = static_cast<QTreeView *>(m_itemView);
        m_headerInfo = view->header()->saveState();
        KdenliveSettings::setTreeviewheaders(m_headerInfo.toBase64());
    }
}

void Bin::updateSortingAction(int ix)
{
    foreach (QAction *ac, m_sortGroup->actions()) {
        if (ac->data().toInt() == ix) {
            ac->setChecked(true);
        }
    }
}

void Bin::slotZoomView(bool zoomIn)
{
    wheelAccumulatedDelta = 0;
    if (m_itemModel->rowCount() == 0) {
        // Don't zoom on empty bin
        return;
    }
    int progress = (zoomIn) ? 1 : -1;
    m_slider->setValue(m_slider->value() + progress);
}

Monitor *Bin::monitor()
{
    return m_monitor;
}

void Bin::slotAddClip()
{
    // Check if we are in a folder
    QString parentFolder = getCurrentFolder();
    ClipCreationDialog::createClipsCommand(m_doc, parentFolder, m_itemModel);
    pCore->window()->raiseBin();
}

std::shared_ptr<ProjectClip> Bin::getFirstSelectedClip()
{
    const QModelIndexList indexes = m_proxyModel->selectionModel()->selectedIndexes();
    if (indexes.isEmpty()) {
        return std::shared_ptr<ProjectClip>();
    }
    for (const QModelIndex &ix : indexes) {
        std::shared_ptr<AbstractProjectItem> item = m_itemModel->getBinItemByIndex(m_proxyModel->mapToSource(ix));
        if (item->itemType() == AbstractProjectItem::ClipItem) {
            auto clip = std::static_pointer_cast<ProjectClip>(item);
            if (clip) {
                return clip;
            }
        }
    }
    return nullptr;
}

void Bin::slotDeleteClip()
{
    const QModelIndexList indexes = m_proxyModel->selectionModel()->selectedIndexes();
    std::vector<std::shared_ptr<AbstractProjectItem>> items;
    bool included = false;
    bool usedFolder = false;
    auto checkInclusion = [](bool accum, std::shared_ptr<TreeItem> item) {
        return accum || std::static_pointer_cast<AbstractProjectItem>(item)->isIncludedInTimeline();
    };
    for (const QModelIndex &ix : indexes) {
        if (!ix.isValid() || ix.column() != 0) {
            continue;
        }
        std::shared_ptr<AbstractProjectItem> item = m_itemModel->getBinItemByIndex(m_proxyModel->mapToSource(ix));
        if (!item) {
            qDebug() << "Suspicious: item not found when trying to delete";
            continue;
        }
        included = included || item->accumulate(false, checkInclusion);
        // Check if we are deleting non-empty folders:
        usedFolder = usedFolder || item->childCount() > 0;
        items.push_back(item);
    }
    if (included && (KMessageBox::warningContinueCancel(this, i18n("This will delete all selected clips from the timeline")) != KMessageBox::Continue)) {
        return;
    }
    if (usedFolder && (KMessageBox::warningContinueCancel(this, i18n("This will delete all folder content")) != KMessageBox::Continue)) {
        return;
    }
    Fun undo = []() { return true; };
    Fun redo = []() { return true; };
    // Ensure we don't delete a parent before a child
    // std::sort(items.begin(), items.end(), [](std::shared_ptr<AbstractProjectItem> a, std::shared_ptr<AbstractProjectItem>b) { return a->depth() > b->depth();
    // });
    for (const auto &item : items) {
        m_itemModel->requestBinClipDeletion(item, undo, redo);
    }
    pCore->pushUndo(undo, redo, i18n("Delete bin Clips"));
}

void Bin::slotReloadClip()
{
    qDebug() << "---------\nRELOADING CLIP\n----------------";
    const QModelIndexList indexes = m_proxyModel->selectionModel()->selectedIndexes();
    for (const QModelIndex &ix : indexes) {
        if (!ix.isValid() || ix.column() != 0) {
            continue;
        }
        std::shared_ptr<AbstractProjectItem> item = m_itemModel->getBinItemByIndex(m_proxyModel->mapToSource(ix));
        std::shared_ptr<ProjectClip> currentItem = nullptr;
        if (item->itemType() == AbstractProjectItem::ClipItem) {
            currentItem = std::static_pointer_cast<ProjectClip>(item);
        } else if (item->itemType() == AbstractProjectItem::SubClipItem) {
            currentItem = std::static_pointer_cast<ProjectSubClip>(item)->getMasterClip();
        }
        if (currentItem) {
            emit openClip(std::shared_ptr<ProjectClip>());
            if (currentItem->clipStatus() == FileStatus::StatusMissing || currentItem->clipStatus() == FileStatus::StatusProxyOnly) {
                // Don't attempt to reload missing clip
                // Check if source file is available
                const QString sourceUrl = currentItem->url();
                if (!QFile::exists(sourceUrl)) {
                    emit displayBinMessage(i18n("Missing source clip"), KMessageWidget::Warning);
                    return;
                }
            }
            if (currentItem->clipType() == ClipType::Playlist) {
                // Check if a clip inside playlist is missing
                QString path = currentItem->url();
                QFile f(path);
                QDomDocument doc;
                doc.setContent(&f, false);
                f.close();
                DocumentChecker d(QUrl::fromLocalFile(path), doc);
                if (!d.hasErrorInClips() && doc.documentElement().hasAttribute(QStringLiteral("modified"))) {
                    QString backupFile = path + QStringLiteral(".backup");
                    KIO::FileCopyJob *copyjob = KIO::file_copy(QUrl::fromLocalFile(path), QUrl::fromLocalFile(backupFile));
                    if (copyjob->exec()) {
                        if (!f.open(QIODevice::WriteOnly | QIODevice::Text)) {
                            KMessageBox::sorry(this, i18n("Unable to write to file %1", path));
                        } else {
                            QTextStream out(&f);
#if QT_VERSION < QT_VERSION_CHECK(6, 0, 0)
                            out.setCodec("UTF-8");
#endif
                            out << doc.toString();
                            f.close();
                            KMessageBox::information(
                                this,
                                i18n("Your project file was modified by Kdenlive.\nTo make sure you do not lose data, a backup copy called %1 was created.",
                                     backupFile));
                        }
                    }
                }
            }
            currentItem->reloadProducer(false, false, true);
        }
    }
}

void Bin::slotReplaceClip()
{
    const QModelIndexList indexes = m_proxyModel->selectionModel()->selectedIndexes();
    for (const QModelIndex &ix : indexes) {
        if (!ix.isValid() || ix.column() != 0) {
            continue;
        }
        std::shared_ptr<AbstractProjectItem> item = m_itemModel->getBinItemByIndex(m_proxyModel->mapToSource(ix));
        std::shared_ptr<ProjectClip> currentItem = nullptr;
        if (item->itemType() == AbstractProjectItem::ClipItem) {
            currentItem = std::static_pointer_cast<ProjectClip>(item);
        } else if (item->itemType() == AbstractProjectItem::SubClipItem) {
            currentItem = std::static_pointer_cast<ProjectSubClip>(item)->getMasterClip();
        }
        if (currentItem) {
            emit openClip(std::shared_ptr<ProjectClip>());
            QString fileName = QFileDialog::getOpenFileName(this, i18nc("@title:window", "Open Replacement File"), QFileInfo(currentItem->url()).absolutePath(),
                                                            ClipCreationDialog::getExtensionsFilter());
            if (!fileName.isEmpty()) {
                QMap<QString, QString> sourceProps;
                QMap<QString, QString> newProps;
                sourceProps.insert(QStringLiteral("resource"), currentItem->url());
                sourceProps.insert(QStringLiteral("kdenlive:originalurl"), currentItem->url());
                sourceProps.insert(QStringLiteral("kdenlive:clipname"), currentItem->clipName());
                sourceProps.insert(QStringLiteral("kdenlive:proxy"), currentItem->getProducerProperty(QStringLiteral("kdenlive:proxy")));
                sourceProps.insert(QStringLiteral("_fullreload"), QStringLiteral("1"));
                newProps.insert(QStringLiteral("resource"), fileName);
                newProps.insert(QStringLiteral("kdenlive:originalurl"), fileName);
                newProps.insert(QStringLiteral("kdenlive:clipname"), QFileInfo(fileName).fileName());
                newProps.insert(QStringLiteral("kdenlive:proxy"), QStringLiteral("-"));
                newProps.insert(QStringLiteral("_fullreload"), QStringLiteral("1"));
                // Check if replacement clip is long enough
                if (currentItem->hasLimitedDuration() && currentItem->isIncludedInTimeline()) {
                    // Clip is used in timeline, make sure length is similar
                    std::unique_ptr<Mlt::Producer> replacementProd(new Mlt::Producer(pCore->getCurrentProfile()->profile(), fileName.toUtf8().constData()));
                    int currentDuration = int(currentItem->frameDuration());
                    if (replacementProd->is_valid()) {
                        int replacementDuration = replacementProd->get_length();
                        if (replacementDuration < currentDuration) {
                            if (KMessageBox::warningContinueCancel(
                                    this,
                                    i18n("You are replacing a clip with a shorter one, this might cause issues in timeline.\nReplacement is %1 frames shorter.",
                                         (currentDuration - replacementDuration))) != KMessageBox::Continue) {
                                continue;
                            }
                        }
                    } else {
                        KMessageBox::sorry(this, i18n("The selected file %1 is invalid.", fileName));
                        continue;
                    }
                }
                slotEditClipCommand(currentItem->clipId(), sourceProps, newProps);
            }
        }
    }
}

void Bin::slotLocateClip()
{
    const QModelIndexList indexes = m_proxyModel->selectionModel()->selectedIndexes();
    for (const QModelIndex &ix : indexes) {
        if (!ix.isValid() || ix.column() != 0) {
            continue;
        }
        std::shared_ptr<AbstractProjectItem> item = m_itemModel->getBinItemByIndex(m_proxyModel->mapToSource(ix));
        std::shared_ptr<ProjectClip> currentItem = nullptr;
        if (item->itemType() == AbstractProjectItem::ClipItem) {
            currentItem = std::static_pointer_cast<ProjectClip>(item);
        } else if (item->itemType() == AbstractProjectItem::SubClipItem) {
            currentItem = std::static_pointer_cast<ProjectSubClip>(item)->getMasterClip();
        }
        if (currentItem) {
            QUrl url = QUrl::fromLocalFile(currentItem->url()); //.adjusted(QUrl::RemoveFilename);
            bool exists = QFile(url.toLocalFile()).exists();
            if (currentItem->hasUrl() && exists) {
                KIO::highlightInFileManager({url});
                qCDebug(KDENLIVE_LOG) << "  / / " + url.toString();
            } else {
                if (!exists) {
                    pCore->displayMessage(i18n("Could not locate %1", url.toString()), MessageType::ErrorMessage, 300);
                }
                return;
            }
        }
    }
}

void Bin::slotDuplicateClip()
{
    const QModelIndexList indexes = m_proxyModel->selectionModel()->selectedIndexes();
    QList<std::shared_ptr<AbstractProjectItem>> items;
    for (const QModelIndex &ix : indexes) {
        if (!ix.isValid() || ix.column() != 0) {
            continue;
        }
        items << m_itemModel->getBinItemByIndex(m_proxyModel->mapToSource(ix));
    }
    QString lastId;
    for (const auto &item : qAsConst(items)) {
        if (item->itemType() == AbstractProjectItem::ClipItem) {
            auto currentItem = std::static_pointer_cast<ProjectClip>(item);
            if (currentItem) {
                QDomDocument doc;
                QDomElement xml = currentItem->toXml(doc);
                if (!xml.isNull()) {
                    QString currentName = Xml::getXmlProperty(xml, QStringLiteral("kdenlive:clipname"));
                    if (currentName.isEmpty()) {
                        QUrl url = QUrl::fromLocalFile(Xml::getXmlProperty(xml, QStringLiteral("resource")));
                        if (url.isValid()) {
                            currentName = url.fileName();
                        }
                    }
                    if (!currentName.isEmpty()) {
                        currentName.append(i18nc("append to clip name to indicate a copied idem", " (copy)"));
                        Xml::setXmlProperty(xml, QStringLiteral("kdenlive:clipname"), currentName);
                    }
                    QString id;
                    m_itemModel->requestAddBinClip(id, xml, item->parent()->clipId(), i18n("Duplicate clip"));
                    lastId = id;
                }
            }
        } else if (item->itemType() == AbstractProjectItem::SubClipItem) {
            auto currentItem = std::static_pointer_cast<ProjectSubClip>(item);
            QString id;
            QPoint clipZone = currentItem->zone();
            m_itemModel->requestAddBinSubClip(id, clipZone.x(), clipZone.y(), {}, currentItem->getMasterClip()->clipId());
            lastId = id;
        }
    }
    if (!lastId.isEmpty()) {
        selectClipById(lastId);
    }
}

void Bin::setMonitor(Monitor *monitor)
{
    m_monitor = monitor;
    connect(m_monitor, &Monitor::addClipToProject, this, &Bin::slotAddClipToProject);
    connect(m_monitor, &Monitor::refreshCurrentClip, this, &Bin::slotOpenCurrent);
    connect(m_itemModel.get(), &ProjectItemModel::resetPlayOrLoopZone, m_monitor, &Monitor::resetPlayOrLoopZone, Qt::DirectConnection);
    connect(this, &Bin::openClip, [&](std::shared_ptr<ProjectClip> clip, int in, int out) {
        m_monitor->slotOpenClip(clip, in, out);
        if (clip && clip->hasLimitedDuration()) {
            clip->refreshBounds();
        }
        pCore->textEditWidget()->openClip(clip);
    });
}

void Bin::cleanDocument()
{
    blockSignals(true);
    if (m_proxyModel) {
        m_proxyModel->selectionModel()->blockSignals(true);
    }
    setEnabled(false);
    // Cleanup references in the clip properties dialog
    emit requestShowClipProperties(nullptr);

    // Cleanup previous project
    m_itemModel->clean();
    if (m_propertiesPanel) {
        m_propertiesPanel->setProperty("clipId", QString());
    }
    delete m_itemView;
    m_itemView = nullptr;
    isLoading = false;
    shouldCheckProfile = false;
    pCore->textEditWidget()->openClip(nullptr);
}

const QString Bin::setDocument(KdenliveDoc *project, const QString &id)
{
    m_doc = project;
    QString folderName;
    if (m_isMainBin) {
        m_infoLabel->slotSetJobCount(0);
    }
    int iconHeight = int(QFontInfo(font()).pixelSize() * 3.5);
    m_baseIconSize = QSize(int(iconHeight * pCore->getCurrentDar()), iconHeight);
    setEnabled(true);
    blockSignals(false);
    if (m_proxyModel) {
        m_proxyModel->selectionModel()->blockSignals(false);
    }
    // reset filtering
    QSignalBlocker bk(m_filterButton);
    m_filterButton->setChecked(false);
    m_filterButton->setToolTip(i18n("Filter"));
    connect(m_proxyAction, SIGNAL(toggled(bool)), m_doc, SLOT(slotProxyCurrentItem(bool)));

    // connect(m_itemModel, SIGNAL(dataChanged(QModelIndex,QModelIndex)), m_itemView
    // connect(m_itemModel, SIGNAL(updateCurrentItem()), this, SLOT(autoSelect()));
    slotInitView(nullptr);
    bool binEffectsDisabled = getDocumentProperty(QStringLiteral("disablebineffects")).toInt() == 1;
    QAction *disableEffects = pCore->window()->actionCollection()->action(QStringLiteral("disable_bin_effects"));
    if (disableEffects) {
        if (binEffectsDisabled != disableEffects->isChecked()) {
            QSignalBlocker effectBk(disableEffects);
            disableEffects->setChecked(binEffectsDisabled);
        }
    }
    m_itemModel->setBinEffectsEnabled(!binEffectsDisabled);
    if (!id.isEmpty()) {
        // Open view in a specific folder
        std::shared_ptr<AbstractProjectItem> item = m_itemModel->getItemByBinId(id);
        auto parentIx = m_itemModel->getIndexFromItem(item);
        m_itemView->setRootIndex(m_proxyModel->mapFromSource(parentIx));
        folderName = item->name();
        m_upAction->setEnabled(true);
        m_upAction->setVisible(true);
    }

    // setBinEffectsEnabled(!binEffectsDisabled, false);
    QMap<int, QStringList> projectTags = m_doc->getProjectTags();
    m_tagsWidget->rebuildTags(projectTags);
    rebuildFilters(projectTags.size());
    return folderName;
}

void Bin::rebuildFilters(int tagsCount)
{
    m_filterMenu->clear();
    // Add tag filters
    QAction *clearFilter = new QAction(QIcon::fromTheme(QStringLiteral("edit-clear")), i18n("Clear Filters"), this);
    m_filterMenu->addAction(clearFilter);
    for (int i = 1; i <= tagsCount; i++) {
        QAction *tag = pCore->window()->actionCollection()->action(QString("tag_%1").arg(i));
        if (tag) {
            QAction *tagFilter = new QAction(tag->icon(), tag->text(), &m_filterGroup);
            tagFilter->setData(tag->data());
            tagFilter->setCheckable(true);
            m_filterMenu->addAction(tagFilter);
        }
    }
    // Add rating filters
    m_filterMenu->addSeparator();
    for (int i = 1; i < 6; ++i) {
        auto *rateFilter = new QAction(QIcon::fromTheme(QStringLiteral("favorite")), i18np("%1 Star", "%1 Stars", i), &m_filterRateGroup);
        rateFilter->setData(QString(".%1").arg(2 * i));
        rateFilter->setCheckable(true);
        m_filterMenu->addAction(rateFilter);
    }
    // Add unused filter
    m_filterMenu->addSeparator();
    auto *unusedFilter = new QAction(i18n("Unused Clips"), this);
    unusedFilter->setData(QStringLiteral("unused"));
    unusedFilter->setCheckable(true);
    m_filterMenu->addAction(unusedFilter);

    // Add type filters
    m_filterMenu->addSeparator();
    auto *typeMenu = new QMenu(i18n("Filter by Type"), m_filterMenu);
    m_filterMenu->addMenu(typeMenu);
    m_filterMenu->addSeparator();
    auto *typeFilter = new QAction(QIcon::fromTheme(QStringLiteral("video-x-generic")), i18n("AV Clip"), &m_filterTypeGroup);
    typeFilter->setData(ClipType::AV);
    typeFilter->setCheckable(true);
    typeMenu->addAction(typeFilter);
    typeFilter = new QAction(QIcon::fromTheme(QStringLiteral("video-x-matroska")), i18n("Mute Video"), &m_filterTypeGroup);
    typeFilter->setData(ClipType::Video);
    typeFilter->setCheckable(true);
    typeMenu->addAction(typeFilter);
    typeFilter = new QAction(QIcon::fromTheme(QStringLiteral("audio-x-generic")), i18n("Audio"), &m_filterTypeGroup);
    typeFilter->setData(ClipType::Audio);
    typeFilter->setCheckable(true);
    typeMenu->addAction(typeFilter);
    typeFilter = new QAction(QIcon::fromTheme(QStringLiteral("image-jpeg")), i18n("Image"), &m_filterTypeGroup);
    typeFilter->setData(ClipType::Image);
    typeFilter->setCheckable(true);
    typeMenu->addAction(typeFilter);
    typeFilter = new QAction(QIcon::fromTheme(QStringLiteral("kdenlive-add-slide-clip")), i18n("Slideshow"), &m_filterTypeGroup);
    typeFilter->setData(ClipType::SlideShow);
    typeFilter->setCheckable(true);
    typeMenu->addAction(typeFilter);
    typeFilter = new QAction(QIcon::fromTheme(QStringLiteral("video-mlt-playlist")), i18n("Playlist"), &m_filterTypeGroup);
    typeFilter->setData(ClipType::Playlist);
    typeFilter->setCheckable(true);
    typeMenu->addAction(typeFilter);
    typeFilter = new QAction(QIcon::fromTheme(QStringLiteral("draw-text")), i18n("Title"), &m_filterTypeGroup);
    typeFilter->setData(ClipType::Text);
    typeFilter->setCheckable(true);
    typeMenu->addAction(typeFilter);
    typeFilter = new QAction(QIcon::fromTheme(QStringLiteral("draw-text")), i18n("Title Template"), &m_filterTypeGroup);
    typeFilter->setData(ClipType::TextTemplate);
    typeFilter->setCheckable(true);
    typeMenu->addAction(typeFilter);
    typeFilter = new QAction(QIcon::fromTheme(QStringLiteral("kdenlive-add-color-clip")), i18n("Color"), &m_filterTypeGroup);
    typeFilter->setData(ClipType::Color);
    typeFilter->setCheckable(true);
    typeMenu->addAction(typeFilter);
}

void Bin::createClip(const QDomElement &xml)
{
    // Check if clip should be in a folder
    QString groupId = ProjectClip::getXmlProperty(xml, QStringLiteral("kdenlive:folderid"));
    std::shared_ptr<ProjectFolder> parentFolder = m_itemModel->getFolderByBinId(groupId);
    if (!parentFolder) {
        parentFolder = m_itemModel->getRootFolder();
    }
    QString path = Xml::getXmlProperty(xml, QStringLiteral("resource"));
    if (path.endsWith(QStringLiteral(".mlt")) || path.endsWith(QStringLiteral(".kdenlive"))) {
        QFile f(path);
        QDomDocument doc;
        doc.setContent(&f, false);
        f.close();
        DocumentChecker d(QUrl::fromLocalFile(path), doc);
        if (!d.hasErrorInClips() && doc.documentElement().hasAttribute(QStringLiteral("modified"))) {
            QString backupFile = path + QStringLiteral(".backup");
            KIO::FileCopyJob *copyjob = KIO::file_copy(QUrl::fromLocalFile(path), QUrl::fromLocalFile(backupFile));
            if (copyjob->exec()) {
                if (!f.open(QIODevice::WriteOnly | QIODevice::Text)) {
                    KMessageBox::sorry(this, i18n("Unable to write to file %1", path));
                } else {
                    QTextStream out(&f);
#if QT_VERSION < QT_VERSION_CHECK(6, 0, 0)
                    out.setCodec("UTF-8");
#endif
                    out << doc.toString();
                    f.close();
                    KMessageBox::information(
                        this, i18n("Your project file was modified by Kdenlive.\nTo make sure you do not lose data, a backup copy called %1 was created.",
                                   backupFile));
                }
            }
        }
    }
    QString id = Xml::getTagContentByAttribute(xml, QStringLiteral("property"), QStringLiteral("name"), QStringLiteral("kdenlive:id"));
    if (id.isEmpty()) {
        id = QString::number(m_itemModel->getFreeClipId());
    }
    auto newClip = ProjectClip::construct(id, xml, m_blankThumb, m_itemModel);
    parentFolder->appendChild(newClip);
}

void Bin::slotAddFolder()
{
    auto parentFolder = m_itemModel->getFolderByBinId(getCurrentFolder());
    qDebug() << "parent folder id" << parentFolder->clipId();
    QString newId;
    Fun undo = []() { return true; };
    Fun redo = []() { return true; };
    m_itemModel->requestAddFolder(newId, i18n("Folder"), parentFolder->clipId(), undo, redo);
    pCore->pushUndo(undo, redo, i18n("Create bin folder"));
    if (m_listType == BinTreeView) {
        // Make sure parent folder is expanded
        if (parentFolder->clipId().toInt() > -1) {
            auto parentIx = m_itemModel->getIndexFromItem(parentFolder);
            auto *view = static_cast<QTreeView *>(m_itemView);
            view->expand(m_proxyModel->mapFromSource(parentIx));
        }
    }

    // Edit folder name
    auto folder = m_itemModel->getFolderByBinId(newId);
    auto ix = m_itemModel->getIndexFromItem(folder);

    // Scroll to ensure folder is visible
    m_itemView->scrollTo(m_proxyModel->mapFromSource(ix), QAbstractItemView::EnsureVisible);
    qDebug() << "selecting" << ix;
    if (ix.isValid()) {
        qDebug() << "ix valid";
        m_proxyModel->selectionModel()->clearSelection();
        int row = ix.row();
        const QModelIndex id = m_itemModel->index(row, 0, ix.parent());
        const QModelIndex id2 = m_itemModel->index(row, m_itemModel->columnCount() - 1, ix.parent());
        if (id.isValid() && id2.isValid()) {
            m_proxyModel->selectionModel()->select(QItemSelection(m_proxyModel->mapFromSource(id), m_proxyModel->mapFromSource(id2)),
                                                   QItemSelectionModel::Select);
        }
        m_itemView->edit(m_proxyModel->mapFromSource(ix));
    }
}

void Bin::ensureCurrent()
{
    const QModelIndexList indexes = m_proxyModel->selectionModel()->selection().indexes();
    for (const QModelIndex &ix : indexes) {
        if (!ix.isValid() || ix.column() != 0) {
            continue;
        }
        m_itemView->setCurrentIndex(ix);
    }
}

QModelIndex Bin::getIndexForId(const QString &id, bool folderWanted) const
{
    QModelIndexList items = m_itemModel->match(m_itemModel->index(0, 0), AbstractProjectItem::DataId, QVariant::fromValue(id), 1, Qt::MatchRecursive);
    for (int i = 0; i < items.count(); i++) {
        std::shared_ptr<AbstractProjectItem> currentItem = m_itemModel->getBinItemByIndex(items.at(i));
        AbstractProjectItem::PROJECTITEMTYPE type = currentItem->itemType();
        if (folderWanted && type == AbstractProjectItem::FolderItem) {
            // We found our folder
            return items.at(i);
        }
        if (!folderWanted && type == AbstractProjectItem::ClipItem) {
            // We found our clip
            return items.at(i);
        }
    }
    return {};
}

void Bin::selectAll()
{
    QModelIndex rootIndex = m_itemView->rootIndex();
    QModelIndex currentSelection = m_proxyModel->selectionModel()->currentIndex();
    if (currentSelection.isValid()) {
        std::shared_ptr<AbstractProjectItem> currentItem = m_itemModel->getBinItemByIndex(m_proxyModel->mapToSource(currentSelection));
        if (currentItem) {
            std::shared_ptr<ProjectFolder> parentFolder = std::static_pointer_cast<ProjectFolder>(currentItem->getEnclosingFolder());
            if (parentFolder) {
                rootIndex = m_proxyModel->mapFromSource(getIndexForId(parentFolder->clipId(), true));
            }
        }
    }
    m_proxyModel->selectAll(rootIndex);
}

void Bin::selectClipById(const QString &clipId, int frame, const QPoint &zone, bool activateMonitor)
{
    if (m_monitor->activeClipId() == clipId) {
        std::shared_ptr<ProjectClip> clip = m_itemModel->getClipByBinID(clipId);
        if (clip) {
            QModelIndex ix = m_itemModel->getIndexFromItem(clip);
            int row = ix.row();
            const QModelIndex id = m_itemModel->index(row, 0, ix.parent());
            const QModelIndex id2 = m_itemModel->index(row, m_itemModel->columnCount() - 1, ix.parent());
            if (id.isValid() && id2.isValid()) {
                m_proxyModel->selectionModel()->select(QItemSelection(m_proxyModel->mapFromSource(id), m_proxyModel->mapFromSource(id2)),
                                                       QItemSelectionModel::SelectCurrent);
            }
            m_itemView->scrollTo(m_proxyModel->mapFromSource(ix), QAbstractItemView::EnsureVisible);
        }
    } else {
        std::shared_ptr<ProjectClip> clip = getBinClip(clipId);
        if (clip == nullptr) {
            return;
        }
        selectClip(clip);
    }
    if (!zone.isNull()) {
        m_monitor->slotLoadClipZone(zone);
    }
    if (activateMonitor) {
        if (frame > -1) {
            m_monitor->slotSeek(frame);
            m_monitor->refreshMonitor();
        } else {
            m_monitor->slotActivateMonitor();
        }
    }
}

void Bin::selectProxyModel(const QModelIndex &id)
{
    if (isLoading) {
        // return;
    }
    if (id.isValid()) {
        if (id.column() != 0) {
            return;
        }
        QString clipService;
        std::shared_ptr<AbstractProjectItem> currentItem = m_itemModel->getBinItemByIndex(m_proxyModel->mapToSource(id));
        if (currentItem) {
            // Set item as current so that it displays its content in clip monitor
            setCurrent(currentItem);
            AbstractProjectItem::PROJECTITEMTYPE itemType = currentItem->itemType();
            bool isClip = itemType == AbstractProjectItem::ClipItem;
            bool isFolder = itemType == AbstractProjectItem::FolderItem;
            std::shared_ptr<ProjectClip> clip = nullptr;
            if (isClip) {
                clip = std::static_pointer_cast<ProjectClip>(currentItem);
                m_tagsWidget->setTagData(clip->tags());
                m_deleteAction->setText(i18n("Delete Clip"));
                m_proxyAction->setText(i18n("Proxy Clip"));
            } else if (itemType == AbstractProjectItem::FolderItem) {
                // A folder was selected, disable editing clip
                m_tagsWidget->setTagData();
                m_deleteAction->setText(i18n("Delete Folder"));
                m_proxyAction->setText(i18n("Proxy Folder"));
            } else if (itemType == AbstractProjectItem::SubClipItem) {
                m_tagsWidget->setTagData(currentItem->tags());
                auto subClip = std::static_pointer_cast<ProjectSubClip>(currentItem);
                clip = subClip->getMasterClip();
                m_deleteAction->setText(i18n("Delete Clip"));
                m_proxyAction->setText(i18n("Proxy Clip"));
            }
            bool isImported = false;
            bool hasAudio = false;
            ClipType::ProducerType type = ClipType::Unknown;
            // don't need to wait for the clip to be ready to get its type
            if (clip) {
                type = clip->clipType();
            }
            if (clip && clip->statusReady()) {
                emit requestShowClipProperties(clip, false);
                m_proxyAction->blockSignals(true);
                if (isClip) {
                    emit findInTimeline(clip->clipId(), clip->timelineInstances());
                }
                clipService = clip->getProducerProperty(QStringLiteral("mlt_service"));
                hasAudio = clip->hasAudio();
                m_proxyAction->setChecked(clip->hasProxy());
                m_proxyAction->blockSignals(false);
                if (clip->hasUrl()) {
                    isImported = true;
                }
            } else {
                // Disable find in timeline option
                emit findInTimeline(QString());
                m_openAction->setEnabled(false);
            }
            m_clipsActionsMenu->setEnabled(!isFolder);
            m_editAction->setVisible(!isFolder);
            m_editAction->setEnabled(true);
            m_extractAudioAction->menuAction()->setVisible(hasAudio);
            m_extractAudioAction->setEnabled(hasAudio);
            m_openAction->setEnabled(type == ClipType::Image || type == ClipType::Audio || type == ClipType::TextTemplate || type == ClipType::Text ||
                                     type == ClipType::Animation);
            m_openAction->setVisible(!isFolder);
            m_duplicateAction->setEnabled(isClip);
            m_duplicateAction->setVisible(!isFolder);
            m_inTimelineAction->setEnabled(isClip);
            m_inTimelineAction->setVisible(isClip);
            m_locateAction->setEnabled(!isFolder && isImported);
            m_locateAction->setVisible(!isFolder && isImported);
            m_proxyAction->setEnabled(m_doc->useProxy() && !isFolder);
            m_reloadAction->setEnabled(isClip);
            m_reloadAction->setVisible(!isFolder);
            m_replaceAction->setEnabled(isClip);
            m_replaceAction->setVisible(!isFolder);
            m_clipsActionsMenu->menuAction()->setVisible(!isFolder &&
                                                         (clipService.contains(QStringLiteral("avformat")) || clipService.contains(QStringLiteral("xml")) ||
                                                          clipService.contains(QStringLiteral("consumer"))));

            m_transcodeAction->setEnabled(!isFolder);
            m_transcodeAction->setVisible(!isFolder &&
                                          (type == ClipType::Playlist || type == ClipType::Text || clipService.contains(QStringLiteral("avformat"))));

            m_deleteAction->setEnabled(true);
            m_renameAction->setEnabled(true);
            updateClipsCount();
            return;
        }
    } else {
        // No item selected in bin
        emit requestShowClipProperties(nullptr);
        emit requestClipShow(nullptr);
        // clear effect stack
        emit requestShowEffectStack(QString(), nullptr, QSize(), false);
        // Display black bg in clip monitor
        emit openClip(std::shared_ptr<ProjectClip>());
    }
    m_editAction->setEnabled(false);
    m_clipsActionsMenu->setEnabled(false);
    m_extractAudioAction->setEnabled(false);
    m_transcodeAction->setEnabled(false);
    m_proxyAction->setEnabled(false);
    m_reloadAction->setEnabled(false);
    m_replaceAction->setEnabled(false);
    m_locateAction->setEnabled(false);
    m_duplicateAction->setEnabled(false);
    m_openAction->setEnabled(false);
    m_deleteAction->setEnabled(false);
    m_renameAction->setEnabled(false);
    updateClipsCount();
}

std::vector<QString> Bin::selectedClipsIds(bool allowSubClips)
{
    const QModelIndexList indexes = m_proxyModel->selectionModel()->selectedIndexes();
    std::vector<QString> ids;
    // We define the lambda that will be executed on each item of the subset of nodes of the tree that are selected
    auto itemAdder = [&ids, allowSubClips](std::vector<QString> &ids_vec, std::shared_ptr<TreeItem> item) {
        auto binItem = std::static_pointer_cast<AbstractProjectItem>(item);
        if (binItem->itemType() == AbstractProjectItem::ClipItem) {
            ids.push_back(binItem->clipId());
        } else if (allowSubClips && binItem->itemType() == AbstractProjectItem::SubClipItem) {
            auto subClipItem = std::static_pointer_cast<ProjectSubClip>(item);
            ids.push_back(subClipItem->cutClipId());
        }
        return ids_vec;
    };
    for (const QModelIndex &ix : indexes) {
        if (!ix.isValid() || ix.column() != 0) {
            continue;
        }
        std::shared_ptr<AbstractProjectItem> item = m_itemModel->getBinItemByIndex(m_proxyModel->mapToSource(ix));
        item->accumulate(ids, itemAdder);
    }
    return ids;
}

QList<std::shared_ptr<ProjectClip>> Bin::selectedClips()
{
    auto ids = selectedClipsIds();
    QList<std::shared_ptr<ProjectClip>> ret;
    for (const auto &id : ids) {
        ret.push_back(m_itemModel->getClipByBinID(id));
    }
    return ret;
}

void Bin::slotInitView(QAction *action)
{
    QString rootFolder;
    QString selectedItem;
    QStringList selectedItems;
    if (action) {
        QModelIndex currentSelection;
        if (m_itemView && m_proxyModel) {
            // Check currently selected item
            QModelIndexList indexes = m_proxyModel->selectionModel()->selectedIndexes();
            for (auto &ix : indexes) {
                if (!ix.isValid()) {
                    continue;
                }
                std::shared_ptr<AbstractProjectItem> currentItem = m_itemModel->getBinItemByIndex(m_proxyModel->mapToSource(ix));
                if (currentItem) {
                    selectedItems << currentItem->clipId();
                }
            }
            currentSelection = m_proxyModel->selectionModel()->currentIndex();
            if (currentSelection.isValid()) {
                std::shared_ptr<AbstractProjectItem> currentItem = m_itemModel->getBinItemByIndex(m_proxyModel->mapToSource(currentSelection));
                if (currentItem) {
                    selectedItem = currentItem->clipId();
                    std::shared_ptr<ProjectFolder> parentFolder = std::static_pointer_cast<ProjectFolder>(currentItem->getEnclosingFolder());
                    if (parentFolder) {
                        rootFolder = parentFolder->clipId();
                    }
                }
            }
        }
        if (m_proxyModel) {
            m_proxyModel->selectionModel()->clearSelection();
        }
        int viewType = action->data().toInt();
        if (m_isMainBin) {
            KdenliveSettings::setBinMode(viewType);
        }
        if (viewType == m_listType) {
            return;
        }
        if (m_listType == BinTreeView) {
            // save current treeview state (column width)
            auto *view = static_cast<QTreeView *>(m_itemView);
            m_headerInfo = view->header()->saveState();
            m_showDate->setEnabled(true);
            m_showDesc->setEnabled(true);
            m_showRating->setEnabled(true);
            m_upAction->setEnabled(false);
        }
        m_listType = static_cast<BinViewType>(viewType);
    }
    if (m_itemView) {
        delete m_itemView;
    }
    delete m_binTreeViewDelegate;
    delete m_binListViewDelegate;
    m_binTreeViewDelegate = nullptr;
    m_binListViewDelegate = nullptr;

    switch (m_listType) {
    case BinIconView:
        m_itemView = new MyListView(this);
        m_binListViewDelegate = new BinListItemDelegate(this);
        m_showDate->setEnabled(false);
        m_showDesc->setEnabled(false);
        m_showRating->setEnabled(false);
        m_upAction->setVisible(true);
        break;
    default:
        m_itemView = new MyTreeView(this);
        m_binTreeViewDelegate = new BinItemDelegate(this);
        m_showDate->setEnabled(true);
        m_showDesc->setEnabled(true);
        m_showRating->setEnabled(true);
        m_upAction->setVisible(false);
        break;
    }
    m_itemView->setMouseTracking(true);
    m_itemView->viewport()->installEventFilter(this);
    m_iconSize = m_baseIconSize * ((m_listType == BinIconView ? qMax(1, m_slider->value()) : m_slider->value()) / 4.0);
    m_itemView->setIconSize(m_iconSize);
    QPixmap pix(m_iconSize);
    pix.fill(Qt::lightGray);
    m_blankThumb.addPixmap(pix);
    m_proxyModel = std::make_unique<ProjectSortProxyModel>(this);
    // Connect models
    m_proxyModel->setSourceModel(m_itemModel.get());
    connect(m_itemModel.get(), &QAbstractItemModel::dataChanged, m_proxyModel.get(), &ProjectSortProxyModel::slotDataChanged);
    connect(m_proxyModel.get(), &ProjectSortProxyModel::updateRating, this, [&](const QModelIndex &ix, uint rating) {
        const QModelIndex index = m_proxyModel->mapToSource(ix);
        std::shared_ptr<AbstractProjectItem> item = m_itemModel->getBinItemByIndex(index);
        if (item) {
            uint previousRating = item->rating();
            Fun undo = [this, item, index, previousRating]() {
                item->setRating(previousRating);
                emit m_itemModel->dataChanged(index, index, {AbstractProjectItem::DataRating});
                return true;
            };
            Fun redo = [this, item, index, rating]() {
                item->setRating(rating);
                emit m_itemModel->dataChanged(index, index, {AbstractProjectItem::DataRating});
                return true;
            };
            redo();
            pCore->pushUndo(undo, redo, i18n("Edit rating"));
        } else {
            emit displayBinMessage(i18n("Cannot set rating on this item"), KMessageWidget::Information);
        }
    });
    connect(m_proxyModel.get(), &ProjectSortProxyModel::selectModel, this, &Bin::selectProxyModel);
    connect(m_proxyModel.get(), &QAbstractItemModel::layoutAboutToBeChanged, this, &Bin::slotSetSorting);
    m_itemView->setModel(m_proxyModel.get());
    m_itemView->setSelectionModel(m_proxyModel->selectionModel());
    m_proxyModel->setDynamicSortFilter(true);
    m_layout->insertWidget(2, m_itemView);
    // Reset drag type to normal
    m_itemModel->setDragType(PlaylistState::Disabled);

    // setup some default view specific parameters
    if (m_listType == BinTreeView) {
        m_itemView->setItemDelegate(m_binTreeViewDelegate);
        auto *view = static_cast<MyTreeView *>(m_itemView);
        view->setSortingEnabled(true);
        view->setWordWrap(true);
        connect(view, &MyTreeView::updateDragMode, m_itemModel.get(), &ProjectItemModel::setDragType, Qt::DirectConnection);
        connect(view, &MyTreeView::processDragEnd, this, &Bin::processDragEnd);
        connect(view, &MyTreeView::selectCurrent, this, &Bin::ensureCurrent);
        connect(view, &MyTreeView::displayBinFrame, this, &Bin::showBinFrame);
        if (!m_headerInfo.isEmpty()) {
            view->header()->restoreState(m_headerInfo);
        } else {
            view->header()->resizeSections(QHeaderView::ResizeToContents);
            view->resizeColumnToContents(0);
            // Date Column
            view->setColumnHidden(1, true);
            // Description Column
            view->setColumnHidden(2, true);
            // Rating column
            view->setColumnHidden(7, true);
        }
        // Type column
        view->setColumnHidden(3, true);
        // Tags column
        view->setColumnHidden(4, true);
        // Duration column
        view->setColumnHidden(5, true);
        // ID column
        view->setColumnHidden(6, true);
        // Rating column
        view->header()->resizeSection(7, QFontInfo(font()).pixelSize() * 4);
        m_showDate->setChecked(!view->isColumnHidden(1));
        m_showDesc->setChecked(!view->isColumnHidden(2));
        m_showRating->setChecked(!view->isColumnHidden(7));
        if (m_sortGroup->checkedAction()) {
            view->header()->setSortIndicator(m_sortGroup->checkedAction()->data().toInt(),
                                             m_sortDescend->isChecked() ? Qt::DescendingOrder : Qt::AscendingOrder);
        }
        connect(view->header(), &QHeaderView::sectionResized, this, &Bin::slotSaveHeaders);
        connect(view->header(), &QHeaderView::sectionClicked, this, &Bin::slotSaveHeaders);
        connect(view->header(), &QHeaderView::sortIndicatorChanged, this, [this](int ix, Qt::SortOrder order) {
            QSignalBlocker bk(m_sortDescend);
            QSignalBlocker bk2(m_sortGroup);
            m_sortDescend->setChecked(order == Qt::DescendingOrder);
            QList<QAction *> actions = m_sortGroup->actions();
            for (auto ac : qAsConst(actions)) {
                if (ac->data().toInt() == ix) {
                    ac->setChecked(true);
                    break;
                }
            }
        });
        connect(view, &MyTreeView::focusView, this, &Bin::slotGotFocus);
    } else if (m_listType == BinIconView) {
        m_itemView->setItemDelegate(m_binListViewDelegate);
        auto *view = static_cast<MyListView *>(m_itemView);
        connect(view, &MyListView::updateDragMode, m_itemModel.get(), &ProjectItemModel::setDragType, Qt::DirectConnection);
        int textHeight = int(QFontInfo(font()).pixelSize() * 1.5);
        view->setGridSize(QSize(m_iconSize.width() + 2, m_iconSize.height() + textHeight));
        connect(view, &MyListView::focusView, this, &Bin::slotGotFocus);
        connect(view, &MyListView::displayBinFrame, this, &Bin::showBinFrame);
        connect(view, &MyListView::processDragEnd, this, &Bin::processDragEnd);
        if (!rootFolder.isEmpty()) {
            // Open view in a specific folder
            std::shared_ptr<AbstractProjectItem> folder = m_itemModel->getItemByBinId(rootFolder);
            auto parentIx = m_itemModel->getIndexFromItem(folder);
            m_itemView->setRootIndex(m_proxyModel->mapFromSource(parentIx));
            m_upAction->setEnabled(rootFolder != QLatin1String("-1"));
        }
    }
    if (!selectedItems.isEmpty()) {
        for (auto &item : selectedItems) {
            std::shared_ptr<AbstractProjectItem> clip = m_itemModel->getItemByBinId(item);
            QModelIndex ix = m_itemModel->getIndexFromItem(clip);
            int row = ix.row();
            const QModelIndex id = m_itemModel->index(row, 0, ix.parent());
            const QModelIndex id2 = m_itemModel->index(row, m_itemModel->columnCount() - 1, ix.parent());
            if (id.isValid() && id2.isValid()) {
                m_proxyModel->selectionModel()->select(QItemSelection(m_proxyModel->mapFromSource(id), m_proxyModel->mapFromSource(id2)),
                                                       QItemSelectionModel::Select);
            }
        }
    }
    m_itemView->setEditTriggers(QAbstractItemView::NoEditTriggers); // DoubleClicked);
    m_itemView->setSelectionMode(QAbstractItemView::ExtendedSelection);
    m_itemView->setDragDropMode(QAbstractItemView::DragDrop);
    m_itemView->setAlternatingRowColors(true);
    m_itemView->setFocus();
}

void Bin::slotSetIconSize(int size)
{
    if (!m_itemView) {
        return;
    }
    KdenliveSettings::setBin_zoom(size);
    m_iconSize = m_baseIconSize * ((m_listType == BinIconView ? qMax(1, size) : size) / 4.0);
    m_itemView->setIconSize(m_iconSize);
    if (m_listType == BinIconView) {
        auto *view = static_cast<MyListView *>(m_itemView);
        int textHeight = int(QFontInfo(font()).pixelSize() * 1.5);
        view->setGridSize(QSize(m_iconSize.width() + 2, m_iconSize.height() + textHeight));
    }
    QPixmap pix(m_iconSize);
    pix.fill(Qt::lightGray);
    m_blankThumb.addPixmap(pix);
}

void Bin::rebuildMenu()
{
    m_extractAudioAction = static_cast<QMenu *>(pCore->window()->factory()->container(QStringLiteral("extract_audio"), pCore->window()));
    m_clipsActionsMenu = static_cast<QMenu *>(pCore->window()->factory()->container(QStringLiteral("clip_actions"), pCore->window()));
    m_menu->insertMenu(m_locateAction, m_extractAudioAction);
    m_menu->insertMenu(m_locateAction, m_clipsActionsMenu);
}

void Bin::contextMenuEvent(QContextMenuEvent *event)
{
    bool enableClipActions = false;
    bool isFolder = false;
    QString clipService;
    bool clickInView = false;
    if (m_itemView) {
        QRect viewRect(m_itemView->mapToGlobal(QPoint(0, 0)), m_itemView->mapToGlobal(QPoint(m_itemView->width(), m_itemView->height())));
        if (viewRect.contains(event->globalPos())) {
            clickInView = true;
            QModelIndex idx = m_itemView->indexAt(m_itemView->viewport()->mapFromGlobal(event->globalPos()));
            if (idx.isValid()) {
                // User right clicked on a clip
                std::shared_ptr<AbstractProjectItem> currentItem = m_itemModel->getBinItemByIndex(m_proxyModel->mapToSource(idx));
                if (currentItem) {
                    enableClipActions = true;
                    if (currentItem->itemType() == AbstractProjectItem::FolderItem) {
                        isFolder = true;
                    }
                }
            }
        }
    }
    if (!clickInView) {
        return;
    }

    // New folder can be created from level of another folder.
    if (isFolder) {
        m_menu->insertAction(m_deleteAction, m_createFolderAction);
        m_menu->insertAction(m_createFolderAction, m_openInBin);
    } else {
        m_menu->removeAction(m_createFolderAction);
        m_menu->removeAction(m_openInBin);
    }

    // Show menu
    event->setAccepted(true);
    if (enableClipActions) {
        m_menu->exec(event->globalPos());
    } else {
        // Clicked in empty area, will show main menu.
        // Before that `createFolderAction` is inserted - it allows to distinguish between showing that item by clicking on empty area and by clicking on "Add
        // Clip" menu.
        m_addButton->menu()->insertAction(m_addClip, m_createFolderAction);

        m_addButton->menu()->exec(event->globalPos());

        // Clear up this action to not show it on "Add Clip" menu from toolbar icon.
        m_addButton->menu()->removeAction(m_createFolderAction);
    }
}

void Bin::slotItemDoubleClicked(const QModelIndex &ix, const QPoint &pos, uint modifiers)
{
    std::shared_ptr<AbstractProjectItem> item = m_itemModel->getBinItemByIndex(m_proxyModel->mapToSource(ix));
    if (m_listType == BinIconView) {
        if (item->childCount() > 0 || item->itemType() == AbstractProjectItem::FolderItem) {
            m_itemView->setRootIndex(ix);
            parentWidget()->setWindowTitle(item->name());
            m_upAction->setEnabled(true);
            return;
        }
    } else {
        if (!m_isMainBin && item->itemType() == AbstractProjectItem::FolderItem) {
            // Double click a folder in secondary bin will set it as bin root
            m_itemView->setRootIndex(ix);
            parentWidget()->setWindowTitle(item->name());
            m_upAction->setEnabled(true);
            return;
        }
        if (ix.column() == 0 && item->childCount() > 0) {
            QRect IconRect = m_itemView->visualRect(ix);
            IconRect.setWidth(int(double(IconRect.height()) / m_itemView->iconSize().height() * m_itemView->iconSize().width()));
            if (!pos.isNull() && (IconRect.contains(pos) || pos.y() > (IconRect.y() + IconRect.height() / 2))) {
                auto *view = static_cast<QTreeView *>(m_itemView);
                bool expand = !view->isExpanded(ix);
                // Expand all items on shift + double click
                if (modifiers & Qt::ShiftModifier) {
                    if (expand) {
                        view->expandAll();
                    } else {
                        view->collapseAll();
                    }
                } else {
                    view->setExpanded(ix, expand);
                }
                return;
            }
        }
    }
    if (ix.isValid()) {
        QRect IconRect = m_itemView->visualRect(ix);
        IconRect.setWidth(int(double(IconRect.height()) / m_itemView->iconSize().height() * m_itemView->iconSize().width()));
        if (!pos.isNull() && ((ix.column() == 2 && item->itemType() == AbstractProjectItem::ClipItem) ||
                              (!IconRect.contains(pos) && pos.y() < (IconRect.y() + IconRect.height() / 2)))) {
            // User clicked outside icon, trigger rename
            m_itemView->edit(ix);
            return;
        }
        if (item->itemType() == AbstractProjectItem::ClipItem) {
            std::shared_ptr<ProjectClip> clip = std::static_pointer_cast<ProjectClip>(item);
            if (clip) {
                if (clip->clipType() == ClipType::Text || clip->clipType() == ClipType::TextTemplate) {
                    // m_propertiesPanel->setEnabled(false);
                    showTitleWidget(clip);
                } else {
                    slotSwitchClipProperties(clip);
                }
            }
        }
    }
}

void Bin::slotEditClip()
{
    if (m_propertiesPanel == nullptr) {
        return;
    }
    QString panelId = m_propertiesPanel->property("clipId").toString();
    QModelIndex current = m_proxyModel->selectionModel()->currentIndex();
    std::shared_ptr<AbstractProjectItem> item = m_itemModel->getBinItemByIndex(m_proxyModel->mapToSource(current));
    if (item->clipId() != panelId) {
        // wrong clip
        return;
    }
    auto clip = std::static_pointer_cast<ProjectClip>(item);
    QString parentFolder = getCurrentFolder();
    switch (clip->clipType()) {
    case ClipType::Text:
    case ClipType::TextTemplate:
        showTitleWidget(clip);
        break;
    case ClipType::SlideShow:
        showSlideshowWidget(clip);
        break;
    case ClipType::QText:
        ClipCreationDialog::createQTextClip(m_doc, parentFolder, this, clip.get());
        break;
    default:
        break;
    }
}

void Bin::slotSwitchClipProperties()
{
    QModelIndex current = m_proxyModel->selectionModel()->currentIndex();
    if (current.isValid()) {
        // User clicked in the icon, open clip properties
        std::shared_ptr<AbstractProjectItem> item = m_itemModel->getBinItemByIndex(m_proxyModel->mapToSource(current));
        std::shared_ptr<ProjectClip> currentItem = nullptr;
        if (item->itemType() == AbstractProjectItem::ClipItem) {
            currentItem = std::static_pointer_cast<ProjectClip>(item);
        } else if (item->itemType() == AbstractProjectItem::SubClipItem) {
            currentItem = std::static_pointer_cast<ProjectSubClip>(item)->getMasterClip();
        }
        if (currentItem) {
            slotSwitchClipProperties(currentItem);
            return;
        }
    }
    slotSwitchClipProperties(nullptr);
}

void Bin::slotSwitchClipProperties(const std::shared_ptr<ProjectClip> &clip)
{
    if (m_propertiesPanel == nullptr) {
        return;
    }
    if (clip == nullptr) {
        m_propertiesPanel->setEnabled(false);
        return;
    }
    if (clip->clipType() == ClipType::SlideShow) {
        m_propertiesPanel->setEnabled(false);
        showSlideshowWidget(clip);
    } else if (clip->clipType() == ClipType::QText) {
        m_propertiesPanel->setEnabled(false);
        QString parentFolder = getCurrentFolder();
        ClipCreationDialog::createQTextClip(m_doc, parentFolder, this, clip.get());
    } else {
        m_propertiesPanel->setEnabled(true);
        emit requestShowClipProperties(clip);
        m_propertiesDock->show();
        m_propertiesDock->raise();
    }
    // Check if properties panel is not tabbed under Bin
    // if (!pCore->window()->isTabbedWith(m_propertiesDock, QStringLiteral("project_bin"))) {
}

void Bin::doRefreshPanel(const QString &id)
{
    std::shared_ptr<ProjectClip> currentItem = getFirstSelectedClip();
    if ((currentItem != nullptr) && currentItem->AbstractProjectItem::clipId() == id) {
        emit requestShowClipProperties(currentItem, true);
    }
}

QAction *Bin::addAction(const QString &name, const QString &text, const QIcon &icon, const QString &category)
{
    auto *action = new QAction(text, this);
    if (!icon.isNull()) {
        action->setIcon(icon);
    }
    pCore->window()->addAction(name, action, {}, category);
    return action;
}

void Bin::setupAddClipAction(QMenu *addClipMenu, ClipType::ProducerType type, const QString &name, const QString &text, const QIcon &icon)
{
    QAction *action = addAction(name, text, icon, QStringLiteral("addclip"));
    action->setData(static_cast<QVariant>(type));
    addClipMenu->addAction(action);
    connect(action, &QAction::triggered, this, &Bin::slotCreateProjectClip);
    if (name == QLatin1String("add_animation_clip") && !KdenliveSettings::producerslist().contains(QLatin1String("glaxnimate"))) {
        action->setEnabled(false);
    } else if (name == QLatin1String("add_text_clip") && !KdenliveSettings::producerslist().contains(QLatin1String("kdenlivetitle"))) {
        action->setEnabled(false);
    }
}

void Bin::showClipProperties(const std::shared_ptr<ProjectClip> &clip, bool forceRefresh)
{
    if (m_propertiesPanel == nullptr) {
        return;
    }
    if ((clip == nullptr) || !clip->statusReady()) {
        foreach (QWidget *w, m_propertiesPanel->findChildren<ClipPropertiesController *>()) {
            delete w;
        }
        m_propertiesPanel->setProperty("clipId", QString());
        m_propertiesPanel->setEnabled(false);
        emit setupTargets(false, {});
        return;
    }
    m_propertiesPanel->setEnabled(true);
    QString panelId = m_propertiesPanel->property("clipId").toString();
    if (!forceRefresh && panelId == clip->AbstractProjectItem::clipId()) {
        // the properties panel is already displaying current clip, do nothing
        return;
    }
    // Cleanup widget for new content
    foreach (QWidget *w, m_propertiesPanel->findChildren<ClipPropertiesController *>()) {
        delete w;
    }
    m_propertiesPanel->setProperty("clipId", clip->AbstractProjectItem::clipId());
    // Setup timeline targets
    emit setupTargets(clip->hasVideo(), clip->activeStreams());
    auto *lay = static_cast<QVBoxLayout *>(m_propertiesPanel->layout());
    if (lay == nullptr) {
        lay = new QVBoxLayout(m_propertiesPanel);
        m_propertiesPanel->setLayout(lay);
    }
    ClipPropertiesController *panel = clip->buildProperties(m_propertiesPanel);
    connect(this, &Bin::refreshTimeCode, panel, &ClipPropertiesController::slotRefreshTimeCode);
    connect(this, &Bin::deleteMarkers, panel, &ClipPropertiesController::slotDeleteSelectedMarkers);
    connect(this, &Bin::selectMarkers, panel, &ClipPropertiesController::slotSelectAllMarkers);
    connect(panel, &ClipPropertiesController::updateClipProperties, this, &Bin::slotEditClipCommand);
    connect(panel, &ClipPropertiesController::seekToFrame, m_monitor, static_cast<void (Monitor::*)(int)>(&Monitor::slotSeek));
    connect(panel, &ClipPropertiesController::editClip, this, &Bin::slotEditClip);
    connect(panel, &ClipPropertiesController::editAnalysis, this, &Bin::slotAddClipExtraData);

    lay->addWidget(panel);
}

void Bin::slotEditClipCommand(const QString &id, const QMap<QString, QString> &oldProps, const QMap<QString, QString> &newProps)
{
    auto *command = new EditClipCommand(this, id, oldProps, newProps, true);
    m_doc->commandStack()->push(command);
}

void Bin::reloadClip(const QString &id)
{
    std::shared_ptr<ProjectClip> clip = m_itemModel->getClipByBinID(id);
    if (!clip) {
        return;
    }
    clip->reloadProducer(false, false);
}

void Bin::reloadMonitorIfActive(const QString &id)
{
    if (m_monitor->activeClipId() == id || m_monitor->activeClipId().isEmpty()) {
        slotOpenCurrent();
        if (m_monitor->activeClipId() == id) {
            emit requestShowClipProperties(getBinClip(id), true);
        }
    }
}

void Bin::reloadMonitorStreamIfActive(const QString &id)
{
    if (m_monitor->activeClipId() == id) {
        m_monitor->reloadActiveStream();
    }
}

void Bin::updateTargets(const QString &id)
{
    if (m_monitor->activeClipId() != id) {
        return;
    }
    std::shared_ptr<ProjectClip> clip = m_itemModel->getClipByBinID(id);
    if (clip) {
        emit setupTargets(clip->hasVideo(), clip->activeStreams());
    }
}

QStringList Bin::getBinFolderClipIds(const QString &id) const
{
    QStringList ids;
    std::shared_ptr<ProjectFolder> folder = m_itemModel->getFolderByBinId(id);
    if (folder) {
        for (int i = 0; i < folder->childCount(); i++) {
            std::shared_ptr<AbstractProjectItem> child = std::static_pointer_cast<AbstractProjectItem>(folder->child(i));
            if (child->itemType() == AbstractProjectItem::ClipItem) {
                ids << child->clipId();
            }
        }
    }
    return ids;
}

std::shared_ptr<ProjectClip> Bin::getBinClip(const QString &id)
{
    return m_itemModel->getClipByBinID(id);
}

const QString Bin::getBinClipName(const QString &id) const
{
    std::shared_ptr<ProjectClip> clip = nullptr;
    if (id.contains(QLatin1Char('_'))) {
        clip = m_itemModel->getClipByBinID(id.section(QLatin1Char('_'), 0, 0));
    } else if (!id.isEmpty()) {
        clip = m_itemModel->getClipByBinID(id);
    }
    if (clip) {
        return clip->clipName();
    }
    return QString();
}

void Bin::setWaitingStatus(const QString &id)
{
    std::shared_ptr<ProjectClip> clip = m_itemModel->getClipByBinID(id);
    if (clip) {
        clip->setClipStatus(FileStatus::StatusWaiting);
    }
}

void Bin::slotRemoveInvalidClip(const QString &id, bool replace, const QString &errorMessage)
{
    Q_UNUSED(replace);

    std::shared_ptr<ProjectClip> clip = m_itemModel->getClipByBinID(id);
    if (!clip) {
        return;
    }
    emit requesteInvalidRemoval(id, clip->url(), errorMessage);
}

void Bin::selectClip(const std::shared_ptr<ProjectClip> &clip)
{
    QModelIndex ix = m_itemModel->getIndexFromItem(clip);
    int row = ix.row();
    const QModelIndex id = m_itemModel->index(row, 0, ix.parent());
    // Ensure parent folder is expanded
    if (m_listType == BinTreeView) {
        // Make sure parent folder is expanded
        auto *view = static_cast<QTreeView *>(m_itemView);
        view->expand(m_proxyModel->mapFromSource(ix.parent()));
        const QModelIndex id2 = m_itemModel->index(row, m_itemModel->columnCount() - 1, ix.parent());
        if (id.isValid() && id2.isValid()) {
            m_proxyModel->selectionModel()->select(QItemSelection(m_proxyModel->mapFromSource(id), m_proxyModel->mapFromSource(id2)),
                                                   QItemSelectionModel::ClearAndSelect | QItemSelectionModel::Current);
        }
    } else {
        // Ensure parent folder is currently opened
        m_itemView->setRootIndex(m_proxyModel->mapFromSource(ix.parent()));
        m_upAction->setEnabled(!ix.parent().data(AbstractProjectItem::DataId).toString().isEmpty());
        if (id.isValid()) {
            m_proxyModel->selectionModel()->select(m_proxyModel->mapFromSource(id), QItemSelectionModel::ClearAndSelect | QItemSelectionModel::Current);
        }
    }
    m_itemView->scrollTo(m_proxyModel->mapFromSource(ix), QAbstractItemView::EnsureVisible);
}

void Bin::slotOpenCurrent()
{
    std::shared_ptr<ProjectClip> currentItem = getFirstSelectedClip();
    if (currentItem) {
        emit openClip(currentItem);
    }
}

void Bin::openProducer(std::shared_ptr<ProjectClip> controller)
{
    emit openClip(std::move(controller));
}

void Bin::openProducer(std::shared_ptr<ProjectClip> controller, int in, int out)
{
    emit openClip(std::move(controller), in, out);
}

void Bin::emitItemUpdated(std::shared_ptr<AbstractProjectItem> item)
{
    emit itemUpdated(std::move(item));
}

void Bin::emitRefreshPanel(const QString &id)
{
    emit refreshPanel(id);
}

void Bin::setupGeneratorMenu()
{
    if (!m_menu) {
        qCDebug(KDENLIVE_LOG) << "Warning, menu was not created, something is wrong";
        return;
    }

    auto *addMenu = qobject_cast<QMenu *>(pCore->window()->factory()->container(QStringLiteral("generators"), pCore->window()));
    if (addMenu) {
        QMenu *menu = m_addButton->menu();
        menu->addMenu(addMenu);
        addMenu->setEnabled(!addMenu->isEmpty());
        m_addButton->setMenu(menu);
    }

    addMenu = qobject_cast<QMenu *>(pCore->window()->factory()->container(QStringLiteral("extract_audio"), pCore->window()));
    if (addMenu) {
        m_menu->addMenu(addMenu);
        addMenu->setEnabled(!addMenu->isEmpty());
        m_extractAudioAction = addMenu;
        m_extractAudioAction->setEnabled(false);
    }

    addMenu = qobject_cast<QMenu *>(pCore->window()->factory()->container(QStringLiteral("clip_actions"), pCore->window()));
    if (addMenu) {
        m_menu->addMenu(addMenu);
        addMenu->setEnabled(!addMenu->isEmpty());
        m_clipsActionsMenu = addMenu;
        m_clipsActionsMenu->setEnabled(false);
    }

    addMenu = qobject_cast<QMenu *>(pCore->window()->factory()->container(QStringLiteral("clip_in_timeline"), pCore->window()));
    if (addMenu) {
        m_inTimelineAction = m_menu->addMenu(addMenu);
    }

    if (m_locateAction) {
        m_menu->addAction(m_locateAction);
    }
    if (m_reloadAction) {
        m_menu->addAction(m_reloadAction);
    }
    if (m_replaceAction) {
        m_menu->addAction(m_replaceAction);
    }
    if (m_duplicateAction) {
        m_menu->addAction(m_duplicateAction);
    }
    if (m_transcodeAction) {
        m_menu->addAction(m_transcodeAction);
    }
    if (m_proxyAction) {
        m_menu->addAction(m_proxyAction);
    }

    addMenu = qobject_cast<QMenu *>(pCore->window()->factory()->container(QStringLiteral("clip_timeline"), pCore->window()));
    if (addMenu) {
        m_menu->addMenu(addMenu);
        addMenu->setEnabled(false);
    }
    m_menu->addAction(m_editAction);
    m_menu->addAction(m_openAction);
    m_menu->addAction(m_renameAction);
    m_menu->addAction(m_deleteAction);
    m_menu->insertSeparator(m_deleteAction);
}

void Bin::setupMenu()
{
    auto *addClipMenu = new QMenu(this);

    m_addClip =
        addAction(QStringLiteral("add_clip"), i18n("Add Clip or Folder…"), QIcon::fromTheme(QStringLiteral("kdenlive-add-clip")), QStringLiteral("addclip"));
    addClipMenu->addAction(m_addClip);
    connect(m_addClip, &QAction::triggered, this, &Bin::slotAddClip);

    setupAddClipAction(addClipMenu, ClipType::Color, QStringLiteral("add_color_clip"), i18n("Add Color Clip…"),
                       QIcon::fromTheme(QStringLiteral("kdenlive-add-color-clip")));
    setupAddClipAction(addClipMenu, ClipType::SlideShow, QStringLiteral("add_slide_clip"), i18n("Add Image Sequence…"),
                       QIcon::fromTheme(QStringLiteral("kdenlive-add-slide-clip")));
    setupAddClipAction(addClipMenu, ClipType::Text, QStringLiteral("add_text_clip"), i18n("Add Title Clip…"),
                       QIcon::fromTheme(QStringLiteral("kdenlive-add-text-clip")));
    setupAddClipAction(addClipMenu, ClipType::TextTemplate, QStringLiteral("add_text_template_clip"), i18n("Add Template Title…"),
                       QIcon::fromTheme(QStringLiteral("kdenlive-add-text-clip")));
    setupAddClipAction(addClipMenu, ClipType::Animation, QStringLiteral("add_animation_clip"), i18n("Create Animation…"),
                       QIcon::fromTheme(QStringLiteral("motion_path_animations")));
    QAction *downloadResourceAction =
        addAction(QStringLiteral("download_resource"), i18n("Online Resources"), QIcon::fromTheme(QStringLiteral("edit-download")));
    addClipMenu->addAction(downloadResourceAction);
    connect(downloadResourceAction, &QAction::triggered, pCore->window(), &MainWindow::slotDownloadResources);

    m_locateAction = addAction(QStringLiteral("locate_clip"), i18n("Locate Clip…"), QIcon::fromTheme(QStringLiteral("find-location")));
    m_locateAction->setData("locate_clip");
    m_locateAction->setEnabled(false);
    connect(m_locateAction, &QAction::triggered, this, &Bin::slotLocateClip);

    m_reloadAction = addAction(QStringLiteral("reload_clip"), i18n("Reload Clip"), QIcon::fromTheme(QStringLiteral("view-refresh")));
    m_reloadAction->setData("reload_clip");
    m_reloadAction->setEnabled(false);
    connect(m_reloadAction, &QAction::triggered, this, &Bin::slotReloadClip);

    m_transcodeAction =
        addAction(QStringLiteral("friendly_transcoder"), i18n("Transcode to Edit Friendly Format…"), QIcon::fromTheme(QStringLiteral("edit-copy")));
    m_transcodeAction->setData("transcode_clip");
    m_transcodeAction->setEnabled(false);
    connect(m_transcodeAction, &QAction::triggered, this, &Bin::requestSelectionTranscoding);

    m_replaceAction = addAction(QStringLiteral("replace_clip"), i18n("Replace Clip…"), QIcon::fromTheme(QStringLiteral("edit-find-replace")));
    m_replaceAction->setData("replace_clip");
    m_replaceAction->setEnabled(false);
    connect(m_replaceAction, &QAction::triggered, this, &Bin::slotReplaceClip);

    m_duplicateAction = addAction(QStringLiteral("duplicate_clip"), i18n("Duplicate Clip"), QIcon::fromTheme(QStringLiteral("edit-copy")));
    m_duplicateAction->setData("duplicate_clip");
    m_duplicateAction->setEnabled(false);
    connect(m_duplicateAction, &QAction::triggered, this, &Bin::slotDuplicateClip);

    m_proxyAction = new QAction(i18n("Proxy Clip"), pCore->window());
    pCore->window()->addAction(QStringLiteral("proxy_clip"), m_proxyAction);
    m_proxyAction->setData(QStringList() << QString::number(static_cast<int>(AbstractTask::PROXYJOB)));
    m_proxyAction->setCheckable(true);
    m_proxyAction->setChecked(false);
    m_proxyAction->setEnabled(false);

    m_editAction = addAction(QStringLiteral("clip_properties"), i18n("Clip Properties"), QIcon::fromTheme(QStringLiteral("document-edit")));
    m_editAction->setData("clip_properties");
    m_editAction->setEnabled(false);
    connect(m_editAction, &QAction::triggered, this, static_cast<void (Bin::*)()>(&Bin::slotSwitchClipProperties));

    m_openAction = addAction(QStringLiteral("edit_clip"), i18n("Edit Clip"), QIcon::fromTheme(QStringLiteral("document-open")));
    m_openAction->setData("edit_clip");
    m_openAction->setEnabled(false);
    connect(m_openAction, &QAction::triggered, this, &Bin::slotOpenClipExtern);

    m_renameAction = KStandardAction::renameFile(this, SLOT(slotRenameItem()), pCore->window()->actionCollection());
    m_renameAction->setEnabled(false);

    m_deleteAction = addAction(QStringLiteral("delete_clip"), i18n("Delete Clip"), QIcon::fromTheme(QStringLiteral("edit-delete")));
    m_deleteAction->setData("delete_clip");
    m_deleteAction->setEnabled(false);
    connect(m_deleteAction, &QAction::triggered, this, &Bin::slotDeleteClip);

    m_openInBin = addAction(QStringLiteral("add_bin"), i18n("Open in new bin"), QIcon::fromTheme(QStringLiteral("document-open")));
    connect(m_openInBin, &QAction::triggered, this, [&]() {
        QModelIndex ix = m_proxyModel->selectionModel()->currentIndex();
        std::shared_ptr<AbstractProjectItem> currentItem = m_itemModel->getBinItemByIndex(m_proxyModel->mapToSource(ix));
        QString id;
        if (currentItem) {
            id = currentItem->clipId();
        }
        pCore.get()->addBin(id);
    });

    m_createFolderAction = addAction(QStringLiteral("create_folder"), i18n("Create Folder"), QIcon::fromTheme(QStringLiteral("folder-new")));
    connect(m_createFolderAction, &QAction::triggered, this, &Bin::slotAddFolder);

    m_upAction = KStandardAction::up(this, SLOT(slotBack()), pCore->window()->actionCollection());

    // Setup actions
    QAction *first = m_toolbar->actions().at(0);
    m_toolbar->insertAction(first, m_deleteAction);
    m_toolbar->insertAction(m_deleteAction, m_createFolderAction);
    m_toolbar->insertAction(m_createFolderAction, m_upAction);

    auto *m = new QMenu(this);
    m->addActions(addClipMenu->actions());
    m_addButton = new QToolButton(this);
    m_addButton->setMenu(m);
    m_addButton->setDefaultAction(m_addClip);
    m_addButton->setPopupMode(QToolButton::MenuButtonPopup);
    m_toolbar->insertWidget(m_upAction, m_addButton);
    m_menu = new QMenu(this);
    if (m_isMainBin) {
        m_propertiesDock = pCore->window()->addDock(i18n("Clip Properties"), QStringLiteral("clip_properties"), m_propertiesPanel);
        m_propertiesDock->close();
    }
}

const QString Bin::getDocumentProperty(const QString &key)
{
    return m_doc->getDocumentProperty(key);
}

void Bin::doDisplayMessage(const QString &text, KMessageWidget::MessageType type, const QList<QAction *> &actions, bool showCloseButton,
                           BinMessage::BinCategory messageCategory)
{
    // Remove existing actions if any
    QList<QAction *> acts = m_infoMessage->actions();
    while (!acts.isEmpty()) {
        QAction *a = acts.takeFirst();
        m_infoMessage->removeAction(a);
        delete a;
    }
    m_currentMessage = messageCategory;
    m_infoMessage->setText(text);
    m_infoMessage->setWordWrap(text.length() > 35);
    for (QAction *action : actions) {
        m_infoMessage->addAction(action);
        connect(action, &QAction::triggered, this, &Bin::slotMessageActionTriggered);
    }
    m_infoMessage->setCloseButtonVisible(showCloseButton || actions.isEmpty());
    m_infoMessage->setMessageType(type);
    m_infoMessage->animatedShow();
}

void Bin::doDisplayMessage(const QString &text, KMessageWidget::MessageType type, const QString &logInfo)
{
    // Remove existing actions if any
    m_currentMessage = BinMessage::BinCategory::InformationMessage;
    QList<QAction *> acts = m_infoMessage->actions();
    while (!acts.isEmpty()) {
        QAction *a = acts.takeFirst();
        m_infoMessage->removeAction(a);
        delete a;
    }
    m_infoMessage->setText(text);
    m_infoMessage->setWordWrap(text.length() > 35);
    QAction *ac = new QAction(i18n("Show log"), this);
    m_infoMessage->addAction(ac);
    connect(ac, &QAction::triggered, this, [this, logInfo](bool) {
        KMessageBox::sorry(this, logInfo, i18n("Detailed log"));
        slotMessageActionTriggered();
    });
    m_infoMessage->setCloseButtonVisible(false);
    m_infoMessage->setMessageType(type);
    m_infoMessage->animatedShow();
}

void Bin::refreshClip(const QString &id)
{
    if (m_monitor->activeClipId() == id) {
        if (pCore->monitorManager()->clipMonitorVisible()) {
            m_monitor->refreshMonitor(true);
        }
    }
}

void Bin::slotCreateProjectClip()
{
    auto *act = qobject_cast<QAction *>(sender());
    if (act == nullptr) {
        // Cannot access triggering action, something is wrong
        qCDebug(KDENLIVE_LOG) << "// Error in clip creation action";
        return;
    }
    ClipType::ProducerType type = ClipType::ProducerType(act->data().toInt());
    QString parentFolder = getCurrentFolder();
    switch (type) {
    case ClipType::Color:
        ClipCreationDialog::createColorClip(m_doc, parentFolder, m_itemModel);
        break;
    case ClipType::SlideShow:
        ClipCreationDialog::createSlideshowClip(m_doc, parentFolder, m_itemModel);
        break;
    case ClipType::Text:
        ClipCreationDialog::createTitleClip(m_doc, parentFolder, QString(), m_itemModel);
        break;
    case ClipType::TextTemplate:
        ClipCreationDialog::createTitleTemplateClip(m_doc, parentFolder, m_itemModel);
        break;
    case ClipType::QText:
        ClipCreationDialog::createQTextClip(m_doc, parentFolder, this);
        break;
    case ClipType::Animation:
        ClipCreationDialog::createAnimationClip(m_doc, parentFolder);
        break;
    default:
        break;
    }
    pCore->window()->raiseBin();
}

void Bin::slotItemDropped(const QStringList &ids, const QModelIndex &parent)
{
    std::shared_ptr<AbstractProjectItem> parentItem;
    if (parent.isValid()) {
        parentItem = m_itemModel->getBinItemByIndex(parent);
        parentItem = parentItem->getEnclosingFolder(false);
    } else {
        parentItem = m_itemModel->getRootFolder();
    }
    auto *moveCommand = new QUndoCommand();
    moveCommand->setText(i18np("Move Clip", "Move Clips", ids.count()));
    QStringList folderIds;
    for (const QString &id : ids) {
        if (id.contains(QLatin1Char('/'))) {
            // trying to move clip zone, not allowed. Ignore
            continue;
        }
        if (id.startsWith(QLatin1Char('#'))) {
            // moving a folder, keep it for later
            folderIds << id;
            continue;
        }
        std::shared_ptr<ProjectClip> currentItem = m_itemModel->getClipByBinID(id);
        if (!currentItem) {
            continue;
        }
        std::shared_ptr<AbstractProjectItem> currentParent = currentItem->parent();
        if (currentParent != parentItem) {
            // Item was dropped on a different folder
            new MoveBinClipCommand(this, id, currentParent->clipId(), parentItem->clipId(), moveCommand);
        }
    }
    if (!folderIds.isEmpty()) {
        for (QString id : qAsConst(folderIds)) {
            id.remove(0, 1);
            std::shared_ptr<ProjectFolder> currentItem = m_itemModel->getFolderByBinId(id);
            if (!currentItem || currentItem == parentItem) {
                continue;
            }
            std::shared_ptr<AbstractProjectItem> currentParent = currentItem->parent();
            if (currentParent != parentItem) {
                // Item was dropped on a different folder
                new MoveBinFolderCommand(this, id, currentParent->clipId(), parentItem->clipId(), moveCommand);
            }
        }
    }
    if (moveCommand->childCount() == 0) {
        pCore->displayMessage(i18n("No valid clip to insert"), MessageType::ErrorMessage, 500);
    } else {
        m_doc->commandStack()->push(moveCommand);
    }
}

void Bin::slotAddEffect(QString id, const QStringList &effectData)
{
    if (id.isEmpty()) {
        id = m_monitor->activeClipId();
    }
    if (!id.isEmpty()) {
        std::shared_ptr<ProjectClip> clip = m_itemModel->getClipByBinID(id);
        if (clip) {
            if (effectData.count() == 4) {
                // Paste effect from another stack
                std::shared_ptr<EffectStackModel> sourceStack = pCore->getItemEffectStack(effectData.at(1).toInt(), effectData.at(2).toInt());
                clip->copyEffect(sourceStack, effectData.at(3).toInt());
            } else {
                clip->addEffect(effectData.constFirst());
            }
            return;
        }
    }
    pCore->displayMessage(i18n("Select a clip to apply an effect"), MessageType::ErrorMessage, 500);
}

void Bin::slotEffectDropped(const QStringList &effectData, const QModelIndex &parent)
{
    if (parent.isValid()) {
        std::shared_ptr<AbstractProjectItem> parentItem = m_itemModel->getBinItemByIndex(parent);
        if (parentItem->itemType() == AbstractProjectItem::FolderItem) {
            // effect not supported on folder items
            emit displayBinMessage(i18n("Cannot apply effects on folders"), KMessageWidget::Information);
            return;
        }
        int row = 0;
        QModelIndex parentIndex;
        if (parentItem->itemType() == AbstractProjectItem::SubClipItem) {
            // effect only supported on clip items
            parentItem = std::static_pointer_cast<ProjectSubClip>(parentItem)->getMasterClip();
            QModelIndex ix = m_itemModel->getIndexFromItem(parentItem);
            row = ix.row();
            parentIndex = ix.parent();
        } else if (parentItem->itemType() == AbstractProjectItem::ClipItem) {
            // effect only supported on clip items
            row = parent.row();
            parentIndex = parent.parent();
        }
        bool res = false;
        if (effectData.count() == 4) {
            // Paste effect from another stack
            std::shared_ptr<EffectStackModel> sourceStack = pCore->getItemEffectStack(effectData.at(1).toInt(), effectData.at(2).toInt());
            res = std::static_pointer_cast<ProjectClip>(parentItem)->copyEffect(sourceStack, effectData.at(3).toInt());
        } else {
            res = std::static_pointer_cast<ProjectClip>(parentItem)->addEffect(effectData.constFirst());
        }
        if (!res) {
            pCore->displayMessage(i18n("Cannot add effect to clip"), MessageType::ErrorMessage);
        } else {
            m_proxyModel->selectionModel()->clearSelection();
            const QModelIndex id = m_itemModel->index(row, 0, parentIndex);
            const QModelIndex id2 = m_itemModel->index(row, m_itemModel->columnCount() - 1, parentIndex);
            if (id.isValid() && id2.isValid()) {
                m_proxyModel->selectionModel()->select(QItemSelection(m_proxyModel->mapFromSource(id), m_proxyModel->mapFromSource(id2)),
                                                       QItemSelectionModel::Select);
            }
            setCurrent(parentItem);
        }
    }
}

void Bin::slotTagDropped(const QString &tag, const QModelIndex &parent)
{
    if (parent.isValid()) {
        std::shared_ptr<AbstractProjectItem> parentItem = m_itemModel->getBinItemByIndex(parent);
        if (parentItem->itemType() == AbstractProjectItem::ClipItem || parentItem->itemType() == AbstractProjectItem::SubClipItem) {
            if (parentItem->itemType() == AbstractProjectItem::SubClipItem) {
                qDebug() << "TAG DROPPED ON CLIPZOINE\n\n!!!!!!!!!!!!!!!";
            }
            // effect only supported on clip/subclip items
            QString currentTag = parentItem->tags();
            QMap<QString, QString> oldProps;
            oldProps.insert(QStringLiteral("kdenlive:tags"), currentTag);
            QMap<QString, QString> newProps;
            if (currentTag.isEmpty()) {
                currentTag = tag;
            } else if (!currentTag.contains(tag)) {
                currentTag.append(QStringLiteral(";") + tag);
            }
            newProps.insert(QStringLiteral("kdenlive:tags"), currentTag);
            slotEditClipCommand(parentItem->clipId(), oldProps, newProps);
            return;
        }
        if (parentItem->itemType() == AbstractProjectItem::FolderItem) {
            QList<QString> allClips;
            QList<std::shared_ptr<ProjectClip>> children = std::static_pointer_cast<ProjectFolder>(parentItem)->childClips();
            for (auto &clp : children) {
                allClips << clp->clipId();
            }
            editTags(allClips, tag, true);
            return;
        }
    }
    pCore->displayMessage(i18n("Select a clip to add a tag"), MessageType::ErrorMessage);
}

void Bin::switchTag(const QString &tag, bool add)
{
    const QModelIndexList indexes = m_proxyModel->selectionModel()->selectedIndexes();
    if (indexes.isEmpty()) {
        pCore->displayMessage(i18n("Select a clip to add a tag"), MessageType::ErrorMessage);
    }
    // Check for folders
    QList<QString> allClips;
    for (const QModelIndex &ix : indexes) {
        if (!ix.isValid() || ix.column() != 0) {
            continue;
        }
        std::shared_ptr<AbstractProjectItem> parentItem = m_itemModel->getBinItemByIndex(m_proxyModel->mapToSource(ix));
        if (parentItem->itemType() == AbstractProjectItem::FolderItem) {
            QList<std::shared_ptr<ProjectClip>> children = std::static_pointer_cast<ProjectFolder>(parentItem)->childClips();
            for (auto &clp : children) {
                allClips << clp->clipId();
            }
        } else {
            allClips << parentItem->clipId();
        }
    }
    editTags(allClips, tag, add);
}

void Bin::updateTags(const QMap<int, QStringList> &previousTags, const QMap<int, QStringList> &tags)
{
    Fun undo = [this, previousTags, tags]() {
        m_tagsWidget->rebuildTags(previousTags);
        rebuildFilters(previousTags.size());
        pCore->updateProjectTags(tags.size(), previousTags);
        return true;
    };
    Fun redo = [this, previousTags, tags]() {
        m_tagsWidget->rebuildTags(tags);
        rebuildFilters(tags.size());
        pCore->updateProjectTags(previousTags.size(), tags);
        return true;
    };
    // Check if some tags were removed
    QList<QStringList> previous = previousTags.values();
    QList<QStringList> updated = tags.values();
    QStringList deletedTags;
    QMap<QString, QString> modifiedTags;
    for (auto p : previous) {
        bool tagExists = false;
        for (auto n : updated) {
            if (n.first() == p.first()) {
                // Tag still exists
                if (n.at(1) != p.at(1)) {
                    // Tag color has changed
                    modifiedTags.insert(p.at(1), n.at(1));
                }
                tagExists = true;
                break;
            }
        }
        if (!tagExists) {
            // Tag was removed
            deletedTags << p.at(1);
        }
    }
    if (!deletedTags.isEmpty()) {
        // Remove tag from clips
        for (auto &t : deletedTags) {
            // Find clips with the tag
            const QList<QString> clips = getAllClipsWithTag(t);
            Fun update_tags_redo = [this, clips, t]() {
                for (auto &cid : clips) {
                    std::shared_ptr<ProjectClip> clip = getBinClip(cid);
                    if (clip) {
                        QString tags = clip->tags();
                        QStringList tagsList = tags.split(QLatin1Char(';'));
                        tagsList.removeAll(t);
                        QMap<QString, QString> props;
                        props.insert(QStringLiteral("kdenlive:tags"), tagsList.join(QLatin1Char(';')));
                        slotUpdateClipProperties(cid, props, false);
                    }
                }
                return true;
            };
            Fun update_tags_undo = [this, clips, t]() {
                for (auto &cid : clips) {
                    std::shared_ptr<ProjectClip> clip = getBinClip(cid);
                    if (clip) {
                        QString tags = clip->tags();
                        QStringList tagsList = tags.split(QLatin1Char(';'));
                        if (!tagsList.contains(t)) {
                            tagsList << t;
                        }
                        QMap<QString, QString> props;
                        props.insert(QStringLiteral("kdenlive:tags"), tagsList.join(QLatin1Char(';')));
                        slotUpdateClipProperties(cid, props, false);
                    }
                }
                return true;
            };
            UPDATE_UNDO_REDO(update_tags_redo, update_tags_undo, undo, redo);
        }
    }
    if (!modifiedTags.isEmpty()) {
        // Replace tag in clips
        QMapIterator<QString, QString> i(modifiedTags);
        while (i.hasNext()) {
            // Find clips with the tag
            i.next();
            const QList<QString> clips = getAllClipsWithTag(i.key());
            Fun update_tags_redo = [this, clips, previous = i.key(), updated = i.value()]() {
                for (auto &cid : clips) {
                    std::shared_ptr<ProjectClip> clip = getBinClip(cid);
                    if (clip) {
                        QString tags = clip->tags();
                        QStringList tagsList = tags.split(QLatin1Char(';'));
                        tagsList.removeAll(previous);
                        tagsList << updated;
                        QMap<QString, QString> props;
                        props.insert(QStringLiteral("kdenlive:tags"), tagsList.join(QLatin1Char(';')));
                        slotUpdateClipProperties(cid, props, false);
                    }
                }
                return true;
            };
            Fun update_tags_undo = [this, clips, previous = i.key(), updated = i.value()]() {
                for (auto &cid : clips) {
                    std::shared_ptr<ProjectClip> clip = getBinClip(cid);
                    if (clip) {
                        QString tags = clip->tags();
                        QStringList tagsList = tags.split(QLatin1Char(';'));
                        tagsList.removeAll(updated);
                        if (!tagsList.contains(previous)) {
                            tagsList << previous;
                        }
                        QMap<QString, QString> props;
                        props.insert(QStringLiteral("kdenlive:tags"), tagsList.join(QLatin1Char(';')));
                        slotUpdateClipProperties(cid, props, false);
                    }
                }
                return true;
            };
            UPDATE_UNDO_REDO(update_tags_redo, update_tags_undo, undo, redo);
        }
    }
    redo();
    pCore->pushUndo(undo, redo, i18n("Edit Tags"));
}

const QList<QString> Bin::getAllClipsWithTag(const QString &tag)
{
    QList<QString> list;
    QList<std::shared_ptr<ProjectClip>> allClipIds = m_itemModel->getRootFolder()->childClips();
    for (const auto &clip : qAsConst(allClipIds)) {
        if (clip->tags().contains(tag)) {
            list << clip->clipId();
        }
    }
    return list;
}

void Bin::editTags(const QList<QString> &allClips, const QString &tag, bool add)
{
    for (const QString &id : allClips) {
        std::shared_ptr<AbstractProjectItem> clip = m_itemModel->getItemByBinId(id);
        if (clip) {
            // effect only supported on clip/subclip items
            QString currentTag = clip->tags();
            QMap<QString, QString> oldProps;
            oldProps.insert(QStringLiteral("kdenlive:tags"), currentTag);
            QMap<QString, QString> newProps;
            if (add) {
                if (currentTag.isEmpty()) {
                    currentTag = tag;
                } else if (!currentTag.contains(tag)) {
                    currentTag.append(QStringLiteral(";") + tag);
                }
                newProps.insert(QStringLiteral("kdenlive:tags"), currentTag);
            } else {
                QStringList tags = currentTag.split(QLatin1Char(';'));
                tags.removeAll(tag);
                newProps.insert(QStringLiteral("kdenlive:tags"), tags.join(QLatin1Char(';')));
            }
            slotEditClipCommand(id, oldProps, newProps);
        }
    }
}

void Bin::editMasterEffect(const std::shared_ptr<AbstractProjectItem> &clip)
{
    if (m_gainedFocus) {
        // Widget just gained focus, updating stack is managed in the eventfilter event, not from item
        return;
    }
    if (clip) {
        if (clip->itemType() == AbstractProjectItem::ClipItem) {
            std::shared_ptr<ProjectClip> clp = std::static_pointer_cast<ProjectClip>(clip);
            emit requestShowEffectStack(clp->clipName(), clp->m_effectStack, clp->getFrameSize(), false);
            return;
        }
        if (clip->itemType() == AbstractProjectItem::SubClipItem) {
            if (auto ptr = clip->parentItem().lock()) {
                std::shared_ptr<ProjectClip> clp = std::static_pointer_cast<ProjectClip>(ptr);
                emit requestShowEffectStack(clp->clipName(), clp->m_effectStack, clp->getFrameSize(), false);
            }
            return;
        }
    }
    emit requestShowEffectStack(QString(), nullptr, QSize(), false);
}

void Bin::slotGotFocus()
{
    m_gainedFocus = true;
}

void Bin::doMoveClip(const QString &id, const QString &newParentId)
{
    std::shared_ptr<ProjectClip> currentItem = m_itemModel->getClipByBinID(id);
    if (!currentItem) {
        return;
    }
    std::shared_ptr<AbstractProjectItem> currentParent = currentItem->parent();
    std::shared_ptr<ProjectFolder> newParent = m_itemModel->getFolderByBinId(newParentId);
    currentItem->changeParent(newParent);
}

void Bin::doMoveFolder(const QString &id, const QString &newParentId)
{
    std::shared_ptr<ProjectFolder> currentItem = m_itemModel->getFolderByBinId(id);
    std::shared_ptr<AbstractProjectItem> currentParent = currentItem->parent();
    std::shared_ptr<ProjectFolder> newParent = m_itemModel->getFolderByBinId(newParentId);
    currentParent->removeChild(currentItem);
    currentItem->changeParent(newParent);
}

void Bin::droppedUrls(const QList<QUrl> &urls, const QString &folderInfo)
{
    QModelIndex current;
    if (folderInfo.isEmpty()) {
        current = m_proxyModel->mapToSource(m_proxyModel->selectionModel()->currentIndex());
    } else {
        // get index for folder
        std::shared_ptr<ProjectFolder> folder = m_itemModel->getFolderByBinId(folderInfo);
        if (!folder) {
            folder = m_itemModel->getRootFolder();
        }
        current = m_itemModel->getIndexFromItem(folder);
    }
    slotItemDropped(urls, current);
}

const QString Bin::slotAddClipToProject(const QUrl &url)
{
    QList<QUrl> urls;
    urls << url;
    QModelIndex current = m_proxyModel->mapToSource(m_proxyModel->selectionModel()->currentIndex());
    return slotItemDropped(urls, current);
}

const QString Bin::slotItemDropped(const QList<QUrl> &urls, const QModelIndex &parent)
{
    QString parentFolder = m_itemModel->getRootFolder()->clipId();
    if (parent.isValid()) {
        // Check if drop occurred on a folder
        std::shared_ptr<AbstractProjectItem> parentItem = m_itemModel->getBinItemByIndex(parent);
        while (parentItem->itemType() != AbstractProjectItem::FolderItem) {
            parentItem = parentItem->parent();
        }
        parentFolder = parentItem->clipId();
    }
    const QString id = ClipCreator::createClipsFromList(urls, true, parentFolder, m_itemModel);
    if (!id.isEmpty()) {
        std::shared_ptr<AbstractProjectItem> item = m_itemModel->getItemByBinId(id);
        if (item) {
            QModelIndex ix = m_itemModel->getIndexFromItem(item);
            m_itemView->scrollTo(m_proxyModel->mapFromSource(ix), QAbstractItemView::EnsureVisible);
        }
    }
    return id;
}

void Bin::slotExpandUrl(const ItemInfo &info, const QString &url, QUndoCommand *command)
{
    Q_UNUSED(info)
    Q_UNUSED(url)
    Q_UNUSED(command)
    // TODO reimplement this
    /*
    // Create folder to hold imported clips
    QString folderName = QFileInfo(url).fileName().section(QLatin1Char('.'), 0, 0);
    QString folderId = QString::number(getFreeFolderId());
    new AddBinFolderCommand(this, folderId, folderName.isEmpty() ? i18n("Folder") : folderName, m_itemModel->getRootFolder()->clipId(), false, command);

    // Parse playlist clips
    QDomDocument doc;
    QFile file(url);
    doc.setContent(&file, false);
    file.close();
    bool invalid = false;
    if (doc.documentElement().isNull()) {
        invalid = true;
    }
    QDomNodeList producers = doc.documentElement().elementsByTagName(QStringLiteral("producer"));
    QDomNodeList tracks = doc.documentElement().elementsByTagName(QStringLiteral("track"));
    if (invalid || producers.isEmpty()) {
        doDisplayMessage(i18n("Playlist clip %1 is invalid.", QFileInfo(url).fileName()), KMessageWidget::Warning);
        delete command;
        return;
    }
    if (tracks.count() > pCore->projectManager()->currentTimeline()->visibleTracksCount() + 1) {
        doDisplayMessage(
            i18n("Playlist clip %1 has too many tracks (%2) to be imported. Add new tracks to your project.", QFileInfo(url).fileName(), tracks.count()),
            KMessageWidget::Warning);
        delete command;
        return;
    }
    // Maps playlist producer IDs to (project) bin producer IDs.
    QMap<QString, QString> idMap;
    // Maps hash IDs to (project) first playlist producer instance ID. This is
    // necessary to detect duplicate producer serializations produced by MLT.
    // This covers, for instance, images and titles.
    QMap<QString, QString> hashToIdMap;
    QDir mltRoot(doc.documentElement().attribute(QStringLiteral("root")));
    for (int i = 0; i < producers.count(); i++) {
        QDomElement prod = producers.at(i).toElement();
        QString originalId = prod.attribute(QStringLiteral("id"));
        // track producer
        if (originalId.contains(QLatin1Char('_'))) {
            originalId = originalId.section(QLatin1Char('_'), 0, 0);
        }
        // slowmotion producer
        if (originalId.contains(QLatin1Char(':'))) {
            originalId = originalId.section(QLatin1Char(':'), 1, 1);
        }

        // We already have seen and mapped this producer.
        if (idMap.contains(originalId)) {
            continue;
        }

        // Check for duplicate producers, based on hash value of producer.
        // Be careful as to the kdenlive:file_hash! It is not unique for
        // title clips, nor color clips. Also not sure about image sequences.
        // So we use mlt service-specific hashes to identify duplicate producers.
        QString hash;
        QString mltService = Xml::getXmlProperty(prod, QStringLiteral("mlt_service"));
        if (mltService == QLatin1String("pixbuf") || mltService == QLatin1String("qimage") || mltService == QLatin1String("kdenlivetitle") ||
            mltService == QLatin1String("color") || mltService == QLatin1String("colour")) {
            hash = mltService + QLatin1Char(':') + Xml::getXmlProperty(prod, QStringLiteral("kdenlive:clipname")) + QLatin1Char(':') +
                   Xml::getXmlProperty(prod, QStringLiteral("kdenlive:folderid")) + QLatin1Char(':');
            if (mltService == QLatin1String("kdenlivetitle")) {
                // Calculate hash based on title contents.
                hash.append(
                    QString(QCryptographicHash::hash(Xml::getXmlProperty(prod, QStringLiteral("xmldata")).toUtf8(), QCryptographicHash::Md5).toHex()));
            } else if (mltService == QLatin1String("pixbuf") || mltService == QLatin1String("qimage") || mltService == QLatin1String("color") ||
                       mltService == QLatin1String("colour")) {
                hash.append(Xml::getXmlProperty(prod, QStringLiteral("resource")));
            }

            QString singletonId = hashToIdMap.value(hash, QString());
            if (singletonId.length() != 0) {
                // map duplicate producer ID to single bin clip producer ID.
                qCDebug(KDENLIVE_LOG) << "found duplicate producer:" << hash << ", reusing newID:" << singletonId;
                idMap.insert(originalId, singletonId);
                continue;
            }
        }

        // First occurrence of a producer, so allocate new bin clip producer ID.
        QString newId = QString::number(getFreeClipId());
        idMap.insert(originalId, newId);
        qCDebug(KDENLIVE_LOG) << "originalId: " << originalId << ", newId: " << newId;

        // Ensure to register new bin clip producer ID in hash hashmap for
        // those clips that MLT likes to serialize multiple times. This is
        // indicated by having a hash "value" unqual "". See also above.
        if (hash.length() != 0) {
            hashToIdMap.insert(hash, newId);
        }

        // Add clip
        QDomElement clone = prod.cloneNode(true).toElement();
        EffectsList::setProperty(clone, QStringLiteral("kdenlive:folderid"), folderId);
        // Do we have a producer that uses a resource property that contains a path?
        if (mltService == QLatin1String("avformat-novalidate") // av clip
            || mltService == QLatin1String("avformat")         // av clip
            || mltService == QLatin1String("pixbuf")           // image (sequence) clip
            || mltService == QLatin1String("qimage")           // image (sequence) clip
            || mltService == QLatin1String("xml")              // MLT playlist clip, someone likes recursion :)
            ) {
            // Make sure to correctly resolve relative resource paths based on
            // the playlist's root, not on this project's root
            QString resource = Xml::getXmlProperty(clone, QStringLiteral("resource"));
            if (QFileInfo(resource).isRelative()) {
                QFileInfo rootedResource(mltRoot, resource);
                qCDebug(KDENLIVE_LOG) << "fixed resource path for producer, newId:" << newId << "resource:" << rootedResource.absoluteFilePath();
                EffectsList::setProperty(clone, QStringLiteral("resource"), rootedResource.absoluteFilePath());
            }
        }

        ClipCreationDialog::createClipsCommand(this, clone, newId, command);
    }
    pCore->projectManager()->currentTimeline()->importPlaylist(info, idMap, doc, command);
    */
}

void Bin::slotItemEdited(const QModelIndex &ix, const QModelIndex &, const QVector<int> &roles)
{
    if (ix.isValid() && roles.contains(AbstractProjectItem::DataName)) {
        // Clip renamed
        std::shared_ptr<AbstractProjectItem> item = m_itemModel->getBinItemByIndex(ix);
        auto clip = std::static_pointer_cast<ProjectClip>(item);
        if (clip) {
            emit clipNameChanged(clip->AbstractProjectItem::clipId());
        }
    }
}

void Bin::renameSubClipCommand(const QString &id, const QString &newName, const QString &oldName, int in, int out)
{
    auto *command = new RenameBinSubClipCommand(this, id, newName, oldName, in, out);
    m_doc->commandStack()->push(command);
}

void Bin::renameSubClip(const QString &id, const QString &newName, int in, int out)
{
    std::shared_ptr<ProjectClip> clip = m_itemModel->getClipByBinID(id);
    if (!clip) {
        return;
    }
    std::shared_ptr<ProjectSubClip> sub = clip->getSubClip(in, out);
    if (!sub) {
        return;
    }
    sub->setName(newName.isEmpty() ? i18n("Unnamed") : newName);
    clip->updateZones();
    emit itemUpdated(sub);
}

Timecode Bin::projectTimecode() const
{
    return m_doc->timecode();
}

void Bin::slotStartFilterJob(const ItemInfo &info, const QString &id, QMap<QString, QString> &filterParams, QMap<QString, QString> &consumerParams,
                             QMap<QString, QString> &extraParams)
{
    Q_UNUSED(info)
    Q_UNUSED(id)
    Q_UNUSED(filterParams)
    Q_UNUSED(consumerParams)
    Q_UNUSED(extraParams)
    // TODO refac
    /*
    std::shared_ptr<ProjectClip> clip = getBinClip(id);
    if (!clip) {
        return;
    }

    QMap<QString, QString> producerParams = QMap<QString, QString>();
    producerParams.insert(QStringLiteral("producer"), clip->url());
    if (info.cropDuration != GenTime()) {
        producerParams.insert(QStringLiteral("in"), QString::number((int)info.cropStart.frames(pCore->getCurrentFps())));
        producerParams.insert(QStringLiteral("out"), QString::number((int)(info.cropStart + info.cropDuration).frames(pCore->getCurrentFps())));
        extraParams.insert(QStringLiteral("clipStartPos"), QString::number((int)info.startPos.frames(pCore->getCurrentFps())));
        extraParams.insert(QStringLiteral("clipTrack"), QString::number(info.track));
    } else {
        // We want to process whole clip
        producerParams.insert(QStringLiteral("in"), QString::number(0));
        producerParams.insert(QStringLiteral("out"), QString::number(-1));
    }
    */
}

void Bin::focusBinView() const
{
    m_itemView->setFocus();
}

void Bin::slotOpenClipExtern()
{
    std::shared_ptr<ProjectClip> clip = getFirstSelectedClip();
    if (!clip) {
        return;
    }
    switch (clip->clipType()) {
    case ClipType::Text:
    case ClipType::TextTemplate:
        showTitleWidget(clip);
        break;
    case ClipType::Image: {
        if (KdenliveSettings::defaultimageapp().isEmpty()) {
            QUrl url = KUrlRequesterDialog::getUrl(QUrl(), this, i18n("Enter path for your image editing application"));
            if (!url.isEmpty()) {
                KdenliveSettings::setDefaultimageapp(url.toLocalFile());
            }
        }
        if (!KdenliveSettings::defaultimageapp().isEmpty()) {
            QProcess::startDetached(KdenliveSettings::defaultimageapp(), {clip->url()});
        } else {
            KMessageBox::sorry(QApplication::activeWindow(), i18n("Please set a default application to open image files"));
        }
    } break;
    case ClipType::Audio: {
        if (KdenliveSettings::defaultaudioapp().isEmpty()) {
            QUrl url = KUrlRequesterDialog::getUrl(QUrl(), this, i18n("Enter path for your audio editing application"));
            if (!url.isEmpty()) {
                KdenliveSettings::setDefaultaudioapp(url.toLocalFile());
            }
        }
        if (!KdenliveSettings::defaultaudioapp().isEmpty()) {
            QProcess::startDetached(KdenliveSettings::defaultaudioapp(), {clip->url()});
        } else {
            KMessageBox::sorry(QApplication::activeWindow(), i18n("Please set a default application to open audio files"));
        }
    } break;
    case ClipType::Animation: {
        if (KdenliveSettings::glaxnimatePath().isEmpty()) {
            QUrl url = KUrlRequesterDialog::getUrl(QUrl(), this, i18n("Enter path to the Glaxnimate application"));
            if (!url.isEmpty()) {
                KdenliveSettings::setGlaxnimatePath(url.toLocalFile());
            }
        }
<<<<<<< HEAD
        if (KdenliveSettings::glaxnimatePath().isEmpty()) {
=======
        if (!KdenliveSettings::glaxnimatePath().isEmpty()) {
>>>>>>> 9c712b89
            QProcess::startDetached(KdenliveSettings::glaxnimatePath(), {clip->url()});
        } else {
            KMessageBox::sorry(QApplication::activeWindow(), i18n("Please set a path for the Glaxnimate application"));
        }
    } break;
    default:
        break;
    }
}

void Bin::updateTimecodeFormat()
{
    emit refreshTimeCode();
}

/*
void Bin::slotGotFilterJobResults(const QString &id, int startPos, int track, const stringMap &results, const stringMap &filterInfo)
{
    if (filterInfo.contains(QStringLiteral("finalfilter"))) {
        if (filterInfo.contains(QStringLiteral("storedata"))) {
            // Store returned data as clip extra data
            std::shared_ptr<ProjectClip> clip = getBinClip(id);
            if (clip) {
                QString key = filterInfo.value(QStringLiteral("key"));
                QStringList newValue = clip->updatedAnalysisData(key, results.value(key), filterInfo.value(QStringLiteral("offset")).toInt());
                slotAddClipExtraData(id, newValue.at(0), newValue.at(1));
            }
        }
        if (startPos == -1) {
            // Processing bin clip
            std::shared_ptr<ProjectClip> currentItem = m_itemModel->getClipByBinID(id);
            if (!currentItem) {
                return;
            }
            std::shared_ptr<ClipController> ctl = std::static_pointer_cast<ClipController>(currentItem);
            EffectsList list = ctl->effectList();
            QDomElement effect = list.effectById(filterInfo.value(QStringLiteral("finalfilter")));
            QDomDocument doc;
            QDomElement e = doc.createElement(QStringLiteral("test"));
            doc.appendChild(e);
            e.appendChild(doc.importNode(effect, true));
            if (!effect.isNull()) {
                QDomElement newEffect = effect.cloneNode().toElement();
                QMap<QString, QString>::const_iterator i = results.constBegin();
                while (i != results.constEnd()) {
                    EffectsList::setParameter(newEffect, i.key(), i.value());
                    ++i;
                }
                ctl->updateEffect(newEffect, effect.attribute(QStringLiteral("kdenlive_ix")).toInt());
                emit requestClipShow(currentItem);
                // TODO use undo / redo for bin clip edit effect
                //
                EditEffectCommand *command = new EditEffectCommand(this, clip->track(), clip->startPos(), effect, newEffect, clip->selectedEffectIndex(),
                true, true);
                m_commandStack->push(command);
                emit clipItemSelected(clip);
            }

            // emit gotFilterJobResults(id, startPos, track, results, filterInfo);
            return;
        }
        // This is a timeline filter, forward results
        emit gotFilterJobResults(id, startPos, track, results, filterInfo);
        return;
    }
    // Currently, only the first value of results is used
    std::shared_ptr<ProjectClip> clip = getBinClip(id);
    if (!clip) {
        return;
    }
    // Check for return value
    int markersType = -1;
    if (filterInfo.contains(QStringLiteral("addmarkers"))) {
        markersType = filterInfo.value(QStringLiteral("addmarkers")).toInt();
    }
    if (results.isEmpty()) {
        emit displayBinMessage(i18n("No data returned from clip analysis"), KMessageWidget::Warning);
        return;
    }
    bool dataProcessed = false;
    QString label = filterInfo.value(QStringLiteral("label"));
    QString key = filterInfo.value(QStringLiteral("key"));
    int offset = filterInfo.value(QStringLiteral("offset")).toInt();
    QStringList value = results.value(key).split(QLatin1Char(';'), Qt::SkipEmptyParts);
    // qCDebug(KDENLIVE_LOG)<<"// RESULT; "<<key<<" = "<<value;
    if (filterInfo.contains(QStringLiteral("resultmessage"))) {
        QString mess = filterInfo.value(QStringLiteral("resultmessage"));
        mess.replace(QLatin1String("%count"), QString::number(value.count()));
        emit displayBinMessage(mess, KMessageWidget::Information);
    } else {
        emit displayBinMessage(i18n("Processing data analysis"), KMessageWidget::Information);
    }
    if (filterInfo.contains(QStringLiteral("cutscenes"))) {
        // Check if we want to cut scenes from returned data
        dataProcessed = true;
        int cutPos = 0;
        auto *command = new QUndoCommand();
        command->setText(i18n("Auto Split Clip"));
        for (const QString &pos : value) {
            if (!pos.contains(QLatin1Char('='))) {
                continue;
            }
            int newPos = pos.section(QLatin1Char('='), 0, 0).toInt();
            // Don't use scenes shorter than 1 second
            if (newPos - cutPos < 24) {
                continue;
            }
            new AddBinClipCutCommand(this, id, cutPos + offset, newPos + offset, true, command);
            cutPos = newPos;
        }
        if (command->childCount() == 0) {
            delete command;
        } else {
            m_doc->commandStack()->push(command);
        }
    }
    if (markersType >= 0) {
        // Add markers from returned data
        dataProcessed = true;
        int cutPos = 0;
        int index = 1;
        bool simpleList = false;
        double sourceFps = clip->getOriginalFps();
        if (qFuzzyIsNull(sourceFps)) {
            sourceFps = pCore->getCurrentFps();
        }
        if (filterInfo.contains(QStringLiteral("simplelist"))) {
            // simple list
            simpleList = true;
        }
        for (const QString &pos : value) {
            if (simpleList) {
                clip->getMarkerModel()->addMarker(GenTime((int)(pos.toInt() * pCore->getCurrentFps() / sourceFps), pCore->getCurrentFps()), label + pos,
                                                  markersType);
                index++;
                continue;
            }
            if (!pos.contains(QLatin1Char('='))) {
                continue;
            }
            int newPos = pos.section(QLatin1Char('='), 0, 0).toInt();
            // Don't use scenes shorter than 1 second
            if (newPos - cutPos < 24) {
                continue;
            }
            clip->getMarkerModel()->addMarker(GenTime(newPos + offset, pCore->getCurrentFps()), label + QString::number(index), markersType);
            index++;
            cutPos = newPos;
        }
    }
    if (!dataProcessed || filterInfo.contains(QStringLiteral("storedata"))) {
        // Store returned data as clip extra data
        QStringList newValue = clip->updatedAnalysisData(key, results.value(key), offset);
        slotAddClipExtraData(id, newValue.at(0), newValue.at(1));
    }
}
*/

// TODO: move title editing into a better place...
void Bin::showTitleWidget(const std::shared_ptr<ProjectClip> &clip)
{
    QString path = clip->getProducerProperty(QStringLiteral("resource"));
    QDir titleFolder(m_doc->projectDataFolder() + QStringLiteral("/titles"));
    titleFolder.mkpath(QStringLiteral("."));
    QList<int> clips = clip->timelineInstances();
    // Temporarily hide this title clip in timeline so that it does not appear when requesting background frame
    pCore->temporaryUnplug(clips, true);
    TitleWidget dia_ui(QUrl(), titleFolder.absolutePath(), pCore->monitorManager()->projectMonitor(), pCore->window());
    QDomDocument doc;
    QString xmldata = clip->getProducerProperty(QStringLiteral("xmldata"));
    if (xmldata.isEmpty() && QFile::exists(path)) {
        QFile file(path);
        doc.setContent(&file, false);
        file.close();
    } else {
        doc.setContent(xmldata);
    }
    dia_ui.setXml(doc, clip->clipId());
    int res = dia_ui.exec();
    if (res == QDialog::Accepted) {
        pCore->temporaryUnplug(clips, false);
        QMap<QString, QString> newprops;
        newprops.insert(QStringLiteral("xmldata"), dia_ui.xml().toString());
        if (dia_ui.duration() != clip->duration().frames(pCore->getCurrentFps())) {
            // duration changed, we need to update duration
            newprops.insert(QStringLiteral("out"), clip->framesToTime(dia_ui.duration() - 1));
            int currentLength = clip->getProducerDuration();
            if (currentLength != dia_ui.duration()) {
                newprops.insert(QStringLiteral("kdenlive:duration"), clip->framesToTime(dia_ui.duration()));
            }
        }
        if (clip->clipName().contains(i18n("(copy)"))) {
            // We edited a duplicated title clip, update name from new content text
            newprops.insert(QStringLiteral("kdenlive:clipname"), dia_ui.titleSuggest());
            newprops.insert(QStringLiteral("resource"), QString());
        }
        // trigger producer reload
        newprops.insert(QStringLiteral("force_reload"), QStringLiteral("2"));
        if (!path.isEmpty()) {
            // we are editing an external file, asked if we want to detach from that file or save the result to that title file.
            if (KMessageBox::questionYesNo(pCore->window(),
                                           i18n("You are editing an external title clip (%1). Do you want to save your changes to the title "
                                                "file or save the changes for this project only?",
                                                path),
                                           i18n("Save Title"), KGuiItem(i18n("Save to title file")),
                                           KGuiItem(i18n("Save in project only"))) == KMessageBox::Yes) {
                // save to external file
                dia_ui.saveTitle(QUrl::fromLocalFile(path));
                return;
            } else {
                newprops.insert(QStringLiteral("resource"), QString());
            }
        }
        slotEditClipCommand(clip->AbstractProjectItem::clipId(), clip->currentProperties(newprops), newprops);
        // when edit is triggered from the timeline, project monitor refresh is necessary after an edit is made
        pCore->refreshProjectMonitorOnce();
    } else {
        pCore->temporaryUnplug(clips, false);
        if (res == QDialog::Accepted + 1) {
            // Ready, create clip xml
            std::unordered_map<QString, QString> properties;
            properties[QStringLiteral("xmldata")] = dia_ui.xml().toString();
            QString titleSuggestion = dia_ui.titleSuggest();
            ClipCreator::createTitleClip(properties, dia_ui.duration(), titleSuggestion.isEmpty() ? i18n("Title clip") : titleSuggestion,
                                         clip->parent()->clipId(), m_itemModel);
        }
    }
}

void Bin::slotResetInfoMessage()
{
    m_errorLog.clear();
    m_currentMessage = BinMessage::BinCategory::NoMessage;
    // We cannot delete actions here because of concurrency, it might delete actions meant for the upcoming message
    /*QList<QAction *> actions = m_infoMessage->actions();
    for (int i = 0; i < actions.count(); ++i) {
        m_infoMessage->removeAction(actions.at(i));
    }*/
}

void Bin::slotSetSorting()
{
    if (m_listType == BinIconView) {
        m_proxyModel->setFilterKeyColumn(0);
        return;
    }
    auto *view = qobject_cast<QTreeView *>(m_itemView);
    if (view) {
        int ix = view->header()->sortIndicatorSection();
        m_proxyModel->setFilterKeyColumn(ix);
    }
}

void Bin::slotShowColumn(bool show)
{
    auto *act = qobject_cast<QAction *>(sender());
    if (act == nullptr) {
        return;
    }
    auto *view = qobject_cast<QTreeView *>(m_itemView);
    if (view) {
        view->setColumnHidden(act->data().toInt(), !show);
    }
}

void Bin::slotQueryRemoval(const QString &id, const QString &url, const QString &errorMessage)
{
    if (m_invalidClipDialog) {
        if (!url.isEmpty()) {
            m_invalidClipDialog->addClip(id, url);
        }
        return;
    }
    QString message = i18n("Clip is invalid, will be removed from project.");
    if (!errorMessage.isEmpty()) {
        message.append("\n" + errorMessage);
    }
    m_invalidClipDialog = new InvalidDialog(i18n("Invalid clip"), message, true, this);
    m_invalidClipDialog->addClip(id, url);
    int result = m_invalidClipDialog->exec();
    if (result == QDialog::Accepted) {
        const QStringList ids = m_invalidClipDialog->getIds();
        Fun undo = []() { return true; };
        Fun redo = []() { return true; };
        for (const QString &i : ids) {
            auto item = m_itemModel->getClipByBinID(i);
            m_itemModel->requestBinClipDeletion(item, undo, redo);
        }
    }
    delete m_invalidClipDialog;
    m_invalidClipDialog = nullptr;
}

void Bin::slotRefreshClipThumbnail(const QString &id)
{
    std::shared_ptr<ProjectClip> clip = m_itemModel->getClipByBinID(id);
    if (!clip) {
        return;
    }
    ClipLoadTask::start({ObjectType::BinClip, id.toInt()}, QDomElement(), true, -1, -1, this);
}

void Bin::slotAddClipExtraData(const QString &id, const QString &key, const QString &clipData)
{
    std::shared_ptr<ProjectClip> clip = m_itemModel->getClipByBinID(id);
    if (!clip) {
        return;
    }
    QString oldValue = clip->getProducerProperty(key);
    QMap<QString, QString> oldProps;
    oldProps.insert(key, oldValue);
    QMap<QString, QString> newProps;
    newProps.insert(key, clipData);
    auto *command = new EditClipCommand(this, id, oldProps, newProps, true);
    m_doc->commandStack()->push(command);
}

void Bin::slotUpdateClipProperties(const QString &id, const QMap<QString, QString> &properties, bool refreshPropertiesPanel)
{
    std::shared_ptr<AbstractProjectItem> item = m_itemModel->getItemByBinId(id);
    if (!item) {
        // Clip might have been deleted
        return;
    }
    if (item->itemType() == AbstractProjectItem::ClipItem) {
        std::shared_ptr<ProjectClip> clip = std::static_pointer_cast<ProjectClip>(item);
        if (clip) {
            clip->setProperties(properties, refreshPropertiesPanel);
        }
    } else if (item->itemType() == AbstractProjectItem::SubClipItem) {
        std::shared_ptr<ProjectSubClip> clip = std::static_pointer_cast<ProjectSubClip>(item);
        if (clip) {
            clip->setProperties(properties);
        }
    }
}

void Bin::showSlideshowWidget(const std::shared_ptr<ProjectClip> &clip)
{
    QString folder = QFileInfo(clip->url()).absolutePath();
    qCDebug(KDENLIVE_LOG) << " ** * CLIP ABS PATH: " << clip->url() << " = " << folder;
    SlideshowClip *dia = new SlideshowClip(m_doc->timecode(), folder, clip.get(), this);
    if (dia->exec() == QDialog::Accepted) {
        // edit clip properties
        QMap<QString, QString> properties;
        properties.insert(QStringLiteral("out"), clip->framesToTime(m_doc->getFramePos(dia->clipDuration()) * dia->imageCount() - 1));
        properties.insert(QStringLiteral("kdenlive:duration"), clip->framesToTime(m_doc->getFramePos(dia->clipDuration()) * dia->imageCount()));
        properties.insert(QStringLiteral("kdenlive:clipname"), dia->clipName());
        properties.insert(QStringLiteral("ttl"), QString::number(m_doc->getFramePos(dia->clipDuration())));
        properties.insert(QStringLiteral("loop"), QString::number(static_cast<int>(dia->loop())));
        properties.insert(QStringLiteral("crop"), QString::number(static_cast<int>(dia->crop())));
        properties.insert(QStringLiteral("fade"), QString::number(static_cast<int>(dia->fade())));
        properties.insert(QStringLiteral("luma_duration"), QString::number(m_doc->getFramePos(dia->lumaDuration())));
        properties.insert(QStringLiteral("luma_file"), dia->lumaFile());
        properties.insert(QStringLiteral("softness"), QString::number(dia->softness()));
        properties.insert(QStringLiteral("animation"), dia->animation());
        properties.insert(QStringLiteral("low-pass"), QString::number(dia->lowPass()));

        QMap<QString, QString> oldProperties;
        oldProperties.insert(QStringLiteral("out"), clip->getProducerProperty(QStringLiteral("out")));
        oldProperties.insert(QStringLiteral("kdenlive:duration"), clip->getProducerProperty(QStringLiteral("kdenlive:duration")));
        oldProperties.insert(QStringLiteral("kdenlive:clipname"), clip->name());
        oldProperties.insert(QStringLiteral("ttl"), clip->getProducerProperty(QStringLiteral("ttl")));
        oldProperties.insert(QStringLiteral("loop"), clip->getProducerProperty(QStringLiteral("loop")));
        oldProperties.insert(QStringLiteral("crop"), clip->getProducerProperty(QStringLiteral("crop")));
        oldProperties.insert(QStringLiteral("fade"), clip->getProducerProperty(QStringLiteral("fade")));
        oldProperties.insert(QStringLiteral("luma_duration"), clip->getProducerProperty(QStringLiteral("luma_duration")));
        oldProperties.insert(QStringLiteral("luma_file"), clip->getProducerProperty(QStringLiteral("luma_file")));
        oldProperties.insert(QStringLiteral("softness"), clip->getProducerProperty(QStringLiteral("softness")));
        oldProperties.insert(QStringLiteral("animation"), clip->getProducerProperty(QStringLiteral("animation")));
        oldProperties.insert(QStringLiteral("low-pass"), clip->getProducerProperty(QStringLiteral("low-pass")));

        slotEditClipCommand(clip->AbstractProjectItem::clipId(), oldProperties, properties);
    }
    delete dia;
}

void Bin::setBinEffectsEnabled(bool enabled, bool refreshMonitor)
{
    m_itemModel->setBinEffectsEnabled(enabled);
    pCore->projectManager()->disableBinEffects(!enabled, refreshMonitor);
}

void Bin::slotRenameItem()
{
    if (!hasFocus() && !m_itemView->hasFocus()) {
        QWidget *widget = QApplication::focusWidget();
        while ((widget != nullptr) && widget != pCore->window()) {
            if (widget == pCore->bin()->clipPropertiesDock()) {
                foreach (QWidget *w, m_propertiesPanel->findChildren<ClipPropertiesController *>()) {
                    static_cast<ClipPropertiesController *>(w)->slotEditMarker();
                    break;
                }
                return;
            }
            widget = widget->parentWidget();
        }
        return;
    }
    const QModelIndexList indexes = m_proxyModel->selectionModel()->selection().indexes();
    for (const QModelIndex &ix : indexes) {
        if (!ix.isValid() || ix.column() != 0) {
            continue;
        }
        m_itemView->setCurrentIndex(ix);
        m_itemView->edit(ix);
        return;
    }
}

void Bin::refreshProxySettings()
{
    QList<std::shared_ptr<ProjectClip>> clipList = m_itemModel->getRootFolder()->childClips();
    auto *masterCommand = new QUndoCommand();
    masterCommand->setText(m_doc->useProxy() ? i18n("Enable proxies") : i18n("Disable proxies"));
    // en/disable proxy option in clip properties
    if (m_propertiesPanel) {
        foreach (QWidget *w, m_propertiesPanel->findChildren<ClipPropertiesController *>()) {
            emit static_cast<ClipPropertiesController *>(w)->enableProxy(m_doc->useProxy());
        }
    }
    bool isFolder = false;
    const QModelIndexList indexes = m_proxyModel->selectionModel()->selectedIndexes();
    for (const QModelIndex &ix : indexes) {
        if (!ix.isValid() || ix.column() != 0) {
            continue;
        }
        std::shared_ptr<AbstractProjectItem> currentItem = m_itemModel->getBinItemByIndex(m_proxyModel->mapToSource(ix));
        if (currentItem) {
            AbstractProjectItem::PROJECTITEMTYPE itemType = currentItem->itemType();
            isFolder = itemType == AbstractProjectItem::FolderItem;
        }
        break;
    }
    m_proxyAction->setEnabled(m_doc->useProxy() && !isFolder);
    if (!m_doc->useProxy()) {
        // Disable all proxies
        m_doc->slotProxyCurrentItem(false, clipList, false, masterCommand);
    } else {
        QList<std::shared_ptr<ProjectClip>> toProxy;
        for (const std::shared_ptr<ProjectClip> &clp : qAsConst(clipList)) {
            ClipType::ProducerType t = clp->clipType();
            if (t == ClipType::Playlist) {
                toProxy << clp;
                continue;
            } else if ((t == ClipType::AV || t == ClipType::Video) &&
                       m_doc->autoGenerateProxy(clp->getProducerIntProperty(QStringLiteral("meta.media.width")))) {
                // Start proxy
                toProxy << clp;
                continue;
            } else if (t == ClipType::Image && m_doc->autoGenerateImageProxy(clp->getProducerIntProperty(QStringLiteral("meta.media.width")))) {
                // Start proxy
                toProxy << clp;
                continue;
            }
        }
        if (!toProxy.isEmpty()) {
            m_doc->slotProxyCurrentItem(true, toProxy, false, masterCommand);
        }
    }
    if (masterCommand->childCount() > 0) {
        m_doc->commandStack()->push(masterCommand);
    } else {
        delete masterCommand;
    }
}

QStringList Bin::getProxyHashList()
{
    QStringList list;
    QList<std::shared_ptr<ProjectClip>> clipList = m_itemModel->getRootFolder()->childClips();
    for (const std::shared_ptr<ProjectClip> &clp : qAsConst(clipList)) {
        if (clp->clipType() == ClipType::AV || clp->clipType() == ClipType::Video || clp->clipType() == ClipType::Playlist) {
            list << clp->hash();
        }
    }
    return list;
}

bool Bin::isEmpty() const
{
    if (m_itemModel->getRootFolder() == nullptr) {
        return true;
    }
    return !m_itemModel->getRootFolder()->hasChildClips();
}

void Bin::reloadAllProducers(bool reloadThumbs)
{
    if (m_itemModel->getRootFolder() == nullptr || m_itemModel->getRootFolder()->childCount() == 0 || !isEnabled()) {
        return;
    }
    QList<std::shared_ptr<ProjectClip>> clipList = m_itemModel->getRootFolder()->childClips();
    emit openClip(std::shared_ptr<ProjectClip>());
    if (clipList.count() == 1) {
        // We only have one clip in the project, so this was called on a reset profile event.
        // Check if the clip is included in timeline to update it afterwards
        clipList.first()->updateTimelineOnReload();
    }
    for (const std::shared_ptr<ProjectClip> &clip : qAsConst(clipList)) {
        QDomDocument doc;
        QDomElement xml = clip->toXml(doc, false, false);
        // Make sure we reload clip length
        ClipType::ProducerType type = clip->clipType();
        if (type == ClipType::AV || type == ClipType::Video || type == ClipType::Audio || type == ClipType::Playlist) {
            xml.removeAttribute(QStringLiteral("out"));
            Xml::removeXmlProperty(xml, QStringLiteral("length"));
        }
        if (clip->isValid()) {
            clip->resetProducerProperty(QStringLiteral("kdenlive:duration"));
            if (clip->hasLimitedDuration()) {
                clip->resetProducerProperty(QStringLiteral("length"));
            }
        }
        if (!xml.isNull()) {
            clip->discardAudioThumb();
            if (reloadThumbs) {
                ThumbnailCache::get()->invalidateThumbsForClip(clip->clipId());
            }
            clip->setClipStatus(FileStatus::StatusWaiting);
            pCore->taskManager.discardJobs({ObjectType::BinClip, clip->clipId().toInt()}, AbstractTask::NOJOBTYPE, true,
                                           {AbstractTask::TRANSCODEJOB, AbstractTask::PROXYJOB, AbstractTask::AUDIOTHUMBJOB});
            ClipLoadTask::start({ObjectType::BinClip, clip->clipId().toInt()}, xml, false, -1, -1, this);
        }
    }
}

void Bin::checkAudioThumbs()
{
    if (!KdenliveSettings::audiothumbnails() || m_itemModel->getRootFolder() == nullptr || m_itemModel->getRootFolder()->childCount() == 0 || !isEnabled()) {
        return;
    }
    QList<std::shared_ptr<ProjectClip>> clipList = m_itemModel->getRootFolder()->childClips();
    for (const auto &clip : qAsConst(clipList)) {
        ClipType::ProducerType type = clip->clipType();
        if (type == ClipType::AV || type == ClipType::Audio || type == ClipType::Playlist || type == ClipType::Unknown) {
            AudioLevelsTask::start({ObjectType::BinClip, clip->clipId().toInt()}, clip.get(), false);
        }
    }
}

void Bin::slotMessageActionTriggered()
{
    m_infoMessage->animatedHide();
}

void Bin::resetUsageCount()
{
    const QList<std::shared_ptr<ProjectClip>> clipList = m_itemModel->getRootFolder()->childClips();
    for (const std::shared_ptr<ProjectClip> &clip : clipList) {
        clip->setRefCount(0, 0);
    }
}

void Bin::getBinStats(uint *used, uint *unused, qint64 *usedSize, qint64 *unusedSize)
{
    QList<std::shared_ptr<ProjectClip>> clipList = m_itemModel->getRootFolder()->childClips();
    for (const std::shared_ptr<ProjectClip> &clip : qAsConst(clipList)) {
        if (clip->refCount() == 0) {
            *unused += 1;
            *unusedSize += clip->getProducerInt64Property(QStringLiteral("kdenlive:file_size"));
        } else {
            *used += 1;
            *usedSize += clip->getProducerInt64Property(QStringLiteral("kdenlive:file_size"));
        }
    }
}

QDir Bin::getCacheDir(CacheType type, bool *ok) const
{
    return m_doc->getCacheDir(type, ok);
}

void Bin::rebuildProxies()
{
    QList<std::shared_ptr<ProjectClip>> clipList = m_itemModel->getRootFolder()->childClips();
    QList<std::shared_ptr<ProjectClip>> toProxy;
    for (const std::shared_ptr<ProjectClip> &clp : qAsConst(clipList)) {
        if (clp->hasProxy()) {
            toProxy << clp;
            // Abort all pending jobs
            pCore->taskManager.discardJobs({ObjectType::BinClip, clp->clipId().toInt()}, AbstractTask::PROXYJOB);
            clp->deleteProxy();
        }
    }
    if (toProxy.isEmpty()) {
        return;
    }
    auto *masterCommand = new QUndoCommand();
    masterCommand->setText(i18n("Rebuild proxies"));
    m_doc->slotProxyCurrentItem(true, toProxy, true, masterCommand);
    if (masterCommand->childCount() > 0) {
        m_doc->commandStack()->push(masterCommand);
    } else {
        delete masterCommand;
    }
}

void Bin::showClearButton(bool show)
{
    m_searchLine->setClearButtonEnabled(show);
}

void Bin::saveZone(const QStringList &info, const QDir &dir)
{
    if (info.size() != 3) {
        return;
    }
    std::shared_ptr<ProjectClip> clip = getBinClip(info.constFirst());
    if (clip) {
        QPoint zone(info.at(1).toInt(), info.at(2).toInt());
        clip->saveZone(zone, dir);
    }
}

void Bin::setCurrent(const std::shared_ptr<AbstractProjectItem> &item)
{
    switch (item->itemType()) {
    case AbstractProjectItem::ClipItem: {
        std::shared_ptr<ProjectClip> clp = std::static_pointer_cast<ProjectClip>(item);
        if (clp && clp->statusReady()) {
            openProducer(clp);
            emit requestShowEffectStack(clp->clipName(), clp->m_effectStack, clp->getFrameSize(), false);
        }
        break;
    }
    case AbstractProjectItem::SubClipItem: {
        auto subClip = std::static_pointer_cast<ProjectSubClip>(item);
        QPoint zone = subClip->zone();
        std::shared_ptr<ProjectClip> master = subClip->getMasterClip();
        if (master && master->statusReady()) {
            openProducer(master, zone.x(), zone.y());
        }
        break;
    }
    case AbstractProjectItem::FolderItem:
        openProducer(nullptr);
    }
}

void Bin::cleanupUnused()
{
    m_itemModel->requestCleanupUnused();
}

std::shared_ptr<EffectStackModel> Bin::getClipEffectStack(int itemId)
{
    std::shared_ptr<ProjectClip> clip = m_itemModel->getClipByBinID(QString::number(itemId));
    Q_ASSERT(clip != nullptr);
    std::shared_ptr<EffectStackModel> effectStack = std::static_pointer_cast<ClipController>(clip)->m_effectStack;
    return effectStack;
}

size_t Bin::getClipDuration(int itemId) const
{
    std::shared_ptr<ProjectClip> clip = m_itemModel->getClipByBinID(QString::number(itemId));
    Q_ASSERT(clip != nullptr);
    return clip->frameDuration();
}

QSize Bin::getFrameSize(int itemId) const
{
    std::shared_ptr<ProjectClip> clip = m_itemModel->getClipByBinID(QString::number(itemId));
    Q_ASSERT(clip != nullptr);
    return clip->frameSize();
}

PlaylistState::ClipState Bin::getClipState(int itemId) const
{
    std::shared_ptr<ProjectClip> clip = m_itemModel->getClipByBinID(QString::number(itemId));
    Q_ASSERT(clip != nullptr);
    bool audio = clip->hasAudio();
    bool video = clip->hasVideo();
    return audio ? (video ? PlaylistState::Disabled : PlaylistState::AudioOnly) : PlaylistState::VideoOnly;
}

QString Bin::getCurrentFolder()
{
    // Check parent item
    QModelIndex ix = m_proxyModel->selectionModel()->currentIndex();
    std::shared_ptr<ProjectFolder> parentFolder = m_itemModel->getRootFolder();
    if (ix.isValid() && m_proxyModel->selectionModel()->isSelected(ix)) {
        std::shared_ptr<AbstractProjectItem> currentItem = m_itemModel->getBinItemByIndex(m_proxyModel->mapToSource(ix));
        parentFolder = std::static_pointer_cast<ProjectFolder>(currentItem->getEnclosingFolder());
    } else {
        QModelIndex parentIx = m_itemView->rootIndex();
        if (parentIx.isValid()) {
            std::shared_ptr<AbstractProjectItem> item = m_itemModel->getBinItemByIndex(m_proxyModel->mapToSource(parentIx));
            if (item && item != parentFolder) {
                parentFolder = std::static_pointer_cast<ProjectFolder>(item->getEnclosingFolder());
            }
        }
    }
    return parentFolder->clipId();
}

void Bin::adjustProjectProfileToItem()
{
    QModelIndex current = m_proxyModel->selectionModel()->currentIndex();
    if (current.isValid()) {
        // User clicked in the icon, open clip properties
        std::shared_ptr<AbstractProjectItem> item = m_itemModel->getBinItemByIndex(m_proxyModel->mapToSource(current));
        auto clip = std::static_pointer_cast<ProjectClip>(item);
        if (clip) {
            checkProfile(clip->originalProducer());
        }
    }
}

void Bin::slotCheckProfile(const QString &binId)
{
    std::shared_ptr<ProjectClip> clip = m_itemModel->getClipByBinID(binId);
    if (clip) {
        checkProfile(clip->originalProducer());
    }
}

// static
void Bin::checkProfile(const std::shared_ptr<Mlt::Producer> &producer)
{
    // Check if clip profile matches
    QString service = producer->get("mlt_service");
    // Check for image producer
    if (service == QLatin1String("qimage") || service == QLatin1String("pixbuf")) {
        // This is an image, create profile from image size
        int width = producer->get_int("meta.media.width");
        if (width % 2 > 0) {
            width += width % 2;
        }
        int height = producer->get_int("meta.media.height");
        height += height % 2;
        if (width > 100 && height > 100 && pCore->getCurrentFrameSize() != QSize(width, height)) {
            std::unique_ptr<ProfileParam> projectProfile(new ProfileParam(pCore->getCurrentProfile().get()));
            projectProfile->m_width = width;
            projectProfile->m_height = height;
            projectProfile->m_sample_aspect_num = 1;
            projectProfile->m_sample_aspect_den = 1;
            projectProfile->m_display_aspect_num = width;
            projectProfile->m_display_aspect_den = height;
            projectProfile->m_description.clear();
            QMetaObject::invokeMethod(pCore->currentDoc(), "switchProfile", Q_ARG(ProfileParam *, new ProfileParam(projectProfile.get())),
                                      Q_ARG(QString, QFileInfo(producer->get("resource")).fileName()));
        } else {
            // Very small image, we probably don't want to use this as profile
        }
    } else if (service.contains(QStringLiteral("avformat"))) {
        std::unique_ptr<Mlt::Profile> blankProfile(new Mlt::Profile());
        blankProfile->set_explicit(0);
        blankProfile->from_producer(*producer);
        std::unique_ptr<ProfileParam> clipProfile(new ProfileParam(blankProfile.get()));
        std::unique_ptr<ProfileParam> projectProfile(new ProfileParam(pCore->getCurrentProfile().get()));
        clipProfile->adjustDimensions();
        if (*clipProfile.get() == *projectProfile.get()) {
            if (KdenliveSettings::default_profile().isEmpty()) {
                // Confirm default project format
                KdenliveSettings::setDefault_profile(pCore->getCurrentProfile()->path());
            }
        } else {
            // Profiles do not match, propose profile adjustment
            QMetaObject::invokeMethod(pCore->currentDoc(), "switchProfile", Q_ARG(ProfileParam *, new ProfileParam(clipProfile.get())),
                                      Q_ARG(QString, QFileInfo(producer->get("resource")).fileName()));
        }
    }
}

void Bin::showBinFrame(const QModelIndex &ix, int frame, bool storeFrame)
{
    std::shared_ptr<AbstractProjectItem> item = m_itemModel->getBinItemByIndex(m_proxyModel->mapToSource(ix));
    if (item) {
        ClipType::ProducerType type = item->clipType();
        if (type != ClipType::AV && type != ClipType::Video && type != ClipType::Playlist && type != ClipType::SlideShow) {
            return;
        }
        if (item->itemType() == AbstractProjectItem::ClipItem) {
            auto clip = std::static_pointer_cast<ProjectClip>(item);
            if (clip && (clip->clipType() == ClipType::AV || clip->clipType() == ClipType::Video || clip->clipType() == ClipType::Playlist)) {
                clip->getThumbFromPercent(frame, storeFrame);
            }
        } else if (item->itemType() == AbstractProjectItem::SubClipItem) {
            auto clip = std::static_pointer_cast<ProjectSubClip>(item);
            if (clip && (clip->clipType() == ClipType::AV || clip->clipType() == ClipType::Video || clip->clipType() == ClipType::Playlist)) {
                clip->getThumbFromPercent(frame);
            }
        }
    }
}

void Bin::invalidateClip(const QString &binId)
{
    std::shared_ptr<ProjectClip> clip = getBinClip(binId);
    if (clip && clip->clipType() != ClipType::Audio) {
        QList<int> ids = clip->timelineInstances();
        for (int i : qAsConst(ids)) {
            pCore->invalidateItem({ObjectType::TimelineClip, i});
        }
    }
}

QSize Bin::sizeHint() const
{
    return QSize(350, pCore->window()->height() / 2);
}

void Bin::slotBack()
{
    QModelIndex currentRootIx = m_itemView->rootIndex();
    if (!currentRootIx.isValid()) {
        return;
    }
    std::shared_ptr<AbstractProjectItem> item = m_itemModel->getBinItemByIndex(m_proxyModel->mapToSource(currentRootIx));
    if (!item) {
        qDebug() << "=== ERROR CANNOT FIND ROOT FOR CURRENT VIEW";
        return;
    }
    std::shared_ptr<AbstractProjectItem> parentItem = item->parent();
    if (!parentItem) {
        qDebug() << "=== ERROR CANNOT FIND PARENT FOR CURRENT VIEW";
        return;
    }
    if (parentItem != m_itemModel->getRootFolder()) {
        // We are entering a parent folder
        QModelIndex parentId = getIndexForId(parentItem->clipId(), parentItem->itemType() == AbstractProjectItem::FolderItem);
        if (parentId.isValid()) {
            m_itemView->setRootIndex(m_proxyModel->mapFromSource(parentId));
            parentWidget()->setWindowTitle(parentItem->name());
        }
    } else {
        m_itemView->setRootIndex(QModelIndex());
        m_upAction->setEnabled(false);
        parentWidget()->setWindowTitle(i18nc("@title:window", "Project Bin"));
    }
}

void Bin::checkProjectAudioTracks(QString clipId, int minimumTracksCount)
{
    if (m_currentMessage == BinMessage::BinCategory::ProfileMessage) {
        // Don't show this message if another one is active
        return;
    }
    int requestedTracks = minimumTracksCount - pCore->projectManager()->tracksCount().second;
    if (requestedTracks > 0) {
        if (clipId.isEmpty()) {
            clipId = m_monitor->activeClipId();
        }
        QList<QAction *> list;
        QAction *ac = new QAction(QIcon::fromTheme(QStringLiteral("dialog-ok")), i18n("Add Tracks"), this);
        connect(ac, &QAction::triggered, [requestedTracks]() { pCore->projectManager()->addAudioTracks(requestedTracks); });
        QAction *ac2 = new QAction(QIcon::fromTheme(QStringLiteral("document-edit")), i18n("Edit Streams"), this);
        connect(ac2, &QAction::triggered, this, [this, clipId]() {
            selectClipById(clipId);
            if (m_propertiesPanel) {
                foreach (QWidget *w, m_propertiesPanel->findChildren<ClipPropertiesController *>()) {
                    if (w->parentWidget() && w->parentWidget()->parentWidget()) {
                        // Raise panel
                        w->parentWidget()->parentWidget()->show();
                        w->parentWidget()->parentWidget()->raise();
                    }
                    // Show audio tab
                    static_cast<ClipPropertiesController *>(w)->activatePage(2);
                }
            }
        });
        QAction *ac3 = new QAction(QIcon::fromTheme(QStringLiteral("dialog-ok")), i18n("Don't ask again"), this);
        connect(ac3, &QAction::triggered, [&]() { KdenliveSettings::setMultistream_checktrack(false); });
        // QAction *ac4 = new QAction(QIcon::fromTheme(QStringLiteral("dialog-cancel")), i18n("Cancel"), this);
        list << ac << ac2 << ac3; // << ac4;
        doDisplayMessage(i18n("Your project needs more audio tracks to handle all streams. Add %1 audio tracks ?", requestedTracks),
                         KMessageWidget::Information, list, true, BinMessage::BinCategory::StreamsMessage);
    } else if (m_currentMessage == BinMessage::BinCategory::StreamsMessage) {
        // Clip streams number ok for the project, hide message
        m_infoMessage->animatedHide();
    }
}

void Bin::addClipMarker(const QString &binId, const QList<int> &positions, const QStringList &comments)
{
    std::shared_ptr<ProjectClip> clip = getBinClip(binId);
    if (!clip) {
        pCore->displayMessage(i18n("Cannot find clip to add marker"), ErrorMessage);
        return;
    }
    QMap<GenTime, QString> markers;
    int ix = 0;
    for (int pos : positions) {
        GenTime p(pos, pCore->getCurrentFps());
        if (comments.size() == positions.size()) {
            markers.insert(p, comments.at(ix));
        } else {
            markers.insert(p, pCore->currentDoc()->timecode().getDisplayTimecode(p, false));
        }
        ix++;
    }
    clip->getMarkerModel()->addMarkers(markers, KdenliveSettings::default_marker_type());
}

void Bin::checkMissingProxies()
{
    if (m_itemModel->getRootFolder() == nullptr || m_itemModel->getRootFolder()->childCount() == 0) {
        return;
    }
    QList<std::shared_ptr<ProjectClip>> clipList = m_itemModel->getRootFolder()->childClips();
    QList<std::shared_ptr<ProjectClip>> toProxy;
    for (const auto &clip : qAsConst(clipList)) {
        if (clip->getProducerIntProperty(QStringLiteral("_replaceproxy")) > 0) {
            clip->resetProducerProperty(QStringLiteral("_replaceproxy"));
            toProxy << clip;
        }
    }
    if (!toProxy.isEmpty()) {
        pCore->currentDoc()->slotProxyCurrentItem(true, toProxy);
    }
}

void Bin::saveFolderState()
{
    // Check folder state (expanded or not)
    if (m_itemView == nullptr || m_listType != BinTreeView) {
        // Folder state is only valid in tree view mode
        return;
    }
    auto *view = static_cast<QTreeView *>(m_itemView);
    QList<std::shared_ptr<ProjectFolder>> folders = m_itemModel->getFolders();
    QStringList expandedFolders;
    for (const auto &folder : qAsConst(folders)) {
        QModelIndex ix = m_itemModel->getIndexFromItem(folder);
        if (view->isExpanded(m_proxyModel->mapFromSource(ix))) {
            // Save expanded state
            expandedFolders << folder->clipId();
        }
    }
    m_itemModel->saveProperty(QStringLiteral("kdenlive:expandedFolders"), expandedFolders.join(QLatin1Char(';')));
}

void Bin::loadFolderState(const QStringList &foldersToExpand)
{
    // Check folder state (expanded or not)
    if (m_itemView == nullptr || m_listType != BinTreeView) {
        // Folder state is only valid in tree view mode
        return;
    }
    auto *view = static_cast<QTreeView *>(m_itemView);
    for (const QString &id : foldersToExpand) {
        std::shared_ptr<ProjectFolder> folder = m_itemModel->getFolderByBinId(id);
        if (folder) {
            QModelIndex ix = m_itemModel->getIndexFromItem(folder);
            view->setExpanded(m_proxyModel->mapFromSource(ix), true);
        }
    }
}

QList<int> Bin::getUsedClipIds()
{
    QList<int> timelineClipIds;
    QList<std::shared_ptr<ProjectClip>> allClipIds = m_itemModel->getRootFolder()->childClips();
    for (const auto &clip : qAsConst(allClipIds)) {
        if (clip->isIncludedInTimeline()) {
            timelineClipIds.push_back(clip->binId().toInt());
        }
    }
    return timelineClipIds;
}

ClipWidget *Bin::getWidget()
{
    return m_clipWidget;
}

void Bin::dockWidgetInit(QDockWidget *m_DockClipWidget)
{
    m_clipWidget->init(m_DockClipWidget);
}

void Bin::savePlaylist(const QString &binId, const QString &savePath, const QVector<QPoint> &zones, const QMap<QString, QString> &properties, bool createNew)
{
    std::shared_ptr<ProjectClip> clip = m_itemModel->getClipByBinID(binId);
    if (!clip) {
        pCore->displayMessage(i18n("Could not find master clip"), MessageType::ErrorMessage, 300);
        return;
    }
    Mlt::Tractor t(pCore->getCurrentProfile()->profile());
    std::shared_ptr<Mlt::Producer> prod(new Mlt::Producer(clip->originalProducer().get()));
    Mlt::Playlist main(pCore->getCurrentProfile()->profile());
    main.set("id", "main_bin");
    main.set("xml_retain", 1);
    // Here we could store some kdenlive settings in the main playlist
    /*QMapIterator<QString, QString> i(properties);
    while (i.hasNext()) {
        i.next();
        main.set(i.key().toUtf8().constData(), i.value().toUtf8().constData());
    }*/
    main.append(*prod.get());
    t.set("xml_retain main_bin", main.get_service(), 0);
    Mlt::Playlist pl(pCore->getCurrentProfile()->profile());
    for (auto &zone : zones) {
        std::shared_ptr<Mlt::Producer> cut(prod->cut(zone.x(), zone.y()));
        pl.append(*cut.get());
    }
    t.set_track(pl, 0);
    Mlt::Consumer cons(pCore->getCurrentProfile()->profile(), "xml", savePath.toUtf8().constData());
    cons.set("store", "kdenlive");
    cons.connect(t);
    cons.run();
    if (createNew) {
        const QString id = slotAddClipToProject(QUrl::fromLocalFile(savePath));
        // Set properties directly on the clip
        std::shared_ptr<ProjectClip> playlistClip = m_itemModel->getClipByBinID(id);
        QMapIterator<QString, QString> i(properties);
        while (i.hasNext()) {
            i.next();
            playlistClip->setProducerProperty(i.key(), i.value());
        }
        selectClipById(id);
    }
}

void Bin::requestSelectionTranscoding()
{
    if (m_transcodingDialog == nullptr) {
        m_transcodingDialog = new TranscodeSeek(this);
        connect(m_transcodingDialog, &QDialog::accepted, this, [&]() {
            QMap<QString, QStringList> ids = m_transcodingDialog->ids();
            QMapIterator<QString, QStringList> i(ids);
            while (i.hasNext()) {
                i.next();
                std::shared_ptr<ProjectClip> clip = m_itemModel->getClipByBinID(i.key());
                TranscodeTask::start({ObjectType::BinClip, i.key().toInt()}, i.value().first(), m_transcodingDialog->preParams(),
                                     m_transcodingDialog->params(i.value().at(1).toInt()), -1, -1, true, clip.get(), false, false);
            }
            m_transcodingDialog->deleteLater();
            m_transcodingDialog = nullptr;
        });
        connect(m_transcodingDialog, &QDialog::rejected, this, [&]() {
            m_transcodingDialog->deleteLater();
            m_transcodingDialog = nullptr;
        });
    }
    std::vector<QString> ids = selectedClipsIds();
    for (const auto &id : ids) {
        std::shared_ptr<ProjectClip> clip = m_itemModel->getClipByBinID(id);
        if (clip) {
            const QString clipService = clip->getProducerProperty(QStringLiteral("mlt_service"));
            if (clipService.startsWith(QLatin1String("avformat"))) {
                QString resource = clip->clipUrl();
                ClipType::ProducerType type = clip->clipType();
                int integerFps = qRound(clip->originalFps());
                QString suffix = QString("-%1fps").arg(integerFps);
                m_transcodingDialog->addUrl(resource, id, suffix, type, QString());
            }
        }
    }
    m_transcodingDialog->show();
}

void Bin::requestTranscoding(const QString &url, const QString &id, int type, bool checkProfile, const QString &suffix, const QString &message)
{
    if (m_transcodingDialog == nullptr) {
        m_transcodingDialog = new TranscodeSeek(this);
        connect(m_transcodingDialog, &QDialog::accepted, this, [&, checkProfile]() {
            QMap<QString, QStringList> ids = m_transcodingDialog->ids();
            if (!ids.isEmpty()) {
                QString firstId = ids.firstKey();
                QMapIterator<QString, QStringList> i(ids);
                while (i.hasNext()) {
                    i.next();
                    std::shared_ptr<ProjectClip> clip = m_itemModel->getClipByBinID(i.key());
                    TranscodeTask::start({ObjectType::BinClip, i.key().toInt()}, i.value().first(), m_transcodingDialog->preParams(),
                                         m_transcodingDialog->params(i.value().at(1).toInt()), -1, -1, true, clip.get(), false,
                                         i.key() == firstId ? checkProfile : false);
                }
            }
            m_transcodingDialog->deleteLater();
            m_transcodingDialog = nullptr;
        });
        connect(m_transcodingDialog, &QDialog::rejected, this, [&, checkProfile]() {
            QMap<QString, QStringList> ids = m_transcodingDialog->ids();
            QString firstId;
            if (!ids.isEmpty()) {
                firstId = ids.firstKey();
            }
            m_transcodingDialog->deleteLater();
            m_transcodingDialog = nullptr;
            if (checkProfile && !firstId.isEmpty()) {
                pCore->bin()->slotCheckProfile(firstId);
            }
        });
    }
    std::shared_ptr<ProjectClip> clip = m_itemModel->getClipByBinID(id);
    if (clip) {
        ClipType::ProducerType cType = (ClipType::ProducerType)type;
        if (cType == ClipType::Unknown) {
            cType = clip->clipType();
        }
        if (url.isEmpty()) {
            QString resource = clip->clipUrl();
            m_transcodingDialog->addUrl(resource, id, suffix, cType, message);
        } else {
            m_transcodingDialog->addUrl(url, id, suffix, cType, message);
        }
    }
    m_transcodingDialog->show();
}

bool Bin::addProjectClipInFolder(const QString &path, const QString &parentFolder, const QString &folderName)
{
    // Check if the clip is already inserted in the project, if yes exit
    QStringList existingIds = m_itemModel->getClipByUrl(QFileInfo(path));
    if (!existingIds.isEmpty()) {
        // selectClipById(existingIds.first());
        return true;
    }
    Fun undo = []() { return true; };
    Fun redo = []() { return true; };
    // Check if folder exists

    QString folderId = QStringLiteral("-1");
    // We first try to see if it exists
    std::shared_ptr<ProjectFolder> baseFolder = m_itemModel->getFolderByBinId(parentFolder);
    if (!baseFolder) {
        baseFolder = m_itemModel->getRootFolder();
    }
    if (folderName.isEmpty()) {
        // Put clip in parentFolder
        folderId = baseFolder->clipId();
    } else {
        bool found = false;
        for (int i = 0; i < baseFolder->childCount(); ++i) {
            auto currentItem = std::static_pointer_cast<AbstractProjectItem>(baseFolder->child(i));
            if (currentItem->itemType() == AbstractProjectItem::FolderItem && currentItem->name() == folderName) {
                found = true;
                folderId = currentItem->clipId();
                break;
            }
        }

        if (!found) {
            // if it was not found, create folder
            m_itemModel->requestAddFolder(folderId, folderName, parentFolder, undo, redo);
        }
    }
    auto id = ClipCreator::createClipFromFile(path, folderId, m_itemModel, undo, redo);
    bool ok = (id != QStringLiteral("-1"));
    if (ok) {
        pCore->pushUndo(undo, redo, i18nc("@action", "Add clip"));
    }
    return ok;
}

void Bin::updateClipsCount()
{
    int count = m_itemModel->clipsCount();
    if (count < 2) {
        m_clipsCountMessage = QString();
    } else {
        int selected = 0;
        const QModelIndexList indexes = m_proxyModel->selectionModel()->selection().indexes();
        for (const QModelIndex &ix : indexes) {
            if (ix.isValid() && ix.column() == 0) {
                std::shared_ptr<AbstractProjectItem> item = m_itemModel->getBinItemByIndex(m_proxyModel->mapToSource(ix));
                if (item->itemType() == AbstractProjectItem::ClipItem) {
                    selected++;
                }
            }
        }
        if (selected == 0) {
            m_clipsCountMessage = i18n("<b>%1</b> clips | ", count);
        } else {
            m_clipsCountMessage = i18n("<b>%1</b> clips (%2 selected) | ", count, selected);
        }
    }
    showBinInfo();
}

void Bin::updateKeyBinding(const QString &bindingMessage)
{
    m_keyBindingMessage = bindingMessage;
    showBinInfo();
}

void Bin::showBinInfo()
{
    pCore->window()->showKeyBinding(QString("%1%2").arg(m_clipsCountMessage, m_keyBindingMessage));
}

bool Bin::containsId(const QString &clipId) const
{
    if (m_listType == BinIconView) {
        // Check if the clip is in our folder
        const QString rootId = m_itemView->rootIndex().data(AbstractProjectItem::DataId).toString();
        std::shared_ptr<ProjectClip> clip = m_itemModel->getClipByBinID(clipId);
        if (clip) {
            std::shared_ptr<AbstractProjectItem> par = clip->parent();
            if (par && par->clipId() == rootId) {
                return true;
            }
        }
        return false;
    } else {
    }
    return true;
}

void Bin::processMultiStream(const QString &clipId, QList<int> videoStreams, QList<int> audioStreams, int aindex, int vindex)
{
    auto binClip = m_itemModel->getClipByBinID(clipId);
    // We retrieve the folder containing our clip, because we will set the other streams in the same
    std::shared_ptr<AbstractProjectItem> baseFolder = binClip->parent();
    if (!baseFolder) {
        baseFolder = m_itemModel->getRootFolder();
    }
    const QString parentId = baseFolder->clipId();
    std::shared_ptr<Mlt::Producer> producer = binClip->originalProducer();
    // This helper lambda request addition of a given stream
    auto addStream = [this, parentId, producer](int vindex, int aindex, Fun &undo, Fun &redo) {
        auto clone = ProjectClip::cloneProducer(producer);
        clone->set("video_index", vindex);
        clone->set("audio_index", aindex);
        QString id;
        m_itemModel->requestAddBinClip(id, clone, parentId, undo, redo);
    };
    Fun undo = []() { return true; };
    Fun redo = []() { return true; };

    if (KdenliveSettings::automultistreams()) {
        for (int i = 1; i < videoStreams.count(); ++i) {
            int vindex = videoStreams.at(i);
            int aindex = 0;
            if (i <= audioStreams.count() - 1) {
                aindex = audioStreams.at(i);
            }
            addStream(vindex, aindex, undo, redo);
        }
        pCore->pushUndo(undo, redo, i18np("Add additional stream for clip", "Add additional streams for clip", videoStreams.count() - 1));
        return;
    }

    int width = int(60.0 * pCore->getCurrentDar());
    if (width % 2 == 1) {
        width++;
    }

    QScopedPointer<QDialog> dialog(new QDialog(qApp->activeWindow()));
    dialog->setWindowTitle(QStringLiteral("Multi Stream Clip"));
    QDialogButtonBox *buttonBox = new QDialogButtonBox(QDialogButtonBox::Ok | QDialogButtonBox::Cancel);
    QWidget *mainWidget = new QWidget(dialog.data());
    auto *mainLayout = new QVBoxLayout;
    dialog->setLayout(mainLayout);
    mainLayout->addWidget(mainWidget);
    QPushButton *okButton = buttonBox->button(QDialogButtonBox::Ok);
    okButton->setDefault(true);
    okButton->setShortcut(QKeySequence(Qt::CTRL + Qt::Key_Return));
    dialog->connect(buttonBox, &QDialogButtonBox::accepted, dialog.data(), &QDialog::accept);
    dialog->connect(buttonBox, &QDialogButtonBox::rejected, dialog.data(), &QDialog::reject);
    okButton->setText(i18n("Import selected clips"));

    QLabel *lab1 = new QLabel(i18n("Additional streams for clip\n %1", binClip->clipName()), mainWidget);
    mainLayout->addWidget(lab1);
    QList<QGroupBox *> groupList;
    QList<QComboBox *> comboList;
    // We start loading the list at 1, video index 0 should already be loaded
    for (int j = 1; j < videoStreams.count(); ++j) {
        auto clone = ProjectClip::cloneProducer(producer);
        clone->set("video_index", videoStreams.at(j));
        // TODO this keyframe should be cached
        QImage thumb = KThumb::getFrame(clone.get(), 0, width, 60);
        QGroupBox *streamFrame = new QGroupBox(i18n("Video stream %1", videoStreams.at(j)), mainWidget);
        mainLayout->addWidget(streamFrame);
        streamFrame->setProperty("vindex", videoStreams.at(j));
        groupList << streamFrame;
        streamFrame->setCheckable(true);
        streamFrame->setChecked(true);
        auto *vh = new QVBoxLayout(streamFrame);
        QLabel *iconLabel = new QLabel(mainWidget);
        mainLayout->addWidget(iconLabel);
        iconLabel->setPixmap(QPixmap::fromImage(thumb));
        vh->addWidget(iconLabel);
        if (audioStreams.count() > 1) {
            auto *cb = new QComboBox(mainWidget);
            mainLayout->addWidget(cb);
            for (int k = 0; k < audioStreams.count(); ++k) {
                cb->addItem(i18n("Audio stream %1", audioStreams.at(k)), audioStreams.at(k));
            }
            comboList << cb;
            cb->setCurrentIndex(qMin(j, audioStreams.count() - 1));
            vh->addWidget(cb);
        }
        mainLayout->addWidget(streamFrame);
    }
    mainLayout->addStretch(10);
    mainLayout->addWidget(buttonBox);
    if (dialog->exec() == QDialog::Accepted) {
        // import selected streams
        int importedStreams = 0;
        for (int i = 0; i < groupList.count(); ++i) {
            if (groupList.at(i)->isChecked()) {
                int vindex = groupList.at(i)->property("vindex").toInt();
                int ax = qMin(i, comboList.size() - 1);
                int aindex = -1;
                if (ax >= 0) {
                    // only check audio index if we have several audio streams
                    aindex = comboList.at(ax)->itemData(comboList.at(ax)->currentIndex()).toInt();
                }
                addStream(vindex, aindex, undo, redo);
                importedStreams++;
            }
        }
        pCore->pushUndo(undo, redo, i18np("Add additional stream for clip", "Add additional streams for clip", importedStreams));
    }
}<|MERGE_RESOLUTION|>--- conflicted
+++ resolved
@@ -4052,11 +4052,7 @@
                 KdenliveSettings::setGlaxnimatePath(url.toLocalFile());
             }
         }
-<<<<<<< HEAD
-        if (KdenliveSettings::glaxnimatePath().isEmpty()) {
-=======
         if (!KdenliveSettings::glaxnimatePath().isEmpty()) {
->>>>>>> 9c712b89
             QProcess::startDetached(KdenliveSettings::glaxnimatePath(), {clip->url()});
         } else {
             KMessageBox::sorry(QApplication::activeWindow(), i18n("Please set a path for the Glaxnimate application"));
