--- conflicted
+++ resolved
@@ -5508,11 +5508,7 @@
     }
 }
 
-<<<<<<< HEAD
-void Bin::registerPlaylist(QUuid uuid, const QString id)
-=======
 void Bin::registerSequence(const QUuid uuid, const QString id)
->>>>>>> 409919b8
 {
     if (!m_openedPlaylists.contains(uuid)) {
         m_openedPlaylists.insert(uuid, id);
@@ -5529,11 +5525,7 @@
     }
 }
 
-<<<<<<< HEAD
-void Bin::updatePlaylistClip(const QUuid &uuid, int duration, const QUuid &current)
-=======
 void Bin::updateSequenceClip(const QUuid &uuid, int duration, const QUuid &current)
->>>>>>> 409919b8
 {
     if (m_openedPlaylists.contains(uuid)) {
         std::shared_ptr<ProjectClip> clip = m_itemModel->getClipByBinID(m_openedPlaylists.value(uuid));
@@ -5546,8 +5538,6 @@
         clip->setProperties(properties);
         clip->reloadTimeline();
     }
-<<<<<<< HEAD
-=======
 }
 
 const QString Bin::sequenceBinId(const QUuid uuid)
@@ -5566,5 +5556,4 @@
         result << uid.toString();
     }
     return result;
->>>>>>> 409919b8
 }