--- conflicted
+++ resolved
@@ -2753,8 +2753,7 @@
         // So we use mlt service-specific hashes to identify duplicate producers.
         QString hash;
         QString mltService = EffectsList::property(prod, QStringLiteral("mlt_service"));
-<<<<<<< HEAD
-        if (mltService == QLatin1String("pixbuf") || mltService == QLatin1String("kdenlivetitle") || mltService == QLatin1String("color") ||
+        if (mltService == QLatin1String("pixbuf")|| mltService == QLatin1String("qimage") || mltService == QLatin1String("kdenlivetitle") || mltService == QLatin1String("color") ||
             mltService == QLatin1String("colour")) {
             hash = mltService + QLatin1Char(':') + EffectsList::property(prod, QStringLiteral("kdenlive:clipname")) + QLatin1Char(':') +
                    EffectsList::property(prod, QStringLiteral("kdenlive:folderid")) + QLatin1Char(':');
@@ -2762,26 +2761,7 @@
                 // Calculate hash based on title contents.
                 hash.append(
                     QString(QCryptographicHash::hash(EffectsList::property(prod, QStringLiteral("xmldata")).toUtf8(), QCryptographicHash::Md5).toHex()));
-            } else if (mltService == QLatin1String("pixbuf") || mltService == QLatin1String("color") || mltService == QLatin1String("colour")) {
-=======
-        if (mltService == QLatin1String("pixbuf")
-                || mltService == QLatin1String("qimage")
-                || mltService == QLatin1String("kdenlivetitle")
-                || mltService == QLatin1String("color")
-                || mltService == QLatin1String("colour")) {
-            hash = mltService + QLatin1Char(':')
-                   + EffectsList::property(prod, QStringLiteral("kdenlive:clipname")) + QLatin1Char(':')
-                   + EffectsList::property(prod, QStringLiteral("kdenlive:folderid")) + QLatin1Char(':');
-            if (mltService == QLatin1String("kdenlivetitle")) {
-                // Calculate hash based on title contents.
-                hash.append(QString(QCryptographicHash::hash(EffectsList::property(prod, QStringLiteral("xmldata")).toUtf8(),
-                                    QCryptographicHash::Md5
-                                                            ).toHex()));
-            } else if (mltService == QLatin1String("pixbuf")
-                       || mltService == QLatin1String("qimage")
-                       || mltService == QLatin1String("color")
-                       || mltService == QLatin1String("colour")) {
->>>>>>> 209e4fcc
+            } else if (mltService == QLatin1String("pixbuf") || mltService == QLatin1String("qimage") || mltService == QLatin1String("color") || mltService == QLatin1String("colour")) {
                 hash.append(EffectsList::property(prod, QStringLiteral("resource")));
             }
 
