--- conflicted
+++ resolved
@@ -1136,11 +1136,7 @@
 	    m_showDesc->setEnabled(false);
 	    break;
 	default:
-<<<<<<< HEAD
 	    m_itemView = new MyTreeView(m_splitter);
-=======
-	    m_itemView = new QTreeView(m_splitter);
->>>>>>> 6c9464d4
 	    m_showDate->setEnabled(true);
 	    m_showDesc->setEnabled(true);
 	    break;
