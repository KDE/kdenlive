/*
Copyright (C) 2012  Till Theato <root@ttill.de>
Copyright (C) 2014  Jean-Baptiste Mardelle <jb@kdenlive.org>
This file is part of Kdenlive. See www.kdenlive.org.

This program is free software; you can redistribute it and/or
modify it under the terms of the GNU General Public License as
published by the Free Software Foundation; either version 2 of
the License or (at your option) version 3 or any later version
accepted by the membership of KDE e.V. (or its successor approved
by the membership of KDE e.V.), which shall act as a proxy
defined in Section 14 of version 3 of the license.

This program is distributed in the hope that it will be useful,
but WITHOUT ANY WARRANTY; without even the implied warranty of
MERCHANTABILITY or FITNESS FOR A PARTICULAR PURPOSE.  See the
GNU General Public License for more details.

You should have received a copy of the GNU General Public License
along with this program.  If not, see <http://www.gnu.org/licenses/>.
*/

#include "bin.h"
#include "bincommands.h"
#include "clipcreator.hpp"
#include "core.h"
#include "dialogs/clipcreationdialog.h"
#include "dialogs/timeremap.h"
#include "doc/documentchecker.h"
#include "doc/docundostack.hpp"
#include "doc/kdenlivedoc.h"
#include "effects/effectstack/model/effectstackmodel.hpp"
#include "jobs/transcodetask.h"
#include "jobs/taskmanager.h"
#include "jobs/abstracttask.h"
#include "jobs/cliploadtask.h"
#include "kdenlive_debug.h"
#include "kdenlivesettings.h"
#include "mainwindow.h"
#include "mlt++/Mlt.h"
#include "mltcontroller/clipcontroller.h"
#include "mltcontroller/clippropertiescontroller.h"
#include "monitor/monitor.h"
#include "monitor/monitormanager.h"
#include "project/dialogs/slideshowclip.h"
#include "project/invaliddialog.h"
#include "project/transcodeseek.h"
#include "project/projectcommands.h"
#include "project/projectmanager.h"
#include "projectclip.h"
#include "projectfolder.h"
#include "projectitemmodel.h"
#include "projectsortproxymodel.h"
#include "projectsubclip.h"
#include "tagwidget.hpp"
#include "titler/titlewidget.h"
#include "ui_qtextclip_ui.h"
#include "undohelper.hpp"
#include "xml/xml.hpp"
#include <dialogs/textbasededit.h>
#include <memory>
#include <profiles/profilemodel.hpp>
#include <utils/thumbnailcache.hpp>

#include <KColorScheme>
#include <KRatingPainter>
#include <KMessageBox>
#include <KXMLGUIFactory>
#include <KIO/OpenFileManagerWindowJob>

#include <QToolBar>
#include <QCryptographicHash>
#include <QDrag>
#include <QFile>
#include <QMenu>
#include <QActionGroup>
#include <QSlider>
#include <QTimeLine>
#include <QUndoCommand>
#include <QUrl>
#include <QVBoxLayout>
#include <utility>
#include <jobs/audiolevelstask.h>

/**
 * @class BinItemDelegate
 * @brief This class is responsible for drawing items in the QTreeView.
 */
class BinItemDelegate : public QStyledItemDelegate
{
public:
    explicit BinItemDelegate(QObject *parent = nullptr)
        : QStyledItemDelegate(parent)

    {
        connect(this, &QStyledItemDelegate::closeEditor, [&]() { m_editorOpen = false; });
    }
    void setEditorData(QWidget *w, const QModelIndex &i) const override
    {
        if (!m_editorOpen) {
            QStyledItemDelegate::setEditorData(w, i);
            m_editorOpen = true;
        }
    }
    bool editorEvent(QEvent *event, QAbstractItemModel *model, const QStyleOptionViewItem &option, const QModelIndex &index) override
    {
        if (event->type() == QEvent::MouseButtonPress) {
            auto *me = static_cast<QMouseEvent *>(event);
            if (index.column() == 0) {
                if (m_audioDragRect.contains(me->pos())) {
                    dragType = PlaylistState::AudioOnly;
                } else if (m_videoDragRect.contains(me->pos())) {
                    dragType = PlaylistState::VideoOnly;
                } else {
                    dragType = PlaylistState::Disabled;
                }
            } else {
                dragType = PlaylistState::Disabled;
                if (index.column() == 7) {
                    // Rating
                    QRect rect = option.rect;
                    rect.adjust(option.rect.width() / 12, 0, 0, 0);
                    int rate = 0;
                    if (me->pos().x() > rect.x()) {
                        rate = KRatingPainter::getRatingFromPosition(rect, Qt::AlignLeft | Qt::AlignVCenter, qApp->layoutDirection(), me->pos());
                    }
                    if (rate > -1) {
                        // Full star rating only
                        if (rate %2 == 1) {
                            rate++;
                        }
                        emit static_cast<ProjectSortProxyModel *>(model)->updateRating(index, uint(rate));
                    }
                }
            }
        }
        event->ignore();
        return false;
    }
    void updateEditorGeometry(QWidget *editor, const QStyleOptionViewItem &option, const QModelIndex &index) const override
    {
        if (index.column() != 0) {
            QStyledItemDelegate::updateEditorGeometry(editor, option, index);
            return;
        }
        QStyleOptionViewItem opt = option;
        initStyleOption(&opt, index);
        QRect r1 = option.rect;
        int type = index.data(AbstractProjectItem::ItemTypeRole).toInt();
        int decoWidth = 0;
        if (opt.decorationSize.height() > 0) {
            decoWidth += int(r1.height() * pCore->getCurrentDar());
        }
        int mid = 0;
        if (type == AbstractProjectItem::ClipItem || type == AbstractProjectItem::SubClipItem) {
            mid = int((r1.height() / 2));
        }
        r1.adjust(decoWidth, 0, 0, -mid);
        QFont ft = option.font;
        ft.setBold(true);
        QFontMetricsF fm(ft);
        QRect r2 = fm.boundingRect(r1, Qt::AlignLeft | Qt::AlignTop, index.data(AbstractProjectItem::DataName).toString()).toRect();
        editor->setGeometry(r2);
    }

    QSize sizeHint(const QStyleOptionViewItem &option, const QModelIndex &index) const override
    {
        QSize hint = QStyledItemDelegate::sizeHint(option, index);
        QString text = index.data(AbstractProjectItem::DataName).toString();
        QRectF r = option.rect;
        QFont ft = option.font;
        ft.setBold(true);
        QFontMetricsF fm(ft);
        QStyle *style = option.widget ? option.widget->style() : QApplication::style();
        const int textMargin = style->pixelMetric(QStyle::PM_FocusFrameHMargin) + 1;
        int width = int(fm.boundingRect(r, Qt::AlignLeft | Qt::AlignTop, text).width() + option.decorationSize.width()) + 2 * textMargin;
        hint.setWidth(width);
        int type = index.data(AbstractProjectItem::ItemTypeRole).toInt();
        if (type == AbstractProjectItem::FolderItem) {
            return QSize(hint.width(), qMin(option.fontMetrics.lineSpacing() + 4, hint.height()));
        }
        if (type == AbstractProjectItem::ClipItem) {
            return QSize(hint.width(), qMax(option.fontMetrics.lineSpacing() * 2 + 4, qMax(hint.height(), option.decorationSize.height())));
        }
        if (type == AbstractProjectItem::SubClipItem) {
            return QSize(hint.width(), qMax(option.fontMetrics.lineSpacing() * 2 + 4, qMin(hint.height(), int(option.decorationSize.height() / 1.5))));
        }
        QIcon icon = qvariant_cast<QIcon>(index.data(Qt::DecorationRole));
        QString line1 = index.data(Qt::DisplayRole).toString();
        QString line2 = index.data(Qt::UserRole).toString();

        int textW = qMax(option.fontMetrics.horizontalAdvance(line1), option.fontMetrics.horizontalAdvance(line2));
        QSize iconSize = icon.actualSize(option.decorationSize);
        return {qMax(textW, iconSize.width()) + 4, option.fontMetrics.lineSpacing() * 2 + 4};
    }

    void paint(QPainter *painter, const QStyleOptionViewItem &option, const QModelIndex &index) const override
    {
        if (index.column() == 0 && !index.data().isNull()) {
            QRect r1 = option.rect;
            painter->save();
            painter->setClipRect(r1);
            QStyleOptionViewItem opt(option);
            initStyleOption(&opt, index);
            int type = index.data(AbstractProjectItem::ItemTypeRole).toInt();
            QStyle *style = opt.widget ? opt.widget->style() : QApplication::style();
            const int textMargin = style->pixelMetric(QStyle::PM_FocusFrameHMargin) + 1;
            // QRect r = QStyle::alignedRect(opt.direction, Qt::AlignVCenter | Qt::AlignLeft, opt.decorationSize, r1);

            style->drawPrimitive(QStyle::PE_PanelItemViewItem, &opt, painter, opt.widget);
            if ((option.state & static_cast<int>(QStyle::State_Selected)) != 0) {
                painter->setPen(option.palette.highlightedText().color());
            } else {
                painter->setPen(option.palette.text().color());
            }
            QRect r = r1;
            QFont font = painter->font();
            font.setBold(true);
            painter->setFont(font);
            if (type == AbstractProjectItem::ClipItem || type == AbstractProjectItem::SubClipItem) {
                int decoWidth = 0;
                FileStatus::ClipStatus clipStatus = FileStatus::ClipStatus(index.data(AbstractProjectItem::ClipStatus).toInt());
                if (opt.decorationSize.height() > 0) {
                    r.setWidth(int(r.height() * pCore->getCurrentDar()));
                    QPixmap pix = opt.icon.pixmap(opt.icon.actualSize(r.size()));
                    if (!pix.isNull()) {
                        // Draw icon
                        decoWidth += r.width() + textMargin;
                        r.setWidth(r.height() * pix.width() / pix.height());
                        painter->drawPixmap(r, pix, QRect(0, 0, pix.width(), pix.height()));
                    }
                    m_thumbRect = r;
                }
                // Draw frame in case of missing source
                int cType = index.data(AbstractProjectItem::ClipType).toInt();
                if (clipStatus == FileStatus::StatusMissing || clipStatus == FileStatus::StatusProxyOnly) {
                    painter->save();
                    painter->setPen(QPen(clipStatus == FileStatus::StatusProxyOnly ? Qt::yellow : Qt::red, 3));
                    painter->drawRect(m_thumbRect.adjusted(0, 0, -1, -1));
                    painter->restore();
                } else if (cType == ClipType::Image || cType == ClipType::SlideShow) {
                    // Draw 'photo' frame to identify image clips
                    painter->save();
                    int penWidth = m_thumbRect.height() / 14;
                    penWidth += penWidth % 2;
                    painter->setPen(QPen(QColor(255, 255, 255, 160), penWidth));
                    penWidth /= 2;
                    painter->drawRoundedRect(m_thumbRect.adjusted(penWidth, penWidth, -penWidth - 1, -penWidth - 1), 4, 4);
                    painter->setPen(QPen(Qt::black, 1));
                    painter->drawRoundedRect(m_thumbRect.adjusted(0, 0, -1, -1), 4, 4);
                    painter->restore();
                }
                int mid = int((r1.height() / 2));
                r1.adjust(decoWidth, 0, 0, -mid);
                QRect r2 = option.rect;
                r2.adjust(decoWidth, mid, 0, 0);
                QRectF bounding;
                painter->drawText(r1, Qt::AlignLeft | Qt::AlignTop, index.data(AbstractProjectItem::DataName).toString(), &bounding);
                font.setBold(false);
                painter->setFont(font);
                QString subText = index.data(AbstractProjectItem::DataDuration).toString();
                QString tags = index.data(AbstractProjectItem::DataTag).toString();
                if (!tags.isEmpty()) {
                    QStringList t = tags.split(QLatin1Char(';'));
                    QRectF tagRect = m_thumbRect.adjusted(2, 2, 0, 2);
                    tagRect.setWidth(r1.height() / 3.5);
                    tagRect.setHeight(tagRect.width());
                    for (const QString &color : qAsConst(t)) {
                        painter->setBrush(QColor(color));
                        painter->drawRoundedRect(tagRect, tagRect.height() / 2, tagRect.height() / 2);
                        tagRect.moveTop(tagRect.bottom() + tagRect.height() / 4);
                    }
                }
                if (!subText.isEmpty()) {
                    r2.adjust(0, int(bounding.bottom() - r2.top()), 0, 0);
                    QColor subTextColor = painter->pen().color();
                    subTextColor.setAlphaF(.5);
                    painter->setPen(subTextColor);
                    // Draw usage counter
                    int usage = index.data(AbstractProjectItem::UsageCount).toInt();
                    if (usage > 0) {
                        subText.append(QString::asprintf(" [%d]", usage));
                    }
                    painter->drawText(r2, Qt::AlignLeft | Qt::AlignTop, subText, &bounding);
                    // Add audio/video icons for selective drag
                    bool hasAudioAndVideo = index.data(AbstractProjectItem::ClipHasAudioAndVideo).toBool();
                    if (hasAudioAndVideo && (cType == ClipType::AV || cType == ClipType::Playlist) && (opt.state & QStyle::State_MouseOver)) {
                        bounding.moveLeft(bounding.right() + (2 * textMargin));
                        bounding.adjust(0, textMargin, 0, -textMargin);
                        QIcon aDrag = QIcon::fromTheme(QStringLiteral("audio-volume-medium"));
                        m_audioDragRect = bounding.toRect();
                        m_audioDragRect.setWidth(m_audioDragRect.height());
                        aDrag.paint(painter, m_audioDragRect, Qt::AlignLeft);
                        m_videoDragRect = m_audioDragRect;
                        m_videoDragRect.moveLeft(m_audioDragRect.right());
                        QIcon vDrag = QIcon::fromTheme(QStringLiteral("kdenlive-show-video"));
                        vDrag.paint(painter, m_videoDragRect, Qt::AlignLeft);
                    } else {
                        //m_audioDragRect = QRect();
                        //m_videoDragRect = QRect();
                    }
                }
                if (type == AbstractProjectItem::ClipItem) {
                    // Overlay icon if necessary
                    QVariant v = index.data(AbstractProjectItem::IconOverlay);
                    if (!v.isNull()) {
                        QIcon reload = QIcon::fromTheme(v.toString());
                        r.setTop(int(r.bottom() - bounding.height()));
                        r.setWidth(int(bounding.height()));
                        reload.paint(painter, r);
                    }
                    int jobProgress = index.data(AbstractProjectItem::JobProgress).toInt();
                    auto status = index.data(AbstractProjectItem::JobStatus).value<TaskManagerStatus>();
                    if (status == TaskManagerStatus::Pending || status == TaskManagerStatus::Running) {
                        // Draw job progress bar
                        int progressWidth = option.fontMetrics.averageCharWidth() * 8;
                        int progressHeight = option.fontMetrics.ascent() / 4;
                        QRect progress(r1.x() + 1, opt.rect.bottom() - progressHeight - 2, progressWidth, progressHeight);
                        painter->setPen(Qt::NoPen);
                        painter->setBrush(Qt::darkGray);
                        if (status == TaskManagerStatus::Running) {
                            painter->drawRoundedRect(progress, 2, 2);
                            painter->setBrush((option.state & static_cast<int>((QStyle::State_Selected) != 0)) != 0 ? option.palette.text()
                                                                                                                    : option.palette.highlight());
                            progress.setWidth((progressWidth - 2) * jobProgress / 100);
                            painter->drawRoundedRect(progress, 2, 2);
                        } else {
                            // Draw kind of a pause icon
                            progress.setWidth(3);
                            painter->drawRect(progress);
                            progress.moveLeft(progress.right() + 3);
                            painter->drawRect(progress);
                        }
                    }
                    bool jobsucceeded = index.data(AbstractProjectItem::JobSuccess).toBool();
                    if (!jobsucceeded) {
                        QIcon warning = QIcon::fromTheme(QStringLiteral("process-stop"));
                        warning.paint(painter, r2);
                    }
                }
            } else {
                // Folder
                int decoWidth = 0;
                if (opt.decorationSize.height() > 0) {
                    r.setWidth(int(r.height() * pCore->getCurrentDar()));
                    QPixmap pix = opt.icon.pixmap(opt.icon.actualSize(r.size()));
                    // Draw icon
                    decoWidth += r.width() + textMargin;
                    r.setWidth(r.height() * pix.width() / pix.height());
                    painter->drawPixmap(r, pix, QRect(0, 0, pix.width(), pix.height()));
                }
                r1.adjust(decoWidth, 0, 0, 0);
                QRectF bounding;
                painter->drawText(r1, Qt::AlignLeft | Qt::AlignTop, index.data(AbstractProjectItem::DataName).toString(), &bounding);
            }
            painter->restore();
        } else if (index.column() == 7) {
            QStyleOptionViewItem opt(option);
            initStyleOption(&opt, index);
            QRect r1 = opt.rect;
            // Tweak bg opacity since breeze dark star has same color as highlighted background
            painter->setOpacity(0.5);
            QStyle *style = opt.widget ? opt.widget->style() : QApplication::style();
            style->drawPrimitive(QStyle::PE_PanelItemViewItem, &opt, painter, opt.widget);
            painter->setOpacity(1);
            if (index.data(AbstractProjectItem::ItemTypeRole).toInt() != AbstractProjectItem::FolderItem) {
                r1.adjust(r1.width() / 12, 0, 0, 0);
                KRatingPainter::paintRating(painter, r1, Qt::AlignLeft | Qt::AlignVCenter, index.data().toInt());
            }
        } else {
            QStyledItemDelegate::paint(painter, option, index);
        }
    }

    int getFrame(QModelIndex index, int mouseX)
    {
        int type = index.data(AbstractProjectItem::ItemTypeRole).toInt();
        if ((type != AbstractProjectItem::ClipItem && type != AbstractProjectItem::SubClipItem) || mouseX < m_thumbRect.x() || mouseX > m_thumbRect.right()) {
            return 0;
        }
        return 100 * (mouseX - m_thumbRect.x()) / m_thumbRect.width();
    }

private:
    mutable bool m_editorOpen{false};
    mutable QRect m_audioDragRect;
    mutable QRect m_videoDragRect;
    mutable QRect m_thumbRect;

public:
    PlaylistState::ClipState dragType{PlaylistState::Disabled};
};

/**
 * @class BinListItemDelegate
 * @brief This class is responsible for drawing items in the QListView.
 */

class BinListItemDelegate : public QStyledItemDelegate
{
public:
    explicit BinListItemDelegate(QObject *parent = nullptr)
        : QStyledItemDelegate(parent)

    {
        connect(this, &QStyledItemDelegate::closeEditor, [&]() { m_editorOpen = false; });
    }
    bool editorEvent(QEvent *event, QAbstractItemModel *model, const QStyleOptionViewItem &option, const QModelIndex &index) override
    {
        Q_UNUSED(model);
        Q_UNUSED(option);
        Q_UNUSED(index);
        if (event->type() == QEvent::MouseButtonPress) {
            auto *me = static_cast<QMouseEvent *>(event);
            if (m_audioDragRect.contains(me->pos())) {
                dragType = PlaylistState::AudioOnly;
            } else if (m_videoDragRect.contains(me->pos())) {
                dragType = PlaylistState::VideoOnly;
            } else {
                dragType = PlaylistState::Disabled;
            }
        }
        event->ignore();
        return false;
    }

    void paint(QPainter *painter, const QStyleOptionViewItem &option, const QModelIndex &index) const override
    {
        if (!index.data().isNull()) {
            QStyleOptionViewItem opt(option);
            initStyleOption(&opt, index);
            QStyledItemDelegate::paint(painter, option, index);
            int adjust = (opt.rect.width() - opt.decorationSize.width()) / 2;
            QRect rect(opt.rect.x(), opt.rect.y(), opt.decorationSize.width(), opt.decorationSize.height());
            if (adjust > 0 && adjust < rect.width()) {
                rect.translate(adjust, 0);
            }
            m_thumbRect = rect;

            //Tags
            QString tags = index.data(AbstractProjectItem::DataTag).toString();
            if (!tags.isEmpty()) {
                QStringList t = tags.split(QLatin1Char(';'));
                QRectF tagRect = m_thumbRect.adjusted(2, 2, 0, 2);
                tagRect.setWidth(m_thumbRect.height() / 5);
                tagRect.setHeight(tagRect.width());
                for (const QString &color : qAsConst(t)) {
                    painter->setBrush(QColor(color));
                    painter->drawRoundedRect(tagRect, tagRect.height() / 2, tagRect.height() / 2);
                    tagRect.moveTop(tagRect.bottom() + tagRect.height() / 4);
                }
            }

            // Add audio/video icons for selective drag
            int cType = index.data(AbstractProjectItem::ClipType).toInt();
            bool hasAudioAndVideo = index.data(AbstractProjectItem::ClipHasAudioAndVideo).toBool();
            if (hasAudioAndVideo && (cType == ClipType::AV || cType == ClipType::Playlist) && (opt.state & QStyle::State_MouseOver)) {
                QRect thumbRect = m_thumbRect;
                int iconSize = painter->boundingRect(thumbRect, Qt::AlignLeft, QStringLiteral("O")).height();
                thumbRect.setLeft(opt.rect.right() - iconSize - 4);
                thumbRect.setWidth(iconSize);
                thumbRect.setBottom(m_thumbRect.top() + iconSize);
                QIcon aDrag = QIcon::fromTheme(QStringLiteral("audio-volume-medium"));
                m_audioDragRect = thumbRect;
                aDrag.paint(painter, m_audioDragRect, Qt::AlignRight);
                m_videoDragRect = m_audioDragRect;
                m_videoDragRect.moveTop(thumbRect.bottom());
                QIcon vDrag = QIcon::fromTheme(QStringLiteral("kdenlive-show-video"));
                vDrag.paint(painter, m_videoDragRect, Qt::AlignRight);
            } else {
                //m_audioDragRect = QRect();
                //m_videoDragRect = QRect();
            }
            // Draw frame in case of missing source
            FileStatus::ClipStatus clipStatus = FileStatus::ClipStatus(index.data(AbstractProjectItem::ClipStatus).toInt());
            if (clipStatus == FileStatus::StatusMissing || clipStatus == FileStatus::StatusProxyOnly) {
                painter->save();
                painter->setPen(QPen(clipStatus == FileStatus::StatusProxyOnly ? Qt::yellow : Qt::red, 3));
                painter->drawRect(m_thumbRect);
                painter->restore();
            } else if (cType == ClipType::Image || cType == ClipType::SlideShow) {
                // Draw 'photo' frame to identify image clips
                painter->save();
                int penWidth = m_thumbRect.height() / 14;
                penWidth += penWidth % 2;
                painter->setPen(QPen(QColor(255, 255, 255, 160), penWidth));
                penWidth /= 2;
                painter->drawRoundedRect(m_thumbRect.adjusted(penWidth, penWidth, -penWidth - 1, -penWidth + 1), 4, 4);
                painter->setPen(QPen(Qt::black, 1));
                painter->drawRoundedRect(m_thumbRect.adjusted(0, 0, -1, 1), 4, 4);
                painter->restore();
            }
            int type = index.data(AbstractProjectItem::ItemTypeRole).toInt();
            if (type == AbstractProjectItem::ClipItem) {
                // Overlay icon if necessary
                QVariant v = index.data(AbstractProjectItem::IconOverlay);
                if (!v.isNull()) {
                    QRect r = m_thumbRect;
                    QIcon reload = QIcon::fromTheme(v.toString());
                    r.setTop(r.bottom() - (opt.rect.height() - r.height()));
                    r.setWidth(r.height());
                    reload.paint(painter, r);
                }
            }
        }
    }

    int getFrame(QModelIndex index, int mouseX)
    {
        int type = index.data(AbstractProjectItem::ItemTypeRole).toInt();
        if ((type != AbstractProjectItem::ClipItem && type != AbstractProjectItem::SubClipItem)|| mouseX < m_thumbRect.x() || mouseX > m_thumbRect.right()) {
            return 0;
        }
        return 100 * (mouseX - m_thumbRect.x()) / m_thumbRect.width();
    }

private:
    mutable bool m_editorOpen{false};
    mutable QRect m_audioDragRect;
    mutable QRect m_videoDragRect;
    mutable QRect m_thumbRect;

public:
    PlaylistState::ClipState dragType{PlaylistState::Disabled};
};


MyListView::MyListView(QWidget *parent)
    : QListView(parent)
{
    setViewMode(QListView::IconMode);
    setMovement(QListView::Static);
    setResizeMode(QListView::Adjust);
    setWordWrap(true);
    setDragDropMode(QAbstractItemView::DragDrop);
    setAcceptDrops(true);
    setDragEnabled(true);
    viewport()->setAcceptDrops(true);
}

void MyListView::focusInEvent(QFocusEvent *event)
{
    QListView::focusInEvent(event);
    if (event->reason() == Qt::MouseFocusReason) {
        emit focusView();
    }
}

void MyListView::enterEvent(QEvent *event)
{
    QListView::enterEvent(event);
    pCore->setWidgetKeyBinding(i18n("<b>Double click</b> to add a file to the project"));
}

void MyListView::leaveEvent(QEvent *event)
{
    QListView::leaveEvent(event);
    pCore->setWidgetKeyBinding();
}

void MyListView::mousePressEvent(QMouseEvent *event)
{
    QListView::mousePressEvent(event);
    if (event->button() == Qt::LeftButton) {
        m_startPos = event->pos();
        QModelIndex ix = indexAt(m_startPos);
        if (ix.isValid()) {
            QAbstractItemDelegate *del = itemDelegate(ix);
            m_dragType = static_cast<BinListItemDelegate *>(del)->dragType;
        } else {
            m_dragType = PlaylistState::Disabled;
        }
        emit updateDragMode(m_dragType);
    }
}

void MyListView::mouseMoveEvent(QMouseEvent *event)
{
    QModelIndex index = indexAt(event->pos());
    if (index.isValid()) {
        QAbstractItemDelegate *del = itemDelegate(index);
        if (KdenliveSettings::hoverPreview()) {
            if (del) {
                auto delegate = static_cast<BinListItemDelegate *>(del);
                QRect vRect = visualRect(index);
                int frame = delegate->getFrame(index, event->pos().x() - vRect.x());
                emit displayBinFrame(index, frame);
            } else {
                qDebug()<<"<<< NO DELEGATE!!!";
            }
        }
        pCore->window()->showKeyBinding(i18n("<b>F2</b> to rename selected item"));
    } else {
        pCore->window()->showKeyBinding();
    }
    QListView::mouseMoveEvent(event);
}

MyTreeView::MyTreeView(QWidget *parent)
    : QTreeView(parent)
{
    setEditing(false);
    setAcceptDrops(true);
}

void MyTreeView::mousePressEvent(QMouseEvent *event)
{
    QTreeView::mousePressEvent(event);
    if (event->button() == Qt::LeftButton) {
        m_startPos = event->pos();
        QModelIndex ix = indexAt(m_startPos);
        if (ix.isValid()) {
            QAbstractItemDelegate *del = itemDelegate(ix);
            m_dragType = static_cast<BinItemDelegate *>(del)->dragType;
        } else {
            m_dragType = PlaylistState::Disabled;
        }
    }
}

void MyTreeView::focusInEvent(QFocusEvent *event)
{
    QTreeView::focusInEvent(event);
    if (event->reason() == Qt::MouseFocusReason) {
        emit focusView();
    }
}

void MyTreeView::enterEvent(QEvent *event)
{
    QTreeView::enterEvent(event);
    pCore->setWidgetKeyBinding(i18n("<b>Double click</b> to add a file to the project"));
}

void MyTreeView::leaveEvent(QEvent *event)
{
    QTreeView::leaveEvent(event);
    pCore->setWidgetKeyBinding();
}

void MyTreeView::mouseMoveEvent(QMouseEvent *event)
{
    bool dragged = false;
    if ((event->buttons() & Qt::LeftButton) != 0u) {
        int distance = (event->pos() - m_startPos).manhattanLength();
        if (distance >= QApplication::startDragDistance()) {
            dragged = performDrag();
        }
    } else {
        QModelIndex index = indexAt(event->pos());
        if (index.isValid()) {
            if (KdenliveSettings::hoverPreview()) {
                QAbstractItemDelegate *del = itemDelegate(index);
                int frame = static_cast<BinItemDelegate *>(del)->getFrame(index, event->pos().x());
                emit displayBinFrame(index, frame);
            }
            pCore->window()->showKeyBinding(i18n("<b>F2</b> to rename selected item"));
        } else {
            pCore->window()->showKeyBinding();
        }
    }
    if (!dragged) {
        QTreeView::mouseMoveEvent(event);
    }
}

void MyTreeView::closeEditor(QWidget *editor, QAbstractItemDelegate::EndEditHint hint)
{
    QAbstractItemView::closeEditor(editor, hint);
    setEditing(false);
}

void MyTreeView::editorDestroyed(QObject *editor)
{
    QAbstractItemView::editorDestroyed(editor);
    setEditing(false);
}

bool MyTreeView::isEditing() const
{
    return state() == QAbstractItemView::EditingState;
}

void MyTreeView::setEditing(bool edit)
{
    setState(edit ? QAbstractItemView::EditingState : QAbstractItemView::NoState);
    if (!edit) {
        // Ensure edited item is selected
        emit selectCurrent();
    }
}

bool MyTreeView::performDrag()
{
    QModelIndexList bases = selectedIndexes();
    QModelIndexList indexes;
    for (int i = 0; i < bases.count(); i++) {
        if (bases.at(i).column() == 0) {
            indexes << bases.at(i);
        }
    }
    if (indexes.isEmpty()) {
        return false;
    }
    // Check if we want audio or video only
    emit updateDragMode(m_dragType);
    auto *drag = new QDrag(this);
    drag->setMimeData(model()->mimeData(indexes));
    QModelIndex ix = indexes.constFirst();
    if (ix.isValid()) {
        QIcon icon = ix.data(AbstractProjectItem::DataThumbnail).value<QIcon>();
        QPixmap pix = icon.pixmap(iconSize());
        QSize size = pix.size();
        QImage image(size, QImage::Format_ARGB32_Premultiplied);
        image.fill(Qt::transparent);
        QPainter p(&image);
        p.setOpacity(0.7);
        p.drawPixmap(0, 0, pix);
        p.setOpacity(1);
        if (indexes.count() > 1) {
            QPalette palette;
            int radius = size.height() / 3;
            p.setBrush(palette.highlight());
            p.setPen(palette.highlightedText().color());
            p.drawEllipse(QPoint(size.width() / 2, size.height() / 2), radius, radius);
            p.drawText(size.width() / 2 - radius, size.height() / 2 - radius, 2 * radius, 2 * radius, Qt::AlignCenter, QString::number(indexes.count()));
        }
        p.end();
        drag->setPixmap(QPixmap::fromImage(image));
    }
    drag->exec();
    emit processDragEnd();
    return true;
}

SmallJobLabel::SmallJobLabel(QWidget *parent)
    : QPushButton(parent)

{
    setFixedWidth(0);
    setFlat(true);
    m_timeLine = new QTimeLine(500, this);
    QObject::connect(m_timeLine, &QTimeLine::valueChanged, this, &SmallJobLabel::slotTimeLineChanged);
    QObject::connect(m_timeLine, &QTimeLine::finished, this, &SmallJobLabel::slotTimeLineFinished);
    hide();
}

const QString SmallJobLabel::getStyleSheet(const QPalette &p)
{
    KColorScheme scheme(p.currentColorGroup(), KColorScheme::Window);
    QColor bg = scheme.background(KColorScheme::LinkBackground).color();
    QColor fg = scheme.foreground(KColorScheme::LinkText).color();
    QString style =
        QStringLiteral("QPushButton {margin:3px;padding:2px;background-color: rgb(%1, %2, %3);border-radius: 4px;border: none;color: rgb(%4, %5, %6)}")
            .arg(bg.red())
            .arg(bg.green())
            .arg(bg.blue())
            .arg(fg.red())
            .arg(fg.green())
            .arg(fg.blue());

    bg = scheme.background(KColorScheme::ActiveBackground).color();
    fg = scheme.foreground(KColorScheme::ActiveText).color();
    style.append(
        QStringLiteral("\nQPushButton:hover {margin:3px;padding:2px;background-color: rgb(%1, %2, %3);border-radius: 4px;border: none;color: rgb(%4, %5, %6)}")
            .arg(bg.red())
            .arg(bg.green())
            .arg(bg.blue())
            .arg(fg.red())
            .arg(fg.green())
            .arg(fg.blue()));

    return style;
}

void SmallJobLabel::setAction(QAction *action)
{
    m_action = action;
}

void SmallJobLabel::slotTimeLineChanged(qreal value)
{
    setFixedWidth(int(qMin(value * 2, qreal(1.0)) * sizeHint().width()));
    update();
}

void SmallJobLabel::slotTimeLineFinished()
{
    if (m_timeLine->direction() == QTimeLine::Forward) {
        // Show
        m_action->setVisible(true);
    } else {
        // Hide
        m_action->setVisible(false);
        setText(QString());
    }
}

void SmallJobLabel::slotSetJobCount(int jobCount)
{
    QMutexLocker lk(&m_locker);
    if (jobCount > 0) {
        // prepare animation
        setText(i18np("%1 job", "%1 jobs", jobCount));
        setToolTip(i18np("%1 pending job", "%1 pending jobs", jobCount));

        if (style()->styleHint(QStyle::SH_Widget_Animate, nullptr, this) != 0) {
            setFixedWidth(sizeHint().width());
            m_action->setVisible(true);
            return;
        }

        if (m_action->isVisible()) {
            setFixedWidth(sizeHint().width());
            update();
            return;
        }

        setFixedWidth(0);
        m_action->setVisible(true);
        int wantedWidth = sizeHint().width();
        setGeometry(-wantedWidth, 0, wantedWidth, height());
        m_timeLine->setDirection(QTimeLine::Forward);
        if (m_timeLine->state() == QTimeLine::NotRunning) {
            m_timeLine->start();
        }
    } else {
        if (style()->styleHint(QStyle::SH_Widget_Animate, nullptr, this) != 0) {
            setFixedWidth(0);
            m_action->setVisible(false);
            return;
        }
        // hide
        m_timeLine->setDirection(QTimeLine::Backward);
        if (m_timeLine->state() == QTimeLine::NotRunning) {
            m_timeLine->start();
        }
    }
}

LineEventEater::LineEventEater(QObject *parent)
    : QObject(parent)
{
}

bool LineEventEater::eventFilter(QObject *obj, QEvent *event)
{
    switch (event->type()) {
    case QEvent::ShortcutOverride:
        if (static_cast<QKeyEvent *>(event)->key() == Qt::Key_Escape) {
            emit clearSearchLine();
        }
        break;
    case QEvent::Resize:
        // Workaround Qt BUG 54676
        emit showClearButton(static_cast<QResizeEvent *>(event)->size().width() > QFontMetrics(QApplication::font()).averageCharWidth() * 8);
        break;
    default:
        break;
    }
    return QObject::eventFilter(obj, event);
}

void ClipWidget::init(QDockWidget* m_DockClipWidget)
{
    ClipCreationDialog::clipWidget(m_DockClipWidget);
}

Bin::Bin(std::shared_ptr<ProjectItemModel> model, QWidget *parent)
    : QWidget(parent)
    , isLoading(false)
    , m_itemModel(std::move(model))
    , m_itemView(nullptr)
    , m_binTreeViewDelegate(nullptr)
    , m_binListViewDelegate(nullptr)
    , m_doc(nullptr)
    , m_extractAudioAction(nullptr)
    , m_transcodeAction(nullptr)
    , m_clipsActionsMenu(nullptr)
    , m_inTimelineAction(nullptr)
    , m_listType(BinViewType(KdenliveSettings::binMode()))
    , m_iconSize(160, 90)
    , m_propertiesPanel(nullptr)
    , m_blankThumb()
    , m_clipWidget()
    , m_filterGroup(this)
    , m_filterRateGroup(this)
    , m_filterTypeGroup(this)
    , m_invalidClipDialog(nullptr)
    , m_transcodingDialog(nullptr)
    , m_gainedFocus(false)
    , m_audioDuration(0)
    , m_processedAudio(0)
{
    m_layout = new QVBoxLayout(this);

    // Create toolbar for buttons
    m_toolbar = new QToolBar(this);
    int size = style()->pixelMetric(QStyle::PM_SmallIconSize);
    QSize iconSize(size, size);
    m_toolbar->setIconSize(iconSize);
    m_toolbar->setToolButtonStyle(Qt::ToolButtonIconOnly);
    m_layout->addWidget(m_toolbar);

    // Tags panel
    m_tagsWidget = new TagWidget(this);
    connect(m_tagsWidget, &TagWidget::switchTag, this, &Bin::switchTag);
    connect(m_tagsWidget, &TagWidget::updateProjectTags, this, &Bin::updateTags);
    m_tagsWidget->setSizePolicy(QSizePolicy::MinimumExpanding, QSizePolicy::Maximum);
    m_layout->addWidget(m_tagsWidget);
    m_tagsWidget->setVisible(false);

    m_layout->setSpacing(0);
    m_layout->setContentsMargins(0, 0, 0, 0);
    // Search line
    m_searchLine = new QLineEdit(this);
    m_searchLine->setSizePolicy(QSizePolicy::Maximum, QSizePolicy::Preferred);
    m_searchLine->setFont(QFontDatabase::systemFont(QFontDatabase::SmallestReadableFont));
    // m_searchLine->setClearButtonEnabled(true);
    m_searchLine->setPlaceholderText(i18n("Search..."));
    m_searchLine->setFocusPolicy(Qt::ClickFocus);
    connect(m_searchLine, &QLineEdit::textChanged, [this] (const QString &str) {
        m_proxyModel->slotSetSearchString(str);
        if (str.isEmpty()) {
            // focus last selected item when clearing search line
            QModelIndex current = m_proxyModel->selectionModel()->currentIndex();
            if (current.isValid()) {
                m_itemView->scrollTo(current, QAbstractItemView::EnsureVisible);
            }
        }
    });

    auto *leventEater = new LineEventEater(this);
    m_searchLine->installEventFilter(leventEater);
    connect(leventEater, &LineEventEater::clearSearchLine, m_searchLine, &QLineEdit::clear);
    connect(leventEater, &LineEventEater::showClearButton, this, &Bin::showClearButton);

    setFocusPolicy(Qt::ClickFocus);

    connect(m_itemModel.get(), &ProjectItemModel::refreshPanel, this, &Bin::refreshPanel);
    connect(m_itemModel.get(), &ProjectItemModel::refreshClip, this, &Bin::refreshClip);
    connect(m_itemModel.get(), static_cast<void (ProjectItemModel::*)(const QStringList &, const QModelIndex &)>(&ProjectItemModel::itemDropped), this,
            static_cast<void (Bin::*)(const QStringList &, const QModelIndex &)>(&Bin::slotItemDropped));
    connect(m_itemModel.get(), static_cast<void (ProjectItemModel::*)(const QList<QUrl> &, const QModelIndex &)>(&ProjectItemModel::itemDropped), this,
            static_cast<const QString (Bin::*)(const QList<QUrl> &, const QModelIndex &)>(&Bin::slotItemDropped));
    connect(m_itemModel.get(), &ProjectItemModel::effectDropped, this, &Bin::slotEffectDropped);
    connect(m_itemModel.get(), &ProjectItemModel::addTag, this, &Bin::slotTagDropped);
    connect(m_itemModel.get(), &QAbstractItemModel::dataChanged, this, &Bin::slotItemEdited);
    connect(this, &Bin::refreshPanel, this, &Bin::doRefreshPanel);

    // Zoom slider
    QWidget *container = new QWidget(this);
    auto *lay = new QHBoxLayout;
    m_slider = new QSlider(Qt::Horizontal, this);
    m_slider->setMaximumWidth(100);
    m_slider->setMinimumWidth(40);
    m_slider->setRange(0, 10);
    m_slider->setValue(KdenliveSettings::bin_zoom());
    connect(m_slider, &QAbstractSlider::valueChanged, this, &Bin::slotSetIconSize);
    auto *tb1 = new QToolButton(this);
    tb1->setIcon(QIcon::fromTheme(QStringLiteral("zoom-in")));
    connect(tb1, &QToolButton::clicked, this, [&]() { m_slider->setValue(qMin(m_slider->value() + 1, m_slider->maximum())); });
    auto *tb2 = new QToolButton(this);
    tb2->setIcon(QIcon::fromTheme(QStringLiteral("zoom-out")));
    connect(tb2, &QToolButton::clicked, this, [&]() { m_slider->setValue(qMax(m_slider->value() - 1, m_slider->minimum())); });
    lay->addWidget(tb2);
    lay->addWidget(m_slider);
    lay->addWidget(tb1);
    container->setLayout(lay);
    auto *widgetslider = new QWidgetAction(this);
    widgetslider->setDefaultWidget(container);

    // View type
    KSelectAction *listType = new KSelectAction(QIcon::fromTheme(QStringLiteral("view-list-tree")), i18n("View Mode"), this);
    pCore->window()->actionCollection()->addAction(QStringLiteral("bin_view_mode"), listType);
    pCore->window()->actionCollection()->setShortcutsConfigurable(listType, false);
    QAction *treeViewAction = listType->addAction(QIcon::fromTheme(QStringLiteral("view-list-tree")), i18n("Tree View"));
    listType->addAction(treeViewAction);
    treeViewAction->setData(BinTreeView);
    if (m_listType == treeViewAction->data().toInt()) {
        listType->setCurrentAction(treeViewAction);
    }
    pCore->window()->actionCollection()->addAction(QStringLiteral("bin_view_mode_tree"), treeViewAction);

    QAction *iconViewAction = listType->addAction(QIcon::fromTheme(QStringLiteral("view-list-icons")), i18n("Icon View"));
    iconViewAction->setData(BinIconView);
    if (m_listType == iconViewAction->data().toInt()) {
        listType->setCurrentAction(iconViewAction);
    }
    pCore->window()->actionCollection()->addAction(QStringLiteral("bin_view_mode_icon"), iconViewAction);

    // Sort menu
    m_sortDescend = new QAction(i18n("Descending"), this);
    m_sortDescend->setCheckable(true);
    m_sortDescend->setChecked(KdenliveSettings::binSorting() > 99);
    connect(m_sortDescend, &QAction::triggered, this, [&] () {
        if (m_sortGroup->checkedAction()) {
            int actionData = m_sortGroup->checkedAction()->data().toInt();
            if ((m_itemView != nullptr) && m_listType == BinTreeView) {
                auto *view = static_cast<QTreeView *>(m_itemView);
                view->header()->setSortIndicator(actionData, m_sortDescend->isChecked() ? Qt::DescendingOrder : Qt::AscendingOrder);
            } else {
                m_proxyModel->sort(actionData, m_sortDescend->isChecked() ? Qt::DescendingOrder : Qt::AscendingOrder);
            }
            KdenliveSettings::setBinSorting(actionData + (m_sortDescend->isChecked() ? 100 : 0));
        }
    });

    QMenu *sort = new QMenu(i18n("Sort By"), this);
    int binSort = KdenliveSettings::binSorting() % 100;
    m_sortGroup = new QActionGroup(sort);
    QAction *sortByName = new QAction(i18n("Name"), m_sortGroup);
    sortByName->setCheckable(true);
    sortByName->setData(0);
    sortByName->setChecked(binSort == 0);
    QAction *sortByDate = new QAction(i18n("Date"), m_sortGroup);
    sortByDate->setCheckable(true);
    sortByDate->setData(1);
    sortByDate->setChecked(binSort == 1);
    QAction *sortByDesc = new QAction(i18n("Description"), m_sortGroup);
    sortByDesc->setCheckable(true);
    sortByDesc->setData(2);
    sortByDesc->setChecked(binSort == 2);
    QAction *sortByType = new QAction(i18n("Type"), m_sortGroup);
    sortByType->setCheckable(true);
    sortByType->setData(3);
    sortByType->setChecked(binSort == 3);
    QAction *sortByDuration = new QAction(i18n("Duration"), m_sortGroup);
    sortByDuration->setCheckable(true);
    sortByDuration->setData(5);
    sortByDuration->setChecked(binSort == 5);
    QAction *sortByInsert = new QAction(i18n("Insert Order"), m_sortGroup);
    sortByInsert->setCheckable(true);
    sortByInsert->setData(6);
    sortByInsert->setChecked(binSort == 6);
    QAction *sortByRating = new QAction(i18n("Rating"), m_sortGroup);
    sortByRating->setCheckable(true);
    sortByRating->setData(7);
    sortByRating->setChecked(binSort == 7);
    sort->addAction(sortByName);
    sort->addAction(sortByDate);
    sort->addAction(sortByDuration);
    sort->addAction(sortByRating);
    sort->addAction(sortByType);
    sort->addAction(sortByInsert);
    sort->addAction(sortByDesc);
    sort->addSeparator();
    sort->addAction(m_sortDescend);
    connect(m_sortGroup, &QActionGroup::triggered, this, [&] (QAction *ac) {
        int actionData = ac->data().toInt();
        if ((m_itemView != nullptr) && m_listType == BinTreeView) {
            auto *view = static_cast<QTreeView *>(m_itemView);
            view->header()->setSortIndicator(actionData, m_sortDescend->isChecked() ? Qt::DescendingOrder : Qt::AscendingOrder);
        } else {
            m_proxyModel->sort(actionData, m_sortDescend->isChecked() ? Qt::DescendingOrder : Qt::AscendingOrder);
        }
        KdenliveSettings::setBinSorting(actionData + (m_sortDescend->isChecked() ? 100 : 0));
    });

    QAction *disableEffects = new QAction(i18n("Disable Bin Effects"), this);
    disableEffects->setIcon(QIcon::fromTheme(QStringLiteral("favorite")));
    disableEffects->setData("disable_bin_effects");
    disableEffects->setCheckable(true);
    disableEffects->setChecked(false);
    connect(disableEffects, &QAction::triggered, this, [this](bool disable) { this->setBinEffectsEnabled(!disable); });
    pCore->window()->actionCollection()->addAction(QStringLiteral("disable_bin_effects"), disableEffects);
    
    QAction *hoverPreview = new QAction(i18n("Show video preview in thumbnails"), this);
    hoverPreview->setCheckable(true);
    hoverPreview->setChecked(KdenliveSettings::hoverPreview());
    connect(hoverPreview, &QAction::triggered, [] (bool checked) {
        KdenliveSettings::setHoverPreview(checked);
    });

    listType->setToolBarMode(KSelectAction::MenuMode);
    connect(listType, static_cast<void (KSelectAction::*)(QAction *)>(&KSelectAction::triggered), this, &Bin::slotInitView);

    // Settings menu
    QMenu *settingsMenu = new QMenu(i18n("Settings"), this);
    settingsMenu->addAction(listType);
    QMenu *sliderMenu = new QMenu(i18n("Zoom"), this);
    sliderMenu->setIcon(QIcon::fromTheme(QStringLiteral("zoom-in")));
    sliderMenu->addAction(widgetslider);
    settingsMenu->addMenu(sliderMenu);
    settingsMenu->addMenu(sort);

    // Column show / hide actions
    m_showDate = new QAction(i18n("Show date"), this);
    m_showDate->setCheckable(true);
    m_showDate->setData(1);
    connect(m_showDate, &QAction::triggered, this, &Bin::slotShowColumn);
    m_showDesc = new QAction(i18n("Show description"), this);
    m_showDesc->setCheckable(true);
    m_showDesc->setData(2);
    connect(m_showDesc, &QAction::triggered, this, &Bin::slotShowColumn);
    m_showRating = new QAction(i18n("Show rating"), this);
    m_showRating->setCheckable(true);
    m_showRating->setData(7);
    connect(m_showRating, &QAction::triggered, this, &Bin::slotShowColumn);
    settingsMenu->addAction(m_showDate);
    settingsMenu->addAction(m_showDesc);
    settingsMenu->addAction(m_showRating);
    settingsMenu->addAction(disableEffects);
    settingsMenu->addAction(hoverPreview);

    // Show tags panel
    m_tagAction = new QAction(QIcon::fromTheme(QStringLiteral("tag")), i18n("Tags Panel"), this);
    m_tagAction->setCheckable(true);
    m_toolbar->addAction(m_tagAction);
    connect(m_tagAction, &QAction::triggered, this, [&] (bool triggered) {
       if (triggered) {
           m_tagsWidget->setVisible(true);
       } else {
           m_tagsWidget->setVisible(false);
       }
    });

    // Filter menu
    m_filterGroup.setExclusive(false);
    m_filterMenu = new QMenu(i18n("Filter"), this);
    m_filterButton = new QToolButton;
    m_filterButton->setCheckable(true);
    m_filterButton->setPopupMode(QToolButton::MenuButtonPopup);
    m_filterButton->setIcon(QIcon::fromTheme(QStringLiteral("view-filter")));
    m_filterButton->setToolTip(i18n("Filter"));
    m_filterButton->setFont(QFontDatabase::systemFont(QFontDatabase::SmallestReadableFont));
    m_filterButton->setMenu(m_filterMenu);

    connect(m_filterButton, &QToolButton::toggled, this, [this] (bool toggle) {
        if (!toggle) {
            m_proxyModel->slotClearSearchFilters();
            return;
        }
        QList<QAction *> list = m_filterMenu->actions();
        int rateFilters = 0;
        int typeFilters = 0;
        bool usedFilter = false;
        QStringList tagFilters;
        for (QAction *ac : qAsConst(list)) {
            if (ac->isChecked()) {
                QString actionData = ac->data().toString();
                if (actionData == QLatin1String("unused")) {
                    usedFilter = true;
                } else if (actionData.startsWith(QLatin1Char('#'))) {
                    // Filter by tag
                    tagFilters << actionData;
                } else if (actionData.startsWith(QLatin1Char('.'))) {
                    // Filter by rating
                    rateFilters = actionData.remove(0, 1).toInt();
                }
            }
        }
        // Type actions
        list = m_filterTypeGroup.actions();
        for (QAction *ac : qAsConst(list)) {
            if (ac->isChecked()) {
                typeFilters = ac->data().toInt();
                break;
            }
        }
        QSignalBlocker bkt(m_filterButton);
        if (rateFilters > 0 || !tagFilters.isEmpty() ||typeFilters > 0) {
            m_filterButton->setChecked(true);
        } else {
            m_filterButton->setChecked(false);
        }
        m_proxyModel->slotSetFilters(tagFilters, rateFilters, typeFilters, usedFilter);
    });

    connect(m_filterMenu, &QMenu::triggered, this, [this](QAction *action) {
        if (action->data().toString().isEmpty()) {
            // Clear filters action
            QSignalBlocker bk(m_filterMenu);
            QList<QAction *> list = m_filterMenu->actions();
            list << m_filterTypeGroup.actions();
            for (QAction *ac : qAsConst(list)) {
                ac->setChecked(false);
            }
            m_proxyModel->slotClearSearchFilters();
            m_filterButton->setChecked(false);
            return;
        }
        QList<QAction *> list = m_filterMenu->actions();
        int rateFilters = 0;
        int typeFilters = 0;
        bool usedFilter = false;
        QStringList tagFilters;
        for (QAction *ac : qAsConst(list)) {
            if (ac->isChecked()) {
                QString actionData = ac->data().toString();
                if (actionData == QLatin1String("unused")) {
                    usedFilter = true;
                } else if (actionData.startsWith(QLatin1Char('#'))) {
                    // Filter by tag
                    tagFilters << actionData;
                } else if (actionData.startsWith(QLatin1Char('.'))) {
                    // Filter by rating
                    rateFilters = actionData.remove(0, 1).toInt();
                }
            }
        }
        // Type actions
        list = m_filterTypeGroup.actions();
        for (QAction *ac : qAsConst(list)) {
            if (ac->isChecked()) {
                typeFilters = ac->data().toInt();
                break;
            }
        }
        QSignalBlocker bkt(m_filterButton);
        if (rateFilters > 0 || !tagFilters.isEmpty() ||typeFilters > 0) {
            m_filterButton->setChecked(true);
        } else {
            m_filterButton->setChecked(false);
        }
        m_proxyModel->slotSetFilters(tagFilters, rateFilters, typeFilters, usedFilter);
    });

    m_tagAction->setCheckable(true);
    m_toolbar->addAction(m_tagAction);

    auto *button = new QToolButton;
    button->setIcon(QIcon::fromTheme(QStringLiteral("kdenlive-menu")));
    button->setToolTip(i18n("Options"));
    button->setMenu(settingsMenu);
    button->setPopupMode(QToolButton::InstantPopup);
    m_toolbar->addWidget(button);

    // small info button for pending jobs
    m_infoLabel = new SmallJobLabel(this);
    m_infoLabel->setStyleSheet(SmallJobLabel::getStyleSheet(palette()));
    connect(&pCore->taskManager, &TaskManager::jobCount, m_infoLabel, &SmallJobLabel::slotSetJobCount);
    QAction *infoAction = m_toolbar->addWidget(m_infoLabel);
    m_jobsMenu = new QMenu(this);
    // connect(m_jobsMenu, &QMenu::aboutToShow, this, &Bin::slotPrepareJobsMenu);
    m_cancelJobs = new QAction(i18n("Cancel All Jobs"), this);
    m_cancelJobs->setCheckable(false);
    m_discardCurrentClipJobs = new QAction(i18n("Cancel Current Clip Jobs"), this);
    m_discardCurrentClipJobs->setCheckable(false);
    m_discardPendingJobs = new QAction(i18n("Cancel Pending Jobs"), this);
    m_discardPendingJobs->setCheckable(false);
    m_jobsMenu->addAction(m_cancelJobs);
    m_jobsMenu->addAction(m_discardCurrentClipJobs);
    m_jobsMenu->addAction(m_discardPendingJobs);
    m_infoLabel->setMenu(m_jobsMenu);
    m_infoLabel->setAction(infoAction);

    connect(m_discardCurrentClipJobs, &QAction::triggered, this, [&]() {
        const QString currentId = m_monitor->activeClipId();
        if (!currentId.isEmpty()) {
            pCore->taskManager.discardJobs({ObjectType::BinClip,currentId.toInt()}, AbstractTask::NOJOBTYPE, true);
        }
    });
    connect(m_cancelJobs, &QAction::triggered, [&]() {
        pCore->taskManager.slotCancelJobs();
    });
    connect(m_discardPendingJobs, &QAction::triggered, [&]() {
        // TODO: implement pending only deletion
        pCore->taskManager.slotCancelJobs();
    });

    // Hack, create toolbar spacer
    QWidget *spacer = new QWidget();
    spacer->setSizePolicy(QSizePolicy::Expanding, QSizePolicy::Expanding);
    m_toolbar->addWidget(spacer);

    // Add filter and search line
    m_toolbar->addWidget(m_filterButton);
    m_toolbar->addWidget(m_searchLine);

    // connect(pCore->projectManager(), SIGNAL(projectOpened(Project*)), this, SLOT(setProject(Project*)));
    m_headerInfo = QByteArray::fromBase64(KdenliveSettings::treeviewheaders().toLatin1());
    m_propertiesPanel = new QScrollArea(this);
    m_propertiesPanel->setFrameShape(QFrame::NoFrame);
    // Insert listview
    m_itemView = new MyTreeView(this);
    m_layout->addWidget(m_itemView);
    // Info widget for failed jobs, other errors
    m_infoMessage = new KMessageWidget(this);
    m_layout->addWidget(m_infoMessage);
    m_infoMessage->setCloseButtonVisible(false);
    connect(m_infoMessage, &KMessageWidget::hideAnimationFinished, this, &Bin::slotResetInfoMessage);
    // m_infoMessage->setWordWrap(true);
    m_infoMessage->hide();
    connect(this, &Bin::requesteInvalidRemoval, this, &Bin::slotQueryRemoval);
    connect(this, SIGNAL(displayBinMessage(QString,KMessageWidget::MessageType)), this, SLOT(doDisplayMessage(QString,KMessageWidget::MessageType)));
    wheelAccumulatedDelta = 0;
}

Bin::~Bin()
{
    pCore->taskManager.slotCancelJobs();
    blockSignals(true);
    m_proxyModel->selectionModel()->blockSignals(true);
    setEnabled(false);
    m_propertiesPanel = nullptr;
    abortOperations();
    m_itemModel->clean();
}

QDockWidget *Bin::clipPropertiesDock()
{
    return m_propertiesDock;
}

void Bin::abortOperations()
{
    m_infoMessage->hide();
    blockSignals(true);
    if (m_propertiesPanel) {
        for (QWidget *w : m_propertiesPanel->findChildren<ClipPropertiesController *>()) {
            delete w;
        }
    }
    delete m_itemView;
    m_itemView = nullptr;
    blockSignals(false);
}

bool Bin::eventFilter(QObject *obj, QEvent *event)
{
    if (event->type() == QEvent::MouseButtonPress) {
        if (m_itemView && m_listType == BinTreeView) {
        // Folder state is only valid in tree view mode
            auto *mouseEvent = static_cast<QMouseEvent *>(event);
            if (mouseEvent->button() == Qt::LeftButton && mouseEvent->modifiers() & Qt::ShiftModifier) {
                QModelIndex idx = m_itemView->indexAt(mouseEvent->pos());
                if (idx.isValid() && idx.column() == 0 && m_proxyModel) {
                    std::shared_ptr<AbstractProjectItem> item = m_itemModel->getBinItemByIndex(m_proxyModel->mapToSource(idx));
                    if (item->itemType() == AbstractProjectItem::FolderItem) {
                        auto *tView = static_cast<QTreeView *>(m_itemView);
                        QRect r = tView->visualRect(idx);
                        if (mouseEvent->pos().x() < r.x()) {
                            if (!tView->isExpanded(idx)) {
                                tView->expandAll();
                            } else {
                                tView->collapseAll();
                            }
                            return true;
                        }
                    }
                }
            }
        }
    }
    if (event->type() == QEvent::MouseButtonRelease) {
        if (!m_monitor->isActive()) {
            m_monitor->slotActivateMonitor();
        }
        bool success = QWidget::eventFilter(obj, event);
        if (m_gainedFocus) {
            auto *mouseEvent = static_cast<QMouseEvent *>(event);
            if (m_itemView) {
                QModelIndex idx = m_itemView->indexAt(mouseEvent->pos());
                m_gainedFocus = false;
                if (idx.isValid() && m_proxyModel) {
                    std::shared_ptr<AbstractProjectItem> item = m_itemModel->getBinItemByIndex(m_proxyModel->mapToSource(idx));
                    if (item->itemType() == AbstractProjectItem::ClipItem) {
                        auto clip = std::static_pointer_cast<ProjectClip>(item);
                        if (clip && clip->statusReady()) {
                            editMasterEffect(item);
                        }
                    } else if (item->itemType() == AbstractProjectItem::SubClipItem) {
                        auto clip = std::static_pointer_cast<ProjectSubClip>(item)->getMasterClip();
                        if (clip && clip->statusReady()) {
                            editMasterEffect(item);
                        }
                    }
                } else {
                    editMasterEffect(nullptr);
                }
            }
            // make sure we discard the focus indicator
            m_gainedFocus = false;
        }
        return success;
    }
    if (event->type() == QEvent::MouseButtonDblClick) {
        auto *mouseEvent = static_cast<QMouseEvent *>(event);
        if (m_itemView) {
            QModelIndex idx = m_itemView->indexAt(mouseEvent->pos());
            if (!idx.isValid()) {
                // User double clicked on empty area
                slotAddClip();
            } else {
                slotItemDoubleClicked(idx, mouseEvent->pos(), mouseEvent->modifiers());
            }
        } else {
            qCDebug(KDENLIVE_LOG) << " +++++++ NO VIEW-------!!";
        }
        return true;
    }
    if (event->type() == QEvent::Wheel) {
        auto *e = static_cast<QWheelEvent *>(event);
        if ((e != nullptr) && e->modifiers() == Qt::ControlModifier) {
            wheelAccumulatedDelta += e->angleDelta().y();
            if (abs(wheelAccumulatedDelta) >= QWheelEvent::DefaultDeltasPerStep) {
                slotZoomView(wheelAccumulatedDelta > 0);
            }
            // emit zoomView(e->delta() > 0);
            return true;
        }
    }
    return QWidget::eventFilter(obj, event);
}

void Bin::refreshIcons()
{
    QList<QMenu *> allMenus = this->findChildren<QMenu *>();
    for (int i = 0; i < allMenus.count(); i++) {
        QMenu *m = allMenus.at(i);
        QIcon ic = m->icon();
        if (ic.isNull() || ic.name().isEmpty()) {
            continue;
        }
        QIcon newIcon = QIcon::fromTheme(ic.name());
        m->setIcon(newIcon);
    }
    QList<QToolButton *> allButtons = this->findChildren<QToolButton *>();
    for (int i = 0; i < allButtons.count(); i++) {
        QToolButton *m = allButtons.at(i);
        QIcon ic = m->icon();
        if (ic.isNull() || ic.name().isEmpty()) {
            continue;
        }
        QIcon newIcon = QIcon::fromTheme(ic.name());
        m->setIcon(newIcon);
    }
}

void Bin::slotSaveHeaders()
{
    if ((m_itemView != nullptr) && m_listType == BinTreeView) {
        // save current treeview state (column width)
        auto *view = static_cast<QTreeView *>(m_itemView);
        m_headerInfo = view->header()->saveState();
        KdenliveSettings::setTreeviewheaders(m_headerInfo.toBase64());
    }
}

void Bin::updateSortingAction(int ix)
{
    for (QAction *ac : m_sortGroup->actions()) {
        if (ac->data().toInt() == ix) {
            ac->setChecked(true);
        }
    }
}

void Bin::slotZoomView(bool zoomIn)
{
    wheelAccumulatedDelta = 0;
    if (m_itemModel->rowCount() == 0) {
        // Don't zoom on empty bin
        return;
    }
    int progress = (zoomIn) ? 1 : -1;
    m_slider->setValue(m_slider->value() + progress);
}

Monitor *Bin::monitor()
{
    return m_monitor;
}

void Bin::slotAddClip()
{
    // Check if we are in a folder
    QString parentFolder = getCurrentFolder();
    ClipCreationDialog::createClipsCommand(m_doc, parentFolder, m_itemModel);
    pCore->window()->raiseBin();
}

std::shared_ptr<ProjectClip> Bin::getFirstSelectedClip()
{
    const QModelIndexList indexes = m_proxyModel->selectionModel()->selectedIndexes();
    if (indexes.isEmpty()) {
        return std::shared_ptr<ProjectClip>();
    }
    for (const QModelIndex &ix : indexes) {
        std::shared_ptr<AbstractProjectItem> item = m_itemModel->getBinItemByIndex(m_proxyModel->mapToSource(ix));
        if (item->itemType() == AbstractProjectItem::ClipItem) {
            auto clip = std::static_pointer_cast<ProjectClip>(item);
            if (clip) {
                return clip;
            }
        }
    }
    return nullptr;
}

void Bin::slotDeleteClip()
{
    const QModelIndexList indexes = m_proxyModel->selectionModel()->selectedIndexes();
    std::vector<std::shared_ptr<AbstractProjectItem>> items;
    bool included = false;
    bool usedFolder = false;
    auto checkInclusion = [](bool accum, std::shared_ptr<TreeItem> item) {
        return accum || std::static_pointer_cast<AbstractProjectItem>(item)->isIncludedInTimeline();
    };
    for (const QModelIndex &ix : indexes) {
        if (!ix.isValid() || ix.column() != 0) {
            continue;
        }
        std::shared_ptr<AbstractProjectItem> item = m_itemModel->getBinItemByIndex(m_proxyModel->mapToSource(ix));
        if (!item) {
            qDebug() << "Suspicious: item not found when trying to delete";
            continue;
        }
        included = included || item->accumulate(false, checkInclusion);
        // Check if we are deleting non-empty folders:
        usedFolder = usedFolder || item->childCount() > 0;
        items.push_back(item);
    }
    if (included && (KMessageBox::warningContinueCancel(this, i18n("This will delete all selected clips from the timeline")) != KMessageBox::Continue)) {
        return;
    }
    if (usedFolder && (KMessageBox::warningContinueCancel(this, i18n("This will delete all folder content")) != KMessageBox::Continue)) {
        return;
    }
    Fun undo = []() { return true; };
    Fun redo = []() { return true; };
    // Ensure we don't delete a parent before a child
    // std::sort(items.begin(), items.end(), [](std::shared_ptr<AbstractProjectItem> a, std::shared_ptr<AbstractProjectItem>b) { return a->depth() > b->depth(); });
    for (const auto &item : items) {
        m_itemModel->requestBinClipDeletion(item, undo, redo);
    }
    pCore->pushUndo(undo, redo, i18n("Delete bin Clips"));
}

void Bin::slotReloadClip()
{
    qDebug()<<"---------\nRELOADING CLIP\n----------------";
    const QModelIndexList indexes = m_proxyModel->selectionModel()->selectedIndexes();
    for (const QModelIndex &ix : indexes) {
        if (!ix.isValid() || ix.column() != 0) {
            continue;
        }
        std::shared_ptr<AbstractProjectItem> item = m_itemModel->getBinItemByIndex(m_proxyModel->mapToSource(ix));
        std::shared_ptr<ProjectClip> currentItem = nullptr;
        if (item->itemType() == AbstractProjectItem::ClipItem) {
            currentItem = std::static_pointer_cast<ProjectClip>(item);
        } else if (item->itemType() == AbstractProjectItem::SubClipItem) {
            currentItem = std::static_pointer_cast<ProjectSubClip>(item)->getMasterClip();
        }
        if (currentItem) {
            emit openClip(std::shared_ptr<ProjectClip>());
            if (currentItem->clipStatus() == FileStatus::StatusMissing || currentItem->clipStatus() == FileStatus::StatusProxyOnly) {
                // Don't attempt to reload missing clip
                // Check if source file is available
                const QString sourceUrl = currentItem->url();
                if (!QFile::exists(sourceUrl)) {
                    emit displayBinMessage(i18n("Missing source clip"), KMessageWidget::Warning);
                    return;
                }
            }
            if (currentItem->clipType() == ClipType::Playlist) {
                // Check if a clip inside playlist is missing
                QString path = currentItem->url();
                QFile f(path);
                QDomDocument doc;
                doc.setContent(&f, false);
                f.close();
                DocumentChecker d(QUrl::fromLocalFile(path), doc);
                if (!d.hasErrorInClips() && doc.documentElement().hasAttribute(QStringLiteral("modified"))) {
                    QString backupFile = path + QStringLiteral(".backup");
                    KIO::FileCopyJob *copyjob = KIO::file_copy(QUrl::fromLocalFile(path), QUrl::fromLocalFile(backupFile));
                    if (copyjob->exec()) {
                        if (!f.open(QIODevice::WriteOnly | QIODevice::Text)) {
                            KMessageBox::sorry(this, i18n("Unable to write to file %1", path));
                        } else {
                            QTextStream out(&f);
                            out << doc.toString();
                            f.close();
                            KMessageBox::information(
                                this,
                                i18n("Your project file was modified by Kdenlive.\nTo make sure you do not lose data, a backup copy called %1 was created.",
                                     backupFile));
                        }
                    }
                }
            }
            currentItem->reloadProducer(false, false, true);
        }
    }
}

void Bin::slotReplaceClip()
{
    const QModelIndexList indexes = m_proxyModel->selectionModel()->selectedIndexes();
    for (const QModelIndex &ix : indexes) {
        if (!ix.isValid() || ix.column() != 0) {
            continue;
        }
        std::shared_ptr<AbstractProjectItem> item = m_itemModel->getBinItemByIndex(m_proxyModel->mapToSource(ix));
        std::shared_ptr<ProjectClip> currentItem = nullptr;
        if (item->itemType() == AbstractProjectItem::ClipItem) {
            currentItem = std::static_pointer_cast<ProjectClip>(item);
        } else if (item->itemType() == AbstractProjectItem::SubClipItem) {
            currentItem = std::static_pointer_cast<ProjectSubClip>(item)->getMasterClip();
        }
        if (currentItem) {
            emit openClip(std::shared_ptr<ProjectClip>());
            QString fileName = QFileDialog::getOpenFileName(this, i18n("Open replacement file"),
                                                QFileInfo(currentItem->url()).absolutePath(),
                                                ClipCreationDialog::getExtensionsFilter());
            if (!fileName.isEmpty()) {
                QMap <QString, QString> sourceProps;
                QMap <QString, QString> newProps;
                sourceProps.insert(QStringLiteral("resource"), currentItem->url());
                sourceProps.insert(QStringLiteral("kdenlive:clipname"), currentItem->clipName());
                newProps.insert(QStringLiteral("resource"), fileName);
                newProps.insert(QStringLiteral("kdenlive:clipname"), QFileInfo(fileName).fileName());
                // Check if replacement clip is long enough
                if (currentItem->hasLimitedDuration() && currentItem->isIncludedInTimeline()) {
                    // Clip is used in timeline, make sure length is similar
                    std::unique_ptr<Mlt::Producer> replacementProd(new Mlt::Producer(pCore->getCurrentProfile()->profile(), fileName.toUtf8().constData()));
                    int currentDuration = int(currentItem->frameDuration());
                    if (replacementProd->is_valid()) {
                        int replacementDuration = replacementProd->get_length();
                        if (replacementDuration < currentDuration) {
                            if (KMessageBox::warningContinueCancel(this, i18n("You are replacing a clip with a shorter one, this might cause issues in timeline.\nReplacement is %1 frames shorter.", (currentDuration - replacementDuration))) != KMessageBox::Continue) {
                                continue;
                            }
                        }
                    } else {
                        KMessageBox::sorry(this, i18n("The selected file %1 is invalid.", fileName));
                        continue;
                    }
                }
                slotEditClipCommand(currentItem->clipId(), sourceProps, newProps);
            }
        }
    }
}


void Bin::slotLocateClip()
{
    const QModelIndexList indexes = m_proxyModel->selectionModel()->selectedIndexes();
    for (const QModelIndex &ix : indexes) {
        if (!ix.isValid() || ix.column() != 0) {
            continue;
        }
        std::shared_ptr<AbstractProjectItem> item = m_itemModel->getBinItemByIndex(m_proxyModel->mapToSource(ix));
        std::shared_ptr<ProjectClip> currentItem = nullptr;
        if (item->itemType() == AbstractProjectItem::ClipItem) {
            currentItem = std::static_pointer_cast<ProjectClip>(item);
        } else if (item->itemType() == AbstractProjectItem::SubClipItem) {
            currentItem = std::static_pointer_cast<ProjectSubClip>(item)->getMasterClip();
        }
        if (currentItem) {
            QUrl url = QUrl::fromLocalFile(currentItem->url()); //.adjusted(QUrl::RemoveFilename);
            bool exists = QFile(url.toLocalFile()).exists();
            if (currentItem->hasUrl() && exists) {
                KIO::highlightInFileManager({url});
                qCDebug(KDENLIVE_LOG) << "  / / " + url.toString();
            } else {
                if (!exists) {
                    pCore->displayMessage(i18n("Could not locate %1", url.toString()), MessageType::ErrorMessage, 300);
                }
                return;
            }
        }
    }
}

void Bin::slotDuplicateClip()
{
    const QModelIndexList indexes = m_proxyModel->selectionModel()->selectedIndexes();
    QList < std::shared_ptr<AbstractProjectItem> > items;
    for (const QModelIndex &ix : indexes) {
        if (!ix.isValid() || ix.column() != 0) {
            continue;
        }
        items << m_itemModel->getBinItemByIndex(m_proxyModel->mapToSource(ix));
    }
    QString lastId;
    for (const auto &item : qAsConst(items)) {
        if (item->itemType() == AbstractProjectItem::ClipItem) {
            auto currentItem = std::static_pointer_cast<ProjectClip>(item);
            if (currentItem) {
                QDomDocument doc;
                QDomElement xml = currentItem->toXml(doc);
                if (!xml.isNull()) {
                    QString currentName = Xml::getXmlProperty(xml, QStringLiteral("kdenlive:clipname"));
                    if (currentName.isEmpty()) {
                        QUrl url = QUrl::fromLocalFile(Xml::getXmlProperty(xml, QStringLiteral("resource")));
                        if (url.isValid()) {
                            currentName = url.fileName();
                        }
                    }
                    if (!currentName.isEmpty()) {
                        currentName.append(i18nc("append to clip name to indicate a copied idem", " (copy)"));
                        Xml::setXmlProperty(xml, QStringLiteral("kdenlive:clipname"), currentName);
                    }
                    QString id;
                    m_itemModel->requestAddBinClip(id, xml, item->parent()->clipId(), i18n("Duplicate clip"));
                    lastId = id;
                }
            }
        } else if (item->itemType() == AbstractProjectItem::SubClipItem) {
            auto currentItem = std::static_pointer_cast<ProjectSubClip>(item);
            QString id;
            QPoint clipZone = currentItem->zone();
            m_itemModel->requestAddBinSubClip(id, clipZone.x(), clipZone.y(), {}, currentItem->getMasterClip()->clipId());
            lastId = id;
        }
    }
    if (!lastId.isEmpty()) {
        selectClipById(lastId);
    }
}

void Bin::setMonitor(Monitor *monitor)
{
    m_monitor = monitor;
    connect(m_monitor, &Monitor::addClipToProject, this, &Bin::slotAddClipToProject);
    connect(m_monitor, &Monitor::refreshCurrentClip, this, &Bin::slotOpenCurrent);
    connect(this, &Bin::openClip, [&](std::shared_ptr<ProjectClip> clip, int in, int out) {
        m_monitor->slotOpenClip(clip, in, out);
        pCore->textEditWidget()->openClip(clip);
    });
}

void Bin::cleanDocument()
{
    blockSignals(true);
    if (m_proxyModel) {
        m_proxyModel->selectionModel()->blockSignals(true);
    }
    setEnabled(false);
    // Cleanup references in the cli properties dialog
    showClipProperties(nullptr);

    // Cleanup previous project
    m_itemModel->clean();
    delete m_itemView;
    m_itemView = nullptr;
}

void Bin::setDocument(KdenliveDoc *project)
{
    m_doc = project;
    m_infoLabel->slotSetJobCount(0);
    int iconHeight = int(QFontInfo(font()).pixelSize() * 3.5);
    m_iconSize = QSize(int(iconHeight * pCore->getCurrentDar()), iconHeight);
    setEnabled(true);
    blockSignals(false);
    if (m_proxyModel) {
        m_proxyModel->selectionModel()->blockSignals(false);
    }
    // reset filtering
    QSignalBlocker bk(m_filterButton);
    m_filterButton->setChecked(false);
    m_filterButton->setToolTip(i18n("Filter"));
    connect(m_proxyAction, SIGNAL(toggled(bool)), m_doc, SLOT(slotProxyCurrentItem(bool)));

    // connect(m_itemModel, SIGNAL(dataChanged(QModelIndex,QModelIndex)), m_itemView
    // connect(m_itemModel, SIGNAL(updateCurrentItem()), this, SLOT(autoSelect()));
    slotInitView(nullptr);
    bool binEffectsDisabled = getDocumentProperty(QStringLiteral("disablebineffects")).toInt() == 1;
    QAction *disableEffects = pCore->window()->actionCollection()->action(QStringLiteral("disable_bin_effects"));
    if (disableEffects) {
        if (binEffectsDisabled != disableEffects->isChecked()) {
            QSignalBlocker bk(disableEffects);
            disableEffects->setChecked(binEffectsDisabled);
        }
    }
    m_itemModel->setBinEffectsEnabled(!binEffectsDisabled);

    //setBinEffectsEnabled(!binEffectsDisabled, false);
    QMap <QString, QString> projectTags = m_doc->getProjectTags();
    m_tagsWidget->rebuildTags(projectTags);
    rebuildFilters(projectTags);
}

void Bin::rebuildFilters(QMap <QString, QString> tags)
{
    m_filterMenu->clear();
    // Add tag filters
    QAction *clearFilter = new QAction(QIcon::fromTheme(QStringLiteral("edit-clear")), i18n("Clear filters"), this);
    m_filterMenu->addAction(clearFilter);
    int tagsCount = tags.size();
    for (int i = 1; i <= tagsCount; i++) {
        QAction *tag = pCore->window()->actionCollection()->action(QString("tag_%1").arg(i));
        if (tag) {
            QAction *tagFilter = new QAction(tag->icon(), tag->text(), &m_filterGroup);
            tagFilter->setData(tag->data());
            tagFilter->setCheckable(true);
            m_filterMenu->addAction(tagFilter);
        }
    }
    // Add rating filters
    m_filterMenu->addSeparator();
    QAction *rateFilter;
    for (int i = 1; i< 6; ++i) {
        rateFilter = new QAction(QIcon::fromTheme(QStringLiteral("favorite")), i18np("%1 star", "%1 stars", i), &m_filterRateGroup);
        rateFilter->setData(QString(".%1").arg(2 * i));
        rateFilter->setCheckable(true);
        m_filterMenu->addAction(rateFilter);
    }
    // Add unused filter
    m_filterMenu->addSeparator();
    QAction *unusedFilter = new QAction(i18n("Unused clips"), this);
    unusedFilter->setData(QStringLiteral("unused"));
    unusedFilter->setCheckable(true);
    m_filterMenu->addAction(unusedFilter);

    // Add type filters
    m_filterMenu->addSeparator();
    QMenu *typeMenu = new QMenu(i18n("Filter by type"), m_filterMenu);
    m_filterMenu->addMenu(typeMenu);
    m_filterMenu->addSeparator();
    QAction *typeFilter = new QAction(QIcon::fromTheme(QStringLiteral("video-x-generic")), i18n("AV Clip"), &m_filterTypeGroup);
    typeFilter->setData(ClipType::AV);
    typeFilter->setCheckable(true);
    typeMenu->addAction(typeFilter);
    typeFilter = new QAction(QIcon::fromTheme(QStringLiteral("video-x-matroska")), i18n("Mute Video"), &m_filterTypeGroup);
    typeFilter->setData(ClipType::Video);
    typeFilter->setCheckable(true);
    typeMenu->addAction(typeFilter);
    typeFilter = new QAction(QIcon::fromTheme(QStringLiteral("audio-x-generic")), i18n("Audio"), &m_filterTypeGroup);
    typeFilter->setData(ClipType::Audio);
    typeFilter->setCheckable(true);
    typeMenu->addAction(typeFilter);
    typeFilter = new QAction(QIcon::fromTheme(QStringLiteral("image-jpeg")), i18n("Image"), &m_filterTypeGroup);
    typeFilter->setData(ClipType::Image);
    typeFilter->setCheckable(true);
    typeMenu->addAction(typeFilter);
    typeFilter = new QAction(QIcon::fromTheme(QStringLiteral("kdenlive-add-slide-clip")), i18n("Slideshow"), &m_filterTypeGroup);
    typeFilter->setData(ClipType::SlideShow);
    typeFilter->setCheckable(true);
    typeMenu->addAction(typeFilter);
    typeFilter = new QAction(QIcon::fromTheme(QStringLiteral("video-mlt-playlist")), i18n("Playlist"), &m_filterTypeGroup);
    typeFilter->setData(ClipType::Playlist);
    typeFilter->setCheckable(true);
    typeMenu->addAction(typeFilter);
    typeFilter = new QAction(QIcon::fromTheme(QStringLiteral("draw-text")), i18n("Title"), &m_filterTypeGroup);
    typeFilter->setData(ClipType::Text);
    typeFilter->setCheckable(true);
    typeMenu->addAction(typeFilter);
    typeFilter = new QAction(QIcon::fromTheme(QStringLiteral("draw-text")), i18n("Title Template"), &m_filterTypeGroup);
    typeFilter->setData(ClipType::TextTemplate);
    typeFilter->setCheckable(true);
    typeMenu->addAction(typeFilter);
    typeFilter = new QAction(QIcon::fromTheme(QStringLiteral("kdenlive-add-color-clip")), i18n("Color"), &m_filterTypeGroup);
    typeFilter->setData(ClipType::Color);
    typeFilter->setCheckable(true);
    typeMenu->addAction(typeFilter);
}

void Bin::createClip(const QDomElement &xml)
{
    // Check if clip should be in a folder
    QString groupId = ProjectClip::getXmlProperty(xml, QStringLiteral("kdenlive:folderid"));
    std::shared_ptr<ProjectFolder> parentFolder = m_itemModel->getFolderByBinId(groupId);
    if (!parentFolder) {
        parentFolder = m_itemModel->getRootFolder();
    }
    QString path = Xml::getXmlProperty(xml, QStringLiteral("resource"));
    if (path.endsWith(QStringLiteral(".mlt")) || path.endsWith(QStringLiteral(".kdenlive"))) {
        QFile f(path);
        QDomDocument doc;
        doc.setContent(&f, false);
        f.close();
        DocumentChecker d(QUrl::fromLocalFile(path), doc);
        if (!d.hasErrorInClips() && doc.documentElement().hasAttribute(QStringLiteral("modified"))) {
            QString backupFile = path + QStringLiteral(".backup");
            KIO::FileCopyJob *copyjob = KIO::file_copy(QUrl::fromLocalFile(path), QUrl::fromLocalFile(backupFile));
            if (copyjob->exec()) {
                if (!f.open(QIODevice::WriteOnly | QIODevice::Text)) {
                    KMessageBox::sorry(this, i18n("Unable to write to file %1", path));
                } else {
                    QTextStream out(&f);
                    out << doc.toString();
                    f.close();
                    KMessageBox::information(
                        this, i18n("Your project file was modified by Kdenlive.\nTo make sure you do not lose data, a backup copy called %1 was created.",
                                   backupFile));
                }
            }
        }
    }
    QString id = Xml::getTagContentByAttribute(xml, QStringLiteral("property"), QStringLiteral("name"), QStringLiteral("kdenlive:id"));
    if (id.isEmpty()) {
        id = QString::number(m_itemModel->getFreeClipId());
    }
    auto newClip = ProjectClip::construct(id, xml, m_blankThumb, m_itemModel);
    parentFolder->appendChild(newClip);
}

void Bin::slotAddFolder()
{
    auto parentFolder = m_itemModel->getFolderByBinId(getCurrentFolder());
    qDebug() << "parent folder id" << parentFolder->clipId();
    QString newId;
    Fun undo = []() { return true; };
    Fun redo = []() { return true; };
    m_itemModel->requestAddFolder(newId, i18n("Folder"), parentFolder->clipId(), undo, redo);
    pCore->pushUndo(undo, redo, i18n("Create bin folder"));
    if (m_listType == BinTreeView) {
        // Make sure parent folder is expanded
        if (parentFolder->clipId().toInt() > -1) {
            auto parentIx = m_itemModel->getIndexFromItem(parentFolder);
            auto *view = static_cast<QTreeView *>(m_itemView);
            view->expand(m_proxyModel->mapFromSource(parentIx));
        }
    }

    // Edit folder name
    auto folder = m_itemModel->getFolderByBinId(newId);
    auto ix = m_itemModel->getIndexFromItem(folder);

    // Scroll to ensure folder is visible
    m_itemView->scrollTo(m_proxyModel->mapFromSource(ix), QAbstractItemView::EnsureVisible);
    qDebug() << "selecting" << ix;
    if (ix.isValid()) {
        qDebug() << "ix valid";
        m_proxyModel->selectionModel()->clearSelection();
        int row = ix.row();
        const QModelIndex id = m_itemModel->index(row, 0, ix.parent());
        const QModelIndex id2 = m_itemModel->index(row, m_itemModel->columnCount() - 1, ix.parent());
        if (id.isValid() && id2.isValid()) {
            m_proxyModel->selectionModel()->select(QItemSelection(m_proxyModel->mapFromSource(id), m_proxyModel->mapFromSource(id2)),
                                                   QItemSelectionModel::Select);
        }
        m_itemView->edit(m_proxyModel->mapFromSource(ix));
    }
}

void Bin::ensureCurrent()
{
    const QModelIndexList indexes = m_proxyModel->selectionModel()->selectedRows(0);
    for (const QModelIndex &ix : indexes) {
        if (!ix.isValid()) {
            continue;
        }
        m_itemView->setCurrentIndex(ix);
    }
}

QModelIndex Bin::getIndexForId(const QString &id, bool folderWanted) const
{
    QModelIndexList items = m_itemModel->match(m_itemModel->index(0, 0), AbstractProjectItem::DataId, QVariant::fromValue(id), 1, Qt::MatchRecursive);
    for (int i = 0; i < items.count(); i++) {
        std::shared_ptr<AbstractProjectItem> currentItem = m_itemModel->getBinItemByIndex(items.at(i));
        AbstractProjectItem::PROJECTITEMTYPE type = currentItem->itemType();
        if (folderWanted && type == AbstractProjectItem::FolderItem) {
            // We found our folder
            return items.at(i);
        }
        if (!folderWanted && type == AbstractProjectItem::ClipItem) {
            // We found our clip
            return items.at(i);
        }
    }
    return {};
}

void Bin::selectAll()
{
    m_proxyModel->selectAll();
}

void Bin::selectClipById(const QString &clipId, int frame, const QPoint &zone, bool activateMonitor)
{
    if (m_monitor->activeClipId() == clipId) {
        std::shared_ptr<ProjectClip> clip = m_itemModel->getClipByBinID(clipId);
        if (clip) {
            QModelIndex ix = m_itemModel->getIndexFromItem(clip);
            int row = ix.row();
            const QModelIndex id = m_itemModel->index(row, 0, ix.parent());
            const QModelIndex id2 = m_itemModel->index(row, m_itemModel->columnCount() - 1, ix.parent());
            if (id.isValid() && id2.isValid()) {
                m_proxyModel->selectionModel()->select(QItemSelection(m_proxyModel->mapFromSource(id), m_proxyModel->mapFromSource(id2)), QItemSelectionModel::SelectCurrent);
            }
            m_itemView->scrollTo(m_proxyModel->mapFromSource(ix), QAbstractItemView::EnsureVisible);
        }
    } else {
        m_proxyModel->selectionModel()->clearSelection();
        std::shared_ptr<ProjectClip> clip = getBinClip(clipId);
        if (clip == nullptr) {
            return;
        }
        selectClip(clip);
    }
    if (!zone.isNull()) {
        m_monitor->slotLoadClipZone(zone);
    }
    if (activateMonitor) {
        if (frame > -1) {
            m_monitor->slotSeek(frame);
            m_monitor->refreshMonitorIfActive();
        } else {
            m_monitor->slotActivateMonitor();
        }
    }
}

void Bin::selectProxyModel(const QModelIndex &id)
{
    if (isLoading) {
        // return;
    }
    if (id.isValid()) {
        if (id.column() != 0) {
            return;
        }
        std::shared_ptr<AbstractProjectItem> currentItem = m_itemModel->getBinItemByIndex(m_proxyModel->mapToSource(id));
        if (currentItem) {
            // Set item as current so that it displays its content in clip monitor
            setCurrent(currentItem);
            if (currentItem->itemType() == AbstractProjectItem::ClipItem) {
                m_reloadAction->setEnabled(true);
                m_replaceAction->setEnabled(true);
                m_locateAction->setEnabled(true);
                m_duplicateAction->setEnabled(true);
                std::shared_ptr<ProjectClip> clip = std::static_pointer_cast<ProjectClip>(currentItem);
                m_tagsWidget->setTagData(clip->tags());
                ClipType::ProducerType type = clip->clipType();
                m_openAction->setEnabled(type == ClipType::Image || type == ClipType::Audio || type == ClipType::Text || type == ClipType::TextTemplate);
                showClipProperties(clip, false);
                m_deleteAction->setText(i18n("Delete Clip"));
                m_proxyAction->setText(i18n("Proxy Clip"));
                //TODO: testing only, we should check clip type...
                pCore->timeRemapWidget()->setClip(clip);
            } else if (currentItem->itemType() == AbstractProjectItem::FolderItem) {
                // A folder was selected, disable editing clip
                m_tagsWidget->setTagData();
                m_openAction->setEnabled(false);
                m_reloadAction->setEnabled(false);
                m_replaceAction->setEnabled(false);
                m_locateAction->setEnabled(false);
                m_duplicateAction->setEnabled(false);
                m_deleteAction->setText(i18n("Delete Folder"));
                m_proxyAction->setText(i18n("Proxy Folder"));
            } else if (currentItem->itemType() == AbstractProjectItem::SubClipItem) {
                m_tagsWidget->setTagData(currentItem->tags());
                showClipProperties(std::static_pointer_cast<ProjectClip>(currentItem->parent()), false);
                m_openAction->setEnabled(false);
                m_reloadAction->setEnabled(false);
                m_replaceAction->setEnabled(false);
                m_locateAction->setEnabled(false);
                m_duplicateAction->setEnabled(false);
                m_deleteAction->setText(i18n("Delete Clip"));
                m_proxyAction->setText(i18n("Proxy Clip"));
            }
            m_deleteAction->setEnabled(true);
            m_renameAction->setEnabled(true);
        } else {
            m_reloadAction->setEnabled(false);
            m_replaceAction->setEnabled(false);
            m_locateAction->setEnabled(false);
            m_duplicateAction->setEnabled(false);
            m_openAction->setEnabled(false);
            m_deleteAction->setEnabled(false);
            m_renameAction->setEnabled(false);
        }
    } else {
        // No item selected in bin
        m_openAction->setEnabled(false);
        m_deleteAction->setEnabled(false);
        m_renameAction->setEnabled(false);
        showClipProperties(nullptr);
        emit requestClipShow(nullptr);
        // clear effect stack
        emit requestShowEffectStack(QString(), nullptr, QSize(), false);
        // Display black bg in clip monitor
        emit openClip(std::shared_ptr<ProjectClip>());
    }
}

std::vector<QString> Bin::selectedClipsIds(bool allowSubClips)
{
    const QModelIndexList indexes = m_proxyModel->selectionModel()->selectedIndexes();
    std::vector<QString> ids;
    // We define the lambda that will be executed on each item of the subset of nodes of the tree that are selected
    auto itemAdder = [&ids, allowSubClips](std::vector<QString> &ids_vec, std::shared_ptr<TreeItem> item) {
        auto binItem = std::static_pointer_cast<AbstractProjectItem>(item);
        if (binItem->itemType() == AbstractProjectItem::ClipItem) {
            ids.push_back(binItem->clipId());
        } else if (allowSubClips && binItem->itemType() == AbstractProjectItem::SubClipItem) {
            auto subClipItem = std::static_pointer_cast<ProjectSubClip>(item);
            ids.push_back(subClipItem->cutClipId());
        }
        return ids_vec;
    };
    for (const QModelIndex &ix : indexes) {
        if (!ix.isValid() || ix.column() != 0) {
            continue;
        }
        std::shared_ptr<AbstractProjectItem> item = m_itemModel->getBinItemByIndex(m_proxyModel->mapToSource(ix));
        item->accumulate(ids, itemAdder);
    }
    return ids;
}

QList<std::shared_ptr<ProjectClip>> Bin::selectedClips()
{
    auto ids = selectedClipsIds();
    QList<std::shared_ptr<ProjectClip>> ret;
    for (const auto &id : ids) {
        ret.push_back(m_itemModel->getClipByBinID(id));
    }
    return ret;
}

void Bin::slotInitView(QAction *action)
{
    if (action) {
        if (m_proxyModel) {
            m_proxyModel->selectionModel()->clearSelection();
        }
        int viewType = action->data().toInt();
        KdenliveSettings::setBinMode(viewType);
        if (viewType == m_listType) {
            return;
        }
        if (m_listType == BinTreeView) {
            // save current treeview state (column width)
            auto *view = static_cast<QTreeView *>(m_itemView);
            m_headerInfo = view->header()->saveState();
            m_showDate->setEnabled(true);
            m_showDesc->setEnabled(true);
            m_showRating->setEnabled(true);
            m_upAction->setEnabled(false);
        }
        m_listType = static_cast<BinViewType>(viewType);
    }
    if (m_itemView) {
        delete m_itemView;
    }
    delete m_binTreeViewDelegate;
    delete m_binListViewDelegate;
    m_binTreeViewDelegate = nullptr;
    m_binListViewDelegate = nullptr;

    switch (m_listType) {
    case BinIconView:
        m_itemView = new MyListView(this);
        m_binListViewDelegate = new BinListItemDelegate(this);
        m_showDate->setEnabled(false);
        m_showDesc->setEnabled(false);
        m_showRating->setEnabled(false);
        m_upAction->setVisible(true);
        break;
    default:
        m_itemView = new MyTreeView(this);
        m_binTreeViewDelegate = new BinItemDelegate(this);
        m_showDate->setEnabled(true);
        m_showDesc->setEnabled(true);
        m_showRating->setEnabled(true);
        m_upAction->setVisible(false);
        break;
    }
    m_itemView->setMouseTracking(true);
    m_itemView->viewport()->installEventFilter(this);
    QSize zoom = m_iconSize * ((m_listType == BinIconView ? qMax(1, m_slider->value()) : m_slider->value()) / 4.0);
    m_itemView->setIconSize(zoom);
    QPixmap pix(zoom);
    pix.fill(Qt::lightGray);
    m_blankThumb.addPixmap(pix);
    m_proxyModel = std::make_unique<ProjectSortProxyModel>(this);
    // Connect models
    m_proxyModel->setSourceModel(m_itemModel.get());
    connect(m_itemModel.get(), &QAbstractItemModel::dataChanged, m_proxyModel.get(), &ProjectSortProxyModel::slotDataChanged);
    connect(m_proxyModel.get(), &ProjectSortProxyModel::updateRating, [&] (const QModelIndex &ix, uint rating) {
        const QModelIndex index = m_proxyModel->mapToSource(ix);
        std::shared_ptr<AbstractProjectItem> item = m_itemModel->getBinItemByIndex(index);
        if (item) {
            uint previousRating = item->rating();
            Fun undo = [this, item, index, previousRating]() {
                item->setRating(previousRating);
                emit m_itemModel->dataChanged(index, index, {AbstractProjectItem::DataRating});
                return true; 
            };
            Fun redo = [this, item, index, rating]() {
                item->setRating(rating);
                emit m_itemModel->dataChanged(index, index, {AbstractProjectItem::DataRating});
                return true; 
            };
            redo();
            pCore->pushUndo(undo, redo, i18n("Edit rating"));
        } else {
            emit displayBinMessage(i18n("Cannot set rating on this item"), KMessageWidget::Information);
        }
    });
    connect(m_proxyModel.get(), &ProjectSortProxyModel::selectModel, this, &Bin::selectProxyModel);
    connect(m_proxyModel.get(), &QAbstractItemModel::layoutAboutToBeChanged, this, &Bin::slotSetSorting);
    m_itemView->setModel(m_proxyModel.get());
    m_itemView->setSelectionModel(m_proxyModel->selectionModel());
    m_proxyModel->setDynamicSortFilter(true);
    m_layout->insertWidget(2, m_itemView);
    // Reset drag type to normal
    m_itemModel->setDragType(PlaylistState::Disabled);

    // setup some default view specific parameters
    if (m_listType == BinTreeView) {
        m_itemView->setItemDelegate(m_binTreeViewDelegate);
        auto *view = static_cast<MyTreeView *>(m_itemView);
        view->setSortingEnabled(true);
        view->setWordWrap(true);
        connect(view, &MyTreeView::updateDragMode, m_itemModel.get(), &ProjectItemModel::setDragType, Qt::DirectConnection);
        connect(view, &MyTreeView::processDragEnd, this, &Bin::processDragEnd);
        connect(view, &MyTreeView::selectCurrent, this, &Bin::ensureCurrent);
        connect(view, &MyTreeView::displayBinFrame, this, &Bin::showBinFrame);
        if (!m_headerInfo.isEmpty()) {
            view->header()->restoreState(m_headerInfo);
        } else {
            view->header()->resizeSections(QHeaderView::ResizeToContents);
            view->resizeColumnToContents(0);
            // Date Column
            view->setColumnHidden(1, true);
            // Description Column
            view->setColumnHidden(2, true);
            // Rating column
            view->setColumnHidden(7, true);
        }
        // Type column
        view->setColumnHidden(3, true);
        // Tags column
        view->setColumnHidden(4, true);
        // Duration column
        view->setColumnHidden(5, true);
        // ID column
        view->setColumnHidden(6, true);
        // Rating column
        view->header()->resizeSection(7, QFontInfo(font()).pixelSize() * 4);
        m_showDate->setChecked(!view->isColumnHidden(1));
        m_showDesc->setChecked(!view->isColumnHidden(2));
        m_showRating->setChecked(!view->isColumnHidden(7));
        if (m_sortGroup->checkedAction()) {
            view->header()->setSortIndicator(m_sortGroup->checkedAction()->data().toInt(), m_sortDescend->isChecked() ? Qt::DescendingOrder : Qt::AscendingOrder);
        }
        connect(view->header(), &QHeaderView::sectionResized, this, &Bin::slotSaveHeaders);
        connect(view->header(), &QHeaderView::sectionClicked, this, &Bin::slotSaveHeaders);
        connect(view->header(), &QHeaderView::sortIndicatorChanged, [this] (int ix, Qt::SortOrder order) {
            QSignalBlocker bk(m_sortDescend);
            QSignalBlocker bk2(m_sortGroup);
            m_sortDescend->setChecked(order == Qt::DescendingOrder);
            QList <QAction*> actions = m_sortGroup->actions();
            for (auto ac : qAsConst(actions)) {
                if (ac->data().toInt() == ix) {
                    ac->setChecked(true);
                    break;
                }
            }
            
        });
        connect(view, &MyTreeView::focusView, this, &Bin::slotGotFocus);
    } else if (m_listType == BinIconView) {
        m_itemView->setItemDelegate(m_binListViewDelegate);
        auto *view = static_cast<MyListView *>(m_itemView);
        connect(view, &MyListView::updateDragMode, m_itemModel.get(), &ProjectItemModel::setDragType, Qt::DirectConnection);
        view->setGridSize(QSize(int(zoom.width() * 1.2), zoom.width()));
        connect(view, &MyListView::focusView, this, &Bin::slotGotFocus);
        connect(view, &MyListView::displayBinFrame, this, &Bin::showBinFrame);
        connect(view, &MyListView::processDragEnd, this, &Bin::processDragEnd);
    }
    m_itemView->setEditTriggers(QAbstractItemView::NoEditTriggers); // DoubleClicked);
    m_itemView->setSelectionMode(QAbstractItemView::ExtendedSelection);
    m_itemView->setDragDropMode(QAbstractItemView::DragDrop);
    m_itemView->setAlternatingRowColors(true);
    m_itemView->setFocus();
}

void Bin::slotSetIconSize(int size)
{
    if (!m_itemView) {
        return;
    }
    KdenliveSettings::setBin_zoom(size);
    QSize zoom = m_iconSize;
    zoom = zoom * ((m_listType == BinIconView ? qMax(1,size) : size) / 4.0);
    m_itemView->setIconSize(zoom);
    if (m_listType == BinIconView) {
        auto *view = static_cast<MyListView *>(m_itemView);
        view->setGridSize(QSize(int(zoom.width() * 1.2), zoom.width()));
    }
    QPixmap pix(zoom);
    pix.fill(Qt::lightGray);
    m_blankThumb.addPixmap(pix);
}

void Bin::rebuildMenu()
{
    m_transcodeAction = static_cast<QMenu *>(pCore->window()->factory()->container(QStringLiteral("transcoders"), pCore->window()));
    m_extractAudioAction = static_cast<QMenu *>(pCore->window()->factory()->container(QStringLiteral("extract_audio"), pCore->window()));
    m_clipsActionsMenu = static_cast<QMenu *>(pCore->window()->factory()->container(QStringLiteral("clip_actions"), pCore->window()));
    m_menu->insertMenu(m_reloadAction, m_extractAudioAction);
    m_menu->insertMenu(m_reloadAction, m_transcodeAction);
    m_menu->insertMenu(m_reloadAction, m_clipsActionsMenu);
}

void Bin::contextMenuEvent(QContextMenuEvent *event)
{
    bool enableClipActions = false;
    ClipType::ProducerType type = ClipType::Unknown;
    bool isFolder = false;
    bool isImported = false;
    AbstractProjectItem::PROJECTITEMTYPE itemType = AbstractProjectItem::FolderItem;
    QString clipService;
    QString audioCodec;
    bool clickInView = false;
    if (m_itemView) {
        QRect viewRect(m_itemView->mapToGlobal(m_itemView->geometry().topLeft()), m_itemView->mapToGlobal(m_itemView->geometry().bottomRight()));
        if (viewRect.contains(event->globalPos())) {
            clickInView = true;
            QModelIndex idx = m_itemView->indexAt(m_itemView->viewport()->mapFromGlobal(event->globalPos()));
            if (idx.isValid()) {
                // User right clicked on a clip
                std::shared_ptr<AbstractProjectItem> currentItem = m_itemModel->getBinItemByIndex(m_proxyModel->mapToSource(idx));
                itemType = currentItem->itemType();
                if (currentItem) {
                    enableClipActions = true;
                    std::shared_ptr<ProjectClip> clip = nullptr;
                    if (itemType == AbstractProjectItem::ClipItem) {
                        clip = std::static_pointer_cast<ProjectClip>(currentItem);
                    } else if (itemType == AbstractProjectItem::SubClipItem) {
                        auto subClip = std::static_pointer_cast<ProjectSubClip>(currentItem);
                        clip = subClip->getMasterClip();
                    } else if (itemType == AbstractProjectItem::FolderItem) {
                        isFolder = true;
                    }
                    if (clip) {
                        m_proxyAction->blockSignals(true);
                        if (itemType == AbstractProjectItem::ClipItem) {
                            emit findInTimeline(clip->clipId(), clip->timelineInstances());
                        }
                        clipService = clip->getProducerProperty(QStringLiteral("mlt_service"));
                        m_proxyAction->setChecked(clip->hasProxy());
                        QList<QAction *> transcodeActions;
                        if (m_transcodeAction) {
                            transcodeActions = m_transcodeAction->actions();
                        }
                        QStringList dataList;
                        QString condition;
                        audioCodec = clip->codec(true);
                        QString videoCodec = clip->codec(false);
                        type = clip->clipType();
                        if (clip->hasUrl()) {
                            isImported = true;
                        }
                        bool noCodecInfo = false;
                        if (audioCodec.isEmpty() && videoCodec.isEmpty()) {
                            noCodecInfo = true;
                        }
                        for (int i = 0; i < transcodeActions.count(); ++i) {
                            dataList = transcodeActions.at(i)->data().toStringList();
                            if (dataList.count() > 4) {
                                condition = dataList.at(4);
                                if (condition.isEmpty()) {
                                    transcodeActions.at(i)->setEnabled(true);
                                    continue;
                                }
                                if (noCodecInfo) {
                                    // No audio / video codec, this is an MLT clip, disable conditional transcoding
                                    transcodeActions.at(i)->setEnabled(false);
                                    continue;
                                }
                                if (condition.startsWith(QLatin1String("vcodec"))) {
                                    transcodeActions.at(i)->setEnabled(condition.section(QLatin1Char('='), 1, 1) == videoCodec);
                                } else if (condition.startsWith(QLatin1String("acodec"))) {
                                    transcodeActions.at(i)->setEnabled(condition.section(QLatin1Char('='), 1, 1) == audioCodec);
                                }
                            }
                        }
                        m_proxyAction->blockSignals(false);
                    } else {
                        // Disable find in timeline option
                        emit findInTimeline(QString());
                    }
                }
            }
        }
    }
    if (!clickInView) {
        return;
    }
    // Enable / disable clip actions
    m_proxyAction->setEnabled((m_doc->getDocumentProperty(QStringLiteral("enableproxy")).toInt() != 0) && enableClipActions);
    m_openAction->setEnabled(type == ClipType::Image || type == ClipType::Audio || type == ClipType::TextTemplate || type == ClipType::Text);
    m_reloadAction->setEnabled(enableClipActions);
    m_replaceAction->setEnabled(enableClipActions);
    m_locateAction->setEnabled(enableClipActions);
    m_duplicateAction->setEnabled(enableClipActions);

    m_editAction->setVisible(!isFolder);
    m_clipsActionsMenu->setEnabled(enableClipActions);
    m_extractAudioAction->setEnabled(enableClipActions);
    m_openAction->setVisible(itemType != AbstractProjectItem::FolderItem);
    m_reloadAction->setVisible(itemType != AbstractProjectItem::FolderItem);
    m_replaceAction->setVisible(itemType == AbstractProjectItem::ClipItem);
    m_duplicateAction->setVisible(itemType != AbstractProjectItem::FolderItem);
    m_inTimelineAction->setVisible(itemType == AbstractProjectItem::ClipItem);

    if (m_transcodeAction) {
        m_transcodeAction->setEnabled(enableClipActions);
        m_transcodeAction->menuAction()->setVisible(itemType != AbstractProjectItem::FolderItem && (type == ClipType::Playlist || type == ClipType::Text || clipService.contains(QStringLiteral("avformat"))));
    }
    m_clipsActionsMenu->menuAction()->setVisible(
        itemType != AbstractProjectItem::FolderItem &&
        (clipService.contains(QStringLiteral("avformat")) || clipService.contains(QStringLiteral("xml")) || clipService.contains(QStringLiteral("consumer"))));
    m_extractAudioAction->menuAction()->setVisible(!isFolder && !audioCodec.isEmpty());
    m_locateAction->setVisible(itemType == AbstractProjectItem::ClipItem && (isImported));

    // Show menu
    event->setAccepted(true);
    if (enableClipActions) {
        m_menu->exec(event->globalPos());
    } else {
        // Clicked in empty area
        m_addButton->menu()->exec(event->globalPos());
    }
}

void Bin::slotItemDoubleClicked(const QModelIndex &ix, const QPoint &pos, uint modifiers)
{
    std::shared_ptr<AbstractProjectItem> item = m_itemModel->getBinItemByIndex(m_proxyModel->mapToSource(ix));
    if (m_listType == BinIconView) {
        if (item->childCount() > 0 || item->itemType() == AbstractProjectItem::FolderItem) {
            m_itemView->setRootIndex(ix);
            m_upAction->setEnabled(true);
            return;
        }
    } else {
        if (ix.column() == 0 && item->childCount() > 0) {
            QRect IconRect = m_itemView->visualRect(ix);
            IconRect.setWidth(int(double(IconRect.height()) / m_itemView->iconSize().height() * m_itemView->iconSize().width()));
            if (!pos.isNull() && (IconRect.contains(pos) || pos.y() > (IconRect.y() + IconRect.height() / 2))) {
                auto *view = static_cast<QTreeView *>(m_itemView);
                bool expand = !view->isExpanded(ix);
                // Expand all items on shift + double click
                if (modifiers & Qt::ShiftModifier) {
                    if (expand) {
                        view->expandAll();
                    } else {
                        view->collapseAll();
                    }
                } else {
                    view->setExpanded(ix, expand);
                }
                return;
            }
        }
    }
    if (ix.isValid()) {
        QRect IconRect = m_itemView->visualRect(ix);
        IconRect.setWidth(int(double(IconRect.height()) / m_itemView->iconSize().height() * m_itemView->iconSize().width()));
        if (!pos.isNull() && ((ix.column() == 2 && item->itemType() == AbstractProjectItem::ClipItem) ||
                              (!IconRect.contains(pos) && pos.y() < (IconRect.y() + IconRect.height() / 2)))) {
            // User clicked outside icon, trigger rename
            m_itemView->edit(ix);
            return;
        }
        if (item->itemType() == AbstractProjectItem::ClipItem) {
            std::shared_ptr<ProjectClip> clip = std::static_pointer_cast<ProjectClip>(item);
            if (clip) {
                if (clip->clipType() == ClipType::Text || clip->clipType() == ClipType::TextTemplate) {
                    // m_propertiesPanel->setEnabled(false);
                    showTitleWidget(clip);
                } else {
                    slotSwitchClipProperties(clip);
                }
            }
        }
    }
}

void Bin::slotEditClip()
{
    QString panelId = m_propertiesPanel->property("clipId").toString();
    QModelIndex current = m_proxyModel->selectionModel()->currentIndex();
    std::shared_ptr<AbstractProjectItem> item = m_itemModel->getBinItemByIndex(m_proxyModel->mapToSource(current));
    if (item->clipId() != panelId) {
        // wrong clip
        return;
    }
    auto clip = std::static_pointer_cast<ProjectClip>(item);
    QString parentFolder = getCurrentFolder();
    switch (clip->clipType()) {
    case ClipType::Text:
    case ClipType::TextTemplate:
        showTitleWidget(clip);
        break;
    case ClipType::SlideShow:
        showSlideshowWidget(clip);
        break;
    case ClipType::QText:
        ClipCreationDialog::createQTextClip(m_doc, parentFolder, this, clip.get());
        break;
    default:
        break;
    }
}

void Bin::slotSwitchClipProperties()
{
    QModelIndex current = m_proxyModel->selectionModel()->currentIndex();
    if (current.isValid()) {
        // User clicked in the icon, open clip properties
        std::shared_ptr<AbstractProjectItem> item = m_itemModel->getBinItemByIndex(m_proxyModel->mapToSource(current));
        std::shared_ptr<ProjectClip> currentItem = nullptr;
        if (item->itemType() == AbstractProjectItem::ClipItem) {
            currentItem = std::static_pointer_cast<ProjectClip>(item);
        } else if (item->itemType() == AbstractProjectItem::SubClipItem) {
            currentItem = std::static_pointer_cast<ProjectSubClip>(item)->getMasterClip();
        }
        if (currentItem) {
            slotSwitchClipProperties(currentItem);
            return;
        }
    }
    slotSwitchClipProperties(nullptr);
}

void Bin::slotSwitchClipProperties(const std::shared_ptr<ProjectClip> &clip)
{
    if (clip == nullptr) {
        m_propertiesPanel->setEnabled(false);
        return;
    }
    if (clip->clipType() == ClipType::SlideShow) {
        m_propertiesPanel->setEnabled(false);
        showSlideshowWidget(clip);
    } else if (clip->clipType() == ClipType::QText) {
        m_propertiesPanel->setEnabled(false);
        QString parentFolder = getCurrentFolder();
        ClipCreationDialog::createQTextClip(m_doc, parentFolder, this, clip.get());
    } else {
        m_propertiesPanel->setEnabled(true);
        showClipProperties(clip);
        m_propertiesDock->show();
        m_propertiesDock->raise();
    }
    // Check if properties panel is not tabbed under Bin
    // if (!pCore->window()->isTabbedWith(m_propertiesDock, QStringLiteral("project_bin"))) {
}

void Bin::doRefreshPanel(const QString &id)
{
    std::shared_ptr<ProjectClip> currentItem = getFirstSelectedClip();
    if ((currentItem != nullptr) && currentItem->AbstractProjectItem::clipId() == id) {
        showClipProperties(currentItem, true);
    }
}

QAction *Bin::addAction(const QString &name, const QString &text, const QIcon &icon)
{
    auto *action = new QAction(text, this);
    if (!icon.isNull()) {
        action->setIcon(icon);
    }
    pCore->window()->addAction(name, action);
    return action;
}

void Bin::setupAddClipAction(QMenu *addClipMenu, ClipType::ProducerType type, const QString &name, const QString &text, const QIcon &icon)
{
    QAction *action = addAction(name, text, icon);
    action->setData(static_cast<QVariant>(type));
    addClipMenu->addAction(action);
    connect(action, &QAction::triggered, this, &Bin::slotCreateProjectClip);
}

void Bin::showClipProperties(const std::shared_ptr<ProjectClip> &clip, bool forceRefresh)
{
    if ((clip == nullptr) || !clip->statusReady()) {
        for (QWidget *w : m_propertiesPanel->findChildren<ClipPropertiesController *>()) {
            delete w;
        }
        m_propertiesPanel->setProperty("clipId", QString());
        m_propertiesPanel->setEnabled(false);
        emit setupTargets(false, {});
        return;
    }
    m_propertiesPanel->setEnabled(true);
    QString panelId = m_propertiesPanel->property("clipId").toString();
    if (!forceRefresh && panelId == clip->AbstractProjectItem::clipId()) {
        // the properties panel is already displaying current clip, do nothing
        return;
    }
    // Cleanup widget for new content
    for (QWidget *w : m_propertiesPanel->findChildren<ClipPropertiesController *>()) {
        delete w;
    }
    m_propertiesPanel->setProperty("clipId", clip->AbstractProjectItem::clipId());
    // Setup timeline targets
    emit setupTargets(clip->hasVideo(), clip->activeStreams());
    auto *lay = static_cast<QVBoxLayout *>(m_propertiesPanel->layout());
    if (lay == nullptr) {
        lay = new QVBoxLayout(m_propertiesPanel);
        m_propertiesPanel->setLayout(lay);
    }
    ClipPropertiesController *panel = clip->buildProperties(m_propertiesPanel);
    connect(this, &Bin::refreshTimeCode, panel, &ClipPropertiesController::slotRefreshTimeCode);
    connect(this, &Bin::deleteMarkers, panel, &ClipPropertiesController::slotDeleteSelectedMarkers);
    connect(this, &Bin::selectMarkers, panel, &ClipPropertiesController::slotSelectAllMarkers);
    connect(panel, &ClipPropertiesController::updateClipProperties, this, &Bin::slotEditClipCommand);
    connect(panel, &ClipPropertiesController::seekToFrame, m_monitor, static_cast<void (Monitor::*)(int)>(&Monitor::slotSeek));
    connect(panel, &ClipPropertiesController::editClip, this, &Bin::slotEditClip);
    connect(panel, SIGNAL(editAnalysis(QString, QString, QString)), this, SLOT(slotAddClipExtraData(QString, QString, QString)));

    lay->addWidget(panel);
}

void Bin::slotEditClipCommand(const QString &id, const QMap<QString, QString> &oldProps, const QMap<QString, QString> &newProps)
{
    auto *command = new EditClipCommand(this, id, oldProps, newProps, true);
    m_doc->commandStack()->push(command);
}

void Bin::reloadClip(const QString &id)
{
    std::shared_ptr<ProjectClip> clip = m_itemModel->getClipByBinID(id);
    if (!clip) {
        return;
    }
    clip->reloadProducer(false, false);
}

void Bin::reloadMonitorIfActive(const QString &id)
{
    if (m_monitor->activeClipId() == id || m_monitor->activeClipId().isEmpty()) {
        slotOpenCurrent();
        if (m_monitor->activeClipId() == id) {
            showClipProperties(getBinClip(id), true);
        }
    }
}

void Bin::reloadMonitorStreamIfActive(const QString &id)
{
    if (m_monitor->activeClipId() == id) {
        m_monitor->reloadActiveStream();
    }
}

void Bin::updateTargets(const QString &id)
{
    if (m_monitor->activeClipId() != id) {
        return;
    }
    std::shared_ptr<ProjectClip> clip = m_itemModel->getClipByBinID(id);
    if (clip) {
        emit setupTargets(clip->hasVideo(), clip->activeStreams());
    }
}

QStringList Bin::getBinFolderClipIds(const QString &id) const
{
    QStringList ids;
    std::shared_ptr<ProjectFolder> folder = m_itemModel->getFolderByBinId(id);
    if (folder) {
        for (int i = 0; i < folder->childCount(); i++) {
            std::shared_ptr<AbstractProjectItem> child = std::static_pointer_cast<AbstractProjectItem>(folder->child(i));
            if (child->itemType() == AbstractProjectItem::ClipItem) {
                ids << child->clipId();
            }
        }
    }
    return ids;
}

std::shared_ptr<ProjectClip> Bin::getBinClip(const QString &id)
{
    std::shared_ptr<ProjectClip> clip = nullptr;
    if (id.contains(QLatin1Char('_'))) {
        clip = m_itemModel->getClipByBinID(id.section(QLatin1Char('_'), 0, 0));
    } else if (!id.isEmpty()) {
        clip = m_itemModel->getClipByBinID(id);
    }
    return clip;
}

const QString Bin::getBinClipName(const QString &id) const
{
    std::shared_ptr<ProjectClip> clip = nullptr;
    if (id.contains(QLatin1Char('_'))) {
        clip = m_itemModel->getClipByBinID(id.section(QLatin1Char('_'), 0, 0));
    } else if (!id.isEmpty()) {
        clip = m_itemModel->getClipByBinID(id);
    }
    if (clip) {
        return clip->clipName();
    }
    return QString();
}

void Bin::setWaitingStatus(const QString &id)
{
    std::shared_ptr<ProjectClip> clip = m_itemModel->getClipByBinID(id);
    if (clip) {
        clip->setClipStatus(FileStatus::StatusWaiting);
    }
}

void Bin::slotRemoveInvalidClip(const QString &id, bool replace, const QString &errorMessage)
{
    Q_UNUSED(replace);

    std::shared_ptr<ProjectClip> clip = m_itemModel->getClipByBinID(id);
    if (!clip) {
        return;
    }
    emit requesteInvalidRemoval(id, clip->url(), errorMessage);
}

void Bin::selectClip(const std::shared_ptr<ProjectClip> &clip)
{
    QModelIndex ix = m_itemModel->getIndexFromItem(clip);
    int row = ix.row();
    const QModelIndex id = m_itemModel->index(row, 0, ix.parent());
    const QModelIndex id2 = m_itemModel->index(row, m_itemModel->columnCount() - 1, ix.parent());
    if (id.isValid() && id2.isValid()) {
        m_proxyModel->selectionModel()->select(QItemSelection(m_proxyModel->mapFromSource(id), m_proxyModel->mapFromSource(id2)), QItemSelectionModel::SelectCurrent);
    }
    // Ensure parent folder is expanded
    if (m_listType == BinTreeView) {
        // Make sure parent folder is expanded
        auto *view = static_cast<QTreeView *>(m_itemView);
        view->expand(m_proxyModel->mapFromSource(ix.parent()));
    }
    m_itemView->scrollTo(m_proxyModel->mapFromSource(ix), QAbstractItemView::EnsureVisible);
}

void Bin::slotOpenCurrent()
{
    std::shared_ptr<ProjectClip> currentItem = getFirstSelectedClip();
    if (currentItem) {
        emit openClip(currentItem);
    }
}

void Bin::openProducer(std::shared_ptr<ProjectClip> controller)
{
    emit openClip(std::move(controller));
}

void Bin::openProducer(std::shared_ptr<ProjectClip> controller, int in, int out)
{
    emit openClip(std::move(controller), in, out);
}

void Bin::emitItemUpdated(std::shared_ptr<AbstractProjectItem> item)
{
    emit itemUpdated(std::move(item));
}

void Bin::emitRefreshPanel(const QString &id)
{
    emit refreshPanel(id);
}

void Bin::setupGeneratorMenu()
{
    if (!m_menu) {
        qCDebug(KDENLIVE_LOG) << "Warning, menu was not created, something is wrong";
        return;
    }

    auto *addMenu = qobject_cast<QMenu *>(pCore->window()->factory()->container(QStringLiteral("generators"), pCore->window()));
    if (addMenu) {
        QMenu *menu = m_addButton->menu();
        menu->addMenu(addMenu);
        addMenu->setEnabled(!addMenu->isEmpty());
        m_addButton->setMenu(menu);
    }

    addMenu = qobject_cast<QMenu *>(pCore->window()->factory()->container(QStringLiteral("extract_audio"), pCore->window()));
    if (addMenu) {
        m_menu->addMenu(addMenu);
        addMenu->setEnabled(!addMenu->isEmpty());
        m_extractAudioAction = addMenu;
    }

    addMenu = qobject_cast<QMenu *>(pCore->window()->factory()->container(QStringLiteral("transcoders"), pCore->window()));
    if (addMenu) {
        m_menu->addMenu(addMenu);
        addMenu->setEnabled(!addMenu->isEmpty());
        m_transcodeAction = addMenu;
    }

    addMenu = qobject_cast<QMenu *>(pCore->window()->factory()->container(QStringLiteral("clip_actions"), pCore->window()));
    if (addMenu) {
        m_menu->addMenu(addMenu);
        addMenu->setEnabled(!addMenu->isEmpty());
        m_clipsActionsMenu = addMenu;
    }

    addMenu = qobject_cast<QMenu *>(pCore->window()->factory()->container(QStringLiteral("clip_in_timeline"), pCore->window()));
    if (addMenu) {
        m_inTimelineAction = m_menu->addMenu(addMenu);
    }

    if (m_locateAction) {
        m_menu->addAction(m_locateAction);
    }
    if (m_reloadAction) {
        m_menu->addAction(m_reloadAction);
    }
    if (m_replaceAction) {
        m_menu->addAction(m_replaceAction);
    }
    if (m_duplicateAction) {
        m_menu->addAction(m_duplicateAction);
    }
    if (m_proxyAction) {
        m_menu->addAction(m_proxyAction);
    }

    addMenu = qobject_cast<QMenu *>(pCore->window()->factory()->container(QStringLiteral("clip_timeline"), pCore->window()));
    if (addMenu) {
        m_menu->addMenu(addMenu);
        addMenu->setEnabled(false);
    }
    m_menu->addAction(m_editAction);
    m_menu->addAction(m_openAction);
    m_menu->addAction(m_renameAction);
    m_menu->addAction(m_deleteAction);
    m_menu->insertSeparator(m_deleteAction);
}

void Bin::setupMenu()
{
    auto *addClipMenu = new QMenu(this);

    QAction *addClip =
        addAction(QStringLiteral("add_clip"), i18n("Add Clip or Folder"), QIcon::fromTheme(QStringLiteral("kdenlive-add-clip")));
    addClipMenu->addAction(addClip);
    connect(addClip, &QAction::triggered, this, &Bin::slotAddClip);

    setupAddClipAction(addClipMenu, ClipType::Color, QStringLiteral("add_color_clip"), i18n("Add Color Clip"), QIcon::fromTheme(QStringLiteral("kdenlive-add-color-clip")));
    setupAddClipAction(addClipMenu, ClipType::SlideShow, QStringLiteral("add_slide_clip"), i18n("Add Image Sequence"), QIcon::fromTheme(QStringLiteral("kdenlive-add-slide-clip")));
    setupAddClipAction(addClipMenu, ClipType::Text, QStringLiteral("add_text_clip"), i18n("Add Title Clip"), QIcon::fromTheme(QStringLiteral("kdenlive-add-text-clip")));
    setupAddClipAction(addClipMenu, ClipType::TextTemplate, QStringLiteral("add_text_template_clip"), i18n("Add Template Title"), QIcon::fromTheme(QStringLiteral("kdenlive-add-text-clip")));

    QAction *downloadResourceAction =
        addAction(QStringLiteral("download_resource"), i18n("Online Resources"), QIcon::fromTheme(QStringLiteral("edit-download")));
    addClipMenu->addAction(downloadResourceAction);
    connect(downloadResourceAction, &QAction::triggered, pCore->window(), &MainWindow::slotDownloadResources);

    m_locateAction =
        addAction(QStringLiteral("locate_clip"), i18n("Locate Clip..."), QIcon::fromTheme(QStringLiteral("find-location")));
    m_locateAction->setData("locate_clip");
    m_locateAction->setEnabled(false);
    connect(m_locateAction, &QAction::triggered, this, &Bin::slotLocateClip);

    m_reloadAction =
        addAction(QStringLiteral("reload_clip"), i18n("Reload Clip"), QIcon::fromTheme(QStringLiteral("view-refresh")));
    m_reloadAction->setData("reload_clip");
    m_reloadAction->setEnabled(false);
    connect(m_reloadAction, &QAction::triggered, this, &Bin::slotReloadClip);

    m_replaceAction =
        addAction(QStringLiteral("replace_clip"), i18n("Replace Clip"), QIcon::fromTheme(QStringLiteral("edit-find-replace")));
    m_replaceAction->setData("replace_clip");
    m_replaceAction->setEnabled(false);
    connect(m_replaceAction, &QAction::triggered, this, &Bin::slotReplaceClip);

    m_duplicateAction =
        addAction(QStringLiteral("duplicate_clip"), i18n("Duplicate Clip"), QIcon::fromTheme(QStringLiteral("edit-copy")));
    m_duplicateAction->setData("duplicate_clip");
    m_duplicateAction->setEnabled(false);
    connect(m_duplicateAction, &QAction::triggered, this, &Bin::slotDuplicateClip);

    m_proxyAction = new QAction(i18n("Proxy Clip"), pCore->window());
    pCore->window()->addAction(QStringLiteral("proxy_clip"), m_proxyAction);
    m_proxyAction->setData(QStringList() << QString::number(static_cast<int>(AbstractTask::PROXYJOB)));
    m_proxyAction->setCheckable(true);
    m_proxyAction->setChecked(false);

    m_editAction =
        addAction(QStringLiteral("clip_properties"), i18n("Clip Properties"), QIcon::fromTheme(QStringLiteral("document-edit")));
    m_editAction->setData("clip_properties");
    connect(m_editAction, &QAction::triggered, this, static_cast<void (Bin::*)()>(&Bin::slotSwitchClipProperties));

    m_openAction =
        addAction(QStringLiteral("edit_clip"), i18n("Edit Clip"), QIcon::fromTheme(QStringLiteral("document-open")));
    m_openAction->setData("edit_clip");
    m_openAction->setEnabled(false);
    connect(m_openAction, &QAction::triggered, this, &Bin::slotOpenClip);

    m_renameAction = KStandardAction::renameFile(this, SLOT(slotRenameItem()), pCore->window()->actionCollection());
    m_renameAction->setEnabled(false);

    m_deleteAction =
        addAction(QStringLiteral("delete_clip"), i18n("Delete Clip"), QIcon::fromTheme(QStringLiteral("edit-delete")));
    m_deleteAction->setData("delete_clip");
    m_deleteAction->setEnabled(false);
    connect(m_deleteAction, &QAction::triggered, this, &Bin::slotDeleteClip);

    QAction *createFolder =
        addAction(QStringLiteral("create_folder"), i18n("Create Folder"), QIcon::fromTheme(QStringLiteral("folder-new")));
    connect(createFolder, &QAction::triggered, this, &Bin::slotAddFolder);
    m_upAction = KStandardAction::up(this, SLOT(slotBack()), pCore->window()->actionCollection());

    // Setup actions
    QAction *first = m_toolbar->actions().at(0);
    m_toolbar->insertAction(first, m_deleteAction);
    m_toolbar->insertAction(m_deleteAction, createFolder);
    m_toolbar->insertAction(createFolder, m_upAction);

    auto *m = new QMenu(this);
    m->addActions(addClipMenu->actions());
    m_addButton = new QToolButton(this);
    m_addButton->setMenu(m);
    m_addButton->setDefaultAction(addClip);
    m_addButton->setPopupMode(QToolButton::MenuButtonPopup);
    m_toolbar->insertWidget(m_upAction, m_addButton);
    m_menu = new QMenu(this);
    m_propertiesDock = pCore->window()->addDock(i18n("Clip Properties"), QStringLiteral("clip_properties"), m_propertiesPanel);
    m_propertiesDock->close();
}

const QString Bin::getDocumentProperty(const QString &key)
{
    return m_doc->getDocumentProperty(key);
}

void Bin::slotUpdateJobStatus(const QString &id, int jobType, int status, const QString &label, const QString &actionName, const QString &details)
{
    Q_UNUSED(id)
    Q_UNUSED(jobType)
    Q_UNUSED(status)
    Q_UNUSED(label)
    Q_UNUSED(actionName)
    Q_UNUSED(details)
    // TODO refac
    /*
    std::shared_ptr<ProjectClip> clip = m_itemModel->getClipByBinID(id);
    if (clip) {
        clip->setJobStatus((AbstractClipJob::JOBTYPE)jobType, (ClipJobStatus)status);
    }
    if (status == JobCrashed) {
        QList<QAction *> actions = m_infoMessage->actions();
        if (m_infoMessage->isHidden()) {
            if (!details.isEmpty()) {
                m_infoMessage->setText(label + QStringLiteral(" <a href=\"#\">") + i18n("Show log") + QStringLiteral("</a>"));
            } else {
                m_infoMessage->setText(label);
            }
            m_infoMessage->setWordWrap(m_infoMessage->text().length() > 35);
            m_infoMessage->setMessageType(KMessageWidget::Warning);
        }

        if (!actionName.isEmpty()) {
            QAction *action = nullptr;
            QList<KActionCollection *> collections = KActionCollection::allCollections();
            for (int i = 0; i < collections.count(); ++i) {
                KActionCollection *coll = collections.at(i);
                action = coll->action(actionName);
                if (action) {
                    break;
                }
            }
            if ((action != nullptr) && !actions.contains(action)) {
                m_infoMessage->addAction(action);
            }
        }
        if (!details.isEmpty()) {
            m_errorLog.append(details);
        }
        m_infoMessage->setCloseButtonVisible(true);
        m_infoMessage->animatedShow();
    }
    */
}

void Bin::doDisplayMessage(const QString &text, KMessageWidget::MessageType type, const QList<QAction *> &actions, bool showCloseButton, BinMessage::BinCategory messageCategory)
{
    // Remove existing actions if any
    QList<QAction *> acts = m_infoMessage->actions();
    while (!acts.isEmpty()) {
        QAction *a = acts.takeFirst();
        m_infoMessage->removeAction(a);
        delete a;
    }
    m_currentMessage = messageCategory;
    m_infoMessage->setText(text);
    m_infoMessage->setWordWrap(text.length() > 35);
    for (QAction *action : actions) {
        m_infoMessage->addAction(action);
        connect(action, &QAction::triggered, this, &Bin::slotMessageActionTriggered);
    }
    m_infoMessage->setCloseButtonVisible(showCloseButton || actions.isEmpty());
    m_infoMessage->setMessageType(type);
    m_infoMessage->animatedShow();
}

void Bin::doDisplayMessage(const QString &text, KMessageWidget::MessageType type, const QString &logInfo)
{
    // Remove existing actions if any
    m_currentMessage = BinMessage::BinCategory::InformationMessage;
    QList<QAction *> acts = m_infoMessage->actions();
    while (!acts.isEmpty()) {
        QAction *a = acts.takeFirst();
        m_infoMessage->removeAction(a);
        delete a;
    }
    m_infoMessage->setText(text);
    m_infoMessage->setWordWrap(text.length() > 35);
    QAction *ac = new QAction(i18n("Show log"), this);
    m_infoMessage->addAction(ac);
    connect(ac, &QAction::triggered, [this, logInfo](bool) {
        KMessageBox::sorry(this, logInfo, i18n("Detailed log"));
        slotMessageActionTriggered();
    });
    m_infoMessage->setCloseButtonVisible(false);
    m_infoMessage->setMessageType(type);
    m_infoMessage->animatedShow();
}

void Bin::refreshClip(const QString &id)
{
    if (m_monitor->activeClipId() == id) {
        if (pCore->monitorManager()->clipMonitorVisible()) {
            m_monitor->slotActivateMonitor();
        }
        m_monitor->refreshMonitorIfActive(true);
    }
}

void Bin::slotCreateProjectClip()
{
    auto *act = qobject_cast<QAction *>(sender());
    if (act == nullptr) {
        // Cannot access triggering action, something is wrong
        qCDebug(KDENLIVE_LOG) << "// Error in clip creation action";
        return;
    }
    ClipType::ProducerType type = ClipType::ProducerType(act->data().toInt());
    QString parentFolder = getCurrentFolder();
    switch (type) {
    case ClipType::Color:
        ClipCreationDialog::createColorClip(m_doc, parentFolder, m_itemModel);
        break;
    case ClipType::SlideShow:
        ClipCreationDialog::createSlideshowClip(m_doc, parentFolder, m_itemModel);
        break;
    case ClipType::Text:
        ClipCreationDialog::createTitleClip(m_doc, parentFolder, QString(), m_itemModel);
        break;
    case ClipType::TextTemplate:
        ClipCreationDialog::createTitleTemplateClip(m_doc, parentFolder, m_itemModel);
        break;
    case ClipType::QText:
        ClipCreationDialog::createQTextClip(m_doc, parentFolder, this);
        break;
    default:
        break;
    }
    pCore->window()->raiseBin();
}

void Bin::slotItemDropped(const QStringList &ids, const QModelIndex &parent)
{
    std::shared_ptr<AbstractProjectItem> parentItem;
    if (parent.isValid()) {
        parentItem = m_itemModel->getBinItemByIndex(parent);
        parentItem = parentItem->getEnclosingFolder(false);
    } else {
        parentItem = m_itemModel->getRootFolder();
    }
    auto *moveCommand = new QUndoCommand();
    moveCommand->setText(i18np("Move Clip", "Move Clips", ids.count()));
    QStringList folderIds;
    for (const QString &id : ids) {
        if (id.contains(QLatin1Char('/'))) {
            // trying to move clip zone, not allowed. Ignore
            continue;
        }
        if (id.startsWith(QLatin1Char('#'))) {
            // moving a folder, keep it for later
            folderIds << id;
            continue;
        }
        std::shared_ptr<ProjectClip> currentItem = m_itemModel->getClipByBinID(id);
        if (!currentItem) {
            continue;
        }
        std::shared_ptr<AbstractProjectItem> currentParent = currentItem->parent();
        if (currentParent != parentItem) {
            // Item was dropped on a different folder
            new MoveBinClipCommand(this, id, currentParent->clipId(), parentItem->clipId(), moveCommand);
        }
    }
    if (!folderIds.isEmpty()) {
        for (QString id : qAsConst(folderIds)) {
            id.remove(0, 1);
            std::shared_ptr<ProjectFolder> currentItem = m_itemModel->getFolderByBinId(id);
            if (!currentItem) {
                continue;
            }
            std::shared_ptr<AbstractProjectItem> currentParent = currentItem->parent();
            if (currentParent != parentItem) {
                // Item was dropped on a different folder
                new MoveBinFolderCommand(this, id, currentParent->clipId(), parentItem->clipId(), moveCommand);
            }
        }
    }
    if (moveCommand->childCount() == 0) {
        pCore->displayMessage(i18n("No valid clip to insert"), MessageType::ErrorMessage, 500);
    } else {
        m_doc->commandStack()->push(moveCommand);
    }
}

void Bin::slotAddEffect(QString id, const QStringList &effectData)
{
    if (id.isEmpty()) {
        id = m_monitor->activeClipId();
    }
    if (!id.isEmpty()) {
        std::shared_ptr<ProjectClip> clip = m_itemModel->getClipByBinID(id);
        if (clip) {
            if (effectData.count() == 4) {
                // Paste effect from another stack
                std::shared_ptr<EffectStackModel> sourceStack = pCore->getItemEffectStack(effectData.at(1).toInt(), effectData.at(2).toInt());
                clip->copyEffect(sourceStack, effectData.at(3).toInt());
            } else {
                clip->addEffect(effectData.constFirst());
            }
            return;
        }
    }
    pCore->displayMessage(i18n("Select a clip to apply an effect"), MessageType::ErrorMessage, 500);
}

void Bin::slotEffectDropped(const QStringList &effectData, const QModelIndex &parent)
{
    if (parent.isValid()) {
        std::shared_ptr<AbstractProjectItem> parentItem = m_itemModel->getBinItemByIndex(parent);
        if (parentItem->itemType() == AbstractProjectItem::FolderItem) {
            // effect not supported on folder items
            displayBinMessage(i18n("Cannot apply effects on folders"), KMessageWidget::Information);
            return;
        }
        int row = 0;
        QModelIndex parentIndex;
        if (parentItem->itemType() == AbstractProjectItem::SubClipItem) {
            // effect only supported on clip items
            parentItem = std::static_pointer_cast<ProjectSubClip>(parentItem)->getMasterClip();
            QModelIndex ix = m_itemModel->getIndexFromItem(parentItem);
            row = ix.row();
            parentIndex = ix.parent();
        } else if (parentItem->itemType() == AbstractProjectItem::ClipItem) {
            // effect only supported on clip items
            row = parent.row();
            parentIndex = parent.parent();
        }
        bool res = false;
        if (effectData.count() == 4) {
            // Paste effect from another stack
            std::shared_ptr<EffectStackModel> sourceStack = pCore->getItemEffectStack(effectData.at(1).toInt(), effectData.at(2).toInt());
            res = std::static_pointer_cast<ProjectClip>(parentItem)->copyEffect(sourceStack, effectData.at(3).toInt());
        } else {
            res = std::static_pointer_cast<ProjectClip>(parentItem)->addEffect(effectData.constFirst());
        }
        if (!res) {
            pCore->displayMessage(i18n("Cannot add effect to clip"), MessageType::ErrorMessage);
        } else {
            m_proxyModel->selectionModel()->clearSelection();
            const QModelIndex id = m_itemModel->index(row, 0, parentIndex);
            const QModelIndex id2 = m_itemModel->index(row, m_itemModel->columnCount() - 1, parentIndex);
            if (id.isValid() && id2.isValid()) {
                m_proxyModel->selectionModel()->select(QItemSelection(m_proxyModel->mapFromSource(id), m_proxyModel->mapFromSource(id2)),
                                                   QItemSelectionModel::Select);
            }
            setCurrent(parentItem);
        }
    }
}

void Bin::slotTagDropped(const QString &tag, const QModelIndex &parent)
{
    if (parent.isValid()) {
        std::shared_ptr<AbstractProjectItem> parentItem = m_itemModel->getBinItemByIndex(parent);
        if (parentItem->itemType() == AbstractProjectItem::ClipItem || parentItem->itemType() == AbstractProjectItem::SubClipItem) {
            if (parentItem->itemType() == AbstractProjectItem::SubClipItem) {
                qDebug()<<"TAG DROPPED ON CLIPZOINE\n\n!!!!!!!!!!!!!!!";
            }
            // effect only supported on clip/subclip items
            QString currentTag = parentItem->tags();
            QMap <QString, QString> oldProps;
            oldProps.insert(QStringLiteral("kdenlive:tags"), currentTag);
            QMap <QString, QString> newProps;
            if (currentTag.isEmpty()) {
                currentTag = tag;
            } else if (!currentTag.contains(tag)) {
                currentTag.append(QStringLiteral(";") + tag);
            }
            newProps.insert(QStringLiteral("kdenlive:tags"), currentTag);
            slotEditClipCommand(parentItem->clipId(), oldProps, newProps);
            return;
        }
        if (parentItem->itemType() == AbstractProjectItem::FolderItem) {
            QList <QString> allClips;
            QList<std::shared_ptr<ProjectClip>> children = std::static_pointer_cast<ProjectFolder>(parentItem)->childClips();
            for (auto &clp : children) {
                allClips <<clp->clipId();
            }
            editTags(allClips, tag, true);
            return;
        }
    }
    pCore->displayMessage(i18n("Select a clip to add a tag"), MessageType::ErrorMessage);
}

void Bin::switchTag(const QString &tag, bool add)
{
    const QModelIndexList indexes = m_proxyModel->selectionModel()->selectedIndexes();
    if (indexes.isEmpty()) {
        pCore->displayMessage(i18n("Select a clip to add a tag"), MessageType::ErrorMessage);
    }
    // Check for folders
    QList <QString> allClips;
    for (const QModelIndex &ix : indexes) {
        if (!ix.isValid() || ix.column() != 0) {
            continue;
        }
        std::shared_ptr<AbstractProjectItem> parentItem = m_itemModel->getBinItemByIndex(m_proxyModel->mapToSource(ix));
        if (parentItem->itemType() == AbstractProjectItem::FolderItem) {
            QList<std::shared_ptr<ProjectClip>> children = std::static_pointer_cast<ProjectFolder>(parentItem)->childClips();
            for (auto &clp : children) {
                allClips <<clp->clipId();
            }
        } else if (parentItem->itemType() != AbstractProjectItem::FolderItem) {
            allClips <<parentItem->clipId();
        }
    }
    editTags(allClips, tag, add);
}

void Bin::updateTags(QMap <QString, QString> tags)
{
    rebuildFilters(tags);
    pCore->updateProjectTags(tags);
}

void Bin::editTags(QList <QString> allClips, const QString &tag, bool add)
{
    for (const QString &id : allClips) {
        std::shared_ptr<AbstractProjectItem> clip = m_itemModel->getItemByBinId(id);
        if (clip) {
            // effect only supported on clip/subclip items
            QString currentTag = clip->tags();
            QMap <QString, QString> oldProps;
            oldProps.insert(QStringLiteral("kdenlive:tags"), currentTag);
            QMap <QString, QString> newProps;
            if (add) {
                if (currentTag.isEmpty()) {
                    currentTag = tag;
                } else if (!currentTag.contains(tag)) {
                    currentTag.append(QStringLiteral(";") + tag);
                }
                newProps.insert(QStringLiteral("kdenlive:tags"), currentTag);
            } else {
                QStringList tags = currentTag.split(QLatin1Char(';'));
                tags.removeAll(tag);
                newProps.insert(QStringLiteral("kdenlive:tags"), tags.join(QLatin1Char(';')));
            }
            slotEditClipCommand(id, oldProps, newProps);
        }
    }
}

void Bin::editMasterEffect(const std::shared_ptr<AbstractProjectItem> &clip)
{
    if (m_gainedFocus) {
        // Widget just gained focus, updating stack is managed in the eventfilter event, not from item
        return;
    }
    if (clip) {
        if (clip->itemType() == AbstractProjectItem::ClipItem) {
            std::shared_ptr<ProjectClip> clp = std::static_pointer_cast<ProjectClip>(clip);
            emit requestShowEffectStack(clp->clipName(), clp->m_effectStack, clp->getFrameSize(), false);
            return;
        }
        if (clip->itemType() == AbstractProjectItem::SubClipItem) {
            if (auto ptr = clip->parentItem().lock()) {
                std::shared_ptr<ProjectClip> clp = std::static_pointer_cast<ProjectClip>(ptr);
                emit requestShowEffectStack(clp->clipName(), clp->m_effectStack, clp->getFrameSize(), false);
            }
            return;
        }
    }
    emit requestShowEffectStack(QString(), nullptr, QSize(), false);
}

void Bin::slotGotFocus()
{
    m_gainedFocus = true;
}

void Bin::doMoveClip(const QString &id, const QString &newParentId)
{
    std::shared_ptr<ProjectClip> currentItem = m_itemModel->getClipByBinID(id);
    if (!currentItem) {
        return;
    }
    std::shared_ptr<AbstractProjectItem> currentParent = currentItem->parent();
    std::shared_ptr<ProjectFolder> newParent = m_itemModel->getFolderByBinId(newParentId);
    currentItem->changeParent(newParent);
}

void Bin::doMoveFolder(const QString &id, const QString &newParentId)
{
    std::shared_ptr<ProjectFolder> currentItem = m_itemModel->getFolderByBinId(id);
    std::shared_ptr<AbstractProjectItem> currentParent = currentItem->parent();
    std::shared_ptr<ProjectFolder> newParent = m_itemModel->getFolderByBinId(newParentId);
    currentParent->removeChild(currentItem);
    currentItem->changeParent(newParent);
}

void Bin::droppedUrls(const QList<QUrl> &urls, const QString &folderInfo)
{
    QModelIndex current;
    if (folderInfo.isEmpty()) {
        current = m_proxyModel->mapToSource(m_proxyModel->selectionModel()->currentIndex());
    } else {
        // get index for folder
        std::shared_ptr<ProjectFolder> folder = m_itemModel->getFolderByBinId(folderInfo);
        if (!folder) {
            folder = m_itemModel->getRootFolder();
        }
        current = m_itemModel->getIndexFromItem(folder);
    }
    slotItemDropped(urls, current);
}

const QString Bin::slotAddClipToProject(const QUrl &url)
{
    QList<QUrl> urls;
    urls << url;
    QModelIndex current = m_proxyModel->mapToSource(m_proxyModel->selectionModel()->currentIndex());
    return slotItemDropped(urls, current);
}

const QString Bin::slotItemDropped(const QList<QUrl> &urls, const QModelIndex &parent)
{
    QString parentFolder = m_itemModel->getRootFolder()->clipId();
    if (parent.isValid()) {
        // Check if drop occurred on a folder
        std::shared_ptr<AbstractProjectItem> parentItem = m_itemModel->getBinItemByIndex(parent);
        while (parentItem->itemType() != AbstractProjectItem::FolderItem) {
            parentItem = parentItem->parent();
        }
        parentFolder = parentItem->clipId();
    }
    const QString id = ClipCreator::createClipsFromList(urls, true, parentFolder, m_itemModel);
    if (!id.isEmpty()) {
        std::shared_ptr<AbstractProjectItem> item = m_itemModel->getItemByBinId(id);
        if (item) {
            QModelIndex ix = m_itemModel->getIndexFromItem(item);
            m_itemView->scrollTo(m_proxyModel->mapFromSource(ix), QAbstractItemView::EnsureVisible);
        }
    }
    return id;
}

void Bin::slotExpandUrl(const ItemInfo &info, const QString &url, QUndoCommand *command)
{
    Q_UNUSED(info)
    Q_UNUSED(url)
    Q_UNUSED(command)
    // TODO reimplement this
    /*
    // Create folder to hold imported clips
    QString folderName = QFileInfo(url).fileName().section(QLatin1Char('.'), 0, 0);
    QString folderId = QString::number(getFreeFolderId());
    new AddBinFolderCommand(this, folderId, folderName.isEmpty() ? i18n("Folder") : folderName, m_itemModel->getRootFolder()->clipId(), false, command);

    // Parse playlist clips
    QDomDocument doc;
    QFile file(url);
    doc.setContent(&file, false);
    file.close();
    bool invalid = false;
    if (doc.documentElement().isNull()) {
        invalid = true;
    }
    QDomNodeList producers = doc.documentElement().elementsByTagName(QStringLiteral("producer"));
    QDomNodeList tracks = doc.documentElement().elementsByTagName(QStringLiteral("track"));
    if (invalid || producers.isEmpty()) {
        doDisplayMessage(i18n("Playlist clip %1 is invalid.", QFileInfo(url).fileName()), KMessageWidget::Warning);
        delete command;
        return;
    }
    if (tracks.count() > pCore->projectManager()->currentTimeline()->visibleTracksCount() + 1) {
        doDisplayMessage(
            i18n("Playlist clip %1 has too many tracks (%2) to be imported. Add new tracks to your project.", QFileInfo(url).fileName(), tracks.count()),
            KMessageWidget::Warning);
        delete command;
        return;
    }
    // Maps playlist producer IDs to (project) bin producer IDs.
    QMap<QString, QString> idMap;
    // Maps hash IDs to (project) first playlist producer instance ID. This is
    // necessary to detect duplicate producer serializations produced by MLT.
    // This covers, for instance, images and titles.
    QMap<QString, QString> hashToIdMap;
    QDir mltRoot(doc.documentElement().attribute(QStringLiteral("root")));
    for (int i = 0; i < producers.count(); i++) {
        QDomElement prod = producers.at(i).toElement();
        QString originalId = prod.attribute(QStringLiteral("id"));
        // track producer
        if (originalId.contains(QLatin1Char('_'))) {
            originalId = originalId.section(QLatin1Char('_'), 0, 0);
        }
        // slowmotion producer
        if (originalId.contains(QLatin1Char(':'))) {
            originalId = originalId.section(QLatin1Char(':'), 1, 1);
        }

        // We already have seen and mapped this producer.
        if (idMap.contains(originalId)) {
            continue;
        }

        // Check for duplicate producers, based on hash value of producer.
        // Be careful as to the kdenlive:file_hash! It is not unique for
        // title clips, nor color clips. Also not sure about image sequences.
        // So we use mlt service-specific hashes to identify duplicate producers.
        QString hash;
        QString mltService = Xml::getXmlProperty(prod, QStringLiteral("mlt_service"));
        if (mltService == QLatin1String("pixbuf") || mltService == QLatin1String("qimage") || mltService == QLatin1String("kdenlivetitle") ||
            mltService == QLatin1String("color") || mltService == QLatin1String("colour")) {
            hash = mltService + QLatin1Char(':') + Xml::getXmlProperty(prod, QStringLiteral("kdenlive:clipname")) + QLatin1Char(':') +
                   Xml::getXmlProperty(prod, QStringLiteral("kdenlive:folderid")) + QLatin1Char(':');
            if (mltService == QLatin1String("kdenlivetitle")) {
                // Calculate hash based on title contents.
                hash.append(
                    QString(QCryptographicHash::hash(Xml::getXmlProperty(prod, QStringLiteral("xmldata")).toUtf8(), QCryptographicHash::Md5).toHex()));
            } else if (mltService == QLatin1String("pixbuf") || mltService == QLatin1String("qimage") || mltService == QLatin1String("color") ||
                       mltService == QLatin1String("colour")) {
                hash.append(Xml::getXmlProperty(prod, QStringLiteral("resource")));
            }

            QString singletonId = hashToIdMap.value(hash, QString());
            if (singletonId.length() != 0) {
                // map duplicate producer ID to single bin clip producer ID.
                qCDebug(KDENLIVE_LOG) << "found duplicate producer:" << hash << ", reusing newID:" << singletonId;
                idMap.insert(originalId, singletonId);
                continue;
            }
        }

        // First occurrence of a producer, so allocate new bin clip producer ID.
        QString newId = QString::number(getFreeClipId());
        idMap.insert(originalId, newId);
        qCDebug(KDENLIVE_LOG) << "originalId: " << originalId << ", newId: " << newId;

        // Ensure to register new bin clip producer ID in hash hashmap for
        // those clips that MLT likes to serialize multiple times. This is
        // indicated by having a hash "value" unqual "". See also above.
        if (hash.length() != 0) {
            hashToIdMap.insert(hash, newId);
        }

        // Add clip
        QDomElement clone = prod.cloneNode(true).toElement();
        EffectsList::setProperty(clone, QStringLiteral("kdenlive:folderid"), folderId);
        // Do we have a producer that uses a resource property that contains a path?
        if (mltService == QLatin1String("avformat-novalidate") // av clip
            || mltService == QLatin1String("avformat")         // av clip
            || mltService == QLatin1String("pixbuf")           // image (sequence) clip
            || mltService == QLatin1String("qimage")           // image (sequence) clip
            || mltService == QLatin1String("xml")              // MLT playlist clip, someone likes recursion :)
            ) {
            // Make sure to correctly resolve relative resource paths based on
            // the playlist's root, not on this project's root
            QString resource = Xml::getXmlProperty(clone, QStringLiteral("resource"));
            if (QFileInfo(resource).isRelative()) {
                QFileInfo rootedResource(mltRoot, resource);
                qCDebug(KDENLIVE_LOG) << "fixed resource path for producer, newId:" << newId << "resource:" << rootedResource.absoluteFilePath();
                EffectsList::setProperty(clone, QStringLiteral("resource"), rootedResource.absoluteFilePath());
            }
        }

        ClipCreationDialog::createClipsCommand(this, clone, newId, command);
    }
    pCore->projectManager()->currentTimeline()->importPlaylist(info, idMap, doc, command);
    */
}

void Bin::slotItemEdited(const QModelIndex &ix, const QModelIndex &, const QVector<int> &roles)
{
    if (ix.isValid() && roles.contains(AbstractProjectItem::DataName)) {
        // Clip renamed
        std::shared_ptr<AbstractProjectItem> item = m_itemModel->getBinItemByIndex(ix);
        auto clip = std::static_pointer_cast<ProjectClip>(item);
        if (clip) {
            emit clipNameChanged(clip->AbstractProjectItem::clipId());
        }
    }
}

void Bin::renameSubClipCommand(const QString &id, const QString &newName, const QString &oldName, int in, int out)
{
    auto *command = new RenameBinSubClipCommand(this, id, newName, oldName, in, out);
    m_doc->commandStack()->push(command);
}

void Bin::renameSubClip(const QString &id, const QString &newName, int in, int out)
{
    std::shared_ptr<ProjectClip> clip = m_itemModel->getClipByBinID(id);
    if (!clip) {
        return;
    }
    std::shared_ptr<ProjectSubClip> sub = clip->getSubClip(in, out);
    if (!sub) {
        return;
    }
    sub->setName(newName.isEmpty() ? i18n("Unnamed") : newName);
    clip->updateZones();
    emit itemUpdated(sub);
}

Timecode Bin::projectTimecode() const
{
    return m_doc->timecode();
}

void Bin::slotStartFilterJob(const ItemInfo &info, const QString &id, QMap<QString, QString> &filterParams, QMap<QString, QString> &consumerParams,
                             QMap<QString, QString> &extraParams)
{
    Q_UNUSED(info)
    Q_UNUSED(id)
    Q_UNUSED(filterParams)
    Q_UNUSED(consumerParams)
    Q_UNUSED(extraParams)
    // TODO refac
    /*
    std::shared_ptr<ProjectClip> clip = getBinClip(id);
    if (!clip) {
        return;
    }

    QMap<QString, QString> producerParams = QMap<QString, QString>();
    producerParams.insert(QStringLiteral("producer"), clip->url());
    if (info.cropDuration != GenTime()) {
        producerParams.insert(QStringLiteral("in"), QString::number((int)info.cropStart.frames(pCore->getCurrentFps())));
        producerParams.insert(QStringLiteral("out"), QString::number((int)(info.cropStart + info.cropDuration).frames(pCore->getCurrentFps())));
        extraParams.insert(QStringLiteral("clipStartPos"), QString::number((int)info.startPos.frames(pCore->getCurrentFps())));
        extraParams.insert(QStringLiteral("clipTrack"), QString::number(info.track));
    } else {
        // We want to process whole clip
        producerParams.insert(QStringLiteral("in"), QString::number(0));
        producerParams.insert(QStringLiteral("out"), QString::number(-1));
    }
    */
}

void Bin::focusBinView() const
{
    m_itemView->setFocus();
}

void Bin::slotOpenClip()
{
    std::shared_ptr<ProjectClip> clip = getFirstSelectedClip();
    if (!clip) {
        return;
    }
    switch (clip->clipType()) {
    case ClipType::Text:
    case ClipType::TextTemplate:
        showTitleWidget(clip);
        break;
    case ClipType::Image:
        if (KdenliveSettings::defaultimageapp().isEmpty()) {
            KMessageBox::sorry(QApplication::activeWindow(), i18n("Please set a default application to open images in the Settings dialog"));
        } else {
            QProcess::startDetached(KdenliveSettings::defaultimageapp(), {clip->url()});
        }
        break;
    case ClipType::Audio:
        if (KdenliveSettings::defaultaudioapp().isEmpty()) {
            KMessageBox::sorry(QApplication::activeWindow(), i18n("Please set a default application to open audio files in the Settings dialog"));
        } else {
            QProcess::startDetached(KdenliveSettings::defaultaudioapp(), {clip->url()});
        }
        break;
    default:
        break;
    }
}

void Bin::updateTimecodeFormat()
{
    emit refreshTimeCode();
}

/*
void Bin::slotGotFilterJobResults(const QString &id, int startPos, int track, const stringMap &results, const stringMap &filterInfo)
{
    if (filterInfo.contains(QStringLiteral("finalfilter"))) {
        if (filterInfo.contains(QStringLiteral("storedata"))) {
            // Store returned data as clip extra data
            std::shared_ptr<ProjectClip> clip = getBinClip(id);
            if (clip) {
                QString key = filterInfo.value(QStringLiteral("key"));
                QStringList newValue = clip->updatedAnalysisData(key, results.value(key), filterInfo.value(QStringLiteral("offset")).toInt());
                slotAddClipExtraData(id, newValue.at(0), newValue.at(1));
            }
        }
        if (startPos == -1) {
            // Processing bin clip
            std::shared_ptr<ProjectClip> currentItem = m_itemModel->getClipByBinID(id);
            if (!currentItem) {
                return;
            }
            std::shared_ptr<ClipController> ctl = std::static_pointer_cast<ClipController>(currentItem);
            EffectsList list = ctl->effectList();
            QDomElement effect = list.effectById(filterInfo.value(QStringLiteral("finalfilter")));
            QDomDocument doc;
            QDomElement e = doc.createElement(QStringLiteral("test"));
            doc.appendChild(e);
            e.appendChild(doc.importNode(effect, true));
            if (!effect.isNull()) {
                QDomElement newEffect = effect.cloneNode().toElement();
                QMap<QString, QString>::const_iterator i = results.constBegin();
                while (i != results.constEnd()) {
                    EffectsList::setParameter(newEffect, i.key(), i.value());
                    ++i;
                }
                ctl->updateEffect(newEffect, effect.attribute(QStringLiteral("kdenlive_ix")).toInt());
                emit requestClipShow(currentItem);
                // TODO use undo / redo for bin clip edit effect
                //
                EditEffectCommand *command = new EditEffectCommand(this, clip->track(), clip->startPos(), effect, newEffect, clip->selectedEffectIndex(),
                true, true);
                m_commandStack->push(command);
                emit clipItemSelected(clip);
            }

            // emit gotFilterJobResults(id, startPos, track, results, filterInfo);
            return;
        }
        // This is a timeline filter, forward results
        emit gotFilterJobResults(id, startPos, track, results, filterInfo);
        return;
    }
    // Currently, only the first value of results is used
    std::shared_ptr<ProjectClip> clip = getBinClip(id);
    if (!clip) {
        return;
    }
    // Check for return value
    int markersType = -1;
    if (filterInfo.contains(QStringLiteral("addmarkers"))) {
        markersType = filterInfo.value(QStringLiteral("addmarkers")).toInt();
    }
    if (results.isEmpty()) {
        emit displayBinMessage(i18n("No data returned from clip analysis"), KMessageWidget::Warning);
        return;
    }
    bool dataProcessed = false;
    QString label = filterInfo.value(QStringLiteral("label"));
    QString key = filterInfo.value(QStringLiteral("key"));
    int offset = filterInfo.value(QStringLiteral("offset")).toInt();
#if QT_VERSION < QT_VERSION_CHECK(5, 15, 0)
    QStringList value = results.value(key).split(QLatin1Char(';'), QString::SkipEmptyParts);
#else
    QStringList value = results.value(key).split(QLatin1Char(';'), Qt::SkipEmptyParts);
#endif
    // qCDebug(KDENLIVE_LOG)<<"// RESULT; "<<key<<" = "<<value;
    if (filterInfo.contains(QStringLiteral("resultmessage"))) {
        QString mess = filterInfo.value(QStringLiteral("resultmessage"));
        mess.replace(QLatin1String("%count"), QString::number(value.count()));
        emit displayBinMessage(mess, KMessageWidget::Information);
    } else {
        emit displayBinMessage(i18n("Processing data analysis"), KMessageWidget::Information);
    }
    if (filterInfo.contains(QStringLiteral("cutscenes"))) {
        // Check if we want to cut scenes from returned data
        dataProcessed = true;
        int cutPos = 0;
        auto *command = new QUndoCommand();
        command->setText(i18n("Auto Split Clip"));
        for (const QString &pos : value) {
            if (!pos.contains(QLatin1Char('='))) {
                continue;
            }
            int newPos = pos.section(QLatin1Char('='), 0, 0).toInt();
            // Don't use scenes shorter than 1 second
            if (newPos - cutPos < 24) {
                continue;
            }
            new AddBinClipCutCommand(this, id, cutPos + offset, newPos + offset, true, command);
            cutPos = newPos;
        }
        if (command->childCount() == 0) {
            delete command;
        } else {
            m_doc->commandStack()->push(command);
        }
    }
    if (markersType >= 0) {
        // Add markers from returned data
        dataProcessed = true;
        int cutPos = 0;
        int index = 1;
        bool simpleList = false;
        double sourceFps = clip->getOriginalFps();
        if (qFuzzyIsNull(sourceFps)) {
            sourceFps = pCore->getCurrentFps();
        }
        if (filterInfo.contains(QStringLiteral("simplelist"))) {
            // simple list
            simpleList = true;
        }
        for (const QString &pos : value) {
            if (simpleList) {
                clip->getMarkerModel()->addMarker(GenTime((int)(pos.toInt() * pCore->getCurrentFps() / sourceFps), pCore->getCurrentFps()), label + pos,
                                                  markersType);
                index++;
                continue;
            }
            if (!pos.contains(QLatin1Char('='))) {
                continue;
            }
            int newPos = pos.section(QLatin1Char('='), 0, 0).toInt();
            // Don't use scenes shorter than 1 second
            if (newPos - cutPos < 24) {
                continue;
            }
            clip->getMarkerModel()->addMarker(GenTime(newPos + offset, pCore->getCurrentFps()), label + QString::number(index), markersType);
            index++;
            cutPos = newPos;
        }
    }
    if (!dataProcessed || filterInfo.contains(QStringLiteral("storedata"))) {
        // Store returned data as clip extra data
        QStringList newValue = clip->updatedAnalysisData(key, results.value(key), offset);
        slotAddClipExtraData(id, newValue.at(0), newValue.at(1));
    }
}
*/

// TODO: move title editing into a better place...
void Bin::showTitleWidget(const std::shared_ptr<ProjectClip> &clip)
{
    QString path = clip->getProducerProperty(QStringLiteral("resource"));
    QDir titleFolder(m_doc->projectDataFolder() + QStringLiteral("/titles"));
    titleFolder.mkpath(QStringLiteral("."));
    QList<int> clips = clip->timelineInstances();
    // Temporarily hide this title clip in timeline so that it does not appear when requesting background frame
    pCore->temporaryUnplug(clips, true);
    TitleWidget dia_ui(QUrl(), titleFolder.absolutePath(), pCore->monitorManager()->projectMonitor(), pCore->window());
    QDomDocument doc;
    QString xmldata = clip->getProducerProperty(QStringLiteral("xmldata"));
    if (xmldata.isEmpty() && QFile::exists(path)) {
        QFile file(path);
        doc.setContent(&file, false);
        file.close();
    } else {
        doc.setContent(xmldata);
    }
    dia_ui.setXml(doc, clip->clipId());
    int res = dia_ui.exec();
    if (res == QDialog::Accepted) {
        pCore->temporaryUnplug(clips, false);
        QMap<QString, QString> newprops;
        newprops.insert(QStringLiteral("xmldata"), dia_ui.xml().toString());
        if (dia_ui.duration() != clip->duration().frames(pCore->getCurrentFps())) {
            // duration changed, we need to update duration
            newprops.insert(QStringLiteral("out"), clip->framesToTime(dia_ui.duration() - 1));
            int currentLength = clip->getProducerDuration();
            if (currentLength != dia_ui.duration()) {
                newprops.insert(QStringLiteral("kdenlive:duration"), clip->framesToTime(dia_ui.duration()));
            }
        }
        if (clip->clipName().contains(i18n("(copy)"))) {
            // We edited a duplicated title clip, update name from new content text
            newprops.insert(QStringLiteral("kdenlive:clipname"), dia_ui.titleSuggest());
            newprops.insert(QStringLiteral("resource"), QString());
        }
        // trigger producer reload
        newprops.insert(QStringLiteral("force_reload"), QStringLiteral("2"));
        if (!path.isEmpty()) {
            // we are editing an external file, asked if we want to detach from that file or save the result to that title file.
            if (KMessageBox::questionYesNo(pCore->window(),
                                           i18n("You are editing an external title clip (%1). Do you want to save your changes to the title "
                                                "file or save the changes for this project only?",
                                                path),
                                           i18n("Save Title"), KGuiItem(i18n("Save to title file")),
                                           KGuiItem(i18n("Save in project only"))) == KMessageBox::Yes) {
                // save to external file
                dia_ui.saveTitle(QUrl::fromLocalFile(path));
                return;
            } else {
                newprops.insert(QStringLiteral("resource"), QString());
            }
        }
        slotEditClipCommand(clip->AbstractProjectItem::clipId(), clip->currentProperties(newprops), newprops);
        // when edit is triggered from the timeline, project monitor refresh is necessary after an edit is made
        pCore->requestMonitorRefresh();
    } else {
        pCore->temporaryUnplug(clips, false);
        if(res == QDialog::Accepted + 1) {
            // Ready, create clip xml
            std::unordered_map<QString, QString> properties;
            properties[QStringLiteral("xmldata")] = dia_ui.xml().toString();
            QString titleSuggestion = dia_ui.titleSuggest();
            ClipCreator::createTitleClip(properties, dia_ui.duration(), titleSuggestion.isEmpty() ? i18n("Title clip") : titleSuggestion, clip->parent()->clipId(),
                                         m_itemModel);
        }
    }
}

void Bin::slotResetInfoMessage()
{
    m_errorLog.clear();
    m_currentMessage = BinMessage::BinCategory::NoMessage;
    QList<QAction *> actions = m_infoMessage->actions();
    for (int i = 0; i < actions.count(); ++i) {
        m_infoMessage->removeAction(actions.at(i));
    }
}


void Bin::slotSetSorting()
{
    if (m_listType == BinIconView) {
        m_proxyModel->setFilterKeyColumn(0);
        return;
    }
    auto *view = qobject_cast<QTreeView *>(m_itemView);
    if (view) {
        int ix = view->header()->sortIndicatorSection();
        m_proxyModel->setFilterKeyColumn(ix);
    }
}

void Bin::slotShowColumn(bool show)
{
    auto *act = qobject_cast<QAction *>(sender());
    if (act == nullptr) {
        return;
    }
    auto *view = qobject_cast<QTreeView *>(m_itemView);
    if (view) {
        view->setColumnHidden(act->data().toInt(), !show);
    }
}

void Bin::slotQueryRemoval(const QString &id, const QString &url, const QString &errorMessage)
{
    if (m_invalidClipDialog) {
        if (!url.isEmpty()) {
            m_invalidClipDialog->addClip(id, url);
        }
        return;
    }
    QString message = i18n("Clip is invalid, will be removed from project.");
    if (!errorMessage.isEmpty()) {
        message.append("\n" + errorMessage);
    }
    m_invalidClipDialog = new InvalidDialog(i18n("Invalid clip"), message, true, this);
    m_invalidClipDialog->addClip(id, url);
    int result = m_invalidClipDialog->exec();
    if (result == QDialog::Accepted) {
        const QStringList ids = m_invalidClipDialog->getIds();
        Fun undo = []() { return true; };
        Fun redo = []() { return true; };
        for (const QString &i : ids) {
            auto item = m_itemModel->getClipByBinID(i);
            m_itemModel->requestBinClipDeletion(item, undo, redo);
        }
    }
    delete m_invalidClipDialog;
    m_invalidClipDialog = nullptr;
}

void Bin::slotRefreshClipThumbnail(const QString &id)
{
    std::shared_ptr<ProjectClip> clip = m_itemModel->getClipByBinID(id);
    if (!clip) {
        return;
    }
    clip->reloadProducer(true);
}

void Bin::slotAddClipExtraData(const QString &id, const QString &key, const QString &clipData, QUndoCommand *groupCommand)
{
    std::shared_ptr<ProjectClip> clip = m_itemModel->getClipByBinID(id);
    if (!clip) {
        return;
    }
    QString oldValue = clip->getProducerProperty(key);
    QMap<QString, QString> oldProps;
    oldProps.insert(key, oldValue);
    QMap<QString, QString> newProps;
    newProps.insert(key, clipData);
    auto *command = new EditClipCommand(this, id, oldProps, newProps, true, groupCommand);
    if (!groupCommand) {
        m_doc->commandStack()->push(command);
    }
}

void Bin::slotUpdateClipProperties(const QString &id, const QMap<QString, QString> &properties, bool refreshPropertiesPanel)
{
    std::shared_ptr<AbstractProjectItem> item = m_itemModel->getItemByBinId(id);
    if (item->itemType() == AbstractProjectItem::ClipItem) {
        std::shared_ptr<ProjectClip> clip = std::static_pointer_cast<ProjectClip>(item);
        if (clip) {
            clip->setProperties(properties, refreshPropertiesPanel);
        }
    } else if (item->itemType() == AbstractProjectItem::SubClipItem) {
        std::shared_ptr<ProjectSubClip> clip = std::static_pointer_cast<ProjectSubClip>(item);
        if (clip) {
            clip->setProperties(properties);
        }
    }
}

void Bin::showSlideshowWidget(const std::shared_ptr<ProjectClip> &clip)
{
    QString folder = QFileInfo(clip->url()).absolutePath();
    qCDebug(KDENLIVE_LOG) << " ** * CLIP ABS PATH: " << clip->url() << " = " << folder;
    SlideshowClip *dia = new SlideshowClip(m_doc->timecode(), folder, clip.get(), this);
    if (dia->exec() == QDialog::Accepted) {
        // edit clip properties
        QMap<QString, QString> properties;
        properties.insert(QStringLiteral("out"), clip->framesToTime(m_doc->getFramePos(dia->clipDuration()) * dia->imageCount() - 1));
        properties.insert(QStringLiteral("kdenlive:duration"), clip->framesToTime(m_doc->getFramePos(dia->clipDuration()) * dia->imageCount()));
        properties.insert(QStringLiteral("kdenlive:clipname"), dia->clipName());
        properties.insert(QStringLiteral("ttl"), QString::number(m_doc->getFramePos(dia->clipDuration())));
        properties.insert(QStringLiteral("loop"), QString::number(static_cast<int>(dia->loop())));
        properties.insert(QStringLiteral("crop"), QString::number(static_cast<int>(dia->crop())));
        properties.insert(QStringLiteral("fade"), QString::number(static_cast<int>(dia->fade())));
        properties.insert(QStringLiteral("luma_duration"), QString::number(m_doc->getFramePos(dia->lumaDuration())));
        properties.insert(QStringLiteral("luma_file"), dia->lumaFile());
        properties.insert(QStringLiteral("softness"), QString::number(dia->softness()));
        properties.insert(QStringLiteral("animation"), dia->animation());

        QMap<QString, QString> oldProperties;
        oldProperties.insert(QStringLiteral("out"), clip->getProducerProperty(QStringLiteral("out")));
        oldProperties.insert(QStringLiteral("kdenlive:duration"), clip->getProducerProperty(QStringLiteral("kdenlive:duration")));
        oldProperties.insert(QStringLiteral("kdenlive:clipname"), clip->name());
        oldProperties.insert(QStringLiteral("ttl"), clip->getProducerProperty(QStringLiteral("ttl")));
        oldProperties.insert(QStringLiteral("loop"), clip->getProducerProperty(QStringLiteral("loop")));
        oldProperties.insert(QStringLiteral("crop"), clip->getProducerProperty(QStringLiteral("crop")));
        oldProperties.insert(QStringLiteral("fade"), clip->getProducerProperty(QStringLiteral("fade")));
        oldProperties.insert(QStringLiteral("luma_duration"), clip->getProducerProperty(QStringLiteral("luma_duration")));
        oldProperties.insert(QStringLiteral("luma_file"), clip->getProducerProperty(QStringLiteral("luma_file")));
        oldProperties.insert(QStringLiteral("softness"), clip->getProducerProperty(QStringLiteral("softness")));
        oldProperties.insert(QStringLiteral("animation"), clip->getProducerProperty(QStringLiteral("animation")));
        slotEditClipCommand(clip->AbstractProjectItem::clipId(), oldProperties, properties);
    }
    delete dia;
}

void Bin::setBinEffectsEnabled(bool enabled, bool refreshMonitor)
{
    m_itemModel->setBinEffectsEnabled(enabled);
    pCore->projectManager()->disableBinEffects(!enabled, refreshMonitor);
}

void Bin::slotRenameItem()
{
    if (!hasFocus() && !m_itemView->hasFocus()) {
        return;
    }
    const QModelIndexList indexes = m_proxyModel->selectionModel()->selectedRows(0);
    for (const QModelIndex &ix : indexes) {
        if (!ix.isValid()) {
            continue;
        }
        m_itemView->setCurrentIndex(ix);
        m_itemView->edit(ix);
        return;
    }
}

void Bin::refreshProxySettings()
{
    QList<std::shared_ptr<ProjectClip>> clipList = m_itemModel->getRootFolder()->childClips();
    auto *masterCommand = new QUndoCommand();
    masterCommand->setText(m_doc->useProxy() ? i18n("Enable proxies") : i18n("Disable proxies"));
    // en/disable proxy option in clip properties
    for (QWidget *w : m_propertiesPanel->findChildren<ClipPropertiesController *>()) {
        static_cast<ClipPropertiesController *>(w)->enableProxy(m_doc->useProxy());
    }
    if (!m_doc->useProxy()) {
        // Disable all proxies
        m_doc->slotProxyCurrentItem(false, clipList, false, masterCommand);
    } else {
        QList<std::shared_ptr<ProjectClip>> toProxy;
        for (const std::shared_ptr<ProjectClip> &clp : qAsConst(clipList)) {
            ClipType::ProducerType t = clp->clipType();
            if (t == ClipType::Playlist) {
                toProxy << clp;
                continue;
            } else if ((t == ClipType::AV || t == ClipType::Video) &&
                       m_doc->autoGenerateProxy(clp->getProducerIntProperty(QStringLiteral("meta.media.width")))) {
                // Start proxy
                toProxy << clp;
                continue;
            } else if (t == ClipType::Image && m_doc->autoGenerateImageProxy(clp->getProducerIntProperty(QStringLiteral("meta.media.width")))) {
                // Start proxy
                toProxy << clp;
                continue;
            }
        }
        if (!toProxy.isEmpty()) {
            m_doc->slotProxyCurrentItem(true, toProxy, false, masterCommand);
        }
    }
    if (masterCommand->childCount() > 0) {
        m_doc->commandStack()->push(masterCommand);
    } else {
        delete masterCommand;
    }
}

QStringList Bin::getProxyHashList()
{
    QStringList list;
    QList<std::shared_ptr<ProjectClip>> clipList = m_itemModel->getRootFolder()->childClips();
    for (const std::shared_ptr<ProjectClip> &clp : qAsConst(clipList)) {
        if (clp->clipType() == ClipType::AV || clp->clipType() == ClipType::Video || clp->clipType() == ClipType::Playlist) {
            list << clp->hash();
        }
    }
    return list;
}

bool Bin::isEmpty() const
{
    if (m_itemModel->getRootFolder() == nullptr) {
        return true;
    }
    return !m_itemModel->getRootFolder()->hasChildClips();
}

void Bin::reloadAllProducers(bool reloadThumbs)
{
    if (m_itemModel->getRootFolder() == nullptr || m_itemModel->getRootFolder()->childCount() == 0 || !isEnabled()) {
        return;
    }
    QList<std::shared_ptr<ProjectClip>> clipList = m_itemModel->getRootFolder()->childClips();
    emit openClip(std::shared_ptr<ProjectClip>());
    if (clipList.count() == 1) {
        // We only have one clip in the project, so this was called on a reset profile event.
        // Check if the clip is included in timeline to update it afterwards
        clipList.first()->updateTimelineOnReload();
    }
    for (const std::shared_ptr<ProjectClip> &clip : qAsConst(clipList)) {
        QDomDocument doc;
        QDomElement xml = clip->toXml(doc, false, false);
        // Make sure we reload clip length
        if (clip->clipType() == ClipType::AV || clip->clipType() == ClipType::Video || clip->clipType() == ClipType::Audio || clip->clipType() == ClipType::Playlist) {
            xml.removeAttribute(QStringLiteral("out"));
            Xml::removeXmlProperty(xml, QStringLiteral("length"));
        }
        if (clip->isValid()) {
            clip->resetProducerProperty(QStringLiteral("kdenlive:duration"));
            if (clip->hasLimitedDuration()) {
                clip->resetProducerProperty(QStringLiteral("length"));
            }
        }
        if (!xml.isNull()) {
            clip->setClipStatus(FileStatus::StatusWaiting);
            pCore->taskManager.discardJobs({ObjectType::BinClip, clip->clipId().toInt()}, AbstractTask::NOJOBTYPE, true);
            clip->discardAudioThumb();
            // We need to set a temporary id before all outdated producers are replaced;
            //int jobId = pCore->jobManager()->startJob<LoadJob>({clip->clipId()}, -1, QString(), xml);
            ClipLoadTask::start({ObjectType::BinClip,clip->clipId().toInt()}, xml, false, -1, -1, this);
            if (reloadThumbs) {
                ThumbnailCache::get()->invalidateThumbsForClip(clip->clipId());
            }
            //pCore->jobManager()->startJob<ThumbJob>({clip->clipId()}, jobId, QString(), -1, true, true);
        }
    }
}

void Bin::checkAudioThumbs()
{
    if (!KdenliveSettings::audiothumbnails() || m_itemModel->getRootFolder() == nullptr || m_itemModel->getRootFolder()->childCount() == 0 || !isEnabled()) {
        return;
    }
    QList<std::shared_ptr<ProjectClip>> clipList = m_itemModel->getRootFolder()->childClips();
    for (const auto &clip : qAsConst(clipList)) {
        ClipType::ProducerType type = clip->clipType();
        if (type == ClipType::AV || type == ClipType::Audio || type == ClipType::Playlist || type == ClipType::Unknown) {
            AudioLevelsTask::start({ObjectType::BinClip, clip->clipId().toInt()}, this, false);
        }
    }
}

void Bin::slotMessageActionTriggered()
{
    m_infoMessage->animatedHide();
}

void Bin::resetUsageCount()
{
    const QList<std::shared_ptr<ProjectClip>> clipList = m_itemModel->getRootFolder()->childClips();
    for (const std::shared_ptr<ProjectClip> &clip : clipList) {
        clip->setRefCount(0);
    }
}

void Bin::getBinStats(uint *used, uint *unused, qint64 *usedSize, qint64 *unusedSize)
{
    QList<std::shared_ptr<ProjectClip>> clipList = m_itemModel->getRootFolder()->childClips();
    for (const std::shared_ptr<ProjectClip> &clip : qAsConst(clipList)) {
        if (clip->refCount() == 0) {
            *unused += 1;
            *unusedSize += clip->getProducerInt64Property(QStringLiteral("kdenlive:file_size"));
        } else {
            *used += 1;
            *usedSize += clip->getProducerInt64Property(QStringLiteral("kdenlive:file_size"));
        }
    }
}

QDir Bin::getCacheDir(CacheType type, bool *ok) const
{
    return m_doc->getCacheDir(type, ok);
}

void Bin::rebuildProxies()
{
    QList<std::shared_ptr<ProjectClip>> clipList = m_itemModel->getRootFolder()->childClips();
    QList<std::shared_ptr<ProjectClip>> toProxy;
    for (const std::shared_ptr<ProjectClip> &clp : qAsConst(clipList)) {
        if (clp->hasProxy()) {
            toProxy << clp;
            // Abort all pending jobs
            pCore->taskManager.discardJobs({ObjectType::BinClip,clp->clipId().toInt()}, AbstractTask::PROXYJOB);
            clp->deleteProxy();
        }
    }
    if (toProxy.isEmpty()) {
        return;
    }
    auto *masterCommand = new QUndoCommand();
    masterCommand->setText(i18n("Rebuild proxies"));
    m_doc->slotProxyCurrentItem(true, toProxy, true, masterCommand);
    if (masterCommand->childCount() > 0) {
        m_doc->commandStack()->push(masterCommand);
    } else {
        delete masterCommand;
    }
}

void Bin::showClearButton(bool show)
{
    m_searchLine->setClearButtonEnabled(show);
}

void Bin::saveZone(const QStringList &info, const QDir &dir)
{
    if (info.size() != 3) {
        return;
    }
    std::shared_ptr<ProjectClip> clip = getBinClip(info.constFirst());
    if (clip) {
        QPoint zone(info.at(1).toInt(), info.at(2).toInt());
        clip->saveZone(zone, dir);
    }
}

void Bin::setCurrent(const std::shared_ptr<AbstractProjectItem> &item)
{
    switch (item->itemType()) {
    case AbstractProjectItem::ClipItem: {
        std::shared_ptr<ProjectClip> clp = std::static_pointer_cast<ProjectClip>(item);
        if (clp && clp->statusReady()) {
            openProducer(clp);
            emit requestShowEffectStack(clp->clipName(), clp->m_effectStack, clp->getFrameSize(), false);
        }
        break;
    }
    case AbstractProjectItem::SubClipItem: {
        auto subClip = std::static_pointer_cast<ProjectSubClip>(item);
        QPoint zone = subClip->zone();
        std::shared_ptr<ProjectClip> master = subClip->getMasterClip();
        if (master && master->statusReady()) {
            openProducer(master, zone.x(), zone.y());
        }
        break;
    }
    case AbstractProjectItem::FolderItem:
        openProducer(nullptr);
    }
}

void Bin::cleanupUnused()
{
    m_itemModel->requestCleanupUnused();
}

std::shared_ptr<EffectStackModel> Bin::getClipEffectStack(int itemId)
{
    std::shared_ptr<ProjectClip> clip = m_itemModel->getClipByBinID(QString::number(itemId));
    Q_ASSERT(clip != nullptr);
    std::shared_ptr<EffectStackModel> effectStack = std::static_pointer_cast<ClipController>(clip)->m_effectStack;
    return effectStack;
}

size_t Bin::getClipDuration(int itemId) const
{
    std::shared_ptr<ProjectClip> clip = m_itemModel->getClipByBinID(QString::number(itemId));
    Q_ASSERT(clip != nullptr);
    return clip->frameDuration();
}

QSize Bin::getFrameSize(int itemId) const
{
    std::shared_ptr<ProjectClip> clip = m_itemModel->getClipByBinID(QString::number(itemId));
    Q_ASSERT(clip != nullptr);
    return clip->frameSize();
}

PlaylistState::ClipState Bin::getClipState(int itemId) const
{
    std::shared_ptr<ProjectClip> clip = m_itemModel->getClipByBinID(QString::number(itemId));
    Q_ASSERT(clip != nullptr);
    bool audio = clip->hasAudio();
    bool video = clip->hasVideo();
    return audio ? (video ? PlaylistState::Disabled : PlaylistState::AudioOnly) : PlaylistState::VideoOnly;
}

QString Bin::getCurrentFolder()
{
    // Check parent item
    QModelIndex ix = m_proxyModel->selectionModel()->currentIndex();
    std::shared_ptr<ProjectFolder> parentFolder = m_itemModel->getRootFolder();
    if (ix.isValid() && m_proxyModel->selectionModel()->isSelected(ix)) {
        std::shared_ptr<AbstractProjectItem> currentItem = m_itemModel->getBinItemByIndex(m_proxyModel->mapToSource(ix));
        parentFolder = std::static_pointer_cast<ProjectFolder>(currentItem->getEnclosingFolder());
    }
    return parentFolder->clipId();
}

void Bin::adjustProjectProfileToItem()
{
    QModelIndex current = m_proxyModel->selectionModel()->currentIndex();
    if (current.isValid()) {
        // User clicked in the icon, open clip properties
        std::shared_ptr<AbstractProjectItem> item = m_itemModel->getBinItemByIndex(m_proxyModel->mapToSource(current));
        auto clip = std::static_pointer_cast<ProjectClip>(item);
        if (clip) {
            ClipLoadTask::checkProfile(clip->originalProducer());
        }
    }
}

void Bin::showBinFrame(QModelIndex ix, int frame)
{
    std::shared_ptr<AbstractProjectItem> item = m_itemModel->getBinItemByIndex(m_proxyModel->mapToSource(ix));
    if (item) {
        ClipType::ProducerType type = item->clipType();
            if (type != ClipType::AV && type != ClipType::Video && type != ClipType::Playlist && type != ClipType::SlideShow) {
            return;
        }
        if (item->itemType() == AbstractProjectItem::ClipItem) {
            auto clip = std::static_pointer_cast<ProjectClip>(item);
            if (clip && (clip->clipType() == ClipType::AV || clip->clipType() == ClipType::Video || clip->clipType() == ClipType::Playlist)) {
                clip->getThumbFromPercent(frame);
            }
        } else if (item->itemType() == AbstractProjectItem::SubClipItem) {
            auto clip = std::static_pointer_cast<ProjectSubClip>(item);
            if (clip && (clip->clipType() == ClipType::AV || clip->clipType() == ClipType::Video || clip->clipType() == ClipType::Playlist)) {
                clip->getThumbFromPercent(frame);
            }
        }
    }
}

void Bin::invalidateClip(const QString &binId)
{
    std::shared_ptr<ProjectClip> clip = getBinClip(binId);
    if (clip && clip->clipType() != ClipType::Audio) {
        QList<int> ids = clip->timelineInstances();
        for (int i : qAsConst(ids)) {
            pCore->invalidateItem({ObjectType::TimelineClip,i});
        }
    }
}

QSize Bin::sizeHint() const
{
    return QSize(350, pCore->window()->height() / 2);
}

void Bin::slotBack()
{
    QModelIndex currentRootIx = m_itemView->rootIndex();
    if (!currentRootIx.isValid()) {
        return;
    }
    std::shared_ptr<AbstractProjectItem> item = m_itemModel->getBinItemByIndex(m_proxyModel->mapToSource(currentRootIx));
    if (!item) {
        qDebug()<<"=== ERROR CANNOT FIND ROOT FOR CURRENT VIEW";
        return;
    }
    std::shared_ptr<AbstractProjectItem> parentItem = item->parent();
    if (!parentItem) {
        qDebug()<<"=== ERROR CANNOT FIND PARENT FOR CURRENT VIEW";
        return;
    }
    if (parentItem != m_itemModel->getRootFolder()) {
        // We are entering a parent folder
        QModelIndex parentId = getIndexForId(parentItem->clipId(), parentItem->itemType() == AbstractProjectItem::FolderItem);
        if (parentId.isValid()) {
            m_itemView->setRootIndex(m_proxyModel->mapFromSource(parentId));
        }
    } else {
        m_itemView->setRootIndex(QModelIndex());
        m_upAction->setEnabled(false);
    }
}

void Bin::checkProjectAudioTracks(QString clipId, int minimumTracksCount)
{
    if (m_currentMessage == BinMessage::BinCategory::ProfileMessage) {
        // Don't show this message if another one is active
        return;
    }
    int requestedTracks = minimumTracksCount - pCore->projectManager()->tracksCount().second;
    if (requestedTracks > 0) {
        if (clipId.isEmpty()) {
            clipId = m_monitor->activeClipId();
        }
        QList<QAction *> list;
        QAction *ac = new QAction(QIcon::fromTheme(QStringLiteral("dialog-ok")), i18n("Add Tracks"), this);
        connect(ac, &QAction::triggered, [requestedTracks]() {
            pCore->projectManager()->addAudioTracks(requestedTracks);
        });
        QAction *ac2 = new QAction(QIcon::fromTheme(QStringLiteral("document-edit")), i18n("Edit Streams"), this);
        connect(ac2, &QAction::triggered, this, [this, clipId]() {
            selectClipById(clipId);
            for (QWidget *w : m_propertiesPanel->findChildren<ClipPropertiesController *>()) {
                if (w->parentWidget() && w->parentWidget()->parentWidget()) {
                    // Raise panel
                    w->parentWidget()->parentWidget()->show();
                    w->parentWidget()->parentWidget()->raise();
                }
                // Show audio tab
                static_cast<ClipPropertiesController *>(w)->activatePage(2);
            }
        });
        QAction *ac3 = new QAction(QIcon::fromTheme(QStringLiteral("dialog-ok")), i18n("Don't ask again"), this);
        connect(ac3, &QAction::triggered, [&]() {
            KdenliveSettings::setMultistream_checktrack(false);
        });
        //QAction *ac4 = new QAction(QIcon::fromTheme(QStringLiteral("dialog-cancel")), i18n("Cancel"), this);
        list << ac << ac2 << ac3; // << ac4;
        doDisplayMessage(i18n("Your project needs more audio tracks to handle all streams. Add %1 audio tracks ?", requestedTracks), KMessageWidget::Information, list, true, BinMessage::BinCategory::StreamsMessage);
    } else if (m_currentMessage == BinMessage::BinCategory::StreamsMessage) {
        // Clip streams number ok for the project, hide message
        m_infoMessage->animatedHide();
    }
}

void Bin::addClipMarker(const QString binId, QList<int> positions, QStringList comments)
{
    std::shared_ptr<ProjectClip> clip = getBinClip(binId);
    if (!clip) {
        pCore->displayMessage(i18n("Cannot find clip to add marker"), ErrorMessage);
        return;
    }
    QMap <GenTime, QString> markers;
    int ix = 0;
    for (int pos : positions) {
        GenTime p(pos, pCore->getCurrentFps());
        if (comments.size() == positions.size()) {
            markers.insert(p, comments.at(ix));
        } else {
            markers.insert(p, pCore->currentDoc()->timecode().getDisplayTimecode(p, false));
        }
        ix++;
    }
    clip->getMarkerModel()->addMarkers(markers, KdenliveSettings::default_marker_type());
}

void Bin::checkMissingProxies()
{
    if (m_itemModel->getRootFolder() == nullptr || m_itemModel->getRootFolder()->childCount() == 0) {
        return;
    }
    QList<std::shared_ptr<ProjectClip>> clipList = m_itemModel->getRootFolder()->childClips();
    QList<std::shared_ptr<ProjectClip>> toProxy;
    for (const auto &clip : qAsConst(clipList)) {
        if (clip->getProducerIntProperty(QStringLiteral("_replaceproxy")) > 0) {
            clip->resetProducerProperty(QStringLiteral("_replaceproxy"));
            toProxy << clip;
        }
    }
    if (!toProxy.isEmpty()) {
        pCore->currentDoc()->slotProxyCurrentItem(true, toProxy);
    }
}

void Bin::saveFolderState()
{
    // Check folder state (expanded or not)
    if (m_itemView == nullptr || m_listType != BinTreeView) {
        // Folder state is only valid in tree view mode
        return;
    }
    auto *view = static_cast<QTreeView *>(m_itemView);
    QList <std::shared_ptr<ProjectFolder> > folders = m_itemModel->getFolders();
    QStringList expandedFolders;
    for (const auto &folder : qAsConst(folders)) {
        QModelIndex ix = m_itemModel->getIndexFromItem(folder);
        if (view->isExpanded(m_proxyModel->mapFromSource(ix))) {
            // Save expanded state
            expandedFolders << folder->clipId();
        }
    }
    m_itemModel->saveProperty(QStringLiteral("kdenlive:expandedFolders"), expandedFolders.join(QLatin1Char(';')));
}

void Bin::loadFolderState(QStringList foldersToExpand)
{
    // Check folder state (expanded or not)
    if (m_itemView == nullptr || m_listType != BinTreeView) {
        // Folder state is only valid in tree view mode
        return;
    }
    auto *view = static_cast<QTreeView *>(m_itemView);
    for (const QString &id : foldersToExpand) {
        std::shared_ptr<ProjectFolder> folder = m_itemModel->getFolderByBinId(id);
        if (folder) {
            QModelIndex ix = m_itemModel->getIndexFromItem(folder);
            view->setExpanded(m_proxyModel->mapFromSource(ix), true);
        }
    }
}

QList<int> Bin::getUsedClipIds()
{
    QList<int> timelineClipIds;
    QList<std::shared_ptr<ProjectClip>> allClipIds = m_itemModel->getRootFolder()->childClips();
    for(auto clip : qAsConst(allClipIds)) {
        if(clip->isIncludedInTimeline()) {
            timelineClipIds.push_back(clip->binId().toInt());
        }
    }
    return timelineClipIds;
}

ClipWidget* Bin::getWidget(){
    return m_clipWidget;
}

void Bin::dockWidgetInit(QDockWidget* m_DockClipWidget){
    m_clipWidget->init(m_DockClipWidget);
}

void Bin::savePlaylist(const QString &binId, QString savePath, QVector<QPoint> zones, QMap<QString, QString> properties, bool createNew)
{
    std::shared_ptr<ProjectClip> clip = m_itemModel->getClipByBinID(binId);
    if (!clip) {
        pCore->displayMessage(i18n("Could not find master clip"), MessageType::ErrorMessage, 300);
        return;
    }
    Mlt::Tractor t(pCore->getCurrentProfile()->profile());
    std::shared_ptr<Mlt::Producer> prod(new Mlt::Producer(clip->originalProducer().get()));
    Mlt::Playlist main(pCore->getCurrentProfile()->profile());
    main.set("id", "main_bin");
    main.set("xml_retain", 1);
    // Here we could store some kdenlive settings in the main playlist
    /*QMapIterator<QString, QString> i(properties);
    while (i.hasNext()) {
        i.next();
        main.set(i.key().toUtf8().constData(), i.value().toUtf8().constData());
    }*/
    main.append(*prod.get());
    t.set("xml_retain main_bin", main.get_service(), 0);
    Mlt::Playlist pl(pCore->getCurrentProfile()->profile());
    for (auto &zone : zones) {
        std::shared_ptr<Mlt::Producer> cut(prod->cut(zone.x(), zone.y()));
        pl.append(*cut.get());
    }
    t.set_track(pl, 0);
    Mlt::Consumer cons(pCore->getCurrentProfile()->profile(), "xml", savePath.toUtf8().constData());
    cons.set("store", "kdenlive");
    cons.connect(t);
    cons.run();
    if (createNew) {
        const QString id = slotAddClipToProject(QUrl::fromLocalFile(savePath));
        // Set properties directly on the clip
        std::shared_ptr<ProjectClip> playlistClip = m_itemModel->getClipByBinID(id);
        QMapIterator<QString, QString> i(properties);
        while (i.hasNext()) {
            i.next();
            playlistClip->setProducerProperty(i.key(), i.value());
        }
        selectClipById(id);
    }
}

void Bin::requestTranscoding(const QString &url, const QString &id)
{
    if (m_transcodingDialog == nullptr) {
        m_transcodingDialog = new TranscodeSeek(this);
        connect(m_transcodingDialog, &QDialog::accepted, this, [=] () {
            qDebug()<<"==== STARTING TCODE JOB: "<<m_transcodingDialog->ids().front()<<" = "<<m_transcodingDialog->params();
            //pCore->jobManager()->startJob<TranscodeJob>(m_transcodingDialog->ids(), -1, QString(), m_transcodingDialog->params(), true);
            std::vector<QString> ids = m_transcodingDialog->ids();
            for (QString id : ids) {
                std::shared_ptr<ProjectClip> clip = m_itemModel->getClipByBinID(id);
                TranscodeTask::start({ObjectType::BinClip,id.toInt()}, m_transcodingDialog->params(), -1, -1, true, clip.get());
            }
            delete m_transcodingDialog;
            m_transcodingDialog = nullptr;
        });
        connect(m_transcodingDialog, &QDialog::rejected, this, [=] () {
            delete m_transcodingDialog;
            m_transcodingDialog = nullptr;
        });
    }
    m_transcodingDialog->addUrl(url, id);
    m_transcodingDialog->show();
}

<<<<<<< HEAD
bool Bin::addProjectClipInFolder(const QString &path, const QString &parentFolder, const QString &folderName)
{
    Fun undo = []() { return true; };
    Fun redo = []() { return true; };
    // Check if folder exists

    QString folderId = QStringLiteral("-1");
    bool found = false;
    // We first try to see if it exists
    std::shared_ptr<ProjectFolder> baseFolder = m_itemModel->getFolderByBinId(parentFolder);
    if (!baseFolder) {
        baseFolder = m_itemModel->getRootFolder();
    }
    for (int i = 0; i < baseFolder->childCount(); ++i) {
        auto currentItem = std::static_pointer_cast<AbstractProjectItem>(baseFolder->child(i));
        if (currentItem->itemType() == AbstractProjectItem::FolderItem && currentItem->name() == folderName) {
            found = true;
            folderId = currentItem->clipId();
            break;
        }
    }

    if (!found) {
        // if it was not found, create folder
        m_itemModel->requestAddFolder(folderId, folderName, parentFolder, undo, redo);
    }
    auto id = ClipCreator::createClipFromFile(path, folderId, m_itemModel, undo, redo);
    bool ok = (id != QStringLiteral("-1"));
    if (ok) {
        pCore->pushUndo(undo, redo, i18nc("@action", "Add clip"));
    }
    return ok;
=======
void Bin::remapCurrent()
{
    std::shared_ptr<ProjectClip> clip = getFirstSelectedClip();
    if (clip) {
        QFileInfo info(clip->url());
        QDir dir =info.absoluteDir();
        QString fName = info.fileName().section(QLatin1Char('.'),0, -2);
        fName.append("-remap");
        int ix = 1;
        QString renderName = QString("%1%2.mlt").arg(fName).arg(QString::number(ix, 'f', 3));
        while (dir.exists(renderName)) {
            ix++;
            renderName = QString("%1%2.mlt").arg(fName).arg(QString::number(ix, 'f', 3));
        }
        Mlt::Consumer consumer(pCore->getCurrentProfile()->profile(), "xml", dir.absoluteFilePath(renderName).toUtf8().constData());
        consumer.set("terminate_on_pause", 1);
        consumer.set("title", "Time remap");
        consumer.set("real_time", -1);
        Mlt::Tractor t(pCore->getCurrentProfile()->profile());
        Mlt::Chain chain(pCore->getCurrentProfile()->profile(), nullptr, clip->url().toUtf8().constData());
        Mlt::Link link("timeremap");
        chain.attach(link);
        t.set_track(chain, 0);
        consumer.connect(t);
        consumer.run();
        Fun undo = []() { return true; };
        Fun redo = []() { return true; };
        auto id = ClipCreator::createClipFromFile(dir.absoluteFilePath(renderName), getCurrentFolder(), pCore->projectItemModel(), undo, redo);
        pCore->pushUndo(undo, redo, i18n("Add clip remap"));
        selectClipById(id);
    }
>>>>>>> c96f9f61
}<|MERGE_RESOLUTION|>--- conflicted
+++ resolved
@@ -4523,7 +4523,6 @@
     m_transcodingDialog->show();
 }
 
-<<<<<<< HEAD
 bool Bin::addProjectClipInFolder(const QString &path, const QString &parentFolder, const QString &folderName)
 {
     Fun undo = []() { return true; };
@@ -4556,7 +4555,8 @@
         pCore->pushUndo(undo, redo, i18nc("@action", "Add clip"));
     }
     return ok;
-=======
+}
+
 void Bin::remapCurrent()
 {
     std::shared_ptr<ProjectClip> clip = getFirstSelectedClip();
@@ -4588,5 +4588,4 @@
         pCore->pushUndo(undo, redo, i18n("Add clip remap"));
         selectClipById(id);
     }
->>>>>>> c96f9f61
 }