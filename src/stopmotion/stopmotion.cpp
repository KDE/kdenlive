/***************************************************************************
                          stopmotion.cpp  -  description
                             -------------------
    begin                : Feb 28 2008
    copyright            : (C) 2010 by Jean-Baptiste Mardelle
    email                : jb@kdenlive.org
 ***************************************************************************/

/***************************************************************************
 *                                                                         *
 *   This program is free software; you can redistribute it and/or modify  *
 *   it under the terms of the GNU General Public License as published by  *
 *   the Free Software Foundation; either version 2 of the License, or     *
 *   (at your option) any later version.                                   *
 *                                                                         *
 ***************************************************************************/

#include "stopmotion.h"
#ifdef USE_V4L
#include "capture/v4lcapture.h"
#endif
#include "project/dialogs/slideshowclip.h"
#include "dialogs/profilesdialog.h"
#include "capture/mltdevicecapture.h"
#include "monitor/recmonitor.h"
#include "monitor/monitormanager.h"
#include "ui_smconfig_ui.h"
#include "kdenlivesettings.h"

#include "kdenlive_debug.h"
#include <QFontDatabase>

#include <KMessageBox>
#include <KNotification>

#include <QInputDialog>
#include <QVBoxLayout>
#include <QTimer>
#include <QPainter>
#include <QAction>
#include <QWheelEvent>
#include <QMenu>
#include <QtConcurrent>
#include <QStandardPaths>

MyLabel::MyLabel(QWidget *parent) :
    QLabel(parent)
{
}

void MyLabel::setImage(const QImage &img)
{
    m_img = img;
}

//virtual
void MyLabel::wheelEvent(QWheelEvent *event)
{
    if (event->delta() > 0) {
        emit seek(true);
    } else {
        emit seek(false);
    }
}

//virtual
void MyLabel::mousePressEvent(QMouseEvent *)
{
    emit switchToLive();
}

//virtual
void MyLabel::paintEvent(QPaintEvent *event)
{
    Q_UNUSED(event);

    QRect r(0, 0, width(), height());
    QPainter p(this);
    p.fillRect(r, QColor(KdenliveSettings::window_background()));
    double aspect_ratio = (double) m_img.width() / m_img.height();
    int pictureHeight = height();
    int pictureWidth = width();
    int calculatedWidth = aspect_ratio * height();
    if (calculatedWidth > width()) {
        pictureHeight = width() / aspect_ratio;
    } else {
        int calculatedHeight = width() / aspect_ratio;
        if (calculatedHeight > height()) {
            pictureWidth = height() * aspect_ratio;
        }
    }
    p.drawImage(QRect((width() - pictureWidth) / 2, (height() - pictureHeight) / 2, pictureWidth, pictureHeight), m_img, QRect(0, 0, m_img.width(), m_img.height()));
    p.end();
}

StopmotionMonitor::StopmotionMonitor(MonitorManager *manager, QWidget *parent) :
    AbstractMonitor(Kdenlive::StopMotionMonitor, manager, parent),
    m_captureDevice(Q_NULLPTR)
{
}

StopmotionMonitor::~StopmotionMonitor()
{
}

void StopmotionMonitor::slotSwitchFullScreen(bool minimizeOnly)
{
    Q_UNUSED(minimizeOnly)
}

void StopmotionMonitor::setRender(MltDeviceCapture *render)
{
    m_captureDevice = render;
}

AbstractRender *StopmotionMonitor::abstractRender()
{
    return m_captureDevice;
}

Kdenlive::MonitorId StopmotionMonitor::id() const
{
    return Kdenlive::StopMotionMonitor;
}

void StopmotionMonitor::stop()
{
    if (m_captureDevice) {
        m_captureDevice->stop();
    }
    emit stopCapture();
}

void StopmotionMonitor::start()
{
}

void StopmotionMonitor::slotPlay()
{
}

void StopmotionMonitor::mute(bool, bool)
{
}

void StopmotionMonitor::slotMouseSeek(int /*eventDelta*/, int /*fast*/)
{
}

StopmotionWidget::StopmotionWidget(MonitorManager *manager, const QUrl &projectFolder, const QList<QAction *> &actions, QWidget *parent) :
    QDialog(parent)
    , Ui::Stopmotion_UI()
    , m_projectFolder(projectFolder)
    , m_captureDevice(Q_NULLPTR)
    , m_sequenceFrame(0)
    , m_animatedIndex(-1)
    , m_animate(false)
    , m_manager(manager)
    , m_monitor(new StopmotionMonitor(manager, this))
{
    //setAttribute(Qt::WA_DeleteOnClose);
    //HACK: the monitor widget is hidden, it is just used to control the capturedevice from monitormanager
    m_monitor->setHidden(true);
    connect(m_monitor, &StopmotionMonitor::stopCapture, this, &StopmotionWidget::slotStopCapture);
    m_manager->appendMonitor(m_monitor);
    QAction *analyze = new QAction(i18n("Send frames to color scopes"), this);
    analyze->setCheckable(true);
    analyze->setChecked(KdenliveSettings::analyse_stopmotion());
    connect(analyze, &QAction::triggered, this, &StopmotionWidget::slotSwitchAnalyse);

    QAction *mirror = new QAction(i18n("Mirror display"), this);
    mirror->setCheckable(true);
    //mirror->setChecked(KdenliveSettings::analyse_stopmotion());
    connect(mirror, &QAction::triggered, this, &StopmotionWidget::slotSwitchMirror);

    addActions(actions);
    setupUi(this);
    setWindowTitle(i18n("Stop Motion Capture"));
    setFont(QFontDatabase::systemFont(QFontDatabase::SmallestReadableFont));

    live_button->setIcon(QIcon::fromTheme(QStringLiteral("camera-photo")));

    m_captureAction = actions.at(0);
    connect(m_captureAction, &QAction::triggered, this, &StopmotionWidget::slotCaptureFrame);
    m_captureAction->setCheckable(true);
    m_captureAction->setChecked(false);
    capture_button->setDefaultAction(m_captureAction);

    connect(actions.at(1), &QAction::triggered, this, &StopmotionWidget::slotSwitchLive);

    QAction *intervalCapture = new QAction(i18n("Interval capture"), this);
    intervalCapture->setIcon(QIcon::fromTheme(QStringLiteral("chronometer")));
    intervalCapture->setCheckable(true);
    intervalCapture->setChecked(false);
    capture_interval->setDefaultAction(intervalCapture);

    preview_button->setIcon(QIcon::fromTheme(QStringLiteral("media-playback-start")));
    capture_button->setEnabled(false);

    // Build config menu
    QMenu *confMenu = new QMenu;
    m_showOverlay = actions.at(2);
    connect(m_showOverlay, &QAction::triggered, this, &StopmotionWidget::slotShowOverlay);
    overlay_button->setDefaultAction(m_showOverlay);
    //confMenu->addAction(m_showOverlay);

    m_effectIndex = KdenliveSettings::stopmotioneffect();
    QMenu *effectsMenu = new QMenu(i18n("Overlay effect"));
    QActionGroup *effectGroup = new QActionGroup(this);
    QAction *noEffect = new QAction(i18n("No Effect"), effectGroup);
    noEffect->setData(0);
    QAction *contrastEffect = new QAction(i18n("Contrast"), effectGroup);
    contrastEffect->setData(1);
    QAction *edgeEffect = new QAction(i18n("Edge detect"), effectGroup);
    edgeEffect->setData(2);
    QAction *brightEffect = new QAction(i18n("Brighten"), effectGroup);
    brightEffect->setData(3);
    QAction *invertEffect = new QAction(i18n("Invert"), effectGroup);
    invertEffect->setData(4);
    QAction *thresEffect = new QAction(i18n("Threshold"), effectGroup);
    thresEffect->setData(5);

    effectsMenu->addAction(noEffect);
    effectsMenu->addAction(contrastEffect);
    effectsMenu->addAction(edgeEffect);
    effectsMenu->addAction(brightEffect);
    effectsMenu->addAction(invertEffect);
    effectsMenu->addAction(thresEffect);
    QList<QAction *> list = effectsMenu->actions();
    for (int i = 0; i < list.count(); ++i) {
        list.at(i)->setCheckable(true);
        if (list.at(i)->data().toInt() == m_effectIndex) {
            list.at(i)->setChecked(true);
        }
    }
    connect(effectsMenu, &QMenu::triggered, this, &StopmotionWidget::slotUpdateOverlayEffect);
    confMenu->addMenu(effectsMenu);

    QAction *showThumbs = new QAction(QIcon::fromTheme(QStringLiteral("image-x-generic")), i18n("Show sequence thumbnails"), this);
    showThumbs->setCheckable(true);
    showThumbs->setChecked(KdenliveSettings::showstopmotionthumbs());
    connect(showThumbs, &QAction::triggered, this, &StopmotionWidget::slotShowThumbs);

    QAction *removeCurrent = new QAction(QIcon::fromTheme(QStringLiteral("edit-delete")), i18n("Delete current frame"), this);
    removeCurrent->setShortcut(Qt::Key_Delete);
    connect(removeCurrent, &QAction::triggered, this, &StopmotionWidget::slotRemoveFrame);

    QAction *conf = new QAction(QIcon::fromTheme(QStringLiteral("configure")), i18n("Configure"), this);
    connect(conf, &QAction::triggered, this, &StopmotionWidget::slotConfigure);

    confMenu->addAction(showThumbs);
    confMenu->addAction(removeCurrent);
    confMenu->addAction(analyze);
    confMenu->addAction(mirror);
    confMenu->addAction(conf);
    config_button->setIcon(QIcon::fromTheme(QStringLiteral("configure")));
    config_button->setMenu(confMenu);

    connect(sequence_name, SIGNAL(textChanged(QString)), this, SLOT(sequenceNameChanged(QString)));
    connect(sequence_name, SIGNAL(currentIndexChanged(int)), live_button, SLOT(setFocus()));

    // Video widget holder
    QVBoxLayout *layout = new QVBoxLayout;
    layout->setContentsMargins(0, 0, 0, 0);
    layout->setSpacing(0);

    if (KdenliveSettings::decklink_device_found()) {
        // Found a BlackMagic device
    }

    if (QFile::exists(KdenliveSettings::video4vdevice())) {
#ifdef USE_V4L
        // Video 4 Linux device detection
        for (int i = 0; i < 10; ++i) {
            QString path = "/dev/video" + QString::number(i);
            if (QFile::exists(path)) {
                QStringList deviceInfo = V4lCaptureHandler::getDeviceName(path);
                if (!deviceInfo.isEmpty()) {
                    capture_device->addItem(deviceInfo.at(0), "v4l");
                    capture_device->setItemData(capture_device->count() - 1, path, Qt::UserRole + 1);
                    capture_device->setItemData(capture_device->count() - 1, deviceInfo.at(1), Qt::UserRole + 2);
                    if (path == KdenliveSettings::video4vdevice()) {
                        capture_device->setCurrentIndex(capture_device->count() - 1);
                    }
                }
            }
        }
#endif /* USE_V4L */
    }

    connect(capture_device, SIGNAL(currentIndexChanged(int)), this, SLOT(slotUpdateDeviceHandler()));
    /*if (m_bmCapture) {
        connect(m_bmCapture, SIGNAL(frameSaved(QString)), this, SLOT(slotNewThumb(QString)));
        connect(m_bmCapture, SIGNAL(gotFrame(QImage)), this, SIGNAL(gotFrame(QImage)));
    } else live_button->setEnabled(false);*/

    m_frame_preview = new MyLabel(this);
    connect(m_frame_preview, &MyLabel::seek, this, &StopmotionWidget::slotSeekFrame);
    connect(m_frame_preview, &MyLabel::switchToLive, this, &StopmotionWidget::slotSwitchLive);
    layout->addWidget(m_frame_preview);
    m_frame_preview->setSizePolicy(QSizePolicy::Expanding, QSizePolicy::Expanding);
    video_preview->setLayout(layout);

    ////qCDebug(KDENLIVE_LOG)<<video_preview->winId();

    QString profilePath;
    // Create MLT producer data
    if (capture_device->itemData(capture_device->currentIndex()) == "v4l") {
        // Capture using a video4linux device
        profilePath = QStandardPaths::writableLocation(QStandardPaths::AppDataLocation) + "/profiles/video4linux";
    } else {
        // Decklink capture
        profilePath = KdenliveSettings::current_profile();
    }

    /*TODO:
    //m_captureDevice = new MltDeviceCapture(profilePath, m_monitor->videoSurface, this);
    m_captureDevice->sendFrameForAnalysis = KdenliveSettings::analyse_stopmotion();
    m_monitor->setRender(m_captureDevice);
    connect(m_captureDevice, SIGNAL(frameSaved(QString)), this, SLOT(slotNewThumb(QString)));
    */

    live_button->setChecked(false);
    button_addsequence->setEnabled(false);
    connect(live_button, &QAbstractButton::toggled, this, &StopmotionWidget::slotLive);
    connect(button_addsequence, &QAbstractButton::clicked, this, &StopmotionWidget::slotAddSequence);
    connect(preview_button, &QAbstractButton::clicked, this, &StopmotionWidget::slotPlayPreview);
    connect(frame_list, &QListWidget::currentRowChanged, this, &StopmotionWidget::slotShowSelectedFrame);
    connect(frame_list, &QListWidget::itemClicked, this, &StopmotionWidget::slotShowSelectedFrame);
    connect(this, &StopmotionWidget::doCreateThumbs, this, &StopmotionWidget::slotCreateThumbs);

    frame_list->addAction(removeCurrent);
    frame_list->setContextMenuPolicy(Qt::ActionsContextMenu);
    frame_list->setHidden(!KdenliveSettings::showstopmotionthumbs());
    parseExistingSequences();
    QTimer::singleShot(500, this, SLOT(slotLive()));
    connect(&m_intervalTimer, &QTimer::timeout, this, &StopmotionWidget::slotCaptureFrame);
    m_intervalTimer.setSingleShot(true);
    m_intervalTimer.setInterval(KdenliveSettings::captureinterval() * 1000);
}

StopmotionWidget::~StopmotionWidget()
{
    m_manager->removeMonitor(m_monitor);
    if (m_captureDevice) {
        m_captureDevice->stop();
        delete m_captureDevice;
        m_captureDevice = Q_NULLPTR;
    }

    delete m_monitor;
}

void StopmotionWidget::slotUpdateOverlayEffect(QAction *act)
{
    if (act) {
        m_effectIndex = act->data().toInt();
    }
    KdenliveSettings::setStopmotioneffect(m_effectIndex);
    slotUpdateOverlay();
}

void StopmotionWidget::closeEvent(QCloseEvent *e)
{
    slotLive(false);
    QDialog::closeEvent(e);
}

void StopmotionWidget::slotConfigure()
{
    QDialog d;
    Ui::SmConfig_UI ui;
    ui.setupUi(&d);
    d.setWindowTitle(i18n("Configure Stop Motion"));
    ui.sm_interval->setValue(KdenliveSettings::captureinterval());
    ui.sm_interval->setSuffix(ki18np(" second", " seconds"));
    ui.sm_notifytime->setSuffix(ki18np(" second", " seconds"));
    ui.sm_notifytime->setValue(KdenliveSettings::sm_notifytime());
    connect(ui.sm_prenotify, &QAbstractButton::toggled, ui.sm_notifytime, &QWidget::setEnabled);
    ui.sm_prenotify->setChecked(KdenliveSettings::sm_prenotify());
    ui.sm_loop->setChecked(KdenliveSettings::sm_loop());
    ui.sm_framesplayback->setValue(KdenliveSettings::sm_framesplayback());

    if (d.exec() == QDialog::Accepted) {
        KdenliveSettings::setSm_loop(ui.sm_loop->isChecked());
        KdenliveSettings::setCaptureinterval(ui.sm_interval->value());
        KdenliveSettings::setSm_framesplayback(ui.sm_framesplayback->value());
        KdenliveSettings::setSm_notifytime(ui.sm_notifytime->value());
        KdenliveSettings::setSm_prenotify(ui.sm_prenotify->isChecked());
        m_intervalTimer.setInterval(KdenliveSettings::captureinterval() * 1000);
    }
}

void StopmotionWidget::slotShowThumbs(bool show)
{
    KdenliveSettings::setShowstopmotionthumbs(show);
    if (show) {
        frame_list->clear();
        sequenceNameChanged(sequence_name->currentText());
    } else {
        m_filesList.clear();
        frame_list->clear();
    }
    frame_list->setHidden(!show);
}

void StopmotionWidget::slotUpdateDeviceHandler()
{
    slotLive(false);
    delete m_captureDevice;
    /*QString data = capture_device->itemData(capture_device->currentIndex()).toString();
    slotLive(false);
    if (m_bmCapture) {
        delete m_bmCapture;
    }
    m_layout->removeWidget(m_frame_preview);
    if (data == "v4l") {
    #ifdef USE_V4L
        m_bmCapture = new V4lCaptureHandler(m_layout);
        m_bmCapture->setDevice(capture_device->itemData(capture_device->currentIndex(), Qt::UserRole + 1).toString(), capture_device->itemData(capture_device->currentIndex(), Qt::UserRole + 2).toString());
    #endif
    } else {
        m_bmCapture = new BmdCaptureHandler(m_layout);
        if (m_bmCapture) connect(m_bmCapture, SIGNAL(gotMessage(QString)), this, SLOT(slotGotHDMIMessage(QString)));
    }
    live_button->setEnabled(m_bmCapture != Q_NULLPTR);
    m_layout->addWidget(m_frame_preview);*/
}

void StopmotionWidget::slotGotHDMIMessage(const QString &message)
{
    log_box->insertItem(0, message);
}

void StopmotionWidget::parseExistingSequences()
{
    sequence_name->clear();
    sequence_name->addItem(QString());
    QDir dir(m_projectFolder.toLocalFile());
    QStringList filters;
    filters << QStringLiteral("*_0000.png");
    //dir.setNameFilters(filters);
    QStringList sequences = dir.entryList(filters, QDir::Files, QDir::Name);
    ////qCDebug(KDENLIVE_LOG)<<"PF: "<<<<", sm: "<<sequences;
    foreach (const QString &sequencename, sequences) {
        sequence_name->addItem(sequencename.section('_', 0, -2));
    }
}

void StopmotionWidget::slotSwitchLive()
{
    setUpdatesEnabled(false);
    slotLive(!live_button->isChecked());
    setUpdatesEnabled(true);
}

void StopmotionWidget::slotStopCapture()
{
    slotLive(false);
}

void StopmotionWidget::slotLive(bool isOn)
{
    live_button->blockSignals(true);
    capture_button->setEnabled(false);
    if (isOn) {
        m_frame_preview->setHidden(true);

        MltVideoProfile profile;
        QString resource;
        QString service;
        QString profilePath;
        // Create MLT producer data
        if (capture_device->itemData(capture_device->currentIndex()) == "v4l") {
            // Capture using a video4linux device
            profilePath = QStandardPaths::writableLocation(QStandardPaths::AppDataLocation) + "/profiles/video4linux";
            profile = ProfilesDialog::getVideoProfile(profilePath);
            service = QStringLiteral("avformat-novalidate");
            QString devicePath = capture_device->itemData(capture_device->currentIndex(), Qt::UserRole + 1).toString();
            resource = QStringLiteral("video4linux2:%1?width:%2&amp;height:%3&amp;frame_rate:%4").arg(devicePath).arg(profile.width).arg(profile.height).arg((double) profile.frame_rate_num / profile.frame_rate_den);
        } else {
            // Decklink capture
            profilePath = KdenliveSettings::current_profile();
            profile = ProfilesDialog::getVideoProfile(profilePath);
            service = QStringLiteral("decklink");
            resource = capture_device->itemData(capture_device->currentIndex(), Qt::UserRole + 1).toString();
        }

        if (m_captureDevice == Q_NULLPTR) {
            /*TODO:
            //m_captureDevice = new MltDeviceCapture(profilePath, m_monitor->videoSurface, this);
            m_captureDevice->sendFrameForAnalysis = KdenliveSettings::analyse_stopmotion();
            m_monitor->setRender(m_captureDevice);
            connect(m_captureDevice, SIGNAL(frameSaved(QString)), this, SLOT(slotNewThumb(QString)));
            }

            m_manager->activateMonitor(Kdenlive::StopMotionMonitor);
            QString producer = createProducer(profile, service, resource);
            if (m_captureDevice->slotStartPreview(producer, true)) {
            if (m_showOverlay->isChecked()) {
                reloadOverlay();
                slotUpdateOverlay();
            }
            capture_button->setEnabled(true);
            live_button->setChecked(true);
            log_box->insertItem(-1, i18n("Playing %1x%2 (%3 fps)", profile.width, profile.height, locale.toString((double)profile.frame_rate_num/profile.frame_rate_den).rightJustified(2, '0')));
            log_box->setCurrentIndex(0);
            }
            else {
            //qCDebug(KDENLIVE_LOG)<<"// problem starting stopmo";
            log_box->insertItem(-1, i18n("Failed to start device"));
            log_box->setCurrentIndex(0);
            */
        }
    } else {
        m_frame_preview->setHidden(false);
        live_button->setChecked(false);
        if (m_captureDevice) {
            m_captureDevice->stop();
            log_box->insertItem(-1, i18n("Stopped"));
            log_box->setCurrentIndex(0);
            //delete m_captureDevice;
            //m_captureDevice = Q_NULLPTR;
        }
    }

    /*
    if (isOn && m_bmCapture) {
        //m_frame_preview->setImage(QImage());
        m_frame_preview->setHidden(true);
        m_bmCapture->startPreview(KdenliveSettings::hdmi_capturedevice(), KdenliveSettings::hdmi_capturemode(), false);
        capture_button->setEnabled(true);
        live_button->setChecked(true);
    } else {
        if (m_bmCapture) m_bmCapture->stopPreview();
        m_frame_preview->setHidden(false);
        capture_button->setEnabled(false);
        live_button->setChecked(false);
    }*/
    live_button->blockSignals(false);
}

void StopmotionWidget::slotShowOverlay(bool isOn)
{
    if (isOn) {
        // Overlay last frame of the sequence
        reloadOverlay();
        slotUpdateOverlay();
    } else {
        // Remove overlay
        if (m_captureDevice) {
            m_captureDevice->setOverlay(QString());
        }
    }
}

void StopmotionWidget::reloadOverlay()
{
    const QString path = getPathForFrame(m_sequenceFrame - 1);
    if (!QFile::exists(path)) {
        log_box->insertItem(-1, i18n("No previous frame found"));
        log_box->setCurrentIndex(0);
        return;
    }
    if (m_captureDevice) {
        m_captureDevice->setOverlay(path);
    }
}

void StopmotionWidget::slotUpdateOverlay()
{
    if (m_captureDevice == Q_NULLPTR) {
        return;
    }

    QString tag;
    QStringList params;

    switch (m_effectIndex) {
    case 1:
        tag = QStringLiteral("frei0r.contrast0r");
        params << QStringLiteral("Contrast=1.2");
        break;
    case 2:
        tag = QStringLiteral("charcoal");
        params << QStringLiteral("x_scatter=4") << QStringLiteral("y_scatter=4") << QStringLiteral("scale=1") << QStringLiteral("mix=0");
        break;
    case 3:
        tag = QStringLiteral("frei0r.brightness");
        params << QStringLiteral("Brightness=0.7");
        break;
    case 4:
        tag = QStringLiteral("invert");
        break;
    case 5:
        tag = QStringLiteral("threshold");
        params << QStringLiteral("midpoint=125");
        break;
    default:
        break;

    }
    m_captureDevice->setOverlayEffect(tag, params);
}

void StopmotionWidget::sequenceNameChanged(const QString &name)
{
    // Get rid of frames from previous sequence
    disconnect(this, &StopmotionWidget::doCreateThumbs, this, &StopmotionWidget::slotCreateThumbs);
    m_filesList.clear();
    m_future.waitForFinished();
    frame_list->clear();
    if (name.isEmpty()) {
        button_addsequence->setEnabled(false);
    } else {
        // Check if we are editing an existing sequence
        m_sequenceFrame = m_filesList.isEmpty() ? 0 : SlideshowClip::getFrameNumberFromPath(QUrl::fromLocalFile(m_filesList.last())) + 1;
        if (!m_filesList.isEmpty()) {
            m_sequenceName = sequence_name->currentText();
            connect(this, &StopmotionWidget::doCreateThumbs, this, &StopmotionWidget::slotCreateThumbs);
            m_future = QtConcurrent::run(this, &StopmotionWidget::slotPrepareThumbs);
            button_addsequence->setEnabled(true);
        } else {
            // new sequence
            connect(this, &StopmotionWidget::doCreateThumbs, this, &StopmotionWidget::slotCreateThumbs);
            button_addsequence->setEnabled(false);
        }
        capture_button->setEnabled(live_button->isChecked());
    }
}

void StopmotionWidget::slotCaptureFrame()
{
    if (m_captureDevice == Q_NULLPTR) {
        return;
    }
    if (sequence_name->currentText().isEmpty()) {
        QString seqName = QInputDialog::getText(this, i18n("Create New Sequence"), i18n("Enter sequence name"));
        if (seqName.isEmpty()) {
            m_captureAction->setChecked(false);
            return;
        }
        sequence_name->blockSignals(true);
        sequence_name->setItemText(sequence_name->currentIndex(), seqName);
        sequence_name->blockSignals(false);
    }
    if (m_sequenceName != sequence_name->currentText()) {
        m_sequenceName = sequence_name->currentText();
        m_sequenceFrame = 0;
    }
    //capture_button->setEnabled(false);
    if (m_intervalTimer.isActive()) {
        // stop interval capture
        m_intervalTimer.stop();
        return;
    }
    QString currentPath = getPathForFrame(m_sequenceFrame);
    m_captureDevice->captureFrame(currentPath);
    KNotification::event(QStringLiteral("FrameCaptured"), i18n("Frame Captured"), QPixmap(), this);
    m_sequenceFrame++;
    button_addsequence->setEnabled(true);
    if (capture_interval->isChecked()) {
        if (KdenliveSettings::sm_prenotify()) {
            QTimer::singleShot((KdenliveSettings::captureinterval() - KdenliveSettings::sm_notifytime()) * 1000, this, &StopmotionWidget::slotPreNotify);
        }
        m_intervalTimer.start();
    } else {
        m_captureAction->setChecked(false);
    }
}

void StopmotionWidget::slotPreNotify()
{
    if (m_captureAction->isChecked()) {
        KNotification::event(QStringLiteral("ReadyToCapture"), i18n("Going to Capture Frame"), QPixmap(), this);
    }
}

void StopmotionWidget::slotNewThumb(const QString &path)
{
    if (!KdenliveSettings::showstopmotionthumbs()) {
        return;
    }
    m_filesList.append(path);
    if (m_showOverlay->isChecked()) {
        reloadOverlay();
    }
    if (!m_future.isRunning()) {
        m_future = QtConcurrent::run(this, &StopmotionWidget::slotPrepareThumbs);
    }

}

void StopmotionWidget::slotPrepareThumbs()
{
    if (m_filesList.isEmpty()) {
        return;
    }
    QString path = m_filesList.takeFirst();
    emit doCreateThumbs(QImage(path), SlideshowClip::getFrameNumberFromPath(QUrl::fromLocalFile(path)));

}

void StopmotionWidget::slotCreateThumbs(const QImage &img, int ix)
{
    if (img.isNull()) {
        m_future = QtConcurrent::run(this, &StopmotionWidget::slotPrepareThumbs);
        return;
    }
    int height = 90;
    int width = height * img.width() / img.height();
    frame_list->setIconSize(QSize(width, height));
    QPixmap pix = QPixmap::fromImage(img).scaled(width, height);
    QString nb = QString::number(ix);
    QPainter p(&pix);
    QFontInfo finfo(font());
    p.fillRect(0, 0, finfo.pixelSize() * nb.count() + 6, finfo.pixelSize() + 6, QColor(80, 80, 80, 150));
    p.setPen(Qt::white);
    p.drawText(QPoint(3, finfo.pixelSize() + 3), nb);
    p.end();
    QIcon icon(pix);
    QListWidgetItem *item = new QListWidgetItem(icon, QString(), frame_list);
    item->setToolTip(getPathForFrame(ix, sequence_name->currentText()));
    item->setData(Qt::UserRole, ix);
    frame_list->blockSignals(true);
    frame_list->setCurrentItem(item);
    frame_list->blockSignals(false);
    m_future = QtConcurrent::run(this, &StopmotionWidget::slotPrepareThumbs);
}

QString StopmotionWidget::getPathForFrame(int ix, QString seqName)
{
    if (seqName.isEmpty()) {
        seqName = m_sequenceName;
<<<<<<< HEAD
    }
    return m_projectFolder.path() + QDir::separator() + seqName + QLatin1Char('_') + QString::number(ix).rightJustified(4, '0', false) + QStringLiteral(".png");
=======
    return m_projectFolder.toLocalFile() + QDir::separator() + seqName + QLatin1Char('_') + QString::number(ix).rightJustified(4, '0', false) + QStringLiteral(".png");
>>>>>>> 0f367c64
}

void StopmotionWidget::slotShowFrame(const QString &path)
{
    //slotLive(false);
    QImage img(path);
    capture_button->setEnabled(false);
    slotLive(false);
    if (!img.isNull()) {
        m_frame_preview->setImage(img);
        m_frame_preview->setHidden(false);
        m_frame_preview->update();
    }
}

void StopmotionWidget::slotShowSelectedFrame()
{
    QListWidgetItem *item = frame_list->currentItem();
    if (item) {
        //int ix = item->data(Qt::UserRole).toInt();
        slotShowFrame(item->toolTip());
    }
}

void StopmotionWidget::slotAddSequence()
{
    emit addOrUpdateSequence(getPathForFrame(0));
}

void StopmotionWidget::slotPlayPreview(bool animate)
{
    m_animate = animate;
    if (!animate) {
        // stop animation
        m_animationList.clear();
        return;
    }
    if (KdenliveSettings::showstopmotionthumbs()) {
        if (KdenliveSettings::sm_framesplayback() == 0) {
            frame_list->setCurrentRow(0);
        } else {
            frame_list->setCurrentRow(frame_list->count() - KdenliveSettings::sm_framesplayback());
        }
        QTimer::singleShot(200, this, &StopmotionWidget::slotAnimate);
    } else {
        SlideshowClip::selectedPath(QUrl::fromLocalFile(getPathForFrame(0, sequence_name->currentText())), false, QString(), &m_animationList);
        if (KdenliveSettings::sm_framesplayback() > 0) {
            // only play the last x frames
            while (m_animationList.count() > KdenliveSettings::sm_framesplayback() + 1) {
                m_animationList.removeFirst();
            }
        }
        m_animatedIndex = 0;
        slotAnimate();
    }
}

void StopmotionWidget::slotAnimate()
{
    if (m_animate) {
        if (KdenliveSettings::showstopmotionthumbs()) {
            int newRow = frame_list->currentRow() + 1;
            if (KdenliveSettings::sm_loop() || newRow < frame_list->count()) {
                if (newRow >= frame_list->count()) {
                    if (KdenliveSettings::sm_framesplayback() == 0) {
                        newRow = 0;
                    } else {
                        // seek to correct frame
                        newRow = frame_list->count() - KdenliveSettings::sm_framesplayback();
                    }
                }
                frame_list->setCurrentRow(newRow);
                QTimer::singleShot(100, this, &StopmotionWidget::slotAnimate);
                return;
            }
        } else {
            if (m_animatedIndex >= m_animationList.count()) {
                if (KdenliveSettings::sm_loop()) {
                    m_animatedIndex = 0;
                } else {
                    m_animatedIndex = -1;
                }
            }
            if (m_animatedIndex > -1) {
                slotShowFrame(m_animationList.at(m_animatedIndex));
                m_animatedIndex++;
                QTimer::singleShot(100, this, &StopmotionWidget::slotAnimate);
                return;
            }
        }
    }
    m_animate = false;
    preview_button->setChecked(false);

}

void StopmotionWidget::slotSeekFrame(bool forward)
{
    int ix = frame_list->currentRow();
    if (forward) {
        if (ix < frame_list->count() - 1) {
            frame_list->setCurrentRow(ix + 1);
        }
    } else if (ix > 0) {
        frame_list->setCurrentRow(ix - 1);
    }
}

void StopmotionWidget::slotRemoveFrame()
{
    if (frame_list->currentItem() == Q_NULLPTR) {
        return;
    }
    QString path = frame_list->currentItem()->toolTip();
    if (KMessageBox::questionYesNo(this, i18n("Delete frame %1 from disk?", path), i18n("Delete Frame")) != KMessageBox::Yes) {
        return;
    }

    QFile f(path);
    if (f.remove()) {
        QListWidgetItem *item = frame_list->takeItem(frame_list->currentRow());
        int ix = item->data(Qt::UserRole).toInt();
        if (ix == m_sequenceFrame - 1) {
            // We are removing the last frame, update counter
            QListWidgetItem *item2 = frame_list->item(frame_list->count() - 1);
            if (item2) {
                m_sequenceFrame = item2->data(Qt::UserRole).toInt() + 1;
            }
        }
        delete item;
    }
}

void StopmotionWidget::slotSwitchAnalyse(bool isOn)
{
    KdenliveSettings::setAnalyse_stopmotion(isOn);
    if (m_captureDevice) {
        m_captureDevice->sendFrameForAnalysis = isOn;
    }
}

void StopmotionWidget::slotSwitchMirror(bool isOn)
{
    //KdenliveSettings::setAnalyse_stopmotion(isOn);
    if (m_captureDevice) {
        m_captureDevice->mirror(isOn);
    }
}

const QString StopmotionWidget::createProducer(const MltVideoProfile &profile, const QString &service, const QString &resource)
{
    Q_UNUSED(profile)

    QString playlist = "<mlt title=\"capture\"><producer id=\"producer0\" in=\"0\" out=\"99999\"><property name=\"mlt_type\">producer</property><property name=\"length\">100000</property><property name=\"eof\">pause</property><property name=\"resource\">" + resource + "</property><property name=\"mlt_service\">" + service + "</property></producer>";

    // overlay track
    playlist.append("<playlist id=\"playlist0\"></playlist>");

    // video4linux track
    playlist.append("<playlist id=\"playlist1\"><entry producer=\"producer0\" in=\"0\" out=\"99999\"/></playlist>");

    playlist.append("<tractor id=\"tractor0\" title=\"video0\" global_feed=\"1\" in=\"0\" out=\"99999\">");
    playlist.append("<track producer=\"playlist0\"/>");
    playlist.append("<track producer=\"playlist1\"/>");
    playlist.append("</tractor></mlt>");

    return playlist;
}
<|MERGE_RESOLUTION|>--- conflicted
+++ resolved
@@ -732,12 +732,8 @@
 {
     if (seqName.isEmpty()) {
         seqName = m_sequenceName;
-<<<<<<< HEAD
-    }
-    return m_projectFolder.path() + QDir::separator() + seqName + QLatin1Char('_') + QString::number(ix).rightJustified(4, '0', false) + QStringLiteral(".png");
-=======
+    }
     return m_projectFolder.toLocalFile() + QDir::separator() + seqName + QLatin1Char('_') + QString::number(ix).rightJustified(4, '0', false) + QStringLiteral(".png");
->>>>>>> 0f367c64
 }
 
 void StopmotionWidget::slotShowFrame(const QString &path)
