/*
 * Copyright (c) 2011-2016 Meltytech, LLC
 * Original author: Dan Dennedy <dan@dennedy.org>
 * Modified for Kdenlive: Jean-Baptiste Mardelle
 *
 * GL shader based on BSD licensed code from Peter Bengtsson:
 * http://www.fourcc.org/source/YUV420P-OpenGL-GLSLang.c
 *
 * This program is free software: you can redistribute it and/or modify
 * it under the terms of the GNU General Public License as published by
 * the Free Software Foundation, either version 3 of the License, or
 * (at your option) any later version.
 *
 * This program is distributed in the hope that it will be useful,
 * but WITHOUT ANY WARRANTY; without even the implied warranty of
 * MERCHANTABILITY or FITNESS FOR A PARTICULAR PURPOSE.  See the
 * GNU General Public License for more details.
 *
 * You should have received a copy of the GNU General Public License
 * along with this program.  If not, see <http://www.gnu.org/licenses/>.
 */

#include <KMessageBox>
#include <KDeclarative/KDeclarative>
#include <KDeclarative/KDeclarative>
#include <kdeclarative_version.h>
#include <QApplication>
#include <QOpenGLFunctions_3_2_Core>
#include <QPainter>
#include <QQmlContext>
#include <QQuickItem>
#include <klocalizedstring.h>

#include "core.h"
#include "glwidget.h"
#include "kdenlivesettings.h"
#include "monitorproxy.h"
#include "profiles/profilemodel.hpp"
#include "qml/qmlaudiothumb.h"
#include "timeline2/view/qml/timelineitems.h"
#include <mlt++/Mlt.h>

#ifndef GL_UNPACK_ROW_LENGTH
#ifdef GL_UNPACK_ROW_LENGTH_EXT
#define GL_UNPACK_ROW_LENGTH GL_UNPACK_ROW_LENGTH_EXT
#else
#error GL_UNPACK_ROW_LENGTH undefined
#endif
#endif

#ifdef QT_NO_DEBUG
#define check_error(fn)                                                                                                                                        \
    {                                                                                                                                                          \
    }
#else
#define check_error(fn)                                                                                                                                        \
    {                                                                                                                                                          \
        uint err = fn->glGetError();                                                                                                                           \
        if (err != GL_NO_ERROR) {                                                                                                                              \
            qCCritical(KDENLIVE_LOG) << "GL error" << hex << err << dec << "at" << __FILE__ << ":" << __LINE__;                                                \
        }                                                                                                                                                      \
    }
#endif

#ifndef GL_TIMEOUT_IGNORED
#define GL_TIMEOUT_IGNORED 0xFFFFFFFFFFFFFFFFull
#endif

#ifndef Q_OS_WIN
using ClientWaitSync_fp = GLenum (*)(GLsync, GLbitfield, GLuint64);
static ClientWaitSync_fp ClientWaitSync = nullptr;
#endif

using namespace Mlt;

GLWidget::GLWidget(int id, QObject *parent)
    : QQuickView((QWindow *)parent)
    , sendFrameForAnalysis(false)
    , m_glslManager(nullptr)
    , m_consumer(nullptr)
    , m_producer(nullptr)
    , m_id(id)
    , m_shader(nullptr)
    , m_initSem(0)
    , m_analyseSem(1)
    , m_isInitialized(false)
    , m_threadStartEvent(nullptr)
    , m_threadStopEvent(nullptr)
    , m_threadCreateEvent(nullptr)
    , m_threadJoinEvent(nullptr)
    , m_displayEvent(nullptr)
    , m_frameRenderer(nullptr)
    , m_projectionLocation(0)
    , m_modelViewLocation(0)
    , m_vertexLocation(0)
    , m_texCoordLocation(0)
    , m_colorspaceLocation(0)
    , m_zoom(1.0f)
    , m_openGLSync(false)
    , m_sendFrame(false)
    , m_isZoneMode(false)
    , m_isLoopMode(false)
    , m_offset(QPoint(0, 0))
    , m_offscreenSurface(nullptr)
    , m_shareContext(nullptr)
    , m_audioWaveDisplayed(false)
    , m_fbo(nullptr)
    , m_rulerHeight(QFontMetrics(QApplication::font()).lineSpacing() * 0.7)
{
    KDeclarative::KDeclarative kdeclarative;
    kdeclarative.setDeclarativeEngine(engine());
#if KDECLARATIVE_VERSION >= QT_VERSION_CHECK(5, 45, 0)
    kdeclarative.setupEngine(engine());
    kdeclarative.setupContext();
#else
    kdeclarative.setupBindings();
#endif

    m_texture[0] = m_texture[1] = m_texture[2] = 0;
    qRegisterMetaType<Mlt::Frame>("Mlt::Frame");
    qRegisterMetaType<SharedFrame>("SharedFrame");

    qmlRegisterType<QmlAudioThumb>("AudioThumb", 1, 0, "QmlAudioThumb");
    setPersistentOpenGLContext(true);
    setPersistentSceneGraph(true);
    setClearBeforeRendering(false);
    setResizeMode(QQuickView::SizeRootObjectToView);

    m_monitorProfile = new Mlt::Profile();
    m_refreshTimer.setSingleShot(true);
    m_refreshTimer.setInterval(50);
    m_blackClip.reset(new Mlt::Producer(*m_monitorProfile, "color:black"));
    m_blackClip->set("kdenlive:id", "black");
    m_blackClip->set("out", 3);
    connect(&m_refreshTimer, &QTimer::timeout, this, &GLWidget::refresh);
    m_producer = &*m_blackClip;

    if (KdenliveSettings::gpu_accel()) {
        m_glslManager = new Mlt::Filter(*m_monitorProfile, "glsl.manager");
    }
    if (((m_glslManager != nullptr) && !m_glslManager->is_valid())) {
        delete m_glslManager;
        m_glslManager = nullptr;
        KdenliveSettings::setGpu_accel(false);
        // Need to destroy MLT global reference to prevent filters from trying to use GPU.
        mlt_properties_set_data(mlt_global_properties(), "glslManager", nullptr, 0, nullptr, nullptr);
        emit gpuNotSupported();
    }
    connect(this, &QQuickWindow::sceneGraphInitialized, this, &GLWidget::initializeGL, Qt::DirectConnection);
    connect(this, &QQuickWindow::beforeRendering, this, &GLWidget::paintGL, Qt::DirectConnection);
    registerTimelineItems();
    m_proxy = new MonitorProxy(this);
    connect(m_proxy, &MonitorProxy::seekRequestChanged, this, &GLWidget::requestSeek);
    rootContext()->setContextProperty("controller", m_proxy);
}

GLWidget::~GLWidget()
{
    delete m_glslManager;
    delete m_threadStartEvent;
    delete m_threadStopEvent;
    delete m_threadCreateEvent;
    delete m_threadJoinEvent;
    delete m_displayEvent;
    if (m_frameRenderer) {
        if (m_frameRenderer->isRunning()) {
            QMetaObject::invokeMethod(m_frameRenderer, "cleanup");
            m_frameRenderer->quit();
            m_frameRenderer->wait();
            m_frameRenderer->deleteLater();
        } else {
            delete m_frameRenderer;
        }
    }
<<<<<<< HEAD
    m_blackClip.reset();
=======
    delete m_offscreenSurface;
>>>>>>> eb395991
    delete m_shareContext;
    delete m_shader;
    delete m_monitorProfile;
}

void GLWidget::updateAudioForAnalysis()
{
    if (m_frameRenderer) {
        m_frameRenderer->sendAudioForAnalysis = KdenliveSettings::monitor_audio();
    }
}

void GLWidget::initializeGL()
{
<<<<<<< HEAD
    if (m_isInitialized || !isVisible() || (openglContext() == nullptr)) return;
    if (!m_offscreenSurface.isValid()) {
        m_offscreenSurface.setFormat(openglContext()->format());
        m_offscreenSurface.create();
=======
    if (m_isInitialized || !isVisible() || !openglContext()) return;
    if (!m_offscreenSurface) {
        m_offscreenSurface = new QOffscreenSurface();
        m_offscreenSurface->setFormat(openglContext()->format());
        m_offscreenSurface->create();
>>>>>>> eb395991
        openglContext()->makeCurrent(this);
    }
    initializeOpenGLFunctions();
    qCDebug(KDENLIVE_LOG) << "OpenGL vendor: " << QString::fromUtf8((const char *)glGetString(GL_VENDOR));
    qCDebug(KDENLIVE_LOG) << "OpenGL renderer: " << QString::fromUtf8((const char *)glGetString(GL_RENDERER));
    qCDebug(KDENLIVE_LOG) << "OpenGL Threaded: " << openglContext()->supportsThreadedOpenGL();
    qCDebug(KDENLIVE_LOG) << "OpenGL ARG_SYNC: " << openglContext()->hasExtension("GL_ARB_sync");
    qCDebug(KDENLIVE_LOG) << "OpenGL OpenGLES: " << openglContext()->isOpenGLES();

    if ((m_glslManager != nullptr) && openglContext()->isOpenGLES()) {
        delete m_glslManager;
        m_glslManager = nullptr;
        KdenliveSettings::setGpu_accel(false);
        // Need to destroy MLT global reference to prevent filters from trying to use GPU.
        mlt_properties_set_data(mlt_global_properties(), "glslManager", nullptr, 0, nullptr, nullptr);
        emit gpuNotSupported();
    }
    createShader();

#if !defined(Q_OS_WIN)
    // getProcAddress is not working for me on Windows.
    if (KdenliveSettings::gpu_accel()) {
        m_openGLSync = false;
        if ((m_glslManager != nullptr) && openglContext()->hasExtension("GL_ARB_sync")) {
            ClientWaitSync = (ClientWaitSync_fp)openglContext()->getProcAddress("glClientWaitSync");
            if (ClientWaitSync) {
                m_openGLSync = true;
            } else {
                qCDebug(KDENLIVE_LOG) << "  / / // NO GL SYNC, ERROR";
                emit gpuNotSupported();
                delete m_glslManager;
                m_glslManager = nullptr;
            }
        }
    }
#endif

    openglContext()->doneCurrent();
    if (m_glslManager) {
        // Create a context sharing with this context for the RenderThread context.
        // This is needed because openglContext() is active in another thread
        // at the time that RenderThread is created.
        // See this Qt bug for more info: https://bugreports.qt.io/browse/QTBUG-44677
        m_shareContext = new QOpenGLContext;
        m_shareContext->setFormat(openglContext()->format());
        m_shareContext->setShareContext(openglContext());
        m_shareContext->create();
    }
    m_frameRenderer = new FrameRenderer(openglContext(), m_offscreenSurface);
    m_frameRenderer->sendAudioForAnalysis = KdenliveSettings::monitor_audio();
    openglContext()->makeCurrent(this);
    // openglContext()->blockSignals(false);
    connect(m_frameRenderer, &FrameRenderer::frameDisplayed, this, &GLWidget::frameDisplayed, Qt::QueuedConnection);
    connect(m_frameRenderer, &FrameRenderer::textureReady, this, &GLWidget::updateTexture, Qt::DirectConnection);
    connect(m_frameRenderer, &FrameRenderer::frameDisplayed, this, &GLWidget::onFrameDisplayed, Qt::QueuedConnection);

    connect(m_frameRenderer, &FrameRenderer::audioSamplesSignal, this, &GLWidget::audioSamplesSignal, Qt::QueuedConnection);
    connect(this, &GLWidget::textureUpdated, this, &GLWidget::update, Qt::QueuedConnection);
    m_initSem.release();
    m_isInitialized = true;
    reconfigure();
}

void GLWidget::resizeGL(int width, int height)
{
    int x, y, w, h;
    height -= m_rulerHeight;
    double this_aspect = (double)width / height;
    double video_aspect = m_monitorProfile->dar();

    // Special case optimisation to negate odd effect of sample aspect ratio
    // not corresponding exactly with image resolution.
    if ((int)(this_aspect * 1000) == (int)(video_aspect * 1000)) {
        w = width;
        h = height;
    }
    // Use OpenGL to normalise sample aspect ratio
    else if (height * video_aspect > width) {
        w = width;
        h = width / video_aspect;
    } else {
        w = height * video_aspect;
        h = height;
    }
    x = (width - w) / 2;
    y = (height - h) / 2;
    m_rect.setRect(x, y, w, h);
    double scalex = (double)m_rect.width() / m_monitorProfile->width() * m_zoom;
    double scaley = (double)m_rect.width() / ((double)m_monitorProfile->height() * m_monitorProfile->dar() / m_monitorProfile->width()) /
                    m_monitorProfile->width() * m_zoom;
    QPoint center = m_rect.center();
    QQuickItem *rootQml = rootObject();
    if (rootQml) {
        rootQml->setProperty("center", center);
        rootQml->setProperty("scalex", scalex);
        rootQml->setProperty("scaley", scaley);
        if (rootQml->objectName() == QLatin1String("rootsplit")) {
            // Adjust splitter pos
            rootQml->setProperty("splitterPos", x + (rootQml->property("realpercent").toDouble() * w));
        }
    }
    emit rectChanged();
}

void GLWidget::resizeEvent(QResizeEvent *event)
{
    QQuickView::resizeEvent(event);
    resizeGL(event->size().width(), event->size().height());
}

void GLWidget::createShader()
{
    m_shader = new QOpenGLShaderProgram;
    m_shader->addShaderFromSourceCode(QOpenGLShader::Vertex, "uniform highp mat4 projection;"
                                                             "uniform highp mat4 modelView;"
                                                             "attribute highp vec4 vertex;"
                                                             "attribute highp vec2 texCoord;"
                                                             "varying highp vec2 coordinates;"
                                                             "void main(void) {"
                                                             "  gl_Position = projection * modelView * vertex;"
                                                             "  coordinates = texCoord;"
                                                             "}");
    if (m_glslManager) {
        m_shader->addShaderFromSourceCode(QOpenGLShader::Fragment, "uniform sampler2D tex;"
                                                                   "varying highp vec2 coordinates;"
                                                                   "void main(void) {"
                                                                   "  gl_FragColor = texture2D(tex, coordinates);"
                                                                   "}");
        m_shader->link();
        m_textureLocation[0] = m_shader->uniformLocation("tex");
    } else {
        m_shader->addShaderFromSourceCode(QOpenGLShader::Fragment,
                                          "uniform sampler2D Ytex, Utex, Vtex;"
                                          "uniform lowp int colorspace;"
                                          "varying highp vec2 coordinates;"
                                          "void main(void) {"
                                          "  mediump vec3 texel;"
                                          "  texel.r = texture2D(Ytex, coordinates).r - 0.0625;" // Y
                                          "  texel.g = texture2D(Utex, coordinates).r - 0.5;"    // U
                                          "  texel.b = texture2D(Vtex, coordinates).r - 0.5;"    // V
                                          "  mediump mat3 coefficients;"
                                          "  if (colorspace == 601) {"
                                          "    coefficients = mat3("
                                          "      1.1643,  1.1643,  1.1643," // column 1
                                          "      0.0,    -0.39173, 2.017,"  // column 2
                                          "      1.5958, -0.8129,  0.0);"   // column 3
                                          "  } else {"                      // ITU-R 709
                                          "    coefficients = mat3("
                                          "      1.1643, 1.1643, 1.1643," // column 1
                                          "      0.0,   -0.213,  2.112,"  // column 2
                                          "      1.793, -0.533,  0.0);"   // column 3
                                          "  }"
                                          "  gl_FragColor = vec4(coefficients * texel, 1.0);"
                                          "}");
        m_shader->link();
        m_textureLocation[0] = m_shader->uniformLocation("Ytex");
        m_textureLocation[1] = m_shader->uniformLocation("Utex");
        m_textureLocation[2] = m_shader->uniformLocation("Vtex");
        m_colorspaceLocation = m_shader->uniformLocation("colorspace");
    }
    m_projectionLocation = m_shader->uniformLocation("projection");
    m_modelViewLocation = m_shader->uniformLocation("modelView");
    m_vertexLocation = m_shader->attributeLocation("vertex");
    m_texCoordLocation = m_shader->attributeLocation("texCoord");
}

static void uploadTextures(QOpenGLContext *context, const SharedFrame &frame, GLuint texture[])
{
    int width = frame.get_image_width();
    int height = frame.get_image_height();
    const uint8_t *image = frame.get_image();
    QOpenGLFunctions *f = context->functions();

    // Upload each plane of YUV to a texture.
    if (texture[0] != 0u) {
        f->glDeleteTextures(3, texture);
    }
    check_error(f);
    f->glGenTextures(3, texture);
    check_error(f);

    f->glBindTexture(GL_TEXTURE_2D, texture[0]);
    check_error(f);
    f->glTexParameteri(GL_TEXTURE_2D, GL_TEXTURE_MIN_FILTER, GL_LINEAR);
    check_error(f);
    f->glTexParameteri(GL_TEXTURE_2D, GL_TEXTURE_MAG_FILTER, GL_LINEAR);
    check_error(f);
    f->glTexParameteri(GL_TEXTURE_2D, GL_TEXTURE_WRAP_S, GL_CLAMP_TO_EDGE);
    check_error(f);
    f->glTexParameteri(GL_TEXTURE_2D, GL_TEXTURE_WRAP_T, GL_CLAMP_TO_EDGE);
    check_error(f);
    f->glTexImage2D(GL_TEXTURE_2D, 0, GL_LUMINANCE, width, height, 0, GL_LUMINANCE, GL_UNSIGNED_BYTE, image);
    check_error(f);

    f->glBindTexture(GL_TEXTURE_2D, texture[1]);
    check_error(f);
    f->glTexParameteri(GL_TEXTURE_2D, GL_TEXTURE_MIN_FILTER, GL_LINEAR);
    check_error(f);
    f->glTexParameteri(GL_TEXTURE_2D, GL_TEXTURE_MAG_FILTER, GL_LINEAR);
    check_error(f);
    f->glTexParameteri(GL_TEXTURE_2D, GL_TEXTURE_WRAP_S, GL_CLAMP_TO_EDGE);
    check_error(f);
    f->glTexParameteri(GL_TEXTURE_2D, GL_TEXTURE_WRAP_T, GL_CLAMP_TO_EDGE);
    check_error(f);
    f->glTexImage2D(GL_TEXTURE_2D, 0, GL_LUMINANCE, width / 2, height / 2, 0, GL_LUMINANCE, GL_UNSIGNED_BYTE, image + width * height);
    check_error(f);

    f->glBindTexture(GL_TEXTURE_2D, texture[2]);
    check_error(f);
    f->glTexParameteri(GL_TEXTURE_2D, GL_TEXTURE_MIN_FILTER, GL_LINEAR);
    check_error(f);
    f->glTexParameteri(GL_TEXTURE_2D, GL_TEXTURE_MAG_FILTER, GL_LINEAR);
    check_error(f);
    f->glTexParameteri(GL_TEXTURE_2D, GL_TEXTURE_WRAP_S, GL_CLAMP_TO_EDGE);
    check_error(f);
    f->glTexParameteri(GL_TEXTURE_2D, GL_TEXTURE_WRAP_T, GL_CLAMP_TO_EDGE);
    check_error(f);
    f->glTexImage2D(GL_TEXTURE_2D, 0, GL_LUMINANCE, width / 2, height / 2, 0, GL_LUMINANCE, GL_UNSIGNED_BYTE, image + width * height + width / 2 * height / 2);
    check_error(f);
}

void GLWidget::clear()
{
    stopGlsl();
    update();
}

void GLWidget::releaseAnalyse()
{
    m_analyseSem.release();
}

void GLWidget::paintGL()
{
    QOpenGLFunctions *f = openglContext()->functions();
    int width = this->width() * devicePixelRatio();
    int height = this->height() * devicePixelRatio();

    f->glDisable(GL_BLEND);
    f->glDisable(GL_DEPTH_TEST);
    f->glDepthMask(GL_FALSE);
    f->glViewport(0, m_rulerHeight, width, height);
    check_error(f);
    QColor color(KdenliveSettings::window_background());
    f->glClearColor(color.redF(), color.greenF(), color.blueF(), color.alphaF());
    f->glClear(GL_COLOR_BUFFER_BIT);
    check_error(f);

    if (!((m_glslManager != nullptr) || openglContext()->supportsThreadedOpenGL())) {
        m_mutex.lock();
        if (!m_sharedFrame.is_valid()) {
            m_mutex.unlock();
            return;
        }
        uploadTextures(openglContext(), m_sharedFrame, m_texture);
        m_mutex.unlock();
    } else if (m_glslManager) {
        m_mutex.lock();
        if (m_sharedFrame.is_valid()) {
            m_texture[0] = *((const GLuint *)m_sharedFrame.get_image());
        }
    }

    if (!m_texture[0]) {
        if (m_glslManager) m_mutex.unlock();
        return;
    }

    // Bind textures.
    for (uint i = 0; i < 3; ++i) {
        if (m_texture[i] != 0u) {
            f->glActiveTexture(GL_TEXTURE0 + i);
            f->glBindTexture(GL_TEXTURE_2D, m_texture[i]);
            check_error(f);
        }
    }
    // Init shader program.
    m_shader->bind();
    if (m_glslManager) {
        m_shader->setUniformValue(m_textureLocation[0], 0);
    } else {
        m_shader->setUniformValue(m_textureLocation[0], 0);
        m_shader->setUniformValue(m_textureLocation[1], 1);
        m_shader->setUniformValue(m_textureLocation[2], 2);
        m_shader->setUniformValue(m_colorspaceLocation, m_monitorProfile->colorspace());
    }
    check_error(f);

    // Setup an orthographic projection.
    QMatrix4x4 projection;
    projection.scale(2.0f / (float)width, 2.0f / (float)height);
    m_shader->setUniformValue(m_projectionLocation, projection);
    check_error(f);

    // Set model view.
    QMatrix4x4 modelView;
    if (!qFuzzyCompare(m_zoom, 1.0f)) {
        if ((offset().x() != 0) || (offset().y() != 0)) modelView.translate(-offset().x() * devicePixelRatio(), offset().y() * devicePixelRatio());
        modelView.scale(zoom(), zoom());
    }
    m_shader->setUniformValue(m_modelViewLocation, modelView);
    check_error(f);

    // Provide vertices of triangle strip.
    QVector<QVector2D> vertices;
    width = m_rect.width() * devicePixelRatio();
    height = m_rect.height() * devicePixelRatio();
    vertices << QVector2D(float(-width) / 2.0f, float(-height) / 2.0f);
    vertices << QVector2D(float(-width) / 2.0f, float(height) / 2.0f);
    vertices << QVector2D(float(width) / 2.0f, float(-height) / 2.0f);
    vertices << QVector2D(float(width) / 2.0f, float(height) / 2.0f);
    m_shader->enableAttributeArray(m_vertexLocation);
    check_error(f);
    m_shader->setAttributeArray(m_vertexLocation, vertices.constData());
    check_error(f);

    // Provide texture coordinates.
    QVector<QVector2D> texCoord;
    texCoord << QVector2D(0.0f, 1.0f);
    texCoord << QVector2D(0.0f, 0.0f);
    texCoord << QVector2D(1.0f, 1.0f);
    texCoord << QVector2D(1.0f, 0.0f);
    m_shader->enableAttributeArray(m_texCoordLocation);
    check_error(f);
    m_shader->setAttributeArray(m_texCoordLocation, texCoord.constData());
    check_error(f);

    // Render
    f->glDrawArrays(GL_TRIANGLE_STRIP, 0, vertices.size());
    check_error(f);

    if (m_sendFrame && m_analyseSem.tryAcquire(1)) {
        // Render RGB frame for analysis
        int fullWidth = m_monitorProfile->width();
        int fullHeight = m_monitorProfile->height();
        if ((m_fbo == nullptr) || m_fbo->size() != QSize(fullWidth, fullHeight)) {
            delete m_fbo;
            QOpenGLFramebufferObjectFormat fmt;
            fmt.setSamples(1);
            fmt.setInternalTextureFormat(GL_RGB);                             // GL_RGBA32F);  // which one is the fastest ?
            m_fbo = new QOpenGLFramebufferObject(fullWidth, fullHeight, fmt); // GL_TEXTURE_2D);
        }
        m_fbo->bind();
        f->glViewport(0, 0, fullWidth, fullHeight);

        QMatrix4x4 projection2;
        projection2.scale(2.0f / (float)width, 2.0f / (float)height);
        m_shader->setUniformValue(m_projectionLocation, projection2);

        f->glDrawArrays(GL_TRIANGLE_STRIP, 0, vertices.size());
        check_error(f);
        m_fbo->release();
        emit analyseFrame(m_fbo->toImage());
        m_sendFrame = false;
    }
    // Cleanup
    m_shader->disableAttributeArray(m_vertexLocation);
    m_shader->disableAttributeArray(m_texCoordLocation);
    m_shader->release();
    for (uint i = 0; i < 3; ++i) {
        if (m_texture[i] != 0u) {
            f->glActiveTexture(GL_TEXTURE0 + i);
            f->glBindTexture(GL_TEXTURE_2D, 0);
            check_error(f);
        }
    }
    f->glActiveTexture(GL_TEXTURE0);
    check_error(f);
    if (m_glslManager) {
        glFinish();
        check_error(f);
        m_mutex.unlock();
    }
}

void GLWidget::slotZoom(bool zoomIn)
{
    if (zoomIn) {
        if (qFuzzyCompare(m_zoom, 1.0f)) {
            setZoom(2.0f);
        } else if (qFuzzyCompare(m_zoom, 2.0f)) {
            setZoom(3.0f);
        } else if (m_zoom < 1.0f) {
            setZoom(m_zoom * 2);
        }
    } else {
        if (qFuzzyCompare(m_zoom, 3.0f)) {
            setZoom(2.0);
        } else if (qFuzzyCompare(m_zoom, 2.0f)) {
            setZoom(1.0);
        } else if (m_zoom > 0.2) {
            setZoom(m_zoom / 2);
        }
    }
}

void GLWidget::wheelEvent(QWheelEvent *event)
{
    if (((event->modifiers() & Qt::ControlModifier) != 0u) && ((event->modifiers() & Qt::ShiftModifier) != 0u)) {
        slotZoom(event->delta() > 0);
        return;
    }
    emit mouseSeek(-event->delta(), (uint)event->modifiers());
    event->accept();
}

void GLWidget::requestSeek()
{
    if (m_producer == nullptr) {
        return;
    }
    if (m_proxy->seeking()) {
        if (!qFuzzyIsNull(m_producer->get_speed())) {
            m_consumer->purge();
        }
        m_producer->seek(m_proxy->seekPosition());
        if (m_consumer->is_stopped()) {
            m_consumer->start();
        }
        m_consumer->set("refresh", 1);
    }
}

void GLWidget::seek(int pos)
{
    // Testing puspose only
    if (!m_proxy->seeking()) {
        m_proxy->setSeekPosition(pos);
        if (!qFuzzyIsNull(m_producer->get_speed())) {
            m_consumer->purge();
        }
        m_producer->seek(pos);
        if (m_consumer->is_stopped()) {
            m_consumer->start();
        }
        m_consumer->set("refresh", 1);
    } else {
        m_proxy->setSeekPosition(pos);
    }
}

void GLWidget::requestRefresh()
{
    if ((m_producer != nullptr) && qFuzzyIsNull(m_producer->get_speed())) {
        m_refreshTimer.start();
    }
}

QString GLWidget::frameToTime(int frames) const
{
    return m_consumer ? m_consumer->frames_to_time(frames, mlt_time_smpte_df) : QStringLiteral("-");
}

void GLWidget::refresh()
{
    m_refreshTimer.stop();
    QMutexLocker locker(&m_mutex);
    if (m_consumer->is_stopped()) {
        m_consumer->start();
    }
    m_consumer->set("refresh", 1);
}

bool GLWidget::checkFrameNumber(int pos, int offset)
{
    emit consumerPosition(pos);
    // TODO: cleanup and move logic to proper proxy class
    bool seekStoped = false;
    m_proxy->setPosition(pos, &seekStoped);
    emit seekPosition(m_proxy->seekOrCurrentPosition());
    if (seekStoped) {
        return true;
    }
    const double speed = m_producer->get_speed();
    if (m_proxy->seeking()) {
        m_producer->set_speed(0);
        m_producer->seek(m_proxy->seekPosition());
        if (qFuzzyIsNull(speed)) {
            m_consumer->set("refresh", 1);
        } else {
            m_producer->set_speed(speed);
        }
    } else if (!qFuzzyIsNull(speed)) {
        if (m_isLoopMode) {
            if (pos >= m_producer->get_int("out") - offset) {
                m_consumer->purge();
                m_producer->seek(m_proxy->zoneIn());
                m_producer->set_speed(1.0);
                m_consumer->set("refresh", 1);
            }
            return true;
        } else {
            if (pos >= m_producer->get_int("out") - offset) {
                m_consumer->purge();
                m_producer->seek(m_producer->get_int("out") - offset);
                m_producer->set_speed(0);
                return false;
            }
            return true;
        }
    } else if (speed < 0. && pos <= 0) {
        m_producer->set_speed(0);
        return false;
    }
    return true;
}

void GLWidget::mousePressEvent(QMouseEvent *event)
{
    if ((rootObject() != nullptr) && rootObject()->objectName() != QLatin1String("root") && !(event->modifiers() & Qt::ControlModifier) &&
        !(event->buttons() & Qt::MiddleButton)) {
        event->ignore();
        QQuickView::mousePressEvent(event);
        return;
    }
    if ((event->button() & Qt::LeftButton) != 0u) {
        if ((event->modifiers() & Qt::ControlModifier) != 0u) {
            // Pan view
            m_panStart = event->pos();
            setCursor(Qt::ClosedHandCursor);
        } else {
            m_dragStart = event->pos();
        }
    } else if ((event->button() & Qt::RightButton) != 0u) {
        emit showContextMenu(event->globalPos());
    } else if ((event->button() & Qt::MiddleButton) != 0u) {
        m_panStart = event->pos();
        setCursor(Qt::ClosedHandCursor);
    }
    event->accept();
    QQuickView::mousePressEvent(event);
}

void GLWidget::mouseMoveEvent(QMouseEvent *event)
{
    if ((rootObject() != nullptr) && rootObject()->objectName() != QLatin1String("root") && !(event->modifiers() & Qt::ControlModifier) &&
        !(event->buttons() & Qt::MiddleButton)) {
        event->ignore();
        QQuickView::mouseMoveEvent(event);
        return;
    }
    /*    if (event->modifiers() == Qt::ShiftModifier && m_producer) {
        emit seekTo(m_producer->get_length() *  event->x() / width());
        return;
    }*/
    QQuickView::mouseMoveEvent(event);
    if (!m_panStart.isNull()) {
        emit panView(m_panStart - event->pos());
        m_panStart = event->pos();
        event->accept();
        QQuickView::mouseMoveEvent(event);
        return;
    }
    if (!(event->buttons() & Qt::LeftButton)) {
        QQuickView::mouseMoveEvent(event);
        return;
    }
    if (!event->isAccepted() && !m_dragStart.isNull() && (event->pos() - m_dragStart).manhattanLength() >= QApplication::startDragDistance()) {
        m_dragStart = QPoint();
        emit startDrag();
    }
}

void GLWidget::keyPressEvent(QKeyEvent *event)
{
    QQuickView::keyPressEvent(event);
    if (!event->isAccepted()) {
        emit passKeyEvent(event);
    }
}

void GLWidget::createThread(RenderThread **thread, thread_function_t function, void *data)
{
#ifdef Q_OS_WIN
    // On Windows, MLT event consumer-thread-create is fired from the Qt main thread.
    while (!m_isInitialized) {
        qApp->processEvents();
    }
#else
    if (!m_isInitialized) {
        m_initSem.acquire();
    }
#endif
    (*thread) = new RenderThread(function, data, m_shareContext, m_offscreenSurface);
    (*thread)->start();
}

static void onThreadCreate(mlt_properties owner, GLWidget *self, RenderThread **thread, int *priority, thread_function_t function, void *data)
{
    Q_UNUSED(owner)
    Q_UNUSED(priority)
    // self->clearFrameRenderer();
    self->createThread(thread, function, data);
    self->lockMonitor();
}

static void onThreadJoin(mlt_properties owner, GLWidget *self, RenderThread *thread)
{
    Q_UNUSED(owner)
    if (thread) {
        thread->quit();
        thread->wait();
        delete thread;
        // self->clearFrameRenderer();
        self->releaseMonitor();
    }
}

void GLWidget::startGlsl()
{
    if (m_glslManager) {
        // clearFrameRenderer();
        m_glslManager->fire_event("init glsl");
        if (m_glslManager->get_int("glsl_supported") == 0) {
            delete m_glslManager;
            m_glslManager = nullptr;
            // Need to destroy MLT global reference to prevent filters from trying to use GPU.
            mlt_properties_set_data(mlt_global_properties(), "glslManager", nullptr, 0, nullptr, nullptr);
            emit gpuNotSupported();
        } else {
            emit started();
        }
    }
}

static void onThreadStarted(mlt_properties owner, GLWidget *self)
{
    Q_UNUSED(owner)
    self->startGlsl();
}

void GLWidget::releaseMonitor()
{
    emit lockMonitor(false);
}

void GLWidget::lockMonitor()
{
    emit lockMonitor(true);
}

void GLWidget::stopGlsl()
{
    if (m_consumer) {
        m_consumer->purge();
    }

    // TODO This is commented out for now because it is causing crashes.
    // Technically, this should be the correct thing to do, but it appears
    // some changes have created regression (see shotcut)
    // with respect to restarting the consumer in GPU mode.
    // m_glslManager->fire_event("close glsl");
    m_texture[0] = 0;
}

static void onThreadStopped(mlt_properties owner, GLWidget *self)
{
    Q_UNUSED(owner)
    self->stopGlsl();
}

void GLWidget::slotSwitchAudioOverlay(bool enable)
{
    KdenliveSettings::setDisplayAudioOverlay(enable);
    if (m_audioWaveDisplayed && !enable) {
        if ((m_producer != nullptr) && m_producer->get_int("video_index") != -1) {
            // We have a video producer, disable filter
            removeAudioOverlay();
        }
    }
    if (enable && !m_audioWaveDisplayed && m_producer != nullptr) {
        createAudioOverlay(m_producer->get_int("video_index") == -1);
    }
}

int GLWidget::setProducer(Mlt::Producer *producer, bool isActive, int position)
{
    int error = 0;
    QString currentId;
    int consumerPosition = 0;
    currentId = m_producer->parent().get("kdenlive:id");
    if (producer != nullptr) {
        m_producer = producer;
    } else {
        if (currentId == QLatin1String("black")) {
            return 0;
        }
        if (m_audioWaveDisplayed) {
            removeAudioOverlay();
        }
        m_producer = &*m_blackClip;
    }
    if (m_producer) {
        m_producer->set_speed(0);
        if (m_consumer) {
            consumerPosition = m_consumer->position();
            m_consumer->stop();
            if (!m_consumer->is_stopped()) {
                m_consumer->stop();
            }
        }
        error = reconfigure();
        if (error == 0) {
            // The profile display aspect ratio may have changed.
            resizeGL(width(), height());
        }
    } else {
        return error;
    }
    if (!m_consumer) {
        return error;
    }
    consumerPosition = m_consumer->position();
    if (m_producer->get_int("video_index") == -1) {
        // This is an audio only clip, attach visualization filter. Currently, the filter crashes MLT when Movit accel is used
        if (!m_audioWaveDisplayed) {
            createAudioOverlay(true);
        } else if (m_consumer) {
            if (KdenliveSettings::gpu_accel()) {
                removeAudioOverlay();
            } else {
                adjustAudioOverlay(true);
            }
        }
    } else if (m_audioWaveDisplayed && (m_consumer != nullptr)) {
        // This is not an audio clip, hide wave
        if (KdenliveSettings::displayAudioOverlay()) {
            adjustAudioOverlay(m_producer->get_int("video_index") == -1);
        } else {
            removeAudioOverlay();
        }
    } else if (KdenliveSettings::displayAudioOverlay()) {
        createAudioOverlay(false);
    }
    if (position == -1 && m_producer->parent().get("kdenlive:id") == currentId) {
        position = consumerPosition;
    }
    if (position != -1) {
        m_producer->seek(position);
    }
    if (isActive) {
        startConsumer();
    }
    // emit durationChanged(m_producer->get_length() - 1, m_producer->get_in());
    bool ok;
    m_proxy->setPosition(m_producer->position(), &ok);
    return error;
}

int GLWidget::droppedFrames() const
{
    return (m_consumer ? m_consumer->get_int("drop_count") : 0);
}

void GLWidget::resetDrops()
{
    if (m_consumer) {
        m_consumer->set("drop_count", 0);
    }
}

void GLWidget::createAudioOverlay(bool isAudio)
{
    if (!m_consumer) {
        return;
    }
    if (isAudio && KdenliveSettings::gpu_accel()) {
        // Audiowaveform filter crashes on Movit + audio clips)
        return;
    }
    Mlt::Filter f(*m_monitorProfile, "audiowaveform");
    if (f.is_valid()) {
        // f.set("show_channel", 1);
        f.set("color.1", "0xffff0099");
        f.set("fill", 1);
        if (isAudio) {
            // Fill screen
            f.set("rect", "0,0,100%,100%");
        } else {
            // Overlay on lower part of the screen
            f.set("rect", "0,80%,100%,20%");
        }
        m_consumer->attach(f);
        m_audioWaveDisplayed = true;
    }
}

void GLWidget::removeAudioOverlay()
{
    Mlt::Service sourceService(m_consumer->get_service());
    // move all effects to the correct producer
    int ct = 0;
    Mlt::Filter *filter = sourceService.filter(ct);
    while (filter != nullptr) {
        QString srv = filter->get("mlt_service");
        if (srv == QLatin1String("audiowaveform")) {
            sourceService.detach(*filter);
            delete filter;
            break;
        } else {
            ct++;
        }
        filter = sourceService.filter(ct);
    }
    m_audioWaveDisplayed = false;
}

void GLWidget::adjustAudioOverlay(bool isAudio)
{
    Mlt::Service sourceService(m_consumer->get_service());
    // move all effects to the correct producer
    int ct = 0;
    Mlt::Filter *filter = sourceService.filter(ct);
    while (filter != nullptr) {
        QString srv = filter->get("mlt_service");
        if (srv == QLatin1String("audiowaveform")) {
            if (isAudio) {
                filter->set("rect", "0,0,100%,100%");
            } else {
                filter->set("rect", "0,80%,100%,20%");
            }
            break;
        } else {
            ct++;
        }
        filter = sourceService.filter(ct);
    }
}

void GLWidget::stopCapture()
{
    if (strcmp(m_consumer->get("mlt_service"), "multi") == 0) {
        m_consumer->set("refresh", 0);
        m_consumer->purge();
        m_consumer->stop();
    }
}

int GLWidget::reconfigureMulti(const QString &params, const QString &path, Mlt::Profile *profile)
{
    QString serviceName = property("mlt_service").toString();
    if ((m_consumer == nullptr) || !m_consumer->is_valid() || strcmp(m_consumer->get("mlt_service"), "multi") != 0) {
        if (m_consumer) {
            m_consumer->purge();
            m_consumer->stop();
            delete m_consumer;
        }
        m_consumer = new Mlt::FilteredConsumer(*profile, "multi");
        delete m_threadStartEvent;
        m_threadStartEvent = nullptr;
        delete m_threadStopEvent;
        m_threadStopEvent = nullptr;

        delete m_threadCreateEvent;
        delete m_threadJoinEvent;
        if (m_consumer) {
            m_threadCreateEvent = m_consumer->listen("consumer-thread-create", this, (mlt_listener)onThreadCreate);
            m_threadJoinEvent = m_consumer->listen("consumer-thread-join", this, (mlt_listener)onThreadJoin);
        }
    }
    if (m_consumer->is_valid()) {
        // buid sub consumers
        // m_consumer->set("mlt_image_format", "yuv422");
        reloadProfile();
        int volume = KdenliveSettings::volume();
        m_consumer->set("0", serviceName.toUtf8().constData());
        m_consumer->set("0.mlt_image_format", "yuv422");
        m_consumer->set("0.terminate_on_pause", 0);
        // m_consumer->set("0.preview_off", 1);
        m_consumer->set("0.real_time", 0);
        m_consumer->set("0.volume", (double)volume / 100);

<<<<<<< HEAD
        if (serviceName.startsWith(QLatin1String("sdl_audio"))) {
=======
        if (serviceName.startsWith(QLatin1String("sdl"))) {
>>>>>>> eb395991
#ifdef Q_OS_WIN
            m_consumer->set("0.audio_buffer", 2048);
#else
            m_consumer->set("0.audio_buffer", 512);
#endif
            QString audioDevice = KdenliveSettings::audiodevicename();
            if (!audioDevice.isEmpty()) {
                m_consumer->set("audio_device", audioDevice.toUtf8().constData());
            }

            QString audioDriver = KdenliveSettings::audiodrivername();
            if (!audioDriver.isEmpty()) {
                m_consumer->set("audio_driver", audioDriver.toUtf8().constData());
            }
        }

        m_consumer->set("1", "avformat");
        m_consumer->set("1.target", path.toUtf8().constData());
        // m_consumer->set("1.real_time", -KdenliveSettings::mltthreads());
        m_consumer->set("terminate_on_pause", 0);
        m_consumer->set("1.terminate_on_pause", 0);

        // m_consumer->set("1.terminate_on_pause", 0);// was commented out. restoring it  fixes mantis#3415 - FFmpeg recording freezes
        QStringList paramList = params.split(' ', QString::SkipEmptyParts);
        for (int i = 0; i < paramList.count(); ++i) {
            QString key = "1." + paramList.at(i).section(QLatin1Char('='), 0, 0);
            QString value = paramList.at(i).section(QLatin1Char('='), 1, 1);
            if (value == QLatin1String("%threads")) {
                value = QString::number(QThread::idealThreadCount());
            }
            m_consumer->set(key.toUtf8().constData(), value.toUtf8().constData());
        }
        // Connect the producer to the consumer - tell it to "run" later
        delete m_displayEvent;
        if (m_glslManager) {
            if (m_openGLSync) {
                m_displayEvent = m_consumer->listen("consumer-frame-show", this, (mlt_listener)on_gl_frame_show);
            } else {
                m_displayEvent = m_consumer->listen("consumer-frame-show", this, (mlt_listener)on_gl_nosync_frame_show);
            }
        } else {
            m_displayEvent = m_consumer->listen("consumer-frame-show", this, (mlt_listener)on_frame_show);
        }
        m_consumer->connect(*m_producer);
        m_consumer->start();
        return 0;
    }
    return -1;
}

int GLWidget::reconfigure(Mlt::Profile *profile)
{
    int error = 0;
    // use SDL for audio, OpenGL for video
    QString serviceName = property("mlt_service").toString();
    if (profile) {
        reloadProfile();
        m_blackClip.reset(new Mlt::Producer(*profile, "color:black"));
        m_blackClip->set("kdenlive:id", "black");
    }
    if ((m_consumer == nullptr) || !m_consumer->is_valid() || strcmp(m_consumer->get("mlt_service"), "multi") == 0) {
        if (m_consumer) {
            m_consumer->purge();
            m_consumer->stop();
            delete m_consumer;
        }
        QString audioBackend = KdenliveSettings::audiobackend();
        if (serviceName.isEmpty() || serviceName != audioBackend) {
            m_consumer = new Mlt::FilteredConsumer(*m_monitorProfile, audioBackend.toLatin1().constData());
            if (m_consumer->is_valid()) {
                serviceName = audioBackend;
                setProperty("mlt_service", serviceName);
            } else {
                // Warning, audio backend unavailable on system
                delete m_consumer;
                m_consumer = nullptr;
                QStringList backends = {"sdl2_audio", "sdl_audio", "rtaudio"};
                for (const QString &bk : backends) {
                    if (bk == audioBackend) {
                        // Already tested
                        continue;
                    }
                    m_consumer = new Mlt::FilteredConsumer(*m_monitorProfile, bk.toLatin1().constData());
                    if (m_consumer->is_valid()) {
                        if (audioBackend == KdenliveSettings::sdlAudioBackend()) {
                            // switch sdl audio backend
                            KdenliveSettings::setSdlAudioBackend(bk);
                        }
<<<<<<< HEAD
                        qDebug() << "++++++++\nSwitching audio backend to: " << bk << "\n++++++++++";
=======
                        qDebug()<<"++++++++\nSwitching audio backend to: "<<bk<<"\n++++++++++";
>>>>>>> eb395991
                        KdenliveSettings::setAudiobackend(bk);
                        serviceName = bk;
                        setProperty("mlt_service", serviceName);
                        break;
                    } else {
                        delete m_consumer;
                        m_consumer = nullptr;
                    }
                }
                if (!m_consumer) {
                    qWarning() << "WARNING, NO AUDIO BACKEND FOUND";
                    return -1;
                }
            }
        }
        delete m_threadStartEvent;
        m_threadStartEvent = nullptr;
        delete m_threadStopEvent;
        m_threadStopEvent = nullptr;

        delete m_threadCreateEvent;
        delete m_threadJoinEvent;
        if (m_consumer) {
            m_threadCreateEvent = m_consumer->listen("consumer-thread-create", this, (mlt_listener)onThreadCreate);
            m_threadJoinEvent = m_consumer->listen("consumer-thread-join", this, (mlt_listener)onThreadJoin);
        }
    }
    if (m_consumer->is_valid()) {
        // Connect the producer to the consumer - tell it to "run" later
        if (m_producer) {
            m_consumer->connect(*m_producer);
            // m_producer->set_speed(0.0);
        }
        int dropFrames = realTime();
        if (!KdenliveSettings::monitor_dropframes()) {
            dropFrames = -dropFrames;
        }
        m_consumer->set("real_time", dropFrames);
        if (m_glslManager) {
            if (!m_threadStartEvent) {
                m_threadStartEvent = m_consumer->listen("consumer-thread-started", this, (mlt_listener)onThreadStarted);
            }
            if (!m_threadStopEvent) {
                m_threadStopEvent = m_consumer->listen("consumer-thread-stopped", this, (mlt_listener)onThreadStopped);
            }
            if (!serviceName.startsWith(QLatin1String("decklink"))) {
                m_consumer->set("mlt_image_format", "glsl");
            }
        } else {
            m_consumer->set("mlt_image_format", "yuv422");
        }

        delete m_displayEvent;
        if (m_glslManager) {
            m_displayEvent = m_consumer->listen("consumer-frame-show", this, (mlt_listener)on_gl_frame_show);
        } else {
            m_displayEvent = m_consumer->listen("consumer-frame-show", this, (mlt_listener)on_frame_show);
        }

        int volume = KdenliveSettings::volume();
<<<<<<< HEAD
        if (serviceName.startsWith(QLatin1String("sdl_audio"))) {
=======
        if (serviceName.startsWith(QLatin1String("sdl"))) {
>>>>>>> eb395991
            QString audioDevice = KdenliveSettings::audiodevicename();
            if (!audioDevice.isEmpty()) {
                m_consumer->set("audio_device", audioDevice.toUtf8().constData());
            }

            QString audioDriver = KdenliveSettings::audiodrivername();
            if (!audioDriver.isEmpty()) {
                m_consumer->set("audio_driver", audioDriver.toUtf8().constData());
            }
        }
        /*if (!m_monitorProfile->progressive())
            m_consumer->set("progressive", property("progressive").toBool());*/
        m_consumer->set("volume", volume / 100.0);
        // m_consumer->set("progressive", 1);
        m_consumer->set("rescale", KdenliveSettings::mltinterpolation().toUtf8().constData());
        m_consumer->set("deinterlace_method", KdenliveSettings::mltdeinterlacer().toUtf8().constData());
#ifdef Q_OS_WIN
        m_consumer->set("audio_buffer", 2048);
#else
        m_consumer->set("audio_buffer", 512);
#endif
        m_consumer->set("buffer", 25);
        m_consumer->set("prefill", 1);
        m_consumer->set("scrub_audio", 1);
        if (KdenliveSettings::monitor_gamma() == 0) {
            m_consumer->set("color_trc", "iec61966_2_1");
        } else {
            m_consumer->set("color_trc", "bt709");
        }
    } else {
        // Cleanup on error
        error = 2;
    }
    return error;
}

float GLWidget::zoom() const
{
    return m_zoom;
}

float GLWidget::scale() const
{
    return (double)m_rect.width() / m_monitorProfile->width() * m_zoom;
}

Mlt::Profile *GLWidget::profile()
{
    return m_monitorProfile;
}

void GLWidget::reloadProfile()
{
    auto &profile = pCore->getCurrentProfile();
    m_monitorProfile->get_profile()->description = qstrdup(profile->description().toUtf8().constData());
    m_monitorProfile->set_colorspace(profile->colorspace());
    m_monitorProfile->set_frame_rate(profile->frame_rate_num(), profile->frame_rate_den());
    m_monitorProfile->set_height(profile->height());
    m_monitorProfile->set_width(profile->width());
    m_monitorProfile->set_progressive(static_cast<int>(profile->progressive()));
    m_monitorProfile->set_sample_aspect(profile->sample_aspect_num(), profile->sample_aspect_den());
    m_monitorProfile->set_display_aspect(profile->display_aspect_num(), profile->display_aspect_den());
    m_monitorProfile->set_explicit(1);
    // The profile display aspect ratio may have changed.
    resizeGL(width(), height());
    refreshSceneLayout();
}

QSize GLWidget::profileSize() const
{
    return QSize(m_monitorProfile->width(), m_monitorProfile->height());
}

QRect GLWidget::displayRect() const
{
    return m_rect;
}

QPoint GLWidget::offset() const
{
    return QPoint(m_offset.x() - ((int)((float)m_monitorProfile->width() * m_zoom) - width()) / 2,
                  m_offset.y() - ((int)((float)m_monitorProfile->height() * m_zoom) - height()) / 2);
}

void GLWidget::setZoom(float zoom)
{
    double zoomRatio = zoom / m_zoom;
    m_zoom = zoom;
    emit zoomChanged();
    if (rootObject()) {
        rootObject()->setProperty("zoom", m_zoom);
        double scalex = rootObject()->property("scalex").toDouble() * zoomRatio;
        rootObject()->setProperty("scalex", scalex);
        double scaley = rootObject()->property("scaley").toDouble() * zoomRatio;
        rootObject()->setProperty("scaley", scaley);
    }
    update();
}

void GLWidget::onFrameDisplayed(const SharedFrame &frame)
{
    m_mutex.lock();
    m_sharedFrame = frame;
    m_sendFrame = sendFrameForAnalysis;
    m_mutex.unlock();
    update();
}

void GLWidget::mouseReleaseEvent(QMouseEvent *event)
{
    QQuickView::mouseReleaseEvent(event);
    if (m_dragStart.isNull() && m_panStart.isNull() && (rootObject() != nullptr) && rootObject()->objectName() != QLatin1String("root") &&
        !(event->modifiers() & Qt::ControlModifier)) {
        event->ignore();
        return;
    }
    if (!m_dragStart.isNull() && m_panStart.isNull() && ((event->button() & Qt::LeftButton) != 0u) && !event->isAccepted()) {
        emit monitorPlay();
    }
    m_dragStart = QPoint();
    m_panStart = QPoint();
    setCursor(Qt::ArrowCursor);
}

void GLWidget::mouseDoubleClickEvent(QMouseEvent *event)
{
    QQuickView::mouseDoubleClickEvent(event);
    if (event->isAccepted()) {
        return;
    }
    if ((rootObject() == nullptr) || rootObject()->objectName() != QLatin1String("rooteffectscene")) {
        emit switchFullScreen();
    }
    event->accept();
}

void GLWidget::setOffsetX(int x, int max)
{
    m_offset.setX(x);
    emit offsetChanged();
    if (rootObject()) {
        rootObject()->setProperty("offsetx", m_zoom > 1.0f ? x - max / 2.0 - 10 : 0);
    }
    update();
}

void GLWidget::setOffsetY(int y, int max)
{
    m_offset.setY(y);
    if (rootObject()) {
        rootObject()->setProperty("offsety", m_zoom > 1.0f ? y - max / 2.0 - 10 : 0);
    }
    update();
}

int GLWidget::realTime() const
{
    if (m_glslManager) {
        return 1;
    }
    return KdenliveSettings::mltthreads();
}

Mlt::Consumer *GLWidget::consumer()
{
    return m_consumer;
}

void GLWidget::updateGamma()
{
    reconfigure();
}

const QString GLWidget::sceneList(const QString &root, const QString &fullPath)
{
    QString playlist;
    qCDebug(KDENLIVE_LOG) << " * * *Setting document xml root: " << root;
    Mlt::Consumer xmlConsumer(*m_monitorProfile, fullPath.isEmpty() ? "xml:kdenlive_playlist" : fullPath.toUtf8().constData());
    if (!root.isEmpty()) {
        xmlConsumer.set("root", root.toUtf8().constData());
    }
    if (!xmlConsumer.is_valid()) {
        return QString();
    }
    m_producer->optimise();
    xmlConsumer.set("terminate_on_pause", 1);
    xmlConsumer.set("store", "kdenlive");
    // Disabling meta creates cleaner files, but then we don't have access to metadata on the fly (meta channels, etc)
    // And we must use "avformat" instead of "avformat-novalidate" on project loading which causes a big delay on project opening
    // xmlConsumer.set("no_meta", 1);
    Mlt::Producer prod(m_producer->get_producer());
    if (!prod.is_valid()) {
        return QString();
    }
    xmlConsumer.connect(prod);
    xmlConsumer.run();
    playlist = fullPath.isEmpty() ? QString::fromUtf8(xmlConsumer.get("kdenlive_playlist")) : fullPath;
    return playlist;
}

void GLWidget::updateTexture(GLuint yName, GLuint uName, GLuint vName)
{
    m_texture[0] = yName;
    m_texture[1] = uName;
    m_texture[2] = vName;
    m_sendFrame = sendFrameForAnalysis;
    emit textureUpdated();
    // update();
}

// MLT consumer-frame-show event handler
void GLWidget::on_frame_show(mlt_consumer, void *self, mlt_frame frame_ptr)
{
    Mlt::Frame frame(frame_ptr);
    if (frame.get_int("rendered") != 0) {
        GLWidget *widget = static_cast<GLWidget *>(self);
        int timeout = (widget->consumer()->get_int("real_time") > 0) ? 0 : 1000;
        if ((widget->m_frameRenderer != nullptr) && widget->m_frameRenderer->semaphore()->tryAcquire(1, timeout)) {
            QMetaObject::invokeMethod(widget->m_frameRenderer, "showFrame", Qt::QueuedConnection, Q_ARG(Mlt::Frame, frame));
        }
    }
}

void GLWidget::on_gl_nosync_frame_show(mlt_consumer, void *self, mlt_frame frame_ptr)
{
    Mlt::Frame frame(frame_ptr);
    if (frame.get_int("rendered") != 0) {
        GLWidget *widget = static_cast<GLWidget *>(self);
        int timeout = (widget->consumer()->get_int("real_time") > 0) ? 0 : 1000;
        if ((widget->m_frameRenderer != nullptr) && widget->m_frameRenderer->semaphore()->tryAcquire(1, timeout)) {
            QMetaObject::invokeMethod(widget->m_frameRenderer, "showGLNoSyncFrame", Qt::QueuedConnection, Q_ARG(Mlt::Frame, frame));
        }
    }
}

void GLWidget::on_gl_frame_show(mlt_consumer, void *self, mlt_frame frame_ptr)
{
    Mlt::Frame frame(frame_ptr);
    if (frame.get_int("rendered") != 0) {
        GLWidget *widget = static_cast<GLWidget *>(self);
        int timeout = (widget->consumer()->get_int("real_time") > 0) ? 0 : 1000;
        if ((widget->m_frameRenderer != nullptr) && widget->m_frameRenderer->semaphore()->tryAcquire(1, timeout)) {
            QMetaObject::invokeMethod(widget->m_frameRenderer, "showGLFrame", Qt::QueuedConnection, Q_ARG(Mlt::Frame, frame));
        }
    }
}

RenderThread::RenderThread(thread_function_t function, void *data, QOpenGLContext *context, QSurface *surface)
    : QThread(nullptr)
    , m_function(function)
    , m_data(data)
    , m_context(nullptr)
    , m_surface(surface)
{
    if (context) {
        m_context = new QOpenGLContext;
        m_context->setFormat(context->format());
        m_context->setShareContext(context);
        m_context->create();
        m_context->moveToThread(this);
    }
}

RenderThread::~RenderThread()
{
    // delete m_context;
}

void RenderThread::run()
{
    if (m_context) {
        m_context->makeCurrent(m_surface);
    }
    m_function(m_data);
    if (m_context) {
        m_context->doneCurrent();
        delete m_context;
    }
}

FrameRenderer::FrameRenderer(QOpenGLContext *shareContext, QSurface *surface)
    : QThread(nullptr)
    , m_semaphore(3)
    , m_context(nullptr)
    , m_surface(surface)
    , m_gl32(nullptr)
    , sendAudioForAnalysis(false)
{
    Q_ASSERT(shareContext);
    m_renderTexture[0] = m_renderTexture[1] = m_renderTexture[2] = 0;
    m_displayTexture[0] = m_displayTexture[1] = m_displayTexture[2] = 0;
    if (KdenliveSettings::gpu_accel() || shareContext->supportsThreadedOpenGL()) {
        m_context = new QOpenGLContext;
        m_context->setFormat(shareContext->format());
        m_context->setShareContext(shareContext);
        m_context->create();
        m_context->moveToThread(this);
    }
    setObjectName(QStringLiteral("FrameRenderer"));
    moveToThread(this);
    start();
}

FrameRenderer::~FrameRenderer()
{
    delete m_context;
    delete m_gl32;
}

void FrameRenderer::showFrame(Mlt::Frame frame)
{
    int width = 0;
    int height = 0;
    mlt_image_format format = mlt_image_yuv420p;
    frame.get_image(format, width, height);
    // Save this frame for future use and to keep a reference to the GL Texture.
    m_displayFrame = SharedFrame(frame);

    if ((m_context != nullptr) && m_context->isValid()) {
        m_context->makeCurrent(m_surface);
        // Upload each plane of YUV to a texture.
        QOpenGLFunctions *f = m_context->functions();
        uploadTextures(m_context, m_displayFrame, m_renderTexture);
        f->glBindTexture(GL_TEXTURE_2D, 0);
        check_error(f);
        f->glFinish();

        for (int i = 0; i < 3; ++i) {
            std::swap(m_renderTexture[i], m_displayTexture[i]);
        }
        emit textureReady(m_displayTexture[0], m_displayTexture[1], m_displayTexture[2]);
        m_context->doneCurrent();
    }
    // The frame is now done being modified and can be shared with the rest
    // of the application.
    emit frameDisplayed(m_displayFrame);
    m_semaphore.release();
}

void FrameRenderer::showGLFrame(Mlt::Frame frame)
{
    if ((m_context != nullptr) && m_context->isValid()) {
        int width = 0;
        int height = 0;

        frame.set("movit.convert.use_texture", 1);
        mlt_image_format format = mlt_image_glsl_texture;
        frame.get_image(format, width, height);
        m_context->makeCurrent(m_surface);
        GLsync sync = (GLsync)frame.get_data("movit.convert.fence");
        if (sync) {
#ifdef Q_OS_WIN
            // On Windows, use QOpenGLFunctions_3_2_Core instead of getProcAddress.
            if (!m_gl32) {
                m_gl32 = m_context->versionFunctions<QOpenGLFunctions_3_2_Core>();
                if (m_gl32) {
                    m_gl32->initializeOpenGLFunctions();
                }
            }
            if (m_gl32) {
                m_gl32->glClientWaitSync(sync, 0, GL_TIMEOUT_IGNORED);
                check_error(m_context->functions());
            }
#else
            if (ClientWaitSync) {
                ClientWaitSync(sync, 0, GL_TIMEOUT_IGNORED);
                check_error(m_context->functions());
            }
#endif // Q_OS_WIN
        }

        m_context->functions()->glFinish();
        m_context->doneCurrent();

        // Save this frame for future use and to keep a reference to the GL Texture.
        m_displayFrame = SharedFrame(frame);
    }
    // The frame is now done being modified and can be shared with the rest
    // of the application.
    emit frameDisplayed(m_displayFrame);
    m_semaphore.release();
}

void FrameRenderer::showGLNoSyncFrame(Mlt::Frame frame)
{
    if ((m_context != nullptr) && m_context->isValid()) {
        int width = 0;
        int height = 0;

        frame.set("movit.convert.use_texture", 1);
        mlt_image_format format = mlt_image_glsl_texture;
        frame.get_image(format, width, height);
        m_context->makeCurrent(m_surface);
        m_context->functions()->glFinish();

        m_context->doneCurrent();

        // Save this frame for future use and to keep a reference to the GL Texture.
        m_displayFrame = SharedFrame(frame);
    }
    // The frame is now done being modified and can be shared with the rest
    // of the application.
    emit frameDisplayed(m_displayFrame);
    m_semaphore.release();
}

void FrameRenderer::cleanup()
{
    if ((m_renderTexture[0] != 0u) && (m_renderTexture[1] != 0u) && (m_renderTexture[2] != 0u)) {
        m_context->makeCurrent(m_surface);
        m_context->functions()->glDeleteTextures(3, m_renderTexture);
        if ((m_displayTexture[0] != 0u) && (m_displayTexture[1] != 0u) && (m_displayTexture[2] != 0u)) {
            m_context->functions()->glDeleteTextures(3, m_displayTexture);
        }
        m_context->doneCurrent();
        m_renderTexture[0] = m_renderTexture[1] = m_renderTexture[2] = 0;
        m_displayTexture[0] = m_displayTexture[1] = m_displayTexture[2] = 0;
    }
}

void GLWidget::setAudioThumb(int channels, const QVariantList &audioCache)
{
    if (rootObject()) {
        QmlAudioThumb *audioThumbDisplay = rootObject()->findChild<QmlAudioThumb *>(QStringLiteral("audiothumb"));
        if (audioThumbDisplay) {
            QImage img(width(), height() / 6, QImage::Format_ARGB32_Premultiplied);
            img.fill(Qt::transparent);
            if (!audioCache.isEmpty() && channels > 0) {
                int audioLevelCount = audioCache.count() - 1;
                // simplified audio
                QPainter painter(&img);
                QRectF mappedRect(0, 0, img.width(), img.height());
                int channelHeight = mappedRect.height();
                double value;
                double scale = (double)width() / (audioLevelCount / channels);
                if (scale < 1) {
                    painter.setPen(QColor(80, 80, 150, 200));
                    for (int i = 0; i < img.width(); i++) {
                        int framePos = i / scale;
                        value = audioCache.at(qMin(framePos * channels, audioLevelCount)).toDouble() / 256;
                        for (int channel = 1; channel < channels; channel++) {
                            value = qMax(value, audioCache.at(qMin(framePos * channels + channel, audioLevelCount)).toDouble() / 256);
                        }
                        painter.drawLine(i, mappedRect.bottom() - (value * channelHeight), i, mappedRect.bottom());
                    }
                } else {
                    QPainterPath positiveChannelPath;
                    positiveChannelPath.moveTo(0, mappedRect.bottom());
                    for (int i = 0; i < audioLevelCount / channels; i++) {
                        value = audioCache.at(qMin(i * channels, audioLevelCount)).toDouble() / 256;
                        for (int channel = 1; channel < channels; channel++) {
                            value = qMax(value, audioCache.at(qMin(i * channels + channel, audioLevelCount)).toDouble() / 256);
                        }
                        positiveChannelPath.lineTo(i * scale, mappedRect.bottom() - (value * channelHeight));
                    }
                    positiveChannelPath.lineTo(mappedRect.right(), mappedRect.bottom());
                    painter.setPen(Qt::NoPen);
                    painter.setBrush(QBrush(QColor(80, 80, 150, 200)));
                    painter.drawPath(positiveChannelPath);
                }
                painter.end();
            }
            audioThumbDisplay->setImage(img);
        }
    }
}

void GLWidget::refreshSceneLayout()
{
    if (!rootObject()) {
        return;
    }
    rootObject()->setProperty("profile", QPoint(m_monitorProfile->width(), m_monitorProfile->height()));
    rootObject()->setProperty("scalex", (double)m_rect.width() / m_monitorProfile->width() * m_zoom);
    rootObject()->setProperty("scaley", (double)m_rect.width() / (((double)m_monitorProfile->height() * m_monitorProfile->dar() / m_monitorProfile->width())) /
                                            m_monitorProfile->width() * m_zoom);
}

void GLWidget::switchPlay(bool play, double speed)
{
    // QMutexLocker locker(&m_mutex);
    m_proxy->setSeekPosition(-1);
    if ((m_producer == nullptr) || (m_consumer == nullptr)) {
        return;
    }
    if (m_isZoneMode) {
        resetZoneMode();
    }
    if (play) {
        double currentSpeed = m_producer->get_speed();
        /*if (m_name == Kdenlive::ClipMonitor && m_consumer->position() == m_producer->get_out()) {
            m_producer->seek(0);
        }*/
        if (m_consumer->get_int("real_time") != realTime()) {
            m_consumer->set("real_time", realTime());
            m_consumer->set("buffer", 25);
            m_consumer->set("prefill", 1);
            // Changes to real_time require a consumer restart if running.
            if (!m_consumer->is_stopped()) {
                m_consumer->stop();
            }
        }
        if (qFuzzyIsNull(currentSpeed)) {
            m_consumer->start();
            m_consumer->set("refresh", 1);
        } else {
            m_consumer->purge();
        }
        m_producer->set_speed(speed);
    } else {
        m_consumer->set("real_time", -1);
        m_consumer->set("buffer", 0);
        m_consumer->set("prefill", 0);
        m_producer->set_speed(0.0);
        m_producer->seek(m_consumer->position() + 1);
        m_consumer->purge();
    }
}

bool GLWidget::playZone(bool loop)
{
    if (!m_producer) {
        return false;
    }
    m_proxy->setSeekPosition(-1);
    m_producer->seek(m_proxy->zoneIn());
    m_producer->set_speed(0);
    m_consumer->purge();
    m_producer->set("out", m_proxy->zoneOut());
    m_producer->set_speed(1.0);
    if (m_consumer->is_stopped()) {
        m_consumer->start();
    }
    m_consumer->set("refresh", 1);
    m_isZoneMode = true;
    m_isLoopMode = loop;
    return true;
}

bool GLWidget::loopClip()
{
    if (!m_producer) {
        return false;
    }
    m_proxy->setSeekPosition(-1);
    m_producer->seek(0);
    m_producer->set_speed(0);
    m_consumer->purge();
    m_producer->set("out", m_producer->get_playtime());
    m_producer->set_speed(1.0);
    if (m_consumer->is_stopped()) {
        m_consumer->start();
    }
    m_consumer->set("refresh", 1);
    m_isZoneMode = true;
    m_isLoopMode = true;
    return true;
}

void GLWidget::resetZoneMode()
{
    if (!m_isZoneMode && !m_isLoopMode) {
        return;
    }
    m_producer->set("out", m_producer->get_length());
    m_isZoneMode = false;
    m_isLoopMode = false;
}

MonitorProxy *GLWidget::getControllerProxy()
{
    return m_proxy;
}

int GLWidget::getCurrentPos() const
{
    return m_proxy->seeking() ? m_proxy->seekPosition() : m_consumer->position();
}

void GLWidget::setRulerInfo(int duration, std::shared_ptr<MarkerListModel> model)
{
    rootObject()->setProperty("duration", duration);
    if (model != nullptr) {
        // we are resetting marker/snap model, reset zone
        rootContext()->setContextProperty("markersModel", model.get());
    }
}

void GLWidget::startConsumer()
{
    if (m_consumer == nullptr) {
        return;
    }
    if (m_consumer->is_stopped() && m_consumer->start() == -1) {
        // ARGH CONSUMER BROKEN!!!!
        KMessageBox::error(
            qApp->activeWindow(),
            i18n("Could not create the video preview window.\nThere is something wrong with your Kdenlive install or your driver settings, please fix it."));
        if (m_displayEvent) {
            delete m_displayEvent;
        }
        m_displayEvent = nullptr;
        delete m_consumer;
        m_consumer = nullptr;
        return;
    }
    m_consumer->set("refresh", 1);
}

void GLWidget::stop()
{
    m_refreshTimer.stop();
    m_proxy->setSeekPosition(-1);
    QMutexLocker locker(&m_mutex);
    if (m_producer) {
        if (m_isZoneMode) {
            resetZoneMode();
        }
        m_producer->set_speed(0.0);
    }
    if (m_consumer) {
        m_consumer->purge();
        if (!m_consumer->is_stopped()) {
            m_consumer->stop();
        }
    }
}

double GLWidget::playSpeed() const
{
    if (m_producer) {
        return m_producer->get_speed();
    }
    return 0.0;
}

void GLWidget::setDropFrames(bool drop)
{
    QMutexLocker locker(&m_mutex);
    if (m_consumer) {
        int dropFrames = realTime();
        if (!drop) {
            dropFrames = -dropFrames;
        }
        m_consumer->stop();
        m_consumer->set("real_time", dropFrames);
        if (m_consumer->start() == -1) {
            qCWarning(KDENLIVE_LOG) << "ERROR, Cannot start monitor";
        }
    }
}

int GLWidget::volume() const
{
    if ((m_consumer == nullptr) || (m_producer == nullptr)) {
        return -1;
    }
    if (m_consumer->get("mlt_service") == QStringLiteral("multi")) {
        return ((int)100 * m_consumer->get_double("0.volume"));
    }
    return ((int)100 * m_consumer->get_double("volume"));
}

void GLWidget::setVolume(double volume)
{
    if (m_consumer) {
        if (m_consumer->get("mlt_service") == QStringLiteral("multi")) {
            m_consumer->set("0.volume", volume);
        } else {
            m_consumer->set("volume", volume);
        }
    }
}

int GLWidget::duration() const
{
    if (m_producer == nullptr) {
        return 0;
    }
    return m_producer->get_playtime();
}

void GLWidget::setConsumerProperty(const QString &name, const QString &value)
{
    QMutexLocker locker(&m_mutex);
    if (m_consumer) {
        m_consumer->set(name.toUtf8().constData(), value.toUtf8().constData());
        if (m_consumer->start() == -1) {
            qCWarning(KDENLIVE_LOG) << "ERROR, Cannot start monitor";
        }
    }
}<|MERGE_RESOLUTION|>--- conflicted
+++ resolved
@@ -172,11 +172,7 @@
             delete m_frameRenderer;
         }
     }
-<<<<<<< HEAD
     m_blackClip.reset();
-=======
-    delete m_offscreenSurface;
->>>>>>> eb395991
     delete m_shareContext;
     delete m_shader;
     delete m_monitorProfile;
@@ -191,18 +187,10 @@
 
 void GLWidget::initializeGL()
 {
-<<<<<<< HEAD
     if (m_isInitialized || !isVisible() || (openglContext() == nullptr)) return;
     if (!m_offscreenSurface.isValid()) {
         m_offscreenSurface.setFormat(openglContext()->format());
         m_offscreenSurface.create();
-=======
-    if (m_isInitialized || !isVisible() || !openglContext()) return;
-    if (!m_offscreenSurface) {
-        m_offscreenSurface = new QOffscreenSurface();
-        m_offscreenSurface->setFormat(openglContext()->format());
-        m_offscreenSurface->create();
->>>>>>> eb395991
         openglContext()->makeCurrent(this);
     }
     initializeOpenGLFunctions();
@@ -1075,11 +1063,7 @@
         m_consumer->set("0.real_time", 0);
         m_consumer->set("0.volume", (double)volume / 100);
 
-<<<<<<< HEAD
         if (serviceName.startsWith(QLatin1String("sdl_audio"))) {
-=======
-        if (serviceName.startsWith(QLatin1String("sdl"))) {
->>>>>>> eb395991
 #ifdef Q_OS_WIN
             m_consumer->set("0.audio_buffer", 2048);
 #else
@@ -1168,11 +1152,7 @@
                             // switch sdl audio backend
                             KdenliveSettings::setSdlAudioBackend(bk);
                         }
-<<<<<<< HEAD
                         qDebug() << "++++++++\nSwitching audio backend to: " << bk << "\n++++++++++";
-=======
-                        qDebug()<<"++++++++\nSwitching audio backend to: "<<bk<<"\n++++++++++";
->>>>>>> eb395991
                         KdenliveSettings::setAudiobackend(bk);
                         serviceName = bk;
                         setProperty("mlt_service", serviceName);
@@ -1233,11 +1213,7 @@
         }
 
         int volume = KdenliveSettings::volume();
-<<<<<<< HEAD
         if (serviceName.startsWith(QLatin1String("sdl_audio"))) {
-=======
-        if (serviceName.startsWith(QLatin1String("sdl"))) {
->>>>>>> eb395991
             QString audioDevice = KdenliveSettings::audiodevicename();
             if (!audioDevice.isEmpty()) {
                 m_consumer->set("audio_device", audioDevice.toUtf8().constData());
