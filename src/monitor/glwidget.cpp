/*
 * Copyright (c) 2011-2014 Meltytech, LLC
 * Author: Dan Dennedy <dan@dennedy.org>
 *
 * GL shader based on BSD licensed code from Peter Bengtsson:
 * http://www.fourcc.org/source/YUV420P-OpenGL-GLSLang.c
 *
 * This program is free software: you can redistribute it and/or modify
 * it under the terms of the GNU General Public License as published by
 * the Free Software Foundation, either version 3 of the License, or
 * (at your option) any later version.
 *
 * This program is distributed in the hope that it will be useful,
 * but WITHOUT ANY WARRANTY; without even the implied warranty of
 * MERCHANTABILITY or FITNESS FOR A PARTICULAR PURPOSE.  See the
 * GNU General Public License for more details.
 *
 * You should have received a copy of the GNU General Public License
 * along with this program.  If not, see <http://www.gnu.org/licenses/>.
 */

#include <QtWidgets>
#include <QOpenGLFunctions_3_2_Core>
#include <QUrl>
#include <QtQml>
#include <QQuickItem>

#include <mlt++/Mlt.h>
#include "glwidget.h"
#include "core.h"
#include "kdenlivesettings.h"
#include "mltcontroller/bincontroller.h"
//#include "qmltypes/qmlutilities.h"
//#include "qmltypes/qmlfilter.h"
//#include "mainwindow.h"

#define USE_GL_SYNC // Use glFinish() if not defined.

#ifdef QT_NO_DEBUG
#define check_error(fn) {}
#else
#define check_error(fn) { int err = fn->glGetError(); if (err != GL_NO_ERROR) { qCritical() << "GL error"  << hex << err << dec << "at" << __FILE__ << ":" << __LINE__; } }
#endif

#ifndef GL_TIMEOUT_IGNORED
#define GL_TIMEOUT_IGNORED 0xFFFFFFFFFFFFFFFFull
#endif

#ifndef Q_OS_WIN
typedef GLenum (*ClientWaitSync_fp) (GLsync sync, GLbitfield flags, GLuint64 timeout);
static ClientWaitSync_fp ClientWaitSync = 0;
#endif


using namespace Mlt;

GLWidget::GLWidget(QObject *parent)
    : QQuickView((QWindow*) parent)
    , sendFrameForAnalysis(false)
    , m_shader(0)
    , m_glslManager(0)
    , m_consumer(0)
    , m_producer(0)
    , m_initSem(0)
    , m_isInitialized(false)
    , m_threadStartEvent(0)
    , m_threadStopEvent(0)
    , m_threadCreateEvent(0)
    , m_threadJoinEvent(0)
    , m_displayEvent(0)
    , m_frameRenderer(0)
    , m_zoom(1.0f)
    , m_offset(QPoint(0, 0))
    , m_shareContext(0)
    , m_audioWaveDisplayed(false)
    , m_fbo(NULL)
{
    m_texture[0] = m_texture[1] = m_texture[2] = 0;
    qRegisterMetaType<Mlt::Frame>("Mlt::Frame");
    qRegisterMetaType<SharedFrame>("SharedFrame");

    setPersistentOpenGLContext(true);
    setPersistentSceneGraph(true);
    setClearBeforeRendering(false);
    setResizeMode(QQuickView::SizeRootObjectToView);
    //rootContext->setContextProperty("settings", &ShotcutSettings::singleton());
    /*rootContext()->setContextProperty("application", &QmlApplication::singleton());
    rootContext()->setContextProperty("profile", &QmlProfile::singleton());
    rootContext()->setContextProperty("view", new QmlView(this));*/
    
/*    QDir importPath = QmlUtilities::qmlDir();
    importPath.cd("modules");
    engine()->addImportPath(importPath.path());
    QmlUtilities::setCommonProperties((QQuickView*)this);*/
    m_monitorProfile = new Mlt::Profile();

    if (KdenliveSettings::gpu_accel())
        m_glslManager = new Mlt::Filter(*m_monitorProfile, "glsl.manager");
    if ((m_glslManager && !m_glslManager->is_valid())) {
        delete m_glslManager;
        m_glslManager = 0;
    }
    connect(this, SIGNAL(sceneGraphInitialized()), SLOT(initializeGL()), Qt::DirectConnection);
    connect(this, SIGNAL(beforeRendering()), SLOT(paintGL()), Qt::DirectConnection);
}

GLWidget::~GLWidget()
{
    delete m_glslManager;
    delete m_threadStartEvent;
    delete m_threadStopEvent;
    delete m_threadCreateEvent;
    delete m_threadJoinEvent;
    delete m_displayEvent;
    if (m_frameRenderer && m_frameRenderer->isRunning()) {
        QMetaObject::invokeMethod(m_frameRenderer, "cleanup");
        m_frameRenderer->quit();
        m_frameRenderer->wait();
        m_frameRenderer->deleteLater();
    }
    delete m_shareContext;
    delete m_shader;
}

void GLWidget::slotError(QQuickWindow::SceneGraphError, QString const& message)
{
    qDebug()<<"// SCene error: "<<message;
}

void GLWidget::updateAudioForAnalysis()
{
    if (m_frameRenderer) 
	m_frameRenderer->sendAudioForAnalysis = KdenliveSettings::monitor_audio();
}

void GLWidget::initializeGL()
{
    if (m_isInitialized) return;
    m_offscreenSurface.setFormat(openglContext()->format());
    m_offscreenSurface.create();
    openglContext()->makeCurrent(this);
    initializeOpenGLFunctions();
    //openglContext()->blockSignals(true);
    createShader();

#if defined(USE_GL_SYNC) && !defined(Q_OS_WIN)
    // getProcAddress is not working for me on Windows.
    if (KdenliveSettings::gpu_accel()) {
        if (m_glslManager && openglContext()->hasExtension("GL_ARB_sync")) {
            ClientWaitSync = (ClientWaitSync_fp) openglContext()->getProcAddress("glClientWaitSync");
        }
        if (!ClientWaitSync) {
            emit gpuNotSupported();
            delete m_glslManager;
            m_glslManager = 0;
        }
    }
#endif

    openglContext()->doneCurrent();
    if (m_glslManager) {
        // Create a context sharing with this context for the RenderThread context.
        // This is needed because openglContext() is active in another thread
        // at the time that RenderThread is created.
        // See this Qt bug for more info: https://bugreports.qt.io/browse/QTBUG-44677
        m_shareContext = new QOpenGLContext;
        m_shareContext->setFormat(openglContext()->format());
        m_shareContext->setShareContext(openglContext());
        m_shareContext->create();
    }
    m_frameRenderer = new FrameRenderer(openglContext(), &m_offscreenSurface);
    m_frameRenderer->sendAudioForAnalysis = KdenliveSettings::monitor_audio();
    openglContext()->makeCurrent(this);
    //openglContext()->blockSignals(false);
    connect(m_frameRenderer, SIGNAL(frameDisplayed(const SharedFrame&)), this, SIGNAL(frameDisplayed(const SharedFrame&)), Qt::QueuedConnection);
    connect(m_frameRenderer, SIGNAL(audioSamplesSignal(const audioShortVector&,int,int,int)), this, SIGNAL(audioSamplesSignal(const audioShortVector&,int,int,int)), Qt::QueuedConnection);
    connect(m_frameRenderer, SIGNAL(textureReady(GLuint,GLuint,GLuint)), SLOT(updateTexture(GLuint,GLuint,GLuint)), Qt::DirectConnection);
    connect(this, SIGNAL(textureUpdated()), SLOT(update()), Qt::QueuedConnection);

    m_initSem.release();
    m_isInitialized = true;
}

void GLWidget::effectRectChanged()
{
    if (!rootObject()) return;
    const QRect rect = rootObject()->property("framesize").toRect();
    emit effectChanged(rect);
}

void GLWidget::setBlankScene()
{
    //setSource(QmlUtilities::blankVui());
}

void GLWidget::resizeGL(int width, int height)
{
    int x, y, w, h;
    double this_aspect = (double) width / height;
    double video_aspect = m_monitorProfile->dar();

    // Special case optimisation to negate odd effect of sample aspect ratio
    // not corresponding exactly with image resolution.
    if ((int) (this_aspect * 1000) == (int) (video_aspect * 1000))
    {
        w = width;
        h = height;
    }
    // Use OpenGL to normalise sample aspect ratio
    else if (height * video_aspect > width)
    {
        w = width;
        h = width / video_aspect;
    }
    else
    {
        w = height * video_aspect;
        h = height;
    }
    x = (width - w) / 2;
    y = (height - h) / 2;
    m_rect.setRect(x, y, w, h);
    double scale = (double) m_rect.width() / m_monitorProfile->width() * m_zoom;
    QPoint center = m_rect.center();
    QQuickItem* rootQml = rootObject();
    if (rootQml) {
        rootQml->setProperty("center", center);
        rootQml->setProperty("scale", scale);
        if (rootQml->objectName() == "rootsplit") {
            // Adjust splitter pos
            rootQml->setProperty("splitterPos", x + (rootQml->property("realpercent").toDouble() * w));
        }
    }
    emit rectChanged();
}

void GLWidget::resizeEvent(QResizeEvent* event)
{
    QQuickView::resizeEvent(event);
    resizeGL(event->size().width(), event->size().height());
}

void GLWidget::createShader()
{
    m_shader = new QOpenGLShaderProgram;
    m_shader->addShaderFromSourceCode(QOpenGLShader::Vertex,
                                     "uniform highp mat4 projection;"
                                      "uniform highp mat4 modelView;"
                                     "attribute highp vec4 vertex;"
                                     "attribute highp vec2 texCoord;"
                                     "varying highp vec2 coordinates;"
                                     "void main(void) {"
                                     "  gl_Position = projection * modelView * vertex;"
                                     "  coordinates = texCoord;"
                                     "}");
    if (m_glslManager) {
        m_shader->addShaderFromSourceCode(QOpenGLShader::Fragment,
                                          "uniform sampler2D tex;"
                                          "varying highp vec2 coordinates;"
                                          "void main(void) {"
                                          "  gl_FragColor = texture2D(tex, coordinates);"
                                          "}");
        m_shader->link();
        m_textureLocation[0] = m_shader->uniformLocation("tex");
    } else {
        m_shader->addShaderFromSourceCode(QOpenGLShader::Fragment,
                                          "uniform sampler2D Ytex, Utex, Vtex;"
                                          "uniform lowp int colorspace;"
                                          "varying highp vec2 coordinates;"
                                          "void main(void) {"
                                          "  mediump vec3 texel;"
                                          "  texel.r = texture2D(Ytex, coordinates).r - 0.0625;" // Y
                                          "  texel.g = texture2D(Utex, coordinates).r - 0.5;"    // U
                                          "  texel.b = texture2D(Vtex, coordinates).r - 0.5;"    // V
                                          "  mediump mat3 coefficients;"
                                          "  if (colorspace == 601) {"
                                          "    coefficients = mat3("
                                          "      1.1643,  1.1643,  1.1643," // column 1
                                          "      0.0,    -0.39173, 2.017," // column 2
                                          "      1.5958, -0.8129,  0.0);" // column 3
                                          "  } else {" // ITU-R 709
                                          "    coefficients = mat3("
                                          "      1.1643, 1.1643, 1.1643," // column 1
                                          "      0.0,   -0.213,  2.112," // column 2
                                          "      1.793, -0.533,  0.0);" // column 3
                                          "  }"
                                          "  gl_FragColor = vec4(coefficients * texel, 1.0);"
                                          "}");
        m_shader->link();
        m_textureLocation[0] = m_shader->uniformLocation("Ytex");
        m_textureLocation[1] = m_shader->uniformLocation("Utex");
        m_textureLocation[2] = m_shader->uniformLocation("Vtex");
        m_colorspaceLocation = m_shader->uniformLocation("colorspace");
    }
    m_projectionLocation = m_shader->uniformLocation("projection");
    m_modelViewLocation = m_shader->uniformLocation("modelView");
    m_vertexLocation = m_shader->attributeLocation("vertex");
    m_texCoordLocation = m_shader->attributeLocation("texCoord");
}

static void uploadTextures(QOpenGLContext* context, SharedFrame& frame, GLuint texture[])
{
    int width = frame.get_image_width();
    int height = frame.get_image_height();
    const uint8_t* image = frame.get_image();
    QOpenGLFunctions* f = context->functions();

    // Upload each plane of YUV to a texture.
    if (texture[0])
        f->glDeleteTextures(3, texture);
    check_error(f);
    f->glGenTextures(3, texture);
    check_error(f);

    f->glBindTexture  (GL_TEXTURE_2D, texture[0]);
    check_error(f);
    f->glTexParameteri(GL_TEXTURE_2D, GL_TEXTURE_MIN_FILTER, GL_LINEAR);
    check_error(f);
    f->glTexParameteri(GL_TEXTURE_2D, GL_TEXTURE_MAG_FILTER, GL_LINEAR);
    check_error(f);
    f->glTexParameteri(GL_TEXTURE_2D, GL_TEXTURE_WRAP_S, GL_CLAMP_TO_EDGE);
    check_error(f);
    f->glTexParameteri(GL_TEXTURE_2D, GL_TEXTURE_WRAP_T, GL_CLAMP_TO_EDGE);
    check_error(f);
    f->glTexImage2D   (GL_TEXTURE_2D, 0, GL_LUMINANCE, width, height, 0,
                    GL_LUMINANCE, GL_UNSIGNED_BYTE, image);
    check_error(f);

    f->glBindTexture  (GL_TEXTURE_2D, texture[1]);
    check_error(f);
    f->glTexParameteri(GL_TEXTURE_2D, GL_TEXTURE_MIN_FILTER, GL_LINEAR);
    check_error(f);
    f->glTexParameteri(GL_TEXTURE_2D, GL_TEXTURE_MAG_FILTER, GL_LINEAR);
    check_error(f);
    f->glTexParameteri(GL_TEXTURE_2D, GL_TEXTURE_WRAP_S, GL_CLAMP_TO_EDGE);
    check_error(f);
    f->glTexParameteri(GL_TEXTURE_2D, GL_TEXTURE_WRAP_T, GL_CLAMP_TO_EDGE);
    check_error(f);
<<<<<<< HEAD
    f->glTexImage2D   (GL_TEXTURE_2D, 0, GL_LUMINANCE, width/2, height/2, 0,
=======
    int y = context->isOpenGLES() ? 2 : 4;
    f->glTexImage2D   (GL_TEXTURE_2D, 0, GL_LUMINANCE, width/2, height/y, 0,
>>>>>>> 7dc00432
                    GL_LUMINANCE, GL_UNSIGNED_BYTE, image + width * height);
    check_error(f);

    f->glBindTexture  (GL_TEXTURE_2D, texture[2]);
    check_error(f);
    f->glTexParameteri(GL_TEXTURE_2D, GL_TEXTURE_MIN_FILTER, GL_LINEAR);
    check_error(f);
    f->glTexParameteri(GL_TEXTURE_2D, GL_TEXTURE_MAG_FILTER, GL_LINEAR);
    check_error(f);
    f->glTexParameteri(GL_TEXTURE_2D, GL_TEXTURE_WRAP_S, GL_CLAMP_TO_EDGE);
    check_error(f);
    f->glTexParameteri(GL_TEXTURE_2D, GL_TEXTURE_WRAP_T, GL_CLAMP_TO_EDGE);
    check_error(f);
<<<<<<< HEAD
    f->glTexImage2D   (GL_TEXTURE_2D, 0, GL_LUMINANCE, width/2, height/2, 0,
=======
    f->glTexImage2D   (GL_TEXTURE_2D, 0, GL_LUMINANCE, width/2, height/y, 0,
>>>>>>> 7dc00432
                    GL_LUMINANCE, GL_UNSIGNED_BYTE, image + width * height + width/2 * height/2);
    check_error(f);
}

void GLWidget::paintGL()
{
    QOpenGLFunctions* f = openglContext()->functions();
    int width = this->width() * devicePixelRatio();
    int height = this->height() * devicePixelRatio();

    glDisable(GL_BLEND);
    glDisable(GL_DEPTH_TEST);
    glDepthMask(GL_FALSE);
    glViewport(0, 0, width, height);
    check_error(f);
    QColor color(KdenliveSettings::window_background()); //= QPalette().color(QPalette::Window);
    glClearColor(color.redF(), color.greenF(), color.blueF(), color.alphaF());
    glClear(GL_COLOR_BUFFER_BIT);
    check_error(f);

    if (!m_texture[0]) return;

    // Bind textures.
    for (int i = 0; i < 3; ++i) {
        if (m_texture[i]) {
            glActiveTexture(GL_TEXTURE0 + i);
            glBindTexture(GL_TEXTURE_2D, m_texture[i]);
            check_error(f);
        }
    }

    // Init shader program.
    m_shader->bind();
    if (m_glslManager) {
        m_shader->setUniformValue(m_textureLocation[0], 0);
    } else {
        m_shader->setUniformValue(m_textureLocation[0], 0);
        m_shader->setUniformValue(m_textureLocation[1], 1);
        m_shader->setUniformValue(m_textureLocation[2], 2);
        m_shader->setUniformValue(m_colorspaceLocation, m_monitorProfile->colorspace());
    }
    check_error(f);

    // Setup an orthographic projection.
    QMatrix4x4 projection;
    projection.scale(2.0f / width, 2.0f / height);
    m_shader->setUniformValue(m_projectionLocation, projection);
    check_error(f);

    // Set model view.
    QMatrix4x4 modelView;
    if (m_zoom != 1.0) {
        if (offset().x() || offset().y())
            modelView.translate(-offset().x() * devicePixelRatio(),
                                 offset().y() * devicePixelRatio());
        modelView.scale(zoom(), zoom());
    }
    m_shader->setUniformValue(m_modelViewLocation, modelView);
    check_error(f);

    // Provide vertices of triangle strip.
    QVector<QVector2D> vertices;
    width = m_rect.width() * devicePixelRatio();
    height = m_rect.height() * devicePixelRatio();
    vertices << QVector2D(float(-width)/2.0f, float(-height)/2.0f);
    vertices << QVector2D(float(-width)/2.0f, float( height)/2.0f);
    vertices << QVector2D(float( width)/2.0f, float(-height)/2.0f);
    vertices << QVector2D(float( width)/2.0f, float( height)/2.0f);
    m_shader->enableAttributeArray(m_vertexLocation);
    check_error(f);
    m_shader->setAttributeArray(m_vertexLocation, vertices.constData());
    check_error(f);

    // Provide texture coordinates.
    QVector<QVector2D> texCoord;
    texCoord << QVector2D(0.0f, 1.0f);
    texCoord << QVector2D(0.0f, 0.0f);
    texCoord << QVector2D(1.0f, 1.0f);
    texCoord << QVector2D(1.0f, 0.0f);
    m_shader->enableAttributeArray(m_texCoordLocation);
    check_error(f);
    m_shader->setAttributeArray(m_texCoordLocation, texCoord.constData());
    check_error(f);

    // Render
    glDrawArrays(GL_TRIANGLE_STRIP, 0, vertices.size());
    check_error(f);

    if (sendFrameForAnalysis) {
        // Render RGB frame for analysis
        int fullWidth = m_monitorProfile->width();
        int fullHeight = m_monitorProfile->height();
        if (!m_fbo || m_fbo->size() != QSize(fullWidth, fullHeight)) {
            delete m_fbo;
            QOpenGLFramebufferObjectFormat f;
            f.setSamples(0);
            f.setInternalTextureFormat(GL_RGB); //GL_RGBA32F);  // which one is the fastest ?
            m_fbo = new QOpenGLFramebufferObject(fullWidth, fullHeight, f); //GL_TEXTURE_2D);
        }
        m_fbo->bind();
        glViewport(0, 0, fullWidth, fullHeight);

        QMatrix4x4 projection2;
        projection2.scale(2.0f / width, 2.0f / height);
        m_shader->setUniformValue(m_projectionLocation, projection2);

        glDrawArrays(GL_TRIANGLE_STRIP, 0, vertices.size());
        check_error(f);
        m_fbo->release();
        emit analyseFrame(m_fbo->toImage());
    }
    // Cleanup
    m_shader->disableAttributeArray(m_vertexLocation);
    m_shader->disableAttributeArray(m_texCoordLocation);
    m_shader->release();
    for (int i = 0; i < 3; ++i) {
        if (m_texture[i]) {
            glActiveTexture(GL_TEXTURE0 + i);
            glBindTexture(GL_TEXTURE_2D, 0);
            check_error(f);
        }
    }
    glActiveTexture(GL_TEXTURE0);
    check_error(f);
}

void GLWidget::wheelEvent(QWheelEvent * event)
{
    if (event->modifiers() & Qt::ControlModifier && event->modifiers() & Qt::ShiftModifier) {
        if (event->delta() > 0) {
            if (m_zoom == 1.0f) {
                setZoom(2.0f);
            }
            else if (m_zoom == 2.0f) {
                setZoom(3.0f);
            }
            else if (m_zoom < 1.0f) {
                setZoom(m_zoom * 2);
            }
        }
        else {
            if (m_zoom == 3.0f) {
                setZoom(2.0f);
            }
            else if (m_zoom == 2.0f) {
                setZoom(1.0f);
            }
            else {
                setZoom(m_zoom / 2);
            }
        }
        return;
    }
    emit mouseSeek(event->delta(), event->modifiers() & Qt::ControlModifier);
    event->accept();
}


void GLWidget::mousePressEvent(QMouseEvent* event)
{
    QQuickView::mousePressEvent(event);
    if (rootObject() && rootObject()->objectName() != "root") {
        event->ignore();
        return;
    }
    if (event->isAccepted()) return;
    if (event->button() & Qt::LeftButton) {
        m_dragStart = event->pos();
    }
    else if (event->button() & Qt::RightButton) {
        emit showContextMenu(event->globalPos());
        event->accept();
    }
}

void GLWidget::mouseMoveEvent(QMouseEvent* event)
{
    QQuickView::mouseMoveEvent(event);
    if (rootObject() && rootObject()->objectName() != "root") {
        event->ignore();
        return;
    }
    if (event->isAccepted()) return;
/*    if (event->modifiers() == Qt::ShiftModifier && m_producer) {
        emit seekTo(m_producer->get_length() *  event->x() / width());
        return;
    }*/
    if (!(event->buttons() & Qt::LeftButton))
        return;
    if (m_dragStart == QPoint() ||  (event->pos() - m_dragStart).manhattanLength() < QApplication::startDragDistance())
        return;
    emit startDrag();
}

void GLWidget::keyPressEvent(QKeyEvent* event)
{
    if (event->key()==Qt::Key_Escape) {
        emit switchFullScreen(true);
    }
    else {
        event->ignore();
    }
    return;

    QQuickView::keyPressEvent(event);
    if (event->isAccepted()) return;
    //MAIN.keyPressEvent(event);
}

void GLWidget::createThread(RenderThread **thread, thread_function_t function, void *data)
{
#ifdef Q_OS_WIN
    // On Windows, MLT event consumer-thread-create is fired from the Qt main thread.
    while (!m_isInitialized)
        qApp->processEvents();
#else
    if (!m_isInitialized) {
        m_initSem.acquire();
    }
#endif
    (*thread) = new RenderThread(function, data, m_shareContext, &m_offscreenSurface);
    (*thread)->start();
}

static void onThreadCreate(mlt_properties owner, GLWidget* self,
    RenderThread** thread, int* priority, thread_function_t function, void* data )
{
    Q_UNUSED(owner)
    Q_UNUSED(priority)
    self->clearFrameRenderer();
    self->createThread(thread, function, data);
    self->lockMonitor();
}

static void onThreadJoin(mlt_properties owner, GLWidget* self, RenderThread* thread)
{
    Q_UNUSED(owner)
    if (thread) {
        thread->quit();
        thread->wait();
        delete thread;
        self->clearFrameRenderer();
        self->releaseMonitor();
    }
}

void GLWidget::startGlsl()
{
    if (m_glslManager) {
        clearFrameRenderer();
        m_glslManager->fire_event("init glsl");
        if (!m_glslManager->get_int("glsl_supported")) {
            delete m_glslManager;
            m_glslManager = 0;
            // Need to destroy MLT global reference to prevent filters from trying to use GPU.
            mlt_properties_set_data(mlt_global_properties(), "glslManager", NULL, 0, NULL, NULL);
            emit gpuNotSupported();
        }
        else {
            emit started();
        }
    }
}

static void onThreadStarted(mlt_properties owner, GLWidget* self)
{
    Q_UNUSED(owner)
    self->startGlsl();
}

void GLWidget::releaseMonitor()
{
    emit lockMonitor(false);
}

void GLWidget::lockMonitor()
{
    emit lockMonitor(true);
}

void GLWidget::clearFrameRenderer()
{
    /*if (m_consumer) m_consumer->purge();
    if (m_frameRenderer) m_frameRenderer->clearFrame();*/
}

void GLWidget::stopGlsl()
{
    m_consumer->purge();
    m_frameRenderer->clearFrame();
    m_glslManager->fire_event("close glsl");
    m_texture[0] = 0;
}

static void onThreadStopped(mlt_properties owner, GLWidget* self)
{
    Q_UNUSED(owner)
    self->stopGlsl();
}

void GLWidget::slotSwitchAudioOverlay(bool enable)
{
    KdenliveSettings::setDisplayAudioOverlay(enable);
    if (m_audioWaveDisplayed && enable == false) {
        if (m_producer && m_producer->get_int("video_index") != -1) {
            // We have a video producer, disable filter
            removeAudioOverlay();
        }
    }
    if (enable && !m_audioWaveDisplayed) {
        createAudioOverlay(m_producer->get_int("video_index") == -1);
    }
}

int GLWidget::setProducer(Mlt::Producer* producer, bool reconfig)
{
    int error = 0;//Controller::setProducer(producer, isMulti);
    /*if (m_producer) {
        delete m_producer;
        m_producer = NULL;
    }*/
    m_producer = producer;
    if (!reconfig && m_consumer) return 0;
    if (!error && producer) {
        error = reconfigure();
        if (!error) {
            // The profile display aspect ratio may have changed.
            resizeGL(width(), height());
        }
    }
    if (m_producer->get_int("video_index") == -1) {
        // This is an audio only clip, attach visualization filter. Currently, the filter crashes MLT when Movit accel is used
        if (!m_audioWaveDisplayed) {
            createAudioOverlay(true);
        }
        else {
            if (KdenliveSettings::gpu_accel()) removeAudioOverlay();
            else adjustAudioOverlay(true);
        }
    }
    else if (m_audioWaveDisplayed) {
        // This is not an audio clip, hide wave
        if (KdenliveSettings::displayAudioOverlay()) {
            adjustAudioOverlay(m_producer->get_int("video_index") == -1);
        }
        else {
            removeAudioOverlay();
        }
    }
    else if (KdenliveSettings::displayAudioOverlay()) {
        createAudioOverlay(false);
    }
    return error;
}

void GLWidget::createAudioOverlay(bool isAudio)
{
    if (isAudio && KdenliveSettings::gpu_accel()) {
        // Audiowaveform filter crashes on Movit + audio clips)
        return;
    }
    Mlt::Filter f(*m_monitorProfile, "audiowaveform");
    if (f.is_valid()) {
        //f.set("show_channel", 1);
        f.set("color.1", "0xffff0099");
        f.set("fill", 1);
        if (isAudio) {
            // Fill screen
            f.set("rect", "0,0,100%,100%");
        } else {
            // Overlay on lower part of the screen
            f.set("rect", "0,80%,100%,20%");
        }
        m_consumer->attach(f);
        m_audioWaveDisplayed = true;
    }
}

void GLWidget::removeAudioOverlay()
{
    Mlt::Service sourceService(m_consumer->get_service());
    // move all effects to the correct producer
    int ct = 0;
    Mlt::Filter *filter = sourceService.filter(ct);
    while (filter) {
        QString srv = filter->get("mlt_service");
        if (srv == "audiowaveform") {
            sourceService.detach(*filter);
            delete filter;
            break;
        } else ct++;
        filter = sourceService.filter(ct);
    }
    m_audioWaveDisplayed = false;
}

void GLWidget::adjustAudioOverlay(bool isAudio)
{
    Mlt::Service sourceService(m_consumer->get_service());
    // move all effects to the correct producer
    int ct = 0;
    Mlt::Filter *filter = sourceService.filter(ct);
    while (filter) {
        QString srv = filter->get("mlt_service");
        if (srv == "audiowaveform") {
            if (isAudio) {
                filter->set("rect", "0,0,100%,100%");
            }
            else {
                filter->set("rect", "0,80%,100%,20%");
            }
            break;
        } else ct++;
        filter = sourceService.filter(ct);
    }
}

void GLWidget::stopCapture()
{
    if (strcmp(m_consumer->get("mlt_service"), "multi") == 0) {
        m_consumer->set("refresh", 0);
        m_consumer->purge();
        m_consumer->stop();
    }
}

int GLWidget::reconfigureMulti(QString params, QString path, Mlt::Profile *profile)
{
    QString serviceName = property("mlt_service").toString();
    if (!m_consumer || !m_consumer->is_valid() || strcmp(m_consumer->get("mlt_service"), "multi") != 0) {
        if (m_consumer) {
            m_consumer->purge();
            m_consumer->stop();
            delete m_consumer;
        }
        m_consumer = new Mlt::FilteredConsumer(*profile, "multi");
                delete m_threadStartEvent;
        m_threadStartEvent = 0;
        delete m_threadStopEvent;
        m_threadStopEvent = 0;

        delete m_threadCreateEvent;
        delete m_threadJoinEvent;
        if (m_consumer) {
            m_threadCreateEvent = m_consumer->listen("consumer-thread-create", this, (mlt_listener) onThreadCreate);
            m_threadJoinEvent = m_consumer->listen("consumer-thread-join", this, (mlt_listener) onThreadJoin);
        }
    }
    if (m_consumer->is_valid()) {
        // buid sub consumers
        //m_consumer->set("mlt_image_format", "yuv422");
        reloadProfile(*profile);
        int volume = KdenliveSettings::volume();
        m_consumer->set("0", serviceName.toUtf8().constData());
        m_consumer->set("0.mlt_image_format", "yuv422");
        m_consumer->set("0.terminate_on_pause", 0);
        //m_consumer->set("0.preview_off", 1);
        m_consumer->set("0.real_time", 0);
        m_consumer->set("0.volume", (double)volume / 100);
            
        if (serviceName == "sdl_audio") {
#ifdef Q_OS_WIN
            m_consumer->set("0.audio_buffer", 2048);
#else
            m_consumer->set("0.audio_buffer", 512);
#endif
        }
            
        m_consumer->set("1", "avformat");
        m_consumer->set("1.target", path.toUtf8().constData());
        //m_consumer->set("1.real_time", -KdenliveSettings::mltthreads());
        m_consumer->set("terminate_on_pause", 0);
        m_consumer->set("1.terminate_on_pause", 0);
        //m_consumer->set("1.terminate_on_pause", 0);// was commented out. restoring it  fixes mantis#3415 - FFmpeg recording freezes
        QStringList paramList = params.split(' ', QString::SkipEmptyParts);
        for (int i = 0; i < paramList.count(); ++i) {
            QString key = "1." + paramList.at(i).section('=', 0, 0);
            QString value = paramList.at(i).section('=', 1, 1);
            if (value == "%threads") value = QString::number(QThread::idealThreadCount());
            m_consumer->set(key.toUtf8().constData(), value.toUtf8().constData());
        }       
        
        // Connect the producer to the consumer - tell it to "run" later
        delete m_displayEvent;
        m_displayEvent = m_consumer->listen("consumer-frame-show", this, (mlt_listener) on_frame_show);
        m_consumer->connect(*m_producer);
        m_consumer->start();
        return 0;
    }
    else return -1;
}

int GLWidget::reconfigure(Mlt::Profile *profile)
{
    int error = 0;
    // use SDL for audio, OpenGL for video
    QString serviceName = property("mlt_service").toString();
    if (profile) reloadProfile(*profile);
    if (!m_consumer || !m_consumer->is_valid() || strcmp(m_consumer->get("mlt_service"),"multi") == 0) {
        if (m_consumer) {
            m_consumer->purge();
            m_consumer->stop();
            delete m_consumer;
        }
        if (serviceName.isEmpty() || serviceName != KdenliveSettings::audiobackend()) {
            m_consumer = new Mlt::FilteredConsumer(*m_monitorProfile, KdenliveSettings::audiobackend().toUtf8().constData());
            if (m_consumer->is_valid())
                serviceName = KdenliveSettings::audiobackend();
            else {
                serviceName = "sdl_audio";
            }
            delete m_consumer;
            m_consumer = NULL;
            setProperty("mlt_service", serviceName);
        }
        m_consumer = new Mlt::FilteredConsumer(*m_monitorProfile, serviceName.toLatin1().constData());
        delete m_threadStartEvent;
        m_threadStartEvent = 0;
        delete m_threadStopEvent;
        m_threadStopEvent = 0;

        delete m_threadCreateEvent;
        delete m_threadJoinEvent;
        if (m_consumer) {
            int dropFrames = KdenliveSettings::mltthreads();
            if (!KdenliveSettings::monitor_dropframes()) dropFrames = -dropFrames;
            m_consumer->set("real_time", dropFrames);
            m_threadCreateEvent = m_consumer->listen("consumer-thread-create", this, (mlt_listener) onThreadCreate);
            m_threadJoinEvent = m_consumer->listen("consumer-thread-join", this, (mlt_listener) onThreadJoin);
        }
    }
    if (m_consumer->is_valid()) {
        // Connect the producer to the consumer - tell it to "run" later
        if (m_producer) m_consumer->connect(*m_producer);
        delete m_displayEvent;
        if (!m_glslManager) {
            // Make an event handler for when a frame's image should be displayed
            m_displayEvent = m_consumer->listen("consumer-frame-show", this, (mlt_listener) on_frame_show);
            m_consumer->set("mlt_image_format", "yuv422");
        } else {
            m_displayEvent = m_consumer->listen("consumer-frame-show", this, (mlt_listener) on_gl_frame_show);
        }
        int volume = KdenliveSettings::volume();
        if (serviceName == "sdl_audio")
/*#ifdef Q_OS_WIN
                m_consumer->set("audio_buffer", 2048);
#else
                m_consumer->set("audio_buffer", 512);
#endif*/
            /*if (!m_monitorProfile->progressive())
                m_consumer->set("progressive", property("progressive").toBool());*/
            m_consumer->set("volume", (double)volume / 100);
            m_consumer->set("progressive", 1);
            m_consumer->set("rescale", KdenliveSettings::mltinterpolation().toUtf8().constData());
            m_consumer->set("deinterlace_method", KdenliveSettings::mltdeinterlacer().toUtf8().constData());
            m_consumer->set("buffer", 25);
            m_consumer->set("prefill", 1);
            m_consumer->set("scrub_audio", 1);
            if (KdenliveSettings::monitor_gamma() == 0) {
                m_consumer->set("color_trc", "iec61966_2_1");
            }
            else {
                m_consumer->set("color_trc", "bt709");
            }
            /*if (property("keyer").isValid())
                m_consumer->set("keyer", property("keyer").toInt());*/
        
    
        if (m_glslManager) {
            if (!m_threadStartEvent)
                m_threadStartEvent = m_consumer->listen("consumer-thread-started", this, (mlt_listener) onThreadStarted);
            if (!m_threadStopEvent)
                m_threadStopEvent = m_consumer->listen("consumer-thread-stopped", this, (mlt_listener) onThreadStopped);
            if (!serviceName.startsWith("decklink"))
                m_consumer->set("mlt_image_format", "glsl");
        } else {
            emit started();
        }
    }
    else {
        // Cleanup on error
        error = 2;
        //Controller::closeConsumer();
        //Controller::close();
    }
    return error;
}

void GLWidget::slotShowEffectScene()
{
    QObject *item = rootObject();
    if (!item) return;
    QObject::connect(item, SIGNAL(effectChanged()), this, SLOT(effectRectChanged()), Qt::UniqueConnection);
    item->setProperty("profile", QPoint(m_monitorProfile->width(), m_monitorProfile->height()));
    item->setProperty("framesize", QRect(0, 0, m_monitorProfile->width(), m_monitorProfile->height()));
    item->setProperty("scale", (double) m_rect.width() / m_monitorProfile->width() * m_zoom);
    item->setProperty("center", m_rect.center());
}

void GLWidget::slotShowRootScene()
{
    QObject *item = rootObject();
    if (!item) return;
    item->setProperty("scale", (double) m_rect.width() / m_monitorProfile->width() * m_zoom);
    item->setProperty("center", m_rect.center());
}

float GLWidget::zoom() const 
{ 
    return m_zoom;// * m_monitorProfile->width() / m_rect.width();
}

Mlt::Profile *GLWidget::profile()
{
    return m_monitorProfile;
}

void GLWidget::resetProfile(MltVideoProfile profile)
{
    if (m_consumer && !m_consumer->is_stopped()) {
        m_consumer->stop();
        m_consumer->purge();
    }
    m_monitorProfile->get_profile()->description = qstrdup(profile.description.toUtf8().constData());
    m_monitorProfile->set_colorspace(profile.colorspace);
    m_monitorProfile->set_frame_rate(profile.frame_rate_num, profile.frame_rate_den);
    m_monitorProfile->set_height(profile.height);
    m_monitorProfile->set_width(profile.width);
    m_monitorProfile->set_progressive(profile.progressive);
    m_monitorProfile->set_sample_aspect(profile.sample_aspect_num, profile.sample_aspect_den);
    m_monitorProfile->set_display_aspect(profile.display_aspect_num, profile.display_aspect_den);
    m_monitorProfile->set_explicit(true);
}

void GLWidget::reloadProfile(Mlt::Profile &profile)
{
    m_monitorProfile->get_profile()->description = qstrdup(profile.description());
    m_monitorProfile->set_colorspace(profile.colorspace());
    m_monitorProfile->set_frame_rate(profile.frame_rate_num(), profile.frame_rate_den());
    m_monitorProfile->set_height(profile.height());
    m_monitorProfile->set_width(profile.width());
    m_monitorProfile->set_progressive(profile.progressive());
    m_monitorProfile->set_sample_aspect(profile.sample_aspect_num(), profile.sample_aspect_den());
    m_monitorProfile->set_display_aspect(profile.display_aspect_num(), profile.display_aspect_den());
    m_monitorProfile->set_explicit(true);
    // The profile display aspect ratio may have changed.
    resizeGL(width(), height());
}

QSize GLWidget::profileSize() const
{
    return QSize(m_monitorProfile->width(), m_monitorProfile->height());
}

QPoint GLWidget::offset() const
{
    return QPoint(m_offset.x() - (m_monitorProfile->width()  * m_zoom -  width()) / 2,
                  m_offset.y() - (m_monitorProfile->height() * m_zoom - height()) / 2);
}

void GLWidget::setZoom(float zoom)
{
    double zoomRatio = zoom / m_zoom;
    m_zoom = zoom;
    emit zoomChanged();
    if (rootObject()) {
        double scale = rootObject()->property("scale").toDouble() * zoomRatio;
        rootObject()->setProperty("scale", scale);
    }
    update();
}

void GLWidget::mouseReleaseEvent(QMouseEvent * event)
{
    QQuickView::mouseReleaseEvent(event);
    if (rootObject() && rootObject()->objectName() != "root") {
        return;
    }
    m_dragStart = QPoint();
    if (event->button() != Qt::RightButton) {
        emit monitorPlay();
    }
}

void GLWidget::mouseDoubleClickEvent(QMouseEvent * event)
{
    QQuickView::mouseDoubleClickEvent(event);
    if (!rootObject() || rootObject()->objectName() != "rooteffectscene") {
        emit switchFullScreen();
    }
    event->accept();
}

void GLWidget::setOffsetX(int x)
{
    m_offset.setX(x);
    emit offsetChanged();
    update();
}

void GLWidget::setOffsetY(int y)
{
    m_offset.setY(y);
    emit offsetChanged();
    update();
}

/*void GLWidget::setCurrentFilter(QmlFilter* filter, QmlMetadata* meta)
{
    rootContext()->setContextProperty("filter", filter);
    if (meta && QFile::exists(meta->vuiFilePath().toLocalFile())) {
        setSource(meta->vuiFilePath());
    } else {
        setBlankScene();
    }
}*/

Mlt::Consumer *GLWidget::consumer()
{
    return m_consumer;
}

void GLWidget::updateGamma()
{
    reconfigure();
}

void GLWidget::updateTexture(GLuint yName, GLuint uName, GLuint vName)
{
    m_texture[0] = yName;
    m_texture[1] = uName;
    m_texture[2] = vName;
    emit textureUpdated();
}

// MLT consumer-frame-show event handler
void GLWidget::on_frame_show(mlt_consumer, void* self, mlt_frame frame_ptr)
{
    Mlt::Frame frame(frame_ptr);
    if (frame.get_int("rendered")) {
        GLWidget* widget = static_cast<GLWidget*>(self);
        int timeout = (widget->consumer()->get_int("real_time") > 0)? 0: 1000;
        if (widget->m_frameRenderer && widget->m_frameRenderer->semaphore()->tryAcquire(1, timeout)) {
            QMetaObject::invokeMethod(widget->m_frameRenderer, "showFrame", Qt::QueuedConnection, Q_ARG(Mlt::Frame, frame));
        }
    }
}

void GLWidget::on_gl_frame_show(mlt_consumer, void* self, mlt_frame frame_ptr)
{
    Mlt::Frame frame(frame_ptr);
    if (frame.get_int("rendered")) {
        GLWidget* widget = static_cast<GLWidget*>(self);
        if (widget->m_frameRenderer && widget->m_frameRenderer->semaphore()->tryAcquire(1, 0)) {
            QMetaObject::invokeMethod(widget->m_frameRenderer, "showGLFrame", Qt::QueuedConnection, Q_ARG(Mlt::Frame, frame));
        }
    }
}

RenderThread::RenderThread(thread_function_t function, void *data, QOpenGLContext *context, QSurface *surface)
    : QThread(0)
    , m_function(function)
    , m_data(data)
    , m_context(0)
    , m_surface(surface)
{
    if (context) {
        m_context = new QOpenGLContext;
        m_context->setFormat(context->format());
        m_context->setShareContext(context);
        m_context->create();
        m_context->moveToThread(this);
    }
}

RenderThread::~RenderThread()
{
    //delete m_context;
}

void RenderThread::run()
{
    if (m_context) {
        m_context->makeCurrent(m_surface);
    }
    m_function(m_data);
    if (m_context) {
        m_context->doneCurrent();
        delete m_context;
    }
}

FrameRenderer::FrameRenderer(QOpenGLContext* shareContext, QSurface *surface)
     : QThread(0)
     , m_semaphore(3)
     , m_frame()
     , m_context(0)
     , m_surface(surface)
     , m_gl32(0)
     , sendAudioForAnalysis(false)
{
    Q_ASSERT(shareContext);
    m_renderTexture[0] = m_renderTexture[1] = m_renderTexture[2] = 0;
    m_displayTexture[0] = m_displayTexture[1] = m_displayTexture[2] = 0;
    m_context = new QOpenGLContext;
    m_context->setFormat(shareContext->format());
    m_context->setShareContext(shareContext);
    m_context->create();
    m_context->moveToThread(this);
    setObjectName("FrameRenderer");
    moveToThread(this);
    start();
}

FrameRenderer::~FrameRenderer()
{
    delete m_context;
    delete m_gl32;
}

void FrameRenderer::showFrame(Mlt::Frame frame)
{
    if (m_context->isValid()) {
        int width = 0;
        int height = 0;
        mlt_image_format format = mlt_image_yuv420p;
        frame.get_image(format, width, height);
        // Save this frame for future use and to keep a reference to the GL Texture.
        m_frame = SharedFrame(frame);
        m_context->makeCurrent(m_surface);
        // Upload each plane of YUV to a texture.
        QOpenGLFunctions* f = m_context->functions();
        uploadTextures(m_context, m_frame, m_renderTexture);
        f->glBindTexture(GL_TEXTURE_2D, 0);
        check_error(f);
        f->glFinish();

        for (int i = 0; i < 3; ++i)
            qSwap(m_renderTexture[i], m_displayTexture[i]);
        emit textureReady(m_displayTexture[0], m_displayTexture[1], m_displayTexture[2]);
        m_context->doneCurrent();

        // The frame is now done being modified and can be shared with the rest
        // of the application.
        emit frameDisplayed(m_frame);
	
	if (sendAudioForAnalysis) {
	    mlt_audio_format audio_format = mlt_audio_s16;
	    //FIXME: should not be hardcoded..
	    int freq = 48000;
	    int num_channels = 2;
	    int samples = 0;
	    qint16* data = (qint16*)frame.get_audio(audio_format, freq, num_channels, samples);

	    if (data) {
		// Data format: [ c00 c10 c01 c11 c02 c12 c03 c13 ... c0{samples-1} c1{samples-1} for 2 channels.
		// So the vector is of size samples*channels.
		audioShortVector sampleVector(samples*num_channels);
		memcpy(sampleVector.data(), data, samples*num_channels*sizeof(qint16));

		if (samples > 0) {
		    emit audioSamplesSignal(sampleVector, freq, num_channels, samples);
		}
	    }
	}
    }
    m_semaphore.release();
}

void FrameRenderer::showGLFrame(Mlt::Frame frame)
{
    if (m_context->isValid()) {
        int width = 0;
        int height = 0;

        frame.set("movit.convert.use_texture", 1);
        mlt_image_format format = mlt_image_glsl_texture;
        const GLuint* textureId = (GLuint*) frame.get_image(format, width, height);

        m_context->makeCurrent(m_surface);
#ifdef USE_GL_SYNC
        GLsync sync = (GLsync) frame.get_data("movit.convert.fence");
        if (sync) {
#ifdef Q_OS_WIN
            // On Windows, use QOpenGLFunctions_3_2_Core instead of getProcAddress.
            if (!m_gl32) {
                m_gl32 = m_context->versionFunctions<QOpenGLFunctions_3_2_Core>();
                if (m_gl32)
                    m_gl32->initializeOpenGLFunctions();
            }
            if (m_gl32) {
                m_gl32->glClientWaitSync(sync, 0, GL_TIMEOUT_IGNORED);
                check_error(m_context->functions());
            }
#else
            if (ClientWaitSync) {
                ClientWaitSync(sync, 0, GL_TIMEOUT_IGNORED);
                check_error(m_context->functions());
            }
#endif // Q_OS_WIN
        }
#else
        m_context->functions()->glFinish();
#endif // USE_GL_FENCE
        emit textureReady(*textureId);

        m_context->doneCurrent();
        // Save this frame for future use and to keep a reference to the GL Texture.
        m_frame = SharedFrame(frame);

        // The frame is now done being modified and can be shared with the rest
        // of the application.
        emit frameDisplayed(m_frame);

	if (sendAudioForAnalysis) {
	    mlt_audio_format audio_format = mlt_audio_s16;
	    //FIXME: should not be hardcoded..
	    int freq = 48000;
	    int num_channels = 2;
	    int samples = 0;
	    qint16* data = (qint16*)frame.get_audio(audio_format, freq, num_channels, samples);

	    if (data) {
		// Data format: [ c00 c10 c01 c11 c02 c12 c03 c13 ... c0{samples-1} c1{samples-1} for 2 channels.
		// So the vector is of size samples*channels.
		audioShortVector sampleVector(samples*num_channels);
		memcpy(sampleVector.data(), data, samples*num_channels*sizeof(qint16));

		if (samples > 0) {
		    emit audioSamplesSignal(sampleVector, freq, num_channels, samples);
		}
	    }
	}

	
    }
    m_semaphore.release();
}

void FrameRenderer::clearFrame()
{
    m_frame = SharedFrame();
}

void FrameRenderer::cleanup()
{
    if (m_renderTexture[0] && m_renderTexture[1] && m_renderTexture[2]) {
        m_context->makeCurrent(m_surface);
        m_context->functions()->glDeleteTextures(3, m_renderTexture);
        if (m_displayTexture[0] && m_displayTexture[1] && m_displayTexture[2])
            m_context->functions()->glDeleteTextures(3, m_displayTexture);
        m_context->doneCurrent();
        m_renderTexture[0] = m_renderTexture[1] = m_renderTexture[2] = 0;
        m_displayTexture[0] = m_displayTexture[1] = m_displayTexture[2] = 0;
    }
}

<|MERGE_RESOLUTION|>--- conflicted
+++ resolved
@@ -336,12 +336,7 @@
     check_error(f);
     f->glTexParameteri(GL_TEXTURE_2D, GL_TEXTURE_WRAP_T, GL_CLAMP_TO_EDGE);
     check_error(f);
-<<<<<<< HEAD
     f->glTexImage2D   (GL_TEXTURE_2D, 0, GL_LUMINANCE, width/2, height/2, 0,
-=======
-    int y = context->isOpenGLES() ? 2 : 4;
-    f->glTexImage2D   (GL_TEXTURE_2D, 0, GL_LUMINANCE, width/2, height/y, 0,
->>>>>>> 7dc00432
                     GL_LUMINANCE, GL_UNSIGNED_BYTE, image + width * height);
     check_error(f);
 
@@ -355,11 +350,7 @@
     check_error(f);
     f->glTexParameteri(GL_TEXTURE_2D, GL_TEXTURE_WRAP_T, GL_CLAMP_TO_EDGE);
     check_error(f);
-<<<<<<< HEAD
     f->glTexImage2D   (GL_TEXTURE_2D, 0, GL_LUMINANCE, width/2, height/2, 0,
-=======
-    f->glTexImage2D   (GL_TEXTURE_2D, 0, GL_LUMINANCE, width/2, height/y, 0,
->>>>>>> 7dc00432
                     GL_LUMINANCE, GL_UNSIGNED_BYTE, image + width * height + width/2 * height/2);
     check_error(f);
 }
