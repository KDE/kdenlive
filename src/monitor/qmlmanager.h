--- conflicted
+++ resolved
@@ -28,13 +28,9 @@
     /** @brief Set a property on the root item */
     void setProperty(const QString &name, const QVariant &value);
     /** @brief Load a monitor scene */
-<<<<<<< HEAD
     bool setScene(Kdenlive::MonitorId id, MonitorSceneType type, QSize profile, double profileStretch, int duration);
-=======
-    bool setScene(Kdenlive::MonitorId id, MonitorSceneType type, QSize profile, double profileStretch, QRect displayRect, double zoom, int duration);
     /** @brief reset stored scene type */
     void clearSceneType();
->>>>>>> 0a344091
 
 private:
     QQuickWidget *m_view;
