--- conflicted
+++ resolved
@@ -1455,13 +1455,10 @@
 
 void Monitor::switchPlay(bool play)
 {
-<<<<<<< HEAD
     if(m_trimmingbar->isVisible()) {
         return;
     }
-=======
     m_speedIndex = 0;
->>>>>>> 55054a8f
     m_playAction->setActive(play);
     if (!KdenliveSettings::autoscroll()) {
         emit pCore->autoScrollChanged();
