/***************************************************************************
 *   Copyright (C) 2007 by Jean-Baptiste Mardelle (jb@kdenlive.org)        *
 *                                                                         *
 *   This program is free software; you can redistribute it and/or modify  *
 *   it under the terms of the GNU General Public License as published by  *
 *   the Free Software Foundation; either version 2 of the License, or     *
 *   (at your option) any later version.                                   *
 *                                                                         *
 *   This program is distributed in the hope that it will be useful,       *
 *   but WITHOUT ANY WARRANTY; without even the implied warranty of        *
 *   MERCHANTABILITY or FITNESS FOR A PARTICULAR PURPOSE.  See the         *
 *   GNU General Public License for more details.                          *
 *                                                                         *
 *   You should have received a copy of the GNU General Public License     *
 *   along with this program; if not, write to the                         *
 *   Free Software Foundation, Inc.,                                       *
 *   51 Franklin Street, Fifth Floor, Boston, MA  02110-1301  USA          *
 ***************************************************************************/


#include "monitor.h"
#include "glwidget.h"
#include "qmlmanager.h"
#include "recmanager.h"
#include "smallruler.h"
#include "mltcontroller/clipcontroller.h"
#include "mltcontroller/bincontroller.h"
#include "scopes/monitoraudiolevel.h"
#include "lib/audio/audioStreamInfo.h"
#include "kdenlivesettings.h"
#include "timeline/abstractclipitem.h"
#include "timeline/clip.h"
#include "dialogs/profilesdialog.h"
#include "doc/kthumb.h"
#include "utils/KoIconUtils.h"
#include "timeline/transitionhandler.h"
#include "core.h"
#include "bin/bin.h"
#include "project/projectmanager.h"
#include "doc/kdenlivedoc.h"
#include "mainwindow.h"

#include "klocalizedstring.h"
#include <KRecentDirs>
#include <KDualAction>
#include <KSelectAction>
#include <KMessageWidget>
#include <KMessageBox>

#include "kdenlive_debug.h"
#include <QMouseEvent>
#include <QMenu>
#include <QToolButton>
#include <QToolBar>
#include <QDesktopWidget>
#include <QVBoxLayout>
#include <QSlider>
#include <QDrag>
#include <QFileDialog>
#include <QMimeData>
#include <QQuickItem>
#include <QScrollBar>
#include <QWidgetAction>

#define SEEK_INACTIVE (-1)



QuickEventEater::QuickEventEater(QObject *parent) : QObject(parent)
{
}

bool QuickEventEater::eventFilter(QObject *obj, QEvent *event)
{
    switch (event->type()) {
        case QEvent::DragEnter:
        {
            QDragEnterEvent *ev = reinterpret_cast< QDragEnterEvent* >(event);
            if (ev->mimeData()->hasFormat(QStringLiteral("kdenlive/effectslist"))) {
                ev->acceptProposedAction();
                return true;
            }
            break;
        }
        case QEvent::DragMove:
        {
            QDragEnterEvent *ev = reinterpret_cast< QDragEnterEvent* >(event);
            if (ev->mimeData()->hasFormat(QStringLiteral("kdenlive/effectslist"))) {
                ev->acceptProposedAction();
                return true;
            }
            break;
        }
        case QEvent::Drop:
        {
            QDropEvent *ev = static_cast< QDropEvent* >(event);
            if (ev) {
                const QString effects = QString::fromUtf8(ev->mimeData()->data(QStringLiteral("kdenlive/effectslist")));
                QDomDocument doc;
                doc.setContent(effects, true);
               emit addEffect(doc.documentElement());
               ev->accept();
               return true;
            }
            break;
        }
        default:
            break;
    }
    return QObject::eventFilter(obj, event);
}


QuickMonitorEventEater::QuickMonitorEventEater(QWidget *parent) : QObject(parent)
{
}

bool QuickMonitorEventEater::eventFilter(QObject *obj, QEvent *event)
{
    if (event->type() == QEvent::KeyPress) {
        QKeyEvent *ev = static_cast< QKeyEvent* >(event);
        if (ev) {
            emit doKeyPressEvent(ev);
            return true;
        }
    }
    return QObject::eventFilter(obj, event);
}


Monitor::Monitor(Kdenlive::MonitorId id, MonitorManager *manager, QWidget *parent) :
    AbstractMonitor(id, manager, parent)
    , render(Q_NULLPTR)
    , m_controller(Q_NULLPTR)
    , m_glMonitor(Q_NULLPTR)
    , m_splitEffect(Q_NULLPTR)
    , m_splitProducer(Q_NULLPTR)
    , m_length(2)
    , m_dragStarted(false)
    , m_recManager(Q_NULLPTR)
    , m_loopClipAction(Q_NULLPTR)
    , m_sceneVisibilityAction(Q_NULLPTR)
    , m_multitrackView(Q_NULLPTR)
    , m_contextMenu(Q_NULLPTR)
    , m_selectedClip(Q_NULLPTR)
    , m_loopClipTransition(true)
    , m_editMarker(Q_NULLPTR)
    , m_forceSizeFactor(0)
    , m_lastMonitorSceneType(MonitorSceneDefault)
{
    QVBoxLayout *layout = new QVBoxLayout;
    layout->setContentsMargins(0, 0, 0, 0);
    layout->setSpacing(0);

    // Create container widget
    m_glWidget = new QWidget;
    QGridLayout* glayout = new QGridLayout(m_glWidget);
    glayout->setSpacing(0);
    glayout->setContentsMargins(0, 0, 0, 0);
    // Create QML OpenGL widget
    m_glMonitor = new GLWidget((int) id);
    connect(m_glMonitor, &GLWidget::passKeyEvent, this, &Monitor::doKeyPressEvent);
    m_videoWidget = QWidget::createWindowContainer(qobject_cast<QWindow*>(m_glMonitor));
    m_videoWidget->setAcceptDrops(true);
    QuickEventEater *leventEater = new QuickEventEater(this);
    m_videoWidget->installEventFilter(leventEater);
    connect(leventEater, &QuickEventEater::addEffect, this, &Monitor::slotAddEffect);

    m_qmlManager = new QmlManager(m_glMonitor);
    connect(m_qmlManager, &QmlManager::effectChanged, this, &Monitor::effectChanged);
    connect(m_qmlManager, &QmlManager::effectPointsChanged, this, &Monitor::effectPointsChanged);

    QuickMonitorEventEater *monitorEventEater = new QuickMonitorEventEater(this);
    m_glWidget->installEventFilter(monitorEventEater);
    connect(monitorEventEater, &QuickMonitorEventEater::doKeyPressEvent, this, &Monitor::doKeyPressEvent);

    glayout->addWidget(m_videoWidget, 0, 0);
    m_verticalScroll = new QScrollBar(Qt::Vertical);
    glayout->addWidget(m_verticalScroll, 0, 1);
    m_verticalScroll->hide();
    m_horizontalScroll = new QScrollBar(Qt::Horizontal);
    glayout->addWidget(m_horizontalScroll, 1, 0);
    m_horizontalScroll->hide();
    connect(m_horizontalScroll, &QAbstractSlider::valueChanged, this, &Monitor::setOffsetX);
    connect(m_verticalScroll, &QAbstractSlider::valueChanged, this, &Monitor::setOffsetY);
    connect(m_glMonitor, &GLWidget::frameDisplayed, this, &Monitor::onFrameDisplayed);
    connect(m_glMonitor, SIGNAL(mouseSeek(int,int)), this, SLOT(slotMouseSeek(int,int)));
    connect(m_glMonitor, SIGNAL(monitorPlay()), this, SLOT(slotPlay()));
    connect(m_glMonitor, &GLWidget::startDrag, this, &Monitor::slotStartDrag);
    connect(m_glMonitor, SIGNAL(switchFullScreen(bool)), this, SLOT(slotSwitchFullScreen(bool)));
    connect(m_glMonitor, &GLWidget::zoomChanged, this, &Monitor::setZoom);
    connect(m_glMonitor, SIGNAL(lockMonitor(bool)), this, SLOT(slotLockMonitor(bool)), Qt::DirectConnection);
    connect(m_glMonitor, &GLWidget::showContextMenu, this, &Monitor::slotShowMenu);
    connect(m_glMonitor, &GLWidget::gpuNotSupported, this, &Monitor::gpuError);

    m_glWidget->setMinimumSize(QSize(320, 180));
    layout->addWidget(m_glWidget, 10);
    layout->addStretch();

    // Tool bar buttons
    m_toolbar = new QToolBar(this);
    QWidget *sp1 = new QWidget(this);
    sp1->setSizePolicy(QSizePolicy::MinimumExpanding, QSizePolicy::Preferred);
    m_toolbar->addWidget(sp1);
    if (id == Kdenlive::ClipMonitor) {
        // Add options for recording
        m_recManager = new RecManager(this);
        connect(m_recManager, SIGNAL(warningMessage(QString,int,QList<QAction*>)), this, SLOT(warningMessage(QString,int,QList<QAction*>)));
        connect(m_recManager, &RecManager::addClipToProject, this, &Monitor::addClipToProject);
    }

    if (id != Kdenlive::DvdMonitor) {
        m_toolbar->addAction(manager->getAction(QStringLiteral("mark_in")));
        m_toolbar->addAction(manager->getAction(QStringLiteral("mark_out")));
    }
    m_toolbar->addAction(manager->getAction(QStringLiteral("monitor_seek_backward")));

    QToolButton *playButton = new QToolButton(m_toolbar);
    m_playMenu = new QMenu(i18n("Play..."), this);
    QAction *originalPlayAction = static_cast<KDualAction*> (manager->getAction(QStringLiteral("monitor_play")));
    m_playAction = new KDualAction(i18n("Play"), i18n("Pause"), this);
    m_playAction->setInactiveIcon(KoIconUtils::themedIcon(QStringLiteral("media-playback-start")));
    m_playAction->setActiveIcon(KoIconUtils::themedIcon(QStringLiteral("media-playback-pause")));

    QString strippedTooltip = m_playAction->toolTip().remove(QRegExp("\\s\\(.*\\)"));
    // append shortcut if it exists for action
    if (originalPlayAction->shortcut() == QKeySequence(0)) {
        m_playAction->setToolTip( strippedTooltip);
    }
    else {
        m_playAction->setToolTip( strippedTooltip + " (" + originalPlayAction->shortcut().toString() + ")");
    }
    m_playMenu->addAction(m_playAction);
    connect(m_playAction, &QAction::triggered, this, &Monitor::slotSwitchPlay);

    playButton->setMenu(m_playMenu);
    playButton->setPopupMode(QToolButton::MenuButtonPopup);
    m_toolbar->addWidget(playButton);
    m_toolbar->addAction(manager->getAction(QStringLiteral("monitor_seek_forward")));

    playButton->setDefaultAction(m_playAction);
    m_configMenu = new QMenu(i18n("Misc..."), this);

    if (id != Kdenlive::DvdMonitor) {
        if (id == Kdenlive::ClipMonitor) {
            m_markerMenu = new QMenu(i18n("Go to marker..."), this);
        } else {
            m_markerMenu = new QMenu(i18n("Go to guide..."), this);
        }
        m_markerMenu->setEnabled(false);
        m_configMenu->addMenu(m_markerMenu);
        connect(m_markerMenu, &QMenu::triggered, this, &Monitor::slotGoToMarker);
        m_forceSize = new KSelectAction(KoIconUtils::themedIcon(QStringLiteral("transform-scale")), i18n("Force Monitor Size"), this);
        QAction *fullAction = m_forceSize->addAction(QIcon(), i18n("Force 100%"));
        fullAction->setData(100);
        QAction *halfAction = m_forceSize->addAction(QIcon(), i18n("Force 50%"));
        halfAction->setData(50);
        QAction *freeAction = m_forceSize->addAction(QIcon(), i18n("Free Resize"));
        freeAction->setData(0);
        m_configMenu->addAction(m_forceSize);
        m_forceSize->setCurrentAction(freeAction);
        connect(m_forceSize, SIGNAL(triggered(QAction*)), this, SLOT(slotForceSize(QAction*)));
    }

    // Create Volume slider popup
    m_audioSlider = new QSlider(Qt::Vertical);
    m_audioSlider->setRange(0, 100);
    m_audioSlider->setValue(100);
    connect(m_audioSlider, &QSlider::valueChanged, this, &Monitor::slotSetVolume);
    QWidgetAction *widgetslider = new QWidgetAction(this);
    widgetslider->setText(i18n("Audio volume"));
    widgetslider->setDefaultWidget(m_audioSlider);
    QMenu *menu = new QMenu(this);
    menu->addAction(widgetslider);

    m_audioButton = new QToolButton(this);
    m_audioButton->setMenu(menu);
    m_audioButton->setToolTip(i18n("Volume"));
    m_audioButton->setPopupMode(QToolButton::InstantPopup);
    QIcon icon;
    if (KdenliveSettings::volume() == 0) icon = KoIconUtils::themedIcon(QStringLiteral("audio-volume-muted"));
    else icon = KoIconUtils::themedIcon(QStringLiteral("audio-volume-medium"));
    m_audioButton->setIcon(icon);
    m_toolbar->addWidget(m_audioButton);

    setSizePolicy(QSizePolicy::Expanding, QSizePolicy::Expanding);
    setLayout(layout);
    setMinimumHeight(200);

    render = new Render(m_id, m_monitorManager->binController(), m_glMonitor, this);

    // Monitor ruler
    m_ruler = new SmallRuler(this, render);
    if (id == Kdenlive::DvdMonitor) m_ruler->setZone(-3, -2);
    layout->addWidget(m_ruler);

    connect(render, &Render::durationChanged, this, &Monitor::adjustRulerSize);
    connect(render, &Render::rendererStopped, this, &Monitor::rendererStopped);
    connect(render, &AbstractRender::scopesClear, m_glMonitor, &GLWidget::releaseAnalyse, Qt::DirectConnection);
    connect(m_glMonitor, SIGNAL(analyseFrame(QImage)), render, SIGNAL(frameUpdated(QImage)));
    connect(m_glMonitor, &GLWidget::audioSamplesSignal, render, &AbstractRender::audioSamplesSignal);

    if (id != Kdenlive::ClipMonitor) {
        connect(render, &Render::durationChanged, this, &Monitor::durationChanged);
        connect(m_ruler, SIGNAL(zoneChanged(QPoint)), this, SIGNAL(zoneUpdated(QPoint)));
    } else {
        connect(m_ruler, SIGNAL(zoneChanged(QPoint)), this, SLOT(setClipZone(QPoint)));
    }

    m_sceneVisibilityAction = new QAction(KoIconUtils::themedIcon(QStringLiteral("transform-crop")), i18n("Show/Hide edit mode"), this);
    m_sceneVisibilityAction->setCheckable(true);
    m_sceneVisibilityAction->setChecked(KdenliveSettings::showOnMonitorScene());
    connect(m_sceneVisibilityAction, SIGNAL(triggered(bool)), this, SLOT(slotEnableEffectScene(bool)));
    m_toolbar->addAction(m_sceneVisibilityAction);

<<<<<<< HEAD
    if (id == Kdenlive::ProjectMonitor) {
        m_sceneVisibilityAction = new QAction(KoIconUtils::themedIcon(QStringLiteral("transform-crop")), i18n("Show/Hide edit mode"), this);
        m_sceneVisibilityAction->setCheckable(true);
        m_sceneVisibilityAction->setChecked(KdenliveSettings::showOnMonitorScene());
        connect(m_sceneVisibilityAction, &QAction::triggered, this, &Monitor::slotEnableEffectScene);
        m_toolbar->addAction(m_sceneVisibilityAction);
    }
=======
    m_zoomVisibilityAction = new QAction(KoIconUtils::themedIcon(QStringLiteral("zoom-in")), i18n("Zoom"), this);
    m_zoomVisibilityAction->setCheckable(true);
    connect(m_zoomVisibilityAction, SIGNAL(triggered(bool)), this, SLOT(slotEnableSceneZoom(bool)));
>>>>>>> d39d1860

    m_toolbar->addSeparator();
    m_timePos = new TimecodeDisplay(m_monitorManager->timecode(), this);
    m_toolbar->addWidget(m_timePos);

    QToolButton *configButton = new QToolButton(m_toolbar);
    configButton->setIcon(KoIconUtils::themedIcon(QStringLiteral("kdenlive-menu")));
    configButton->setToolTip(i18n("Options"));
    configButton->setMenu(m_configMenu);
    configButton->setPopupMode(QToolButton::InstantPopup);
    m_toolbar->addWidget(configButton);
    if (m_recManager) m_toolbar->addAction(m_recManager->switchAction());
    /*QWidget *spacer = new QWidget(this);
    spacer->setSizePolicy(QSizePolicy::MinimumExpanding, QSizePolicy::Preferred);
    m_toolbar->addWidget(spacer);*/

    m_toolbar->addSeparator();
    int tm = 0;
    int bm = 0;
    m_toolbar->getContentsMargins(0, &tm, 0, &bm);
    m_audioMeterWidget = new MonitorAudioLevel(m_glMonitor->profile(), m_toolbar->height() - tm - bm, this);
    m_toolbar->addWidget(m_audioMeterWidget);
    if (!m_audioMeterWidget->isValid) {
        KdenliveSettings::setMonitoraudio(0x01);
        m_audioMeterWidget->setVisibility(false);
    } else {
        m_audioMeterWidget->setVisibility((KdenliveSettings::monitoraudio() & m_id) != 0);
    }

    connect(m_timePos, SIGNAL(timeCodeEditingFinished()), this, SLOT(slotSeek()));
    layout->addWidget(m_toolbar);
    if (m_recManager) layout->addWidget(m_recManager->toolbar());

    // Load monitor overlay qml
    loadQmlScene(MonitorSceneDefault);

    // Info message widget
    m_infoMessage = new KMessageWidget(this);
    layout->addWidget(m_infoMessage);
    m_infoMessage->hide();
}

Monitor::~Monitor()
{
    render->stop();
    delete m_audioMeterWidget;
    delete m_glMonitor;
    delete m_videoWidget;
    delete m_glWidget;
    delete m_ruler;
    delete m_timePos;
    delete render;
}

void Monitor::setOffsetX(int x)
{
    m_glMonitor->setOffsetX(x, m_horizontalScroll->maximum());
}

void Monitor::setOffsetY(int y)
{
    m_glMonitor->setOffsetY(y, m_verticalScroll->maximum());
}

void Monitor::slotGetCurrentImage(bool request)
{
    m_glMonitor->sendFrameForAnalysis = request;
    if (request) {
        m_monitorManager->activateMonitor(m_id, true);
        refreshMonitorIfActive();
        // Update analysis state
        QTimer::singleShot(500, m_monitorManager, &MonitorManager::checkScopes);
    } else {
        m_glMonitor->releaseAnalyse();
    }
}

void Monitor::slotAddEffect(const QDomElement &effect)
{
    if (m_id == Kdenlive::ClipMonitor) {
        if (m_controller) emit addMasterEffect(m_controller->clipId(), effect);
    }
    else emit addEffect(effect);
}

void Monitor::refreshIcons()
{
    QList<QAction *> allMenus = this->findChildren<QAction *>();
    for (int i = 0; i < allMenus.count(); i++) {
        QAction *m = allMenus.at(i);
        QIcon ic = m->icon();
        if (ic.isNull() || ic.name().isEmpty()) continue;
        QIcon newIcon = KoIconUtils::themedIcon(ic.name());
        m->setIcon(newIcon);
    }
    QList<KDualAction *> allButtons = this->findChildren<KDualAction *>();
    for (int i = 0; i < allButtons.count(); i++) {
        KDualAction *m = allButtons.at(i);
        QIcon ic = m->activeIcon();
        if (ic.isNull() || ic.name().isEmpty()) continue;
        QIcon newIcon = KoIconUtils::themedIcon(ic.name());
        m->setActiveIcon(newIcon);
        ic = m->inactiveIcon();
        if (ic.isNull() || ic.name().isEmpty()) continue;
        newIcon = KoIconUtils::themedIcon(ic.name());
        m->setInactiveIcon(newIcon);
    }
}

QAction *Monitor::recAction()
{
    if (m_recManager) return m_recManager->switchAction();
    return Q_NULLPTR;
}

void Monitor::slotLockMonitor(bool lock)
{
    m_monitorManager->lockMonitor(m_id, lock);
}

void Monitor::setupMenu(QMenu *goMenu, QMenu *overlayMenu, QAction *playZone, QAction *loopZone, QMenu *markerMenu, QAction *loopClip)
{
    if (m_contextMenu)
        delete m_contextMenu;
    m_contextMenu = new QMenu(this);
    m_contextMenu->addMenu(m_playMenu);
    if (goMenu)
        m_contextMenu->addMenu(goMenu);

    if (markerMenu) {
        m_contextMenu->addMenu(markerMenu);
        QList <QAction *>list = markerMenu->actions();
        for (int i = 0; i < list.count(); ++i) {
            if (list.at(i)->data().toString() == QLatin1String("edit_marker")) {
                m_editMarker = list.at(i);
                break;
            }
        }
    }

    m_playMenu->addAction(playZone);
    m_playMenu->addAction(loopZone);
    if (loopClip) {
        m_loopClipAction = loopClip;
        m_playMenu->addAction(loopClip);
    }

    //TODO: add save zone to timeline monitor when fixed
    m_contextMenu->addMenu(m_markerMenu);
    if (m_id == Kdenlive::ClipMonitor) {
	m_contextMenu->addAction(KoIconUtils::themedIcon(QStringLiteral("document-save")), i18n("Save zone"), this, SLOT(slotSaveZone()));
        QAction *extractZone = m_configMenu->addAction(KoIconUtils::themedIcon(QStringLiteral("document-new")), i18n("Extract Zone"), this, SLOT(slotExtractCurrentZone()));
        m_contextMenu->addAction(extractZone);
    }
    QAction *extractFrame = m_configMenu->addAction(KoIconUtils::themedIcon(QStringLiteral("document-new")), i18n("Extract frame..."), this, SLOT(slotExtractCurrentFrame()));
    m_contextMenu->addAction(extractFrame);

    QAction *extractFrameToProject = m_configMenu->addAction(KoIconUtils::themedIcon(QStringLiteral("document-new")), i18n("Extract frame to project..."), this, SLOT(slotExtractCurrentFrameToProject()));
    m_contextMenu->addAction (extractFrameToProject);

    if (m_id == Kdenlive::ProjectMonitor) {
        m_multitrackView = m_contextMenu->addAction(KoIconUtils::themedIcon(QStringLiteral("view-split-left-right")), i18n("Multitrack view"), this, SIGNAL(multitrackView(bool)));
        m_multitrackView->setCheckable(true);
        m_configMenu->addAction(m_multitrackView);
    } else if (m_id == Kdenlive::ClipMonitor) {
        QAction *setThumbFrame = m_contextMenu->addAction(KoIconUtils::themedIcon(QStringLiteral("document-new")), i18n("Set current image as thumbnail"), this, SLOT(slotSetThumbFrame()));
        m_configMenu->addAction(setThumbFrame);
    }

    if (overlayMenu)
        m_contextMenu->addMenu(overlayMenu);

    QAction *overlayAudio = m_contextMenu->addAction(QIcon(), i18n("Overlay audio waveform"));
    overlayAudio->setCheckable(true);
    connect(overlayAudio, &QAction::toggled, m_glMonitor, &GLWidget::slotSwitchAudioOverlay);
    overlayAudio->setChecked(KdenliveSettings::displayAudioOverlay());

    QAction *switchAudioMonitor = m_configMenu->addAction(i18n("Show Audio Levels"), this, SLOT(slotSwitchAudioMonitor()));
    switchAudioMonitor->setCheckable(true);
    switchAudioMonitor->setChecked(KdenliveSettings::monitoraudio() & m_id);
    m_configMenu->addAction(overlayAudio);
    m_configMenu->addAction(m_zoomVisibilityAction);
    // For some reason, the frame in QAbstracSpinBox (base class of TimeCodeDisplay) needs to be displayed once, then hidden
    // or it will never appear (supposed to appear on hover).
    m_timePos->setFrame(false);
}

void Monitor::slotGoToMarker(QAction *action)
{
    int pos = action->data().toInt();
    slotSeek(pos);
}

void Monitor::slotForceSize(QAction *a)
{
    int resizeType = a->data().toInt();
    int profileWidth = 320;
    int profileHeight = 200;
    if (resizeType > 0) {
        // calculate size
        QRect r = QApplication::desktop()->screenGeometry();
        profileWidth = m_glMonitor->profileSize().width() * resizeType / 100;
        profileHeight = m_glMonitor->profileSize().height() * resizeType / 100;
        if (profileWidth > r.width() * 0.8 || profileHeight > r.height() * 0.7) {
            // reset action to free resize
            QList< QAction * > list = m_forceSize->actions ();
            foreach(QAction *ac, list) {
                if (ac->data().toInt() == m_forceSizeFactor) {
                    m_forceSize->setCurrentAction(ac);
                    break;
                }
            }
            warningMessage(i18n("Your screen resolution is not sufficient for this action"));
            return;
        }
    }
    switch (resizeType) {
      case 100:
      case 50:
          // resize full size
          setSizePolicy(QSizePolicy::MinimumExpanding, QSizePolicy::MinimumExpanding);
          m_videoWidget->setMinimumSize(profileWidth, profileHeight);
          m_videoWidget->setMaximumSize(profileWidth, profileHeight);
          setMinimumSize(QSize(profileWidth, profileHeight + m_toolbar->height() + m_ruler->height()));
          break;
      default:
        // Free resize
        m_videoWidget->setMinimumSize(profileWidth, profileHeight);
        m_videoWidget->setMaximumSize(QWIDGETSIZE_MAX, QWIDGETSIZE_MAX);
        setMinimumSize(QSize(profileWidth, profileHeight + m_toolbar->height() + m_ruler->height()));
        setSizePolicy(QSizePolicy::Expanding, QSizePolicy::Expanding);
        break;
    }
    m_forceSizeFactor = resizeType;
    updateGeometry();
}

QString Monitor::getTimecodeFromFrames(int pos)
{
    return m_monitorManager->timecode().getTimecodeFromFrames(pos);
}

double Monitor::fps() const
{
    return m_monitorManager->timecode().fps();
}

Timecode Monitor::timecode() const
{
    return m_monitorManager->timecode();
}

void Monitor::updateMarkers()
{
    if (m_controller) {
        m_markerMenu->clear();
        QList <CommentedTime> markers = m_controller->commentedSnapMarkers();
        if (!markers.isEmpty()) {
            for (int i = 0; i < markers.count(); ++i) {
                int pos = (int) markers.at(i).time().frames(m_monitorManager->timecode().fps());
                QString position = m_monitorManager->timecode().getTimecode(markers.at(i).time()) + ' ' + markers.at(i).comment();
                QAction *go = m_markerMenu->addAction(position);
                go->setData(pos);
            }
        }
	m_ruler->setMarkers(markers);
        m_markerMenu->setEnabled(!m_markerMenu->isEmpty());
        checkOverlay();
    }
}

void Monitor::setGuides(const QMap<double, QString> &guides)
{
    m_markerMenu->clear();
    QMapIterator<double, QString> i(guides);
    QList <CommentedTime> guidesList;
    while (i.hasNext()) {
        i.next();
        CommentedTime timeGuide(GenTime(i.key()), i.value());
        guidesList << timeGuide;
        int pos = (int) timeGuide.time().frames(m_monitorManager->timecode().fps());
        QString position = m_monitorManager->timecode().getTimecode(timeGuide.time()) + ' ' + timeGuide.comment();
        QAction *go = m_markerMenu->addAction(position);
        go->setData(pos);
    }
    m_ruler->setMarkers(guidesList);
    m_markerMenu->setEnabled(!m_markerMenu->isEmpty());
    checkOverlay();
}

void Monitor::setMarkers(const QList<CommentedTime> &markers)
{
    m_ruler->setMarkers(markers);
}

void Monitor::slotSeekToPreviousSnap()
{
    if (m_controller) slotSeek(getSnapForPos(true).frames(m_monitorManager->timecode().fps()));
}

void Monitor::slotSeekToNextSnap()
{
    if (m_controller) slotSeek(getSnapForPos(false).frames(m_monitorManager->timecode().fps()));
}

GenTime Monitor::position()
{
    return render->seekPosition();
}

GenTime Monitor::getSnapForPos(bool previous)
{
    QList <GenTime> snaps;
    QList < GenTime > markers = m_controller->snapMarkers();
    snaps.reserve(markers.size());
    for (int i = 0; i < markers.size(); ++i) {
        GenTime t = markers.at(i);
        snaps.append(t);
    }
    QPoint zone = m_ruler->zone();
    snaps.append(GenTime(zone.x(), m_monitorManager->timecode().fps()));
    snaps.append(GenTime(zone.y(), m_monitorManager->timecode().fps()));
    snaps.append(GenTime());
    snaps.append(m_controller->getPlaytime());
    qSort(snaps);

    const GenTime pos = render->seekPosition();
    for (int i = 0; i < snaps.size(); ++i) {
        if (previous && snaps.at(i) >= pos) {
            if (i == 0) i = 1;
            return snaps.at(i - 1);
        } else if (!previous && snaps.at(i) > pos) {
            return snaps.at(i);
        }
    }
    return GenTime();
}

void Monitor::slotZoneMoved(int start, int end)
{
    m_ruler->setZone(start, end);
    setClipZone(m_ruler->zone());
    checkOverlay();
}

void Monitor::slotSetZoneStart()
{
    m_ruler->setZoneStart();
    emit zoneUpdated(m_ruler->zone());
    setClipZone(m_ruler->zone());
    checkOverlay();
}

void Monitor::slotSetZoneEnd(bool discardLastFrame)
{
    m_ruler->setZoneEnd(discardLastFrame);
    emit zoneUpdated(m_ruler->zone());
    setClipZone(m_ruler->zone());
    checkOverlay();
}

// virtual
void Monitor::mousePressEvent(QMouseEvent * event)
{
    m_monitorManager->activateMonitor(m_id);
    if (!(event->button() & Qt::RightButton)) {
        if (m_glWidget->geometry().contains(event->pos())) {
            m_DragStartPosition = event->pos();
            event->accept();
        }
    } else if (m_contextMenu) {
        slotActivateMonitor();
        m_contextMenu->popup(event->globalPos());
        event->accept();
    }
    QWidget::mousePressEvent(event);
}

void Monitor::slotShowMenu(const QPoint pos)
{
    slotActivateMonitor();
    if (m_contextMenu) m_contextMenu->popup(pos);
}

void Monitor::resizeEvent(QResizeEvent *event)
{
    Q_UNUSED(event)
    if (m_glMonitor->zoom() > 0.0f) {
        float horizontal = float(m_horizontalScroll->value()) / m_horizontalScroll->maximum();
        float vertical = float(m_verticalScroll->value()) / m_verticalScroll->maximum();
        adjustScrollBars(horizontal, vertical);
    } else {
        m_horizontalScroll->hide();
        m_verticalScroll->hide();
    }
}

void Monitor::adjustScrollBars(float horizontal, float vertical)
{
    if (m_glMonitor->zoom() > 1.0f) {
        m_horizontalScroll->setPageStep(m_glWidget->width());
        m_horizontalScroll->setMaximum(m_glMonitor->profileSize().width() * m_glMonitor->zoom()
                                       - m_horizontalScroll->pageStep());
        m_horizontalScroll->setValue(qRound(horizontal * m_horizontalScroll->maximum()));
        emit m_horizontalScroll->valueChanged(m_horizontalScroll->value());
        m_horizontalScroll->show();
    } else {
        int max = m_glMonitor->profileSize().width() * m_glMonitor->zoom() - m_glWidget->width();
        emit m_horizontalScroll->valueChanged(qRound(0.5 * max));
        m_horizontalScroll->hide();
    }

    if (m_glMonitor->zoom() > 1.0f) {
        m_verticalScroll->setPageStep(m_glWidget->height());
        m_verticalScroll->setMaximum(m_glMonitor->profileSize().height() * m_glMonitor->zoom()
                                     - m_verticalScroll->pageStep());
        m_verticalScroll->setValue(qRound(vertical * m_verticalScroll->maximum()));
        emit m_verticalScroll->valueChanged(m_verticalScroll->value());
        m_verticalScroll->show();
    } else {
        int max = m_glMonitor->profileSize().height() * m_glMonitor->zoom() - m_glWidget->height();
        emit m_verticalScroll->valueChanged(qRound(0.5 * max));
        m_verticalScroll->hide();
    }
}

void Monitor::setZoom()
{
    if (m_glMonitor->zoom() == 1.0f) {
        m_horizontalScroll->hide();
        m_verticalScroll->hide();
        m_glMonitor->setOffsetX(m_horizontalScroll->value(), m_horizontalScroll->maximum());
        m_glMonitor->setOffsetY(m_verticalScroll->value(), m_verticalScroll->maximum());
    } else {
        adjustScrollBars(0.5f, 0.5f);
    }
}

void Monitor::slotSwitchFullScreen(bool minimizeOnly)
{
    // TODO: disable screensaver?
    if (!m_glWidget->isFullScreen() && !minimizeOnly) {
        // Check if we have a multiple monitor setup
        int monitors = QApplication::desktop()->screenCount();
        int screen = -1;
        if (monitors > 1) {
            QRect screenres;
            // Move monitor widget to the second screen (one screen for Kdenlive, the other one for the Monitor widget
            //int currentScreen = QApplication::desktop()->screenNumber(this);
            for (int i = 0; screen == -1 && i < QApplication::desktop()->screenCount(); i++) {
            if (i != QApplication::desktop()->screenNumber(this->parentWidget()->parentWidget()))
                screen = i;
            }
        }
        m_qmlManager->enableAudioThumbs(false);
        m_glWidget->setParent(QApplication::desktop()->screen(screen));
        m_glWidget->move(QApplication::desktop()->screenGeometry(screen).bottomLeft());
        m_glWidget->showFullScreen();
    } else {
        m_glWidget->showNormal();
        m_qmlManager->enableAudioThumbs(true);
        QVBoxLayout *lay = (QVBoxLayout *) layout();
        lay->insertWidget(0, m_glWidget, 10);
    }
}

void Monitor::reparent()
{
    m_glWidget->setParent(Q_NULLPTR);
    m_glWidget->showMinimized();
    m_glWidget->showNormal();
    QVBoxLayout *lay = (QVBoxLayout *) layout();
    lay->insertWidget(0, m_glWidget, 10);
}


// virtual
void Monitor::mouseReleaseEvent(QMouseEvent * event)
{
    if (m_dragStarted) {
        event->ignore();
        return;
    }
    if (event->button() != Qt::RightButton) {
        if (m_glMonitor->geometry().contains(event->pos())) {
            if (isActive()) slotPlay();
            else {
              slotActivateMonitor();
            }
        } //else event->ignore(); //QWidget::mouseReleaseEvent(event);
    }
    m_dragStarted = false;
    event->accept();
    QWidget::mouseReleaseEvent(event);
}


void Monitor::slotStartDrag()
{
    if (m_id == Kdenlive::ProjectMonitor || m_controller == Q_NULLPTR) {
        // dragging is only allowed for clip monitor
        return;
    }
    QDrag *drag = new QDrag(this);
    QMimeData *mimeData = new QMimeData;

    QStringList list;
    list.append(m_controller->clipId());
    QPoint p = m_ruler->zone();
    list.append(QString::number(p.x()));
    list.append(QString::number(p.y()));
    QByteArray data;
    data.append(list.join(QStringLiteral(";")).toUtf8());
    mimeData->setData(QStringLiteral("kdenlive/clip"), data);
    drag->setMimeData(mimeData);
    /*QPixmap pix = m_currentClip->thumbnail();
    drag->setPixmap(pix);
    drag->setHotSpot(QPoint(0, 50));*/
    drag->start(Qt::MoveAction);
}

void Monitor::enterEvent(QEvent * event)
{
    m_qmlManager->enableAudioThumbs(true);
    QWidget::enterEvent(event);
}

void Monitor::leaveEvent(QEvent * event)
{
    m_qmlManager->enableAudioThumbs(false);
    QWidget::leaveEvent(event);
}

// virtual
void Monitor::mouseMoveEvent(QMouseEvent *event)
{
    if (m_dragStarted || m_controller == Q_NULLPTR) return;

    if ((event->pos() - m_DragStartPosition).manhattanLength()
            < QApplication::startDragDistance())
        return;

    {
        QDrag *drag = new QDrag(this);
        QMimeData *mimeData = new QMimeData;
        m_dragStarted = true;
        QStringList list;
        list.append(m_controller->clipId());
        QPoint p = m_ruler->zone();
        list.append(QString::number(p.x()));
        list.append(QString::number(p.y()));
        QByteArray data;
        data.append(list.join(QStringLiteral(";")).toUtf8());
        mimeData->setData(QStringLiteral("kdenlive/clip"), data);
        drag->setMimeData(mimeData);
        drag->start(Qt::MoveAction);
    }
    event->accept();
}


/*void Monitor::dragMoveEvent(QDragMoveEvent * event) {
    event->setDropAction(Qt::IgnoreAction);
    event->setDropAction(Qt::MoveAction);
    if (event->mimeData()->hasText()) {
        event->acceptProposedAction();
    }
}

Qt::DropActions Monitor::supportedDropActions() const {
    // returns what actions are supported when dropping
    return Qt::MoveAction;
}*/

QStringList Monitor::mimeTypes() const
{
    QStringList qstrList;
    // list of accepted mime types for drop
    qstrList.append(QStringLiteral("kdenlive/clip"));
    return qstrList;
}

// virtual
void Monitor::wheelEvent(QWheelEvent * event)
{
    slotMouseSeek(event->delta(), (int) event->modifiers());
    event->accept();
}

void Monitor::mouseDoubleClickEvent(QMouseEvent * event)
{
    slotSwitchFullScreen();
    event->accept();
}

void Monitor::keyPressEvent(QKeyEvent* event)
{
    if (event->key()==Qt::Key_Escape) {
        slotSwitchFullScreen();
        event->accept();
        return;
    }
    if (m_glWidget->isFullScreen()) {
        event->ignore();
        emit passKeyPress(event);
        return;
    }
    QWidget::keyPressEvent(event);
}


void Monitor::slotMouseSeek(int eventDelta, int modifiers)
{
    if (modifiers & Qt::ControlModifier) {
        int delta = m_monitorManager->timecode().fps();
        if (eventDelta > 0) delta = 0 - delta;
	if (render->requestedSeekPosition != SEEK_INACTIVE)
	    slotSeek(render->requestedSeekPosition - delta);
	else slotSeek(render->seekFramePosition() - delta);
    } else if (modifiers & Qt::AltModifier) {
        if (eventDelta >= 0) emit seekToNextSnap();
        else emit seekToPreviousSnap();
    } else {
        if (eventDelta >= 0) slotForwardOneFrame();
        else slotRewindOneFrame();
    }
}

void Monitor::slotSetThumbFrame()
{
    if (m_controller == Q_NULLPTR) {
        return;
    }
    m_controller->setProperty(QStringLiteral("kdenlive:thumbnailFrame"), (int) render->seekFramePosition());
    emit refreshClipThumbnail(m_controller->clipId());
}

void Monitor::slotExtractCurrentZone()
{
    if (m_controller == Q_NULLPTR) return;
    emit extractZone(m_controller->clipId());
}

ClipController *Monitor::currentController() const
{
    return m_controller;
}

void Monitor::slotExtractCurrentFrameToProject()
{
    slotExtractCurrentFrame(QString(), true);
}

void Monitor::slotExtractCurrentFrame(QString path, bool addToProject)
{
    if (addToProject && QFileInfo(path).fileName().isEmpty()) {
        // convenience: when extracting an image to be added to the project,
        // suggest a suitable image file name. In the project monitor, this
        // suggestion bases on the project file name; in the clip monitor,
        // the suggestion bases on the clip file name currently shown.
        // Finally, the frame number is added to this suggestion, prefixed
        // with "-f", so we get something like clip-f#.png.
        QString suggestedImageName = QFileInfo(currentController()
                                        ? currentController()->clipName()
                                        : pCore->projectManager()->current()->url().isValid()
                                            ? pCore->projectManager()->current()->url().fileName()
                                            : i18n("untitled")
                                    ).completeBaseName()
                                    + QStringLiteral("-f")
                                    + QString::number(render->seekFramePosition())
                                    + ".png";
        path = QFileInfo(path, suggestedImageName).absoluteFilePath();
    }

    QString framesFolder = KRecentDirs::dir(QStringLiteral(":KdenliveFramesFolder"));
    if (framesFolder.isEmpty()) framesFolder = QDir::homePath();
    QPointer<QFileDialog> fs = new QFileDialog(this, addToProject ? i18n("Save Image") : i18n("Save Image to Project"), framesFolder);
    fs->setMimeTypeFilters(QStringList() << QStringLiteral("image/png"));
    fs->setAcceptMode(QFileDialog::AcceptSave);
    fs->setDefaultSuffix(QStringLiteral("png"));
    fs->selectFile(path);
    if (fs->exec()) {
        if (!fs->selectedFiles().isEmpty()) {
            QUrl savePath = fs->selectedUrls().first();
            if (QFile::exists(savePath.toLocalFile()) && KMessageBox::warningYesNo(this, i18n("File %1 already exists.\nDo you want to overwrite it?", savePath.toLocalFile())) == KMessageBox::No) {
                delete fs;
                slotExtractCurrentFrame(savePath.fileName(), addToProject);
                return;
            }
            // Create Qimage with frame
            QImage frame;
            // check if we are using a proxy
            if (m_controller && !m_controller->property(QStringLiteral("kdenlive:proxy")).isEmpty() && m_controller->property(QStringLiteral("kdenlive:proxy")) != QLatin1String("-")) {
                // using proxy, use original clip url to get frame
                frame = render->extractFrame(render->seekFramePosition(), m_controller->property(QStringLiteral("kdenlive:originalurl")));
            } else {
                frame = render->extractFrame(render->seekFramePosition());
            }
            frame.save(savePath.toLocalFile());
            KRecentDirs::add(QStringLiteral(":KdenliveFramesFolder"), savePath.adjusted(QUrl::RemoveFilename).path());

            if (addToProject) {
                QStringList folderInfo = pCore->bin()->getFolderInfo();
                pCore->bin()->droppedUrls(QList<QUrl>() << savePath, folderInfo);
            }
        }
    }
    delete fs;
}

void Monitor::setTimePos(const QString &pos)
{
    m_timePos->setValue(pos);
    slotSeek();
}

void Monitor::slotSeek()
{
    slotSeek(m_timePos->getValue());
}

void Monitor::slotSeek(int pos)
{
    if (render == Q_NULLPTR) return;
    slotActivateMonitor();
    render->seekToFrame(pos);
    m_ruler->update();
}

void Monitor::silentSeek(int pos)
{
    if (render == Q_NULLPTR) return;
    if (m_ruler->slotNewValue(pos)) {
        m_timePos->setValue(pos);
        render->silentSeek(pos);
        render->rendererPosition(pos);
    }
}

void Monitor::checkOverlay(int pos)
{
    if (m_qmlManager->sceneType() != MonitorSceneDefault) {
        // we are not in main view, ignore
        return;
    }
    QString overlayText;
    if (pos == -1) pos = m_timePos->getValue();
    QPoint zone = m_ruler->zone();
    if (m_id == Kdenlive::ClipMonitor) {
        if (m_controller) {
            overlayText = m_controller->markerComment(GenTime(pos, m_monitorManager->timecode().fps()));
            if (overlayText.isEmpty()) {
                if (pos == zone.x())
                    overlayText = i18n("In Point");
                else if (pos == zone.y())
                    overlayText = i18n("Out Point");
            }
        }
    }
    else if (m_id == Kdenlive::ProjectMonitor) {
        // Check for timeline guides
        overlayText = m_ruler->markerAt(GenTime(pos, m_monitorManager->timecode().fps()));
        if (overlayText.isEmpty()) {
            if (pos == zone.x())
                overlayText = i18n("In Point");
            else if (pos == zone.y())
                overlayText = i18n("Out Point");
        }
    }
    m_glMonitor->rootObject()->setProperty("markerText", overlayText);
    //m_qmlManager->setProperty(QLatin1String("markerText"), overlayText);
}

void Monitor::slotStart()
{
    slotActivateMonitor();
    render->play(0);
    render->seekToFrame(0);
}

void Monitor::slotEnd()
{
    slotActivateMonitor();
    render->play(0);
    render->seekToFrame(render->getLength() - 1);
}

int Monitor::getZoneStart()
{
  return m_ruler->zone().x();
}

int Monitor::getZoneEnd()
{
  return m_ruler->zone().y();
}

void Monitor::slotZoneStart()
{
    slotActivateMonitor();
    render->play(0);
    render->seekToFrame(m_ruler->zone().x());
}

void Monitor::slotZoneEnd()
{
    slotActivateMonitor();
    render->play(0);
    render->seekToFrame(m_ruler->zone().y());
}

void Monitor::slotRewind(double speed)
{
    slotActivateMonitor();
    if (speed == 0) {
        double currentspeed = render->playSpeed();
	if (currentspeed >= 0) 
            speed = -1;
	else switch((int) currentspeed) {
	    case -1:
		speed = -2;
		break;
	    case -2:
		speed = -3;
		break;
	    case -3:
		speed = -5;
		break;
	    default:
		speed = -8;
	}
    } 
    render->switchPlay(true, speed);
    m_playAction->setActive(true);
}

void Monitor::slotForward(double speed)
{
    slotActivateMonitor();
    if (speed == 0) {
        double currentspeed = render->playSpeed();
        if (currentspeed <= 0) speed = 1;
        else switch((int) currentspeed) {
        case 1:
            speed = 2;
            break;
        case 2:
            speed = 3;
            break;
        case 3:
            speed = 5;
            break;
        default:
            speed = 8;
        }
    }
    render->switchPlay(true, speed);
    m_playAction->setActive(true);
}

void Monitor::slotRewindOneFrame(int diff)
{
    slotActivateMonitor();
    render->seekToFrameDiff(-diff);
    m_ruler->update();
}

void Monitor::slotForwardOneFrame(int diff)
{
    slotActivateMonitor();
    render->seekToFrameDiff(diff);
    m_ruler->update();
}

void Monitor::seekCursor(int pos)
{
    if (m_ruler->slotNewValue(pos)) {
        m_timePos->setValue(pos);
	checkOverlay(pos);
        if (m_id != Kdenlive::ClipMonitor) {
            emit renderPosition(pos);
        }
    }
}

void Monitor::rendererStopped(int pos)
{
    if (m_ruler->slotNewValue(pos)) {
        m_timePos->setValue(pos);
        checkOverlay(pos);
    }
    m_playAction->setActive(false);
}

void Monitor::adjustRulerSize(int length, int offset)
{
    if (length > 0) m_length = length;
    m_ruler->adjustScale(m_length, offset);
    m_timePos->setRange(offset, offset + length);
    if (m_controller != Q_NULLPTR) {
        QPoint zone = m_controller->zone();
        m_ruler->setZone(zone.x(), zone.y());
    }
}

void Monitor::stop()
{
    m_playAction->setActive(false);
    if (render) {
        render->stop();
    }
}

void Monitor::mute(bool mute, bool updateIconOnly)
{
    if (render) {
        // TODO: we should set the "audio_off" property to 1 to mute the consumer instead of changing volume
        QIcon icon;
        if (mute || KdenliveSettings::volume() == 0) icon = KoIconUtils::themedIcon(QStringLiteral("audio-volume-muted"));
        else icon = KoIconUtils::themedIcon(QStringLiteral("audio-volume-medium"));
        m_audioButton->setIcon(icon);
        if (!updateIconOnly) render->setVolume(mute ? 0 : (double)KdenliveSettings::volume() / 100.0 );
    }
}

void Monitor::start()
{
    if (!isVisible() || !isActive()) return;
    if (render) {
        render->startConsumer();
    }
}

void Monitor::slotRefreshMonitor(bool visible)
{
    if (visible) {
        parentWidget()->raise();
        slotActivateMonitor(true);
    }
}

void Monitor::refreshMonitorIfActive()
{
    if (isActive() && render) {
        render->doRefresh();
    }
}

void Monitor::pause()
{
    if (!m_playAction->isActive() || render == Q_NULLPTR) return;
    slotActivateMonitor();
    render->switchPlay(false);
    m_playAction->setActive(false);
}

void Monitor::switchPlay(bool play)
{
    m_playAction->setActive(play);
    render->switchPlay(play);
}

void Monitor::slotSwitchPlay()
{
    if (render == Q_NULLPTR) return;
    slotActivateMonitor();
    render->switchPlay(m_playAction->isActive());
}

void Monitor::slotPlay()
{
    if (render == Q_NULLPTR) return;
    slotActivateMonitor();
    m_playAction->setActive(!m_playAction->isActive());
    render->switchPlay(m_playAction->isActive());
    m_ruler->refreshRuler();
}

void Monitor::slotPlayZone()
{
    if (render == Q_NULLPTR) return;
    slotActivateMonitor();
    QPoint p = m_ruler->zone();
    bool ok = render->playZone(GenTime(p.x(), m_monitorManager->timecode().fps()), GenTime(p.y(), m_monitorManager->timecode().fps()));
    if (ok) {
        m_playAction->setActive(true);
    }
}

void Monitor::slotLoopZone()
{
    if (render == Q_NULLPTR) return;
    slotActivateMonitor();
    QPoint p = m_ruler->zone();
    render->loopZone(GenTime(p.x(), m_monitorManager->timecode().fps()), GenTime(p.y(), m_monitorManager->timecode().fps()));
    m_playAction->setActive(true);
}

void Monitor::slotLoopClip()
{
    if (render == Q_NULLPTR || m_selectedClip == Q_NULLPTR)
        return;
    slotActivateMonitor();
    render->loopZone(m_selectedClip->startPos(), m_selectedClip->endPos());
    m_playAction->setActive(true);
}

void Monitor::updateClipProducer(Mlt::Producer *prod)
{
    if (render == Q_NULLPTR) return;
    if (render->setProducer(prod, -1, false))
        prod->set_speed(1.0);
}

void Monitor::updateClipProducer(const QString &playlist)
{
    if (render == Q_NULLPTR) return;
    Mlt::Producer *prod = new Mlt::Producer(*m_glMonitor->profile(), playlist.toUtf8().constData());
    render->setProducer(prod, render->seekFramePosition(), true);
    render->play(1.0);
}

void Monitor::slotOpenClip(ClipController *controller, int in, int out)
{
    if (render == Q_NULLPTR) {
        return;
    }
    bool sameClip = controller == m_controller && controller != Q_NULLPTR;
    m_controller = controller;
    if (!m_glMonitor->isVisible()) {
        // Don't load clip if monitor is not active (disabled)
        return;
    }
    if (controller) {
	if (m_recManager->toolbar()->isVisible()) {
	      // we are in record mode, don't display clip
	      return;
	}
        updateMarkers();
        if (!sameClip) {
            // Loading new clip, stop if playing
            if (m_playAction->isActive()) {
                m_playAction->setActive(false);
            }
        }
        render->setProducer(m_controller->masterProducer(), in, isActive());
	if (out > -1) {
	    m_ruler->setZone(in, out);
	    setClipZone(QPoint(in, out));
	}
	m_audioMeterWidget->audioChannels = controller->audioInfo() ? controller->audioInfo()->channels() : 0;
	emit requestAudioThumb(controller->clipId());
	//hasEffects =  controller->hasEffects();
    }
    else {
        render->setProducer(Q_NULLPTR, -1, isActive());
        m_glMonitor->setAudioThumb();
        m_audioMeterWidget->audioChannels = 0;
    }
    checkOverlay();
}

const QString Monitor::activeClipId()
{
    if (m_controller) {
        return m_controller->clipId();
    }
    return QString();
}

void Monitor::slotOpenDvdFile(const QString &file)
{
    if (render == Q_NULLPTR) return;
    m_glMonitor->initializeGL();
    render->loadUrl(file);
}

void Monitor::slotSaveZone()
{
    render->saveZone(pCore->projectManager()->current()->projectDataFolder(), m_ruler->zone());
}

void Monitor::setCustomProfile(const QString &profile, const Timecode &tc)
{
    m_timePos->updateTimeCode(tc);
    if (render == Q_NULLPTR) return;
    slotActivateMonitor();
    render->prepareProfileReset(tc.fps());
    if (m_multitrackView) m_multitrackView->setChecked(false);
    m_glMonitor->resetProfile(ProfilesDialog::getVideoProfile(profile));
}

void Monitor::resetProfile(const MltVideoProfile &profile)
{
    m_timePos->updateTimeCode(m_monitorManager->timecode());
    if (render == Q_NULLPTR) return;
    render->prepareProfileReset(m_monitorManager->timecode().fps());
    m_glMonitor->resetProfile(profile);
    render->finishProfileReset();
    m_glMonitor->rootObject()->setProperty("framesize", QRect(0, 0, m_glMonitor->profileSize().width(), m_glMonitor->profileSize().height()));
    double fps = m_monitorManager->timecode().fps();
    // Update dro pframe info
    m_qmlManager->setProperty(QStringLiteral("dropped"), false);
    m_qmlManager->setProperty(QStringLiteral("fps"), QString::number(fps, 'g', 2));
}

/*void Monitor::saveSceneList(const QString &path, const QDomElement &info)
{
    if (render == Q_NULLPTR) return;
    render->saveSceneList(path, info);
}*/

const QString Monitor::sceneList(const QString &root)
{
    if (render == Q_NULLPTR) return QString();
    return render->sceneList(root);
}

void Monitor::setClipZone(const QPoint &pos)
{
    if (m_controller == Q_NULLPTR) return;
    m_controller->setZone(pos);
}

void Monitor::switchDropFrames(bool drop)
{
    render->setDropFrames(drop);
}

void Monitor::switchMonitorInfo(int code)
{
    int currentOverlay;
    if (m_id == Kdenlive::ClipMonitor) {
        currentOverlay = KdenliveSettings::displayClipMonitorInfo();
        currentOverlay ^= code;
        KdenliveSettings::setDisplayClipMonitorInfo(currentOverlay);
    } else {
        currentOverlay = KdenliveSettings::displayProjectMonitorInfo();
        currentOverlay ^= code;
        KdenliveSettings::setDisplayProjectMonitorInfo(currentOverlay);
    }
    updateQmlDisplay(currentOverlay);
}

void Monitor::updateMonitorGamma()
{
    if (isActive()) {
        stop();
        m_glMonitor->updateGamma();
        start();
    }
    else {
        m_glMonitor->updateGamma();
    }
}

void Monitor::slotEditMarker()
{
    if (m_editMarker) m_editMarker->trigger();
}

void Monitor::updateTimecodeFormat()
{
    m_timePos->slotUpdateTimeCodeFormat();
    m_glMonitor->rootObject()->setProperty("timecode", m_timePos->displayText());
}

QPoint Monitor::getZoneInfo() const
{
    if (m_controller == Q_NULLPTR) return QPoint();
    return m_ruler->zone();
}

void Monitor::slotSetSelectedClip(AbstractClipItem* item)
{
    if (item) {
        if (m_loopClipAction) m_loopClipAction->setEnabled(true);
        m_selectedClip = item;
    } else {
        if (m_loopClipAction) m_loopClipAction->setEnabled(false);
    }
}

void Monitor::slotSetSelectedClip(ClipItem* item)
{
    if (item || !m_loopClipTransition) {
        m_loopClipTransition = false;
        slotSetSelectedClip((AbstractClipItem*)item); //FIXME static_cast fails!
    }
}

void Monitor::slotSetSelectedClip(Transition* item)
{
    if (item || m_loopClipTransition) {
        m_loopClipTransition = true;
        slotSetSelectedClip((AbstractClipItem*)item); //FIXME static_cast fails!
    }
}

void Monitor::slotEnableSceneZoom(bool enable)
{
    m_qmlManager->setProperty(QStringLiteral("showToolbar"), enable);
}

void Monitor::slotEnableEffectScene(bool enable)
{
    KdenliveSettings::setShowOnMonitorScene(enable);
    MonitorSceneType sceneType = enable ? m_lastMonitorSceneType : MonitorSceneDefault;
    slotShowEffectScene(sceneType, true);
    if (enable) {
        emit renderPosition(render->seekFramePosition());
    }
}

void Monitor::slotShowEffectScene(MonitorSceneType sceneType, bool temporary)
{
    if (sceneType == MonitorSceneNone) {
        // We just want to revert to normal scene
        if (m_qmlManager->sceneType() == MonitorSceneSplit || m_qmlManager->sceneType() == MonitorSceneDefault) {
            // Ok, nothing to do
            return;
        }
        sceneType = MonitorSceneDefault;
    }
    if (!temporary) m_lastMonitorSceneType = sceneType;
    loadQmlScene(sceneType);
}


void Monitor::slotSeekToKeyFrame()
{
    if (m_qmlManager->sceneType() == MonitorSceneGeometry) {
        // Adjust splitter pos
        int kfr = m_glMonitor->rootObject()->property("requestedKeyFrame").toInt();
        emit seekToKeyframe(kfr);
    }
}

void Monitor::setUpEffectGeometry(const QRect &r, const QVariantList &list, const QVariantList &types)
{
    QQuickItem *root = m_glMonitor->rootObject();
    if (!root) return;
    if (!list.isEmpty()) {
        root->setProperty("centerPointsTypes", types);
        root->setProperty("centerPoints", list);
    }
    if (!r.isEmpty()) root->setProperty("framesize", r);
}

QRect Monitor::effectRect() const
{
    QQuickItem *root = m_glMonitor->rootObject();
    if (!root) {
	return QRect();
    }
    return root->property("framesize").toRect();
}

QVariantList Monitor::effectPolygon() const
{
    QQuickItem *root = m_glMonitor->rootObject();
    if (!root) {
	return QVariantList();
    }
    return root->property("centerPoints").toList();
}

QVariantList Monitor::effectRoto() const
{
    QQuickItem *root = m_glMonitor->rootObject();
    if (!root) {
	return QVariantList();
    }
    QVariantList points = root->property("centerPoints").toList();
    QVariantList controlPoints = root->property("centerPointsTypes").toList();
    // rotoscoping effect needs a list of 
    QVariantList mix;
    mix.reserve(points.count() * 3);
    for (int i = 0; i < points.count(); i++) {
        mix << controlPoints.at(2 * i);
        mix << points.at(i);
        mix << controlPoints.at(2 * i + 1);
    }
    return mix;
}

void Monitor::setEffectKeyframe(bool enable)
{
    QQuickItem *root = m_glMonitor->rootObject();
    if (root) {
	root->setProperty("iskeyframe", enable);
    }
}

bool Monitor::effectSceneDisplayed(MonitorSceneType effectType)
{
    return m_qmlManager->sceneType() == effectType;
}

void Monitor::slotSetVolume(int volume)
{
    KdenliveSettings::setVolume(volume);
    QIcon icon;
    double renderVolume = render->volume();
    render->setVolume((double) volume / 100.0);
    if (renderVolume > 0 && volume > 0) return;
    if (volume == 0) icon = KoIconUtils::themedIcon(QStringLiteral("audio-volume-muted"));
    else icon = KoIconUtils::themedIcon(QStringLiteral("audio-volume-medium"));
    m_audioButton->setIcon(icon);
}

void Monitor::sendFrameForAnalysis(bool analyse)
{
    m_glMonitor->sendFrameForAnalysis = analyse;
}

void Monitor::updateAudioForAnalysis()
{
    m_glMonitor->updateAudioForAnalysis();
}

void Monitor::onFrameDisplayed(const SharedFrame& frame)
{
    m_monitorManager->frameDisplayed(frame);
    int position = frame.get_position();
    seekCursor(position);
    if (!render->checkFrameNumber(position)) {
        m_playAction->setActive(false);
    }
    else if (position >= m_length) {
        m_playAction->setActive(false);
    }
}

void Monitor::checkDrops(int dropped)
{
    if (m_droppedTimer.isValid()) {
        if (m_droppedTimer.hasExpired(1000)) {
            m_droppedTimer.invalidate();
            double fps = m_monitorManager->timecode().fps();
            if (dropped == 0) {
                // No dropped frames since last check
                m_qmlManager->setProperty(QStringLiteral("dropped"), false);
                m_qmlManager->setProperty(QStringLiteral("fps"), QString::number(fps, 'g', 2));
            } else {
                m_glMonitor->resetDrops();
                fps -= dropped;
                m_qmlManager->setProperty(QStringLiteral("dropped"), true);
                m_qmlManager->setProperty(QStringLiteral("fps"), QString::number(fps, 'g', 2));
                m_droppedTimer.start();
            }
        }
    } else if (dropped > 0) {
        // Start m_dropTimer
        m_glMonitor->resetDrops();
        m_droppedTimer.start();
    }
}

AbstractRender *Monitor::abstractRender()
{
    return render;
}

void Monitor::reloadProducer(const QString &id)
{
    if (!m_controller) return;
    if (m_controller->clipId() == id)
        slotOpenClip(m_controller);
}

QString Monitor::getMarkerThumb(GenTime pos)
{
    if (!m_controller) return QString();
    if (!m_controller->getClipHash().isEmpty()) {
	QString url = m_monitorManager->getCacheFolder(CacheThumbs).absoluteFilePath(m_controller->getClipHash() + '#' + QString::number((int) pos.frames(m_monitorManager->timecode().fps())) + ".png");
        if (QFile::exists(url)) return url;
    }
    return QString();
}

const QString Monitor::projectFolder() const
{
      return m_monitorManager->getProjectFolder();
}

void Monitor::setPalette ( const QPalette & p)
{
    QWidget::setPalette(p);
    QList<QToolButton *> allButtons = this->findChildren<QToolButton *>();
    for (int i = 0; i < allButtons.count(); i++) {
        QToolButton *m = allButtons.at(i);
        QIcon ic = m->icon();
        if (ic.isNull() || ic.name().isEmpty()) continue;
        QIcon newIcon = KoIconUtils::themedIcon(ic.name());
        m->setIcon(newIcon);
    }
    if (m_ruler) m_ruler->updatePalette();
    m_audioMeterWidget->refreshPixmap();
}


void Monitor::gpuError()
{
    qCWarning(KDENLIVE_LOG)<<" + + + + Error initializing Movit GLSL manager";
    warningMessage(i18n("Cannot initialize Movit's GLSL manager, please disable Movit"), -1);
}

void Monitor::warningMessage(const QString &text, int timeout, const QList <QAction*> &actions)
{
    m_infoMessage->setMessageType(KMessageWidget::Warning);
    m_infoMessage->setText(text);
    foreach(QAction *action, actions) {
        m_infoMessage->addAction(action);
    }
    m_infoMessage->setCloseButtonVisible(true);
    m_infoMessage->animatedShow();
    if (timeout > 0) QTimer::singleShot(timeout, m_infoMessage, &KMessageWidget::animatedHide);
}

void Monitor::activateSplit()
{
    loadQmlScene(MonitorSceneSplit);
    slotActivateMonitor(true);
}

void Monitor::slotSwitchCompare(bool enable, int pos)
{
    if (m_id == Kdenlive::ProjectMonitor) {
        if (enable) {
            if (m_qmlManager->sceneType() == MonitorSceneSplit) {
                // Split scene is already active
                return;
            }
            m_splitEffect = new Mlt::Filter(*profile(), "frei0r.scale0tilt");
            if (m_splitEffect && m_splitEffect->is_valid()) {
                m_splitEffect->set("0", 0.5); // 0 is the Clip left parameter
            } else {
                // frei0r.scal0tilt is not available
                warningMessage(i18n("The scal0tilt filter is required for that feature, please install frei0r and restart Kdenlive"));
                return;
            }
            emit createSplitOverlay(m_splitEffect);
            return;
        } else {
            // Delete temp track
            emit removeSplitOverlay();
            delete m_splitEffect;
            m_splitEffect = Q_NULLPTR;
            loadQmlScene(MonitorSceneDefault);
            slotActivateMonitor(true);
        }
        return;
    }
    if (m_controller == Q_NULLPTR || !m_controller->hasEffects()) {
        // disable split effect
        if (m_controller) {
            //warningMessage(i18n("Clip has no effects"));
        }
        else {
            //warningMessage(i18n("Select a clip in project bin to compare effect"));
        }
        return;
    }
    if (enable) {
        if (m_qmlManager->sceneType() == MonitorSceneSplit) {
            // Split scene is already active
            return;
        }
        buildSplitEffect(m_controller->masterProducer(), pos);
    }
    else if (m_splitEffect) {
        render->setProducer(m_controller->masterProducer(), pos, isActive());
        delete m_splitEffect;
        m_splitProducer = Q_NULLPTR;
        m_splitEffect = Q_NULLPTR;
        loadQmlScene(MonitorSceneDefault);
    }
    slotActivateMonitor();
}

void Monitor::buildSplitEffect(Mlt::Producer *original, int pos)
{
    m_splitEffect = new Mlt::Filter(*profile(), "frei0r.scale0tilt");
    if (m_splitEffect && m_splitEffect->is_valid()) {
        m_splitEffect->set("0", 0.5); // 0 is the Clip left parameter
    } else {
        // frei0r.scal0tilt is not available
        warningMessage(i18n("The scal0tilt filter is required for that feature, please install frei0r and restart Kdenlive"));
        return;
    }
    QString splitTransition = TransitionHandler::compositeTransition();
    Mlt::Transition t(*profile(), splitTransition.toUtf8().constData());
    if (!t.is_valid()) {
        delete m_splitEffect;
        warningMessage(i18n("The cairoblend transition is required for that feature, please install frei0r and restart Kdenlive"));
        return;
    }
    Mlt::Tractor trac(*profile());
    Clip clp(*original);
    Mlt::Producer *clone = clp.clone();
    Clip clp2(*clone);
    clp2.deleteEffects();
    trac.set_track(*original, 0);
    trac.set_track(*clone, 1);
    clone->attach(*m_splitEffect);
    t.set("always_active", 1);
    trac.plant_transition(t, 0, 1);
    delete clone;
    delete original;
    m_splitProducer = new Mlt::Producer(trac.get_producer());
    render->setProducer(m_splitProducer, pos, isActive());
    loadQmlScene(MonitorSceneSplit);
}

QSize Monitor::profileSize() const
{
    return m_glMonitor->profileSize();
}

void Monitor::loadQmlScene(MonitorSceneType type)
{
    if (m_id == Kdenlive::DvdMonitor || type == m_qmlManager->sceneType()) {
        return;
    }
    bool sceneWithEdit = type == MonitorSceneGeometry || type == MonitorSceneCorners || type == MonitorSceneRoto;
    if (m_sceneVisibilityAction && !m_sceneVisibilityAction->isChecked() && sceneWithEdit) {
        // User doesn't want effect scenes
        type = MonitorSceneDefault;
    }
    m_qmlManager->setScene(m_id, type, m_glMonitor->profileSize(), (double) render->renderWidth() / render->frameRenderWidth(), m_glMonitor->displayRect(), m_glMonitor->zoom());
    QQuickItem *root = m_glMonitor->rootObject();
    root->setProperty("showToolbar", m_zoomVisibilityAction->isChecked());
    QFontInfo info(font());
    root->setProperty("displayFontSize", info.pixelSize() * 1.4);
    connectQmlToolbar(root);
    switch (type) {
      case MonitorSceneSplit:
          QObject::connect(root, SIGNAL(qmlMoveSplit()), this, SLOT(slotAdjustEffectCompare()), Qt::UniqueConnection);
          break;
      case MonitorSceneGeometry:
      case MonitorSceneCorners:
      case MonitorSceneRoto:
          QObject::connect(root, SIGNAL(addKeyframe()), this, SIGNAL(addKeyframe()), Qt::UniqueConnection);
          QObject::connect(root, SIGNAL(seekToKeyframe()), this, SLOT(slotSeekToKeyFrame()), Qt::UniqueConnection);
          QObject::connect(root, SIGNAL(toolBarChanged(bool)), m_zoomVisibilityAction, SLOT(setChecked(bool)), Qt::UniqueConnection);
          break;
      case MonitorSceneRipple:
          QObject::connect(root, SIGNAL(doAcceptRipple(bool)), this, SIGNAL(acceptRipple(bool)), Qt::UniqueConnection);
          QObject::connect(root, SIGNAL(switchTrimMode(int)), this, SIGNAL(switchTrimMode(int)), Qt::UniqueConnection);
          break;
      case MonitorSceneDefault:
          QObject::connect(root, SIGNAL(editCurrentMarker()), this, SLOT(slotEditInlineMarker()), Qt::UniqueConnection);
          m_qmlManager->setProperty(QStringLiteral("timecode"), m_timePos->displayText());
          if (m_id == Kdenlive::ClipMonitor) {
              updateQmlDisplay(KdenliveSettings::displayClipMonitorInfo());
          } else if (m_id == Kdenlive::ProjectMonitor) {
            updateQmlDisplay(KdenliveSettings::displayProjectMonitorInfo());
          }
          break;
      default:
          break;
    }
    m_qmlManager->setProperty(QStringLiteral("fps"), QString::number(m_monitorManager->timecode().fps(), 'g', 2));
}

void Monitor::connectQmlToolbar(QQuickItem *root)
{
    QObject *button = root->findChild<QObject*>(QStringLiteral("fullScreen"));
    if (button) {
        QObject::connect(button, SIGNAL(clicked()), this, SLOT(slotSwitchFullScreen()), Qt::UniqueConnection);
    }
    // Normal monitor toolbar
    button = root->findChild<QObject*>(QStringLiteral("nextSnap"));
    if (button) {
        QObject::connect(button, SIGNAL(clicked()), this, SIGNAL(seekToNextSnap()), Qt::UniqueConnection);
    }
    button = root->findChild<QObject*>(QStringLiteral("prevSnap"));
    if (button) {
        QObject::connect(button, SIGNAL(clicked()), this, SIGNAL(seekToPreviousSnap()), Qt::UniqueConnection);
    }
    button = root->findChild<QObject*>(QStringLiteral("addMarker"));
    if (button) {
        QObject::connect(button, SIGNAL(clicked()), this, SIGNAL(addMarker()), Qt::UniqueConnection);
    }
    button = root->findChild<QObject*>(QStringLiteral("removeMarker"));
    if (button) {
        QObject::connect(button, SIGNAL(clicked()), this, SIGNAL(deleteMarker()), Qt::UniqueConnection);
    }
    
    // Effect monitor toolbar
    button = root->findChild<QObject*>(QStringLiteral("nextKeyframe"));
    if (button) {
        QObject::connect(button, SIGNAL(clicked()), this, SIGNAL(seekToNextKeyframe()), Qt::UniqueConnection);
    }
    button = root->findChild<QObject*>(QStringLiteral("prevKeyframe"));
    if (button) {
        QObject::connect(button, SIGNAL(clicked()), this, SIGNAL(seekToPreviousKeyframe()), Qt::UniqueConnection);
    }
    button = root->findChild<QObject*>(QStringLiteral("addKeyframe"));
    if (button) {
        QObject::connect(button, SIGNAL(clicked()), this, SIGNAL(addKeyframe()), Qt::UniqueConnection);
    }
    button = root->findChild<QObject*>(QStringLiteral("removeKeyframe"));
    if (button) {
        QObject::connect(button, SIGNAL(clicked()), this, SIGNAL(deleteKeyframe()), Qt::UniqueConnection);
    }
    button = root->findChild<QObject*>(QStringLiteral("zoomSlider"));
    if (button) {
        QObject::connect(button, SIGNAL(zoomChanged(double)), m_glMonitor, SLOT(slotZoomScene(double)), Qt::UniqueConnection);
    }
}

void Monitor::setQmlProperty(const QString &name, const QVariant &value)
{
    m_qmlManager->setProperty(name, value);
}

void Monitor::slotAdjustEffectCompare()
{
    QRect r = m_glMonitor->rect();
    double percent = 0.5;
    if (m_qmlManager->sceneType() == MonitorSceneSplit) {
        // Adjust splitter pos
        QQuickItem *root = m_glMonitor->rootObject();
        percent = (root->property("splitterPos").toInt() - r.left()) / (double) r.width();
        // Store real frame percentage for resize events
        root->setProperty("realpercent", percent);
    }
    if (m_splitEffect) m_splitEffect->set("0", percent);
    render->doRefresh();
}

ProfileInfo Monitor::profileInfo() const
{
    ProfileInfo info;
    info.profileSize = QSize(render->frameRenderWidth(), render->renderHeight());
    info.profileFps = render->fps();
    return info;
}

Mlt::Profile *Monitor::profile()
{
    return m_glMonitor->profile();
}

void Monitor::slotSwitchRec(bool enable)
{
    if (!m_recManager) return;
    if (enable) {
        m_toolbar->setVisible(false);
        m_recManager->toolbar()->setVisible(true);
    }
    else if (m_recManager->toolbar()->isVisible()) {
        m_recManager->stop();
        m_toolbar->setVisible(true);
	emit refreshCurrentClip();
    }
}

bool Monitor::startCapture(const QString &params, const QString &path, Mlt::Producer *p)
{
    m_controller = Q_NULLPTR;
    if (render->updateProducer(p)) {
        m_glMonitor->reconfigureMulti(params, path, p->profile());
        return true;
    } else return false;
}

bool Monitor::stopCapture()
{
    m_glMonitor->stopCapture();
    slotOpenClip(Q_NULLPTR);
    m_glMonitor->reconfigure(profile());
    return true;
}

void Monitor::doKeyPressEvent(QKeyEvent *ev)
{
    keyPressEvent(ev);
}

void Monitor::slotEditInlineMarker()
{
    QQuickItem *root = m_glMonitor->rootObject();
    if (root) {
        if (m_controller) {
            // We are editing a clip marker
            QString newComment = root->property("markerText").toString();
            CommentedTime oldMarker = m_controller->markerAt(render->seekPosition());
            if (newComment == oldMarker.comment()) {
                // No change
                return;
            }
            oldMarker.setComment(newComment);
            emit updateClipMarker(m_controller->clipId(), QList<CommentedTime> () << oldMarker);
        } else {
            // We are editing a timeline guide
            QString currentComment = m_ruler->markerAt(render->seekPosition());
            QString newComment = root->property("markerText").toString();
            if (newComment == currentComment) {
                // No change
                return;
            }
            emit updateGuide(render->seekFramePosition(), newComment);
        }
    }
}

void Monitor::prepareAudioThumb(int channels, QVariantList &audioCache)
{
    m_glMonitor->setAudioThumb(channels, audioCache);
}

void Monitor::slotUpdateQmlTimecode(const QString &tc)
{
    checkDrops(m_glMonitor->droppedFrames());
    m_glMonitor->rootObject()->setProperty("timecode", tc);
}

void Monitor::slotSwitchAudioMonitor()
{
    if (!m_audioMeterWidget->isValid) {
        KdenliveSettings::setMonitoraudio(0x01);
        m_audioMeterWidget->setVisibility(false);
        return;
    }
    int currentOverlay = KdenliveSettings::monitoraudio();
    currentOverlay ^= m_id;
    KdenliveSettings::setMonitoraudio(currentOverlay);
    if (KdenliveSettings::monitoraudio() & m_id) {
        // We want to enable this audio monitor, so make monitor active
        slotActivateMonitor();
    }
    displayAudioMonitor(isActive());
}

void Monitor::displayAudioMonitor(bool isActive)
{
    bool enable = isActive && (KdenliveSettings::monitoraudio() & m_id);
    if (enable) {
        connect(m_monitorManager, &MonitorManager::frameDisplayed, m_audioMeterWidget, &ScopeWidget::onNewFrame, Qt::UniqueConnection);
    } else {
        disconnect(m_monitorManager, &MonitorManager::frameDisplayed, m_audioMeterWidget, &ScopeWidget::onNewFrame);
    }
    m_audioMeterWidget->setVisibility((KdenliveSettings::monitoraudio() & m_id) != 0);
}

void Monitor::updateQmlDisplay(int currentOverlay)
{
    m_glMonitor->rootObject()->setVisible(currentOverlay & 0x01);
    m_glMonitor->rootObject()->setProperty("showMarkers", currentOverlay & 0x04);
    m_glMonitor->rootObject()->setProperty("showFps", currentOverlay & 0x20);
    m_glMonitor->rootObject()->setProperty("showTimecode", currentOverlay & 0x02);
    bool showTimecodeRelatedInfo = currentOverlay & 0x02 || currentOverlay & 0x20;
    m_timePos->sendTimecode(showTimecodeRelatedInfo);
    if (showTimecodeRelatedInfo) {
        connect(m_timePos, &TimecodeDisplay::emitTimeCode, this, &Monitor::slotUpdateQmlTimecode, Qt::UniqueConnection);
    } else {
        disconnect(m_timePos, &TimecodeDisplay::emitTimeCode, this, &Monitor::slotUpdateQmlTimecode);
    }
    m_glMonitor->rootObject()->setProperty("showSafezone", currentOverlay & 0x08);
    m_glMonitor->rootObject()->setProperty("showAudiothumb", currentOverlay & 0x10);
}

void Monitor::clearDisplay()
{
    m_glMonitor->clear();
}<|MERGE_RESOLUTION|>--- conflicted
+++ resolved
@@ -310,22 +310,12 @@
     m_sceneVisibilityAction = new QAction(KoIconUtils::themedIcon(QStringLiteral("transform-crop")), i18n("Show/Hide edit mode"), this);
     m_sceneVisibilityAction->setCheckable(true);
     m_sceneVisibilityAction->setChecked(KdenliveSettings::showOnMonitorScene());
-    connect(m_sceneVisibilityAction, SIGNAL(triggered(bool)), this, SLOT(slotEnableEffectScene(bool)));
+    connect(m_sceneVisibilityAction, &QAction::triggered, this, &Monitor::slotEnableEffectScene);
     m_toolbar->addAction(m_sceneVisibilityAction);
 
-<<<<<<< HEAD
-    if (id == Kdenlive::ProjectMonitor) {
-        m_sceneVisibilityAction = new QAction(KoIconUtils::themedIcon(QStringLiteral("transform-crop")), i18n("Show/Hide edit mode"), this);
-        m_sceneVisibilityAction->setCheckable(true);
-        m_sceneVisibilityAction->setChecked(KdenliveSettings::showOnMonitorScene());
-        connect(m_sceneVisibilityAction, &QAction::triggered, this, &Monitor::slotEnableEffectScene);
-        m_toolbar->addAction(m_sceneVisibilityAction);
-    }
-=======
     m_zoomVisibilityAction = new QAction(KoIconUtils::themedIcon(QStringLiteral("zoom-in")), i18n("Zoom"), this);
     m_zoomVisibilityAction->setCheckable(true);
-    connect(m_zoomVisibilityAction, SIGNAL(triggered(bool)), this, SLOT(slotEnableSceneZoom(bool)));
->>>>>>> d39d1860
+    connect(m_zoomVisibilityAction, &QAction::triggered, this, &Monitor::slotEnableSceneZoom);
 
     m_toolbar->addSeparator();
     m_timePos = new TimecodeDisplay(m_monitorManager->timecode(), this);
