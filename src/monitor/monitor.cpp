--- conflicted
+++ resolved
@@ -476,19 +476,8 @@
             m_configMenu->addAction(KoIconUtils::themedIcon(QStringLiteral("document-new")), i18n("Extract Zone"), this, SLOT(slotExtractCurrentZone()));
         m_contextMenu->addAction(extractZone);
     }
-<<<<<<< HEAD
-    QAction *extractFrame =
-        m_configMenu->addAction(KoIconUtils::themedIcon(QStringLiteral("document-new")), i18n("Extract frame..."), this, SLOT(slotExtractCurrentFrame()));
-    m_contextMenu->addAction(extractFrame);
-
-    QAction *extractFrameToProject = m_configMenu->addAction(KoIconUtils::themedIcon(QStringLiteral("document-new")), i18n("Extract frame to project..."), this,
-                                                             SLOT(slotExtractCurrentFrameToProject()));
-    m_contextMenu->addAction(extractFrameToProject);
-=======
-
     m_contextMenu->addAction(m_monitorManager->getAction(QStringLiteral("extract_frame")));
     m_contextMenu->addAction(m_monitorManager->getAction(QStringLiteral("extract_frame_to_project")));
->>>>>>> f863490f
 
     if (m_id == Kdenlive::ProjectMonitor) {
         m_multitrackView = m_contextMenu->addAction(KoIconUtils::themedIcon(QStringLiteral("view-split-left-right")), i18n("Multitrack view"), this,
@@ -984,24 +973,15 @@
         // the suggestion bases on the clip file name currently shown.
         // Finally, the frame number is added to this suggestion, prefixed
         // with "-f", so we get something like clip-f#.png.
-<<<<<<< HEAD
-        QString suggestedImageName =
-            QFileInfo(currentController()
-                          ? currentController()->clipName()
-                          : pCore->currentDoc()->url().isValid() ? pCore->currentDoc()->url().fileName() : i18n("untitled"))
-                .completeBaseName() +
-            QStringLiteral("-f") + QString::number(m_glMonitor->getCurrentPos()) + QStringLiteral(".png");
-=======
         QString suggestedImageName = QFileInfo(currentController()
                                                ? currentController()->clipName()
-                                               : pCore->projectManager()->current()->url().isValid()
-                                               ? pCore->projectManager()->current()->url().fileName()
+                                               : pCore->currentDoc()->url().isValid()
+                                               ? pCore->currentDoc()->url().fileName()
                                                : i18n("untitled")
                                               ).completeBaseName()
                                      + QStringLiteral("-f")
-                                     + QString::number(render->seekFramePosition()).rightJustified(6, QLatin1Char('0'))
+                                     + QString::number(m_glMonitor->getCurrentPos()).rightJustified(6, QLatin1Char('0'))
                                      + QStringLiteral(".png");
->>>>>>> f863490f
         frameName = QFileInfo(frameName, suggestedImageName).fileName();
     }
 
