--- conflicted
+++ resolved
@@ -68,11 +68,8 @@
     QDir getCacheFolder(CacheType type);
     /** @brief Returns true if multitrack view is enabled in project monitor. */
     bool isMultiTrack() const;
-<<<<<<< HEAD
-=======
     /** @brief Enable/disable multitrack view in project monitor. */
     void switchMultiTrackView(bool enable);
->>>>>>> 1770f98f
     /** @brief Returns true if the project monitor shows a trimming preview. */
     bool isTrimming() const;
     /** @brief Returns true if the project monitor is visible (and not tabbed under another dock. */
