--- conflicted
+++ resolved
@@ -36,16 +36,12 @@
     m_sceneChangeBlocked = block;
 }
 
-<<<<<<< HEAD
-bool QmlManager::setScene(Kdenlive::MonitorId id, MonitorSceneType type, QSize profile, double profileStretch, int duration)
-=======
 void QmlManager::clearSceneType()
 {
     m_sceneType = MonitorSceneNone;
 }
 
-bool QmlManager::setScene(Kdenlive::MonitorId id, MonitorSceneType type, QSize profile, double profileStretch, QRect displayRect, double zoom, int duration)
->>>>>>> 0a344091
+bool QmlManager::setScene(Kdenlive::MonitorId id, MonitorSceneType type, QSize profile, double profileStretch, int duration)
 {
     if (type == m_sceneType || m_sceneChangeBlocked) {
         // Scene type already active
