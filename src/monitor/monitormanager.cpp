--- conflicted
+++ resolved
@@ -340,8 +340,6 @@
         } else if (m_activeMonitor == m_projectMonitor) {
             m_projectMonitor->slotForwardOneFrame(qRound(pCore->getCurrentFps()));
         }
-<<<<<<< HEAD
-=======
     }
 }
 
@@ -355,7 +353,6 @@
 {
     if (m_activeMultiTrack == -1) {
         return;
->>>>>>> 1770f98f
     }
     pCore->window()->getCurrentTimeline()->controller()->setMulticamIn(-1);
     m_activeMultiTrack = -1;
@@ -752,8 +749,6 @@
     return false;
 }
 
-<<<<<<< HEAD
-=======
 void MonitorManager::switchMultiTrackView(bool enable)
 {
     if (isMultiTrack()) {
@@ -765,7 +760,6 @@
     }
 }
 
->>>>>>> 1770f98f
 bool MonitorManager::isTrimming() const
 {
     if (m_projectMonitor && m_projectMonitor->m_trimmingbar) {
