/***************************************************************************
 *   Copyright (C) 2011 by Jean-Baptiste Mardelle (jb@kdenlive.org)        *
 *                                                                         *
 *   This program is free software; you can redistribute it and/or modify  *
 *   it under the terms of the GNU General Public License as published by  *
 *   the Free Software Foundation; either version 2 of the License, or     *
 *   (at your option) any later version.                                   *
 *                                                                         *
 *   This program is distributed in the hope that it will be useful,       *
 *   but WITHOUT ANY WARRANTY; without even the implied warranty of        *
 *   MERCHANTABILITY or FITNESS FOR A PARTICULAR PURPOSE.  See the         *
 *   GNU General Public License for more details.                          *
 *                                                                         *
 *   You should have received a copy of the GNU General Public License     *
 *   along with this program; if not, write to the                         *
 *   Free Software Foundation, Inc.,                                       *
 *   51 Franklin Street, Fifth Floor, Boston, MA  02110-1301  USA          *
 ***************************************************************************/


#include "archivewidget.h"
#include "titlewidget.h"

#include <KLocale>
#include <KDiskFreeSpaceInfo>
#include <KUrlRequester>
#include <KFileDialog>
#include <KMessageBox>
#include <KGuiItem>
#include <KIO/NetAccess>
#include <KTar>
#include <KDebug>
#include <KApplication>
#include <kio/directorysizejob.h>
#if KDE_IS_VERSION(4,7,0)
#include <KMessageWidget>
#endif

#include <QTreeWidget>
#include <QtConcurrentRun>
#include "projectsettings.h"


ArchiveWidget::ArchiveWidget(QString projectName, QDomDocument doc, QList <DocClipBase*> list, QStringList luma_list, QWidget * parent) :
        QDialog(parent),
        m_requestedSize(0),
        m_copyJob(NULL),
        m_name(projectName.section('.', 0, -2)),
        m_doc(doc),
        m_abortArchive(false),
        m_extractMode(false),
        m_extractArchive(NULL),
        m_missingClips(0)
{
    setAttribute(Qt::WA_DeleteOnClose);
    setupUi(this);
    setWindowTitle(i18n("Archive Project"));
    archive_url->setUrl(KUrl(QDir::homePath()));
    connect(archive_url, SIGNAL(textChanged (const QString &)), this, SLOT(slotCheckSpace()));
    connect(this, SIGNAL(archivingFinished(bool)), this, SLOT(slotArchivingFinished(bool)));
    connect(this, SIGNAL(archiveProgress(int)), this, SLOT(slotArchivingProgress(int)));
    connect(proxy_only, SIGNAL(stateChanged(int)), this, SLOT(slotProxyOnly(int)));

    // Setup categories
    QTreeWidgetItem *videos = new QTreeWidgetItem(files_list, QStringList() << i18n("Video clips"));
    videos->setIcon(0, KIcon("video-x-generic"));
    videos->setData(0, Qt::UserRole, "videos");
    videos->setExpanded(false);
    QTreeWidgetItem *sounds = new QTreeWidgetItem(files_list, QStringList() << i18n("Audio clips"));
    sounds->setIcon(0, KIcon("audio-x-generic"));
    sounds->setData(0, Qt::UserRole, "sounds");
    sounds->setExpanded(false);
    QTreeWidgetItem *images = new QTreeWidgetItem(files_list, QStringList() << i18n("Image clips"));
    images->setIcon(0, KIcon("image-x-generic"));
    images->setData(0, Qt::UserRole, "images");
    images->setExpanded(false);
    QTreeWidgetItem *slideshows = new QTreeWidgetItem(files_list, QStringList() << i18n("Slideshow clips"));
    slideshows->setIcon(0, KIcon("image-x-generic"));
    slideshows->setData(0, Qt::UserRole, "slideshows");
    slideshows->setExpanded(false);
    QTreeWidgetItem *texts = new QTreeWidgetItem(files_list, QStringList() << i18n("Text clips"));
    texts->setIcon(0, KIcon("text-plain"));
    texts->setData(0, Qt::UserRole, "texts");
    texts->setExpanded(false);
    QTreeWidgetItem *playlists = new QTreeWidgetItem(files_list, QStringList() << i18n("Playlist clips"));
    playlists->setIcon(0, KIcon("video-mlt-playlist"));
    playlists->setData(0, Qt::UserRole, "playlist");
    playlists->setExpanded(false);
    QTreeWidgetItem *others = new QTreeWidgetItem(files_list, QStringList() << i18n("Other clips"));
    others->setIcon(0, KIcon("unknown"));
    others->setData(0, Qt::UserRole, "others");
    others->setExpanded(false);
    QTreeWidgetItem *lumas = new QTreeWidgetItem(files_list, QStringList() << i18n("Luma files"));
    lumas->setIcon(0, KIcon("image-x-generic"));
    lumas->setData(0, Qt::UserRole, "lumas");
    lumas->setExpanded(false);
    
    QTreeWidgetItem *proxies = new QTreeWidgetItem(files_list, QStringList() << i18n("Proxy clips"));
    proxies->setIcon(0, KIcon("video-x-generic"));
    proxies->setData(0, Qt::UserRole, "proxy");
    proxies->setExpanded(false);
    
    // process all files
    QStringList allFonts;
    KUrl::List fileUrls;
    QStringList fileNames;
    QStringList extraImageUrls;
    QStringList otherUrls;
    generateItems(lumas, luma_list);

    QMap <QString, QString> slideUrls;
    QMap <QString, QString> audioUrls;
    QMap <QString, QString>videoUrls;
    QMap <QString, QString>imageUrls;
    QMap <QString, QString>playlistUrls;
    QMap <QString, QString>proxyUrls;

    for (int i = 0; i < list.count(); i++) {
        DocClipBase *clip = list.at(i);
        CLIPTYPE t = clip->clipType();
        QString id = clip->getId();
        if (t == SLIDESHOW) {
            KUrl slideUrl = clip->fileURL();
            //TODO: Slideshow files
            slideUrls.insert(id, slideUrl.path());
        }
        else if (t == IMAGE) imageUrls.insert(id, clip->fileURL().path());
        else if (t == TEXT) {
            QStringList imagefiles = TitleWidget::extractImageList(clip->getProperty("xmldata"));
            QStringList fonts = TitleWidget::extractFontList(clip->getProperty("xmldata"));
            extraImageUrls << imagefiles;
            allFonts << fonts;
        } else if (t == PLAYLIST) {
            playlistUrls.insert(id, clip->fileURL().path());
            QStringList files = ProjectSettings::extractPlaylistUrls(clip->fileURL().path());
            otherUrls << files;
        }
        else if (!clip->fileURL().isEmpty()) {
            if (t == AUDIO) audioUrls.insert(id, clip->fileURL().path());
            else {
                videoUrls.insert(id, clip->fileURL().path());
                // Check if we have a proxy
                QString proxy = clip->getProperty("proxy");
                if (!proxy.isEmpty() && proxy != "-" && QFile::exists(proxy)) proxyUrls.insert(id, proxy);
            }
        }
    }

    generateItems(images, extraImageUrls);
    generateItems(sounds, audioUrls);
    generateItems(videos, videoUrls);
    generateItems(images, imageUrls);
    generateItems(slideshows, slideUrls);
    generateItems(playlists, playlistUrls);
    generateItems(others, otherUrls);
    generateItems(proxies, proxyUrls);
    
    allFonts.removeDuplicates();

#if KDE_IS_VERSION(4,7,0)
        m_infoMessage = new KMessageWidget(this);
        QVBoxLayout *s =  static_cast <QVBoxLayout*> (layout());
        s->insertWidget(5, m_infoMessage);
        m_infoMessage->setCloseButtonVisible(false);
        m_infoMessage->setWordWrap(true);
        m_infoMessage->hide();
#endif
        
        // missing clips, warn user
    if (m_missingClips > 0) {
        QString infoText = i18np("You have %1 missing clip in your project.", "You have %1 missing clips in your project.", m_missingClips);
#if KDE_IS_VERSION(4,7,0)
        m_infoMessage->setMessageType(KMessageWidget::Warning);
        m_infoMessage->setText(infoText);
        m_infoMessage->animatedShow();
#else
        KMessageBox::sorry(this, infoText);
#endif
    }

    //TODO: fonts

    // Hide unused categories, add item count
    int total = 0;
    for (int i = 0; i < files_list->topLevelItemCount(); i++) {
        QTreeWidgetItem *parentItem = files_list->topLevelItem(i);
        int items = parentItem->childCount();
        if (items == 0) {
            files_list->topLevelItem(i)->setHidden(true);
        }
        else {
            if (parentItem->data(0, Qt::UserRole).toString() == "slideshows")
            {
                // Special case: slideshows contain several files
                for (int j = 0; j < items; j++) {
                    total += parentItem->child(j)->data(0, Qt::UserRole + 1).toStringList().count();
                }
            }
            else total += items;
            parentItem->setText(0, files_list->topLevelItem(i)->text(0) + ' ' + i18np("(%1 item)", "(%1 items)", items));
        }
    }
    if (m_name.isEmpty()) m_name = i18n("Untitled");
    compressed_archive->setText(compressed_archive->text() + " (" + m_name + ".tar.gz)");
    project_files->setText(i18np("%1 file to archive, requires %2", "%1 files to archive, requires %2", total, KIO::convertSize(m_requestedSize)));
    buttonBox->button(QDialogButtonBox::Apply)->setText(i18n("Archive"));
    connect(buttonBox->button(QDialogButtonBox::Apply), SIGNAL(clicked()), this, SLOT(slotStartArchiving()));
    buttonBox->button(QDialogButtonBox::Apply)->setEnabled(false);

    slotCheckSpace();
}

// Constructor for extract widget
ArchiveWidget::ArchiveWidget(const KUrl &url, QWidget * parent):
    QDialog(parent),
    m_extractMode(true),
    m_extractUrl(url)
{
    //setAttribute(Qt::WA_DeleteOnClose);

    setupUi(this);
    connect(this, SIGNAL(extractingFinished()), this, SLOT(slotExtractingFinished()));
    connect(this, SIGNAL(showMessage(const QString &, const QString &)), this, SLOT(slotDisplayMessage(const QString &, const QString &)));
    
    compressed_archive->setHidden(true);
    proxy_only->setHidden(true);
    project_files->setHidden(true);
    files_list->setHidden(true);
    label->setText(i18n("Extract to"));
    setWindowTitle(i18n("Open Archived Project"));
    archive_url->setUrl(KUrl(QDir::homePath()));
    buttonBox->button(QDialogButtonBox::Apply)->setText(i18n("Extract"));
    connect(buttonBox->button(QDialogButtonBox::Apply), SIGNAL(clicked()), this, SLOT(slotStartExtracting()));
    buttonBox->button(QDialogButtonBox::Apply)->setEnabled(true);
    adjustSize();
    m_archiveThread = QtConcurrent::run(this, &ArchiveWidget::openArchiveForExtraction);
}


ArchiveWidget::~ArchiveWidget()
{
    if (m_extractArchive) delete m_extractArchive;
}

void ArchiveWidget::slotDisplayMessage(const QString &icon, const QString &text)
{    
    icon_info->setPixmap(KIcon(icon).pixmap(16, 16));
    text_info->setText(text);
}

void ArchiveWidget::slotJobResult(bool success, const QString &text)
{
#if KDE_IS_VERSION(4,7,0)
    m_infoMessage->setMessageType(success ? KMessageWidget::Positive : KMessageWidget::Warning);
    m_infoMessage->setText(text);
    m_infoMessage->animatedShow();
#else
    if (success) icon_info->setPixmap(KIcon("dialog-ok").pixmap(16, 16));
    else icon_info->setPixmap(KIcon("dialog-close").pixmap(16, 16));
    text_info->setText(text);
#endif
}

void ArchiveWidget::openArchiveForExtraction()
{
    emit showMessage("system-run", i18n("Opening archive..."));
    m_extractArchive = new KTar(m_extractUrl.path());
    if (!m_extractArchive->isOpen() && !m_extractArchive->open( QIODevice::ReadOnly )) {
        emit showMessage("dialog-close", i18n("Cannot open archive file:\n %1", m_extractUrl.path()));
        groupBox->setEnabled(false);
        return;
    }

    // Check that it is a kdenlive project archive
    bool isProjectArchive = false;
    QStringList files = m_extractArchive->directory()->entries();
    for (int i = 0; i < files.count(); i++) {
        if (files.at(i).endsWith(".kdenlive")) {
            m_projectName = files.at(i);
            isProjectArchive = true;
            break;
        }
    }

    if (!isProjectArchive) {
        emit showMessage("dialog-close", i18n("File %1\n is not an archived Kdenlive project", m_extractUrl.path()));
        groupBox->setEnabled(false);
        return;
    }
    buttonBox->button(QDialogButtonBox::Apply)->setEnabled(true);
    emit showMessage("dialog-ok", i18n("Ready"));
}

void ArchiveWidget::done ( int r )
{
    if (closeAccepted()) QDialog::done(r);
}

void ArchiveWidget::closeEvent ( QCloseEvent * e )
{

    if (closeAccepted()) e->accept();
    else e->ignore();
}


bool ArchiveWidget::closeAccepted()
{
    if (!m_extractMode && !archive_url->isEnabled()) {
        // Archiving in progress, should we stop?
        if (KMessageBox::warningContinueCancel(this, i18n("Archiving in progress, do you want to stop it?"), i18n("Stop Archiving"), KGuiItem(i18n("Stop Archiving"))) != KMessageBox::Continue) {
            return false;
        }
        if (m_copyJob) m_copyJob->kill();
    }
    return true;
}


void ArchiveWidget::generateItems(QTreeWidgetItem *parentItem, QStringList items)
{
    QStringList filesList;
    QString fileName;
    int ix = 0;
    bool isSlideshow = parentItem->data(0, Qt::UserRole).toString() == "slideshows";
    foreach(const QString & file, items) {
        QTreeWidgetItem *item = new QTreeWidgetItem(parentItem, QStringList() << file);
        fileName = KUrl(file).fileName();
        if (isSlideshow) {
            // we store each slideshow in a separate subdirectory
            item->setData(0, Qt::UserRole, ix);
            ix++;
            KUrl slideUrl(file);
            QDir dir(slideUrl.directory(KUrl::AppendTrailingSlash));
            if (slideUrl.fileName().startsWith(".all.")) {
                // mimetype slideshow (for example *.png)
                    QStringList filters;
                    QString extension;
                    // TODO: improve jpeg image detection with extension like jpeg, requires change in MLT image producers
                    filters << "*." + slideUrl.fileName().section('.', -1);
                    dir.setNameFilters(filters);
                    QFileInfoList resultList = dir.entryInfoList(QDir::Files);
                    QStringList slideImages;
                    qint64 totalSize = 0;
                    for (int i = 0; i < resultList.count(); i++) {
                        totalSize += resultList.at(i).size();
                        slideImages << resultList.at(i).absoluteFilePath();
                    }
                    item->setData(0, Qt::UserRole + 1, slideImages);
                    item->setData(0, Qt::UserRole + 3, totalSize);
                    m_requestedSize += totalSize;
            }
            else {
                // pattern url (like clip%.3d.png)
                QStringList result = dir.entryList(QDir::Files);
                QString filter = slideUrl.fileName();
                QString ext = filter.section('.', -1);
                filter = filter.section('%', 0, -2);
                QString regexp = '^' + filter + "\\d+\\." + ext + '$';
                QRegExp rx(regexp);
                QStringList slideImages;
                QString directory = dir.absolutePath();
                if (!directory.endsWith('/')) directory.append('/');
                qint64 totalSize = 0;
                foreach(const QString & path, result) {
                    if (rx.exactMatch(path)) {
                        totalSize += QFileInfo(directory + path).size();
                        slideImages <<  directory + path;
                    }
                }
                item->setData(0, Qt::UserRole + 1, slideImages);
                item->setData(0, Qt::UserRole + 3, totalSize);
                m_requestedSize += totalSize;
            }                    
        }
        else if (filesList.contains(fileName)) {
            // we have 2 files with same name
            int ix = 0;
            QString newFileName = fileName.section('.', 0, -2) + '_' + QString::number(ix) + '.' + fileName.section('.', -1);
            while (filesList.contains(newFileName)) {
                ix ++;
                newFileName = fileName.section('.', 0, -2) + '_' + QString::number(ix) + '.' + fileName.section('.', -1);
            }
            fileName = newFileName;
            item->setData(0, Qt::UserRole, fileName);
        }
        if (!isSlideshow) {
            qint64 fileSize = QFileInfo(file).size();
            if (fileSize <= 0) {
                item->setIcon(0, KIcon("edit-delete"));
                m_missingClips++;
            }
            else {
                m_requestedSize += fileSize;
                item->setData(0, Qt::UserRole + 3, fileSize);
            }
            filesList << fileName;
        }
    }
}

void ArchiveWidget::generateItems(QTreeWidgetItem *parentItem, QMap <QString, QString> items)
{
    QStringList filesList;
    QString fileName;
    int ix = 0;
    bool isSlideshow = parentItem->data(0, Qt::UserRole).toString() == "slideshows";
    QMap<QString, QString>::const_iterator it = items.constBegin();
    while (it != items.constEnd()) {
        QString file = it.value();
        QTreeWidgetItem *item = new QTreeWidgetItem(parentItem, QStringList() << file);
        // Store the clip's id
        item->setData(0, Qt::UserRole + 2, it.key());
        fileName = KUrl(file).fileName();
        if (isSlideshow) {
            // we store each slideshow in a separate subdirectory
            item->setData(0, Qt::UserRole, ix);
            ix++;
            KUrl slideUrl(file);
            QDir dir(slideUrl.directory(KUrl::AppendTrailingSlash));
            if (slideUrl.fileName().startsWith(".all.")) {
                // mimetype slideshow (for example *.png)
                    QStringList filters;
                    QString extension;
                    // TODO: improve jpeg image detection with extension like jpeg, requires change in MLT image producers
                    filters << "*." + slideUrl.fileName().section('.', -1);
                    dir.setNameFilters(filters);
                    QFileInfoList resultList = dir.entryInfoList(QDir::Files);
                    QStringList slideImages;
                    qint64 totalSize = 0;
                    for (int i = 0; i < resultList.count(); i++) {
                        totalSize += resultList.at(i).size();
                        slideImages << resultList.at(i).absoluteFilePath();
                    }
                    item->setData(0, Qt::UserRole + 1, slideImages);
                    item->setData(0, Qt::UserRole + 3, totalSize);
                    m_requestedSize += totalSize;
            }
            else {
                // pattern url (like clip%.3d.png)
                QStringList result = dir.entryList(QDir::Files);
                QString filter = slideUrl.fileName();
                QString ext = filter.section('.', -1);
                filter = filter.section('%', 0, -2);
                QString regexp = '^' + filter + "\\d+\\." + ext + '$';
                QRegExp rx(regexp);
                QStringList slideImages;
                qint64 totalSize = 0;
                QString directory = dir.absolutePath();
                if (!directory.endsWith('/')) directory.append('/');
                foreach(const QString & path, result) {
                    if (rx.exactMatch(path)) {
                        totalSize += QFileInfo(directory + path).size();
                        slideImages <<  directory + path;
                    }
                }
                item->setData(0, Qt::UserRole + 1, slideImages);
                item->setData(0, Qt::UserRole + 3, totalSize);
                m_requestedSize += totalSize;
            }                    
        }
        else if (filesList.contains(fileName)) {
            // we have 2 files with same name
            int ix = 0;
            QString newFileName = fileName.section('.', 0, -2) + '_' + QString::number(ix) + '.' + fileName.section('.', -1);
            while (filesList.contains(newFileName)) {
                ix ++;
                newFileName = fileName.section('.', 0, -2) + "_" + QString::number(ix) + "." + fileName.section('.', -1);
            }
            fileName = newFileName;
            item->setData(0, Qt::UserRole, fileName);
        }
        if (!isSlideshow) {
            qint64 fileSize = QFileInfo(file).size();
            if (fileSize <= 0) {
                item->setIcon(0, KIcon("edit-delete"));
                m_missingClips++;
            }
            else {
                m_requestedSize += fileSize;
                item->setData(0, Qt::UserRole + 3, fileSize);
            }
            filesList << fileName;
        }
        ++it;
    }
}

void ArchiveWidget::slotCheckSpace()
{
    KDiskFreeSpaceInfo inf = KDiskFreeSpaceInfo::freeSpaceInfo( archive_url->url().path());
    KIO::filesize_t freeSize = inf.available();
    if (freeSize > m_requestedSize) {
        // everything is ok
        buttonBox->button(QDialogButtonBox::Apply)->setEnabled(true);
        slotDisplayMessage("dialog-ok", i18n("Available space on drive: %1", KIO::convertSize(freeSize)));
    }
    else {
        buttonBox->button(QDialogButtonBox::Apply)->setEnabled(false);
        slotDisplayMessage("dialog-close", i18n("Not enough space on drive, free space: %1", KIO::convertSize(freeSize)));
    }
}

bool ArchiveWidget::slotStartArchiving(bool firstPass)
{
    if (firstPass && (m_copyJob || m_archiveThread.isRunning())) {
        // archiving in progress, abort
        if (m_copyJob) m_copyJob->kill(KJob::EmitResult);
        m_abortArchive = true;
        return true;
    }
    bool isArchive = compressed_archive->isChecked();
    if (!firstPass) m_copyJob = NULL;
    else {
        //starting archiving
        m_abortArchive = false;
        m_duplicateFiles.clear();
        m_replacementList.clear();
        m_foldersList.clear();
        m_filesList.clear();
        slotDisplayMessage("system-run", i18n("Archiving..."));
        repaint();
        archive_url->setEnabled(false);
        proxy_only->setEnabled(false);
        compressed_archive->setEnabled(false);
    }
    KUrl::List files;
    KUrl destUrl;
    QString destPath;
    QTreeWidgetItem *parentItem;
    bool isSlideshow = false;
    int items = 0;
    
    // We parse all files going into one folder, then start the copy job
    for (int i = 0; i < files_list->topLevelItemCount(); i++) {
        parentItem = files_list->topLevelItem(i);
        if (parentItem->isDisabled()) {
            parentItem->setExpanded(false);
            continue;
        }
        if (parentItem->childCount() > 0) {
            if (parentItem->data(0, Qt::UserRole).toString() == "slideshows") {
                KUrl slideFolder(archive_url->url().path(KUrl::AddTrailingSlash) + "slideshows");
                if (isArchive) m_foldersList.append("slideshows");
                else KIO::NetAccess::mkdir(slideFolder, this);
                isSlideshow = true;
            }
            else isSlideshow = false;
            files_list->setCurrentItem(parentItem);
            parentItem->setExpanded(true);
            destPath = parentItem->data(0, Qt::UserRole).toString() + '/';
            destUrl = KUrl(archive_url->url().path(KUrl::AddTrailingSlash) + destPath);
            QTreeWidgetItem *item;
            for (int j = 0; j < parentItem->childCount(); j++) {
                item = parentItem->child(j);
                if (item->isDisabled()) continue;
                // Special case: slideshows
		items++;
                if (isSlideshow) {
                    destPath += item->data(0, Qt::UserRole).toString() + '/';
                    destUrl = KUrl(archive_url->url().path(KUrl::AddTrailingSlash) + destPath);
                    QStringList srcFiles = item->data(0, Qt::UserRole + 1).toStringList();
                    for (int k = 0; k < srcFiles.count(); k++) {
                        files << KUrl(srcFiles.at(k));
                    }
                    item->setDisabled(true);
                    if (parentItem->indexOfChild(item) == parentItem->childCount() - 1) {
                        // We have processed all slideshows
                        parentItem->setDisabled(true);
                    }
                    break;
                }
                else if (item->data(0, Qt::UserRole).isNull()) {
                    files << KUrl(item->text(0));
                }
                else {
                    // We must rename the destination file, since another file with same name exists
                    //TODO: monitor progress
                    if (isArchive) {
                        m_filesList.insert(item->text(0), destPath + item->data(0, Qt::UserRole).toString());
                    }
                    else m_duplicateFiles.insert(KUrl(item->text(0)), KUrl(destUrl.path(KUrl::AddTrailingSlash) + item->data(0, Qt::UserRole).toString()));
                }
            }
            if (!isSlideshow) parentItem->setDisabled(true);
            break;
        }
    }

    if (items == 0) {
	// No clips to archive
<<<<<<< HEAD
	if (isArchive) slotArchivingFinished(NULL, true);
=======
	slotArchivingFinished(NULL, true);
>>>>>>> 7bd1fe25
	return true;
    }
    
    if (destPath.isEmpty()) {
        if (m_duplicateFiles.isEmpty()) return false;        
        QMapIterator<KUrl, KUrl> i(m_duplicateFiles);
        if (i.hasNext()) {
            i.next();
            KUrl startJobSrc = i.key();
            KUrl startJobDst = i.value();
            m_duplicateFiles.remove(startJobSrc);
            KIO::CopyJob *job = KIO::copyAs(startJobSrc, startJobDst, KIO::HideProgressInfo);
            connect(job, SIGNAL(result(KJob *)), this, SLOT(slotArchivingFinished(KJob *)));
            connect(job, SIGNAL(processedSize(KJob *, qulonglong)), this, SLOT(slotArchivingProgress(KJob *, qulonglong)));
        }
        return true;
    }

    if (isArchive) {
        m_foldersList.append(destPath);
        for (int i = 0; i < files.count(); i++) {
            m_filesList.insert(files.at(i).path(), destPath + files.at(i).fileName());
        }
        slotArchivingFinished();
    }
    else if (files.isEmpty()) {
        slotStartArchiving(false);
    }
    else {
        KIO::NetAccess::mkdir(destUrl, this);
        m_copyJob = KIO::copy (files, destUrl, KIO::HideProgressInfo);
        connect(m_copyJob, SIGNAL(result(KJob *)), this, SLOT(slotArchivingFinished(KJob *)));
        connect(m_copyJob, SIGNAL(processedSize(KJob *, qulonglong)), this, SLOT(slotArchivingProgress(KJob *, qulonglong)));
    }
    if (firstPass) {
        progressBar->setValue(0);
        buttonBox->button(QDialogButtonBox::Apply)->setText(i18n("Abort"));
    }
    return true;
}

void ArchiveWidget::slotArchivingFinished(KJob *job, bool finished)
{
    if (job == NULL || job->error() == 0) {
        if (!finished && slotStartArchiving(false)) {
            // We still have files to archive
            return;
        }
        else if (!compressed_archive->isChecked()) {
            // Archiving finished
            progressBar->setValue(100);
            if (processProjectFile()) {
                slotJobResult(true, i18n("Project was successfully archived."));
            }
            else {
                slotJobResult(false, i18n("There was an error processing project file"));
            }
        } else processProjectFile();
    }
    else {
        m_copyJob = NULL;
        slotJobResult(false, i18n("There was an error while copying the files: %1", job->errorString()));
    }
    if (!compressed_archive->isChecked()) {
        buttonBox->button(QDialogButtonBox::Apply)->setText(i18n("Archive"));
        archive_url->setEnabled(true);
        proxy_only->setEnabled(true);
        compressed_archive->setEnabled(true);
        for (int i = 0; i < files_list->topLevelItemCount(); i++) {
            files_list->topLevelItem(i)->setDisabled(false);
            for (int j = 0; j < files_list->topLevelItem(i)->childCount(); j++)
                files_list->topLevelItem(i)->child(j)->setDisabled(false);        
        }
    }
}

void ArchiveWidget::slotArchivingProgress(KJob *, qulonglong size)
{
    progressBar->setValue((int) 100 * size / m_requestedSize);
}


bool ArchiveWidget::processProjectFile()
{
    KUrl destUrl;
    QTreeWidgetItem *item;
    bool isArchive = compressed_archive->isChecked();

    for (int i = 0; i < files_list->topLevelItemCount(); i++) {
        QTreeWidgetItem *parentItem = files_list->topLevelItem(i);
        if (parentItem->childCount() > 0) {
            destUrl = KUrl(archive_url->url().path(KUrl::AddTrailingSlash) + parentItem->data(0, Qt::UserRole).toString());
            bool isSlideshow = parentItem->data(0, Qt::UserRole).toString() == "slideshows";
            for (int j = 0; j < parentItem->childCount(); j++) {
                item = parentItem->child(j);
                KUrl src(item->text(0));
                KUrl dest = destUrl;
                if (isSlideshow) {
                    dest = KUrl(destUrl.path(KUrl::AddTrailingSlash) + item->data(0, Qt::UserRole).toString() + '/' + src.fileName());
                }
                else if (item->data(0, Qt::UserRole).isNull()) {
                    dest.addPath(src.fileName());
                }
                else {
                    dest.addPath(item->data(0, Qt::UserRole).toString());
                }
                m_replacementList.insert(src, dest);
            }
        }
    }
    
    QDomElement mlt = m_doc.documentElement();
    QString root = mlt.attribute("root") + '/';

    // Adjust global settings
    QString basePath;
    if (isArchive) basePath = "$CURRENTPATH";
    else basePath = archive_url->url().path(KUrl::RemoveTrailingSlash);
    mlt.setAttribute("root", basePath);
    QDomElement project = mlt.firstChildElement("kdenlivedoc");
    project.setAttribute("projectfolder", basePath);

    // process kdenlive producers
    QDomNodeList prods = mlt.elementsByTagName("kdenlive_producer");
    for (int i = 0; i < prods.count(); i++) {
        QDomElement e = prods.item(i).toElement();
        if (e.isNull()) continue;
        if (e.hasAttribute("resource")) {
            KUrl src(e.attribute("resource"));
            KUrl dest = m_replacementList.value(src);
            if (!dest.isEmpty()) e.setAttribute("resource", dest.path());
        }
        if (e.hasAttribute("proxy") && e.attribute("proxy") != "-") {
            KUrl src(e.attribute("proxy"));
            KUrl dest = m_replacementList.value(src);
            if (!dest.isEmpty()) e.setAttribute("proxy", dest.path());
        }
    }

    // process mlt producers
    prods = mlt.elementsByTagName("producer");
    for (int i = 0; i < prods.count(); i++) {
        QDomElement e = prods.item(i).toElement();
        if (e.isNull()) continue;
        QString src = EffectsList::property(e, "resource");
        if (!src.isEmpty()) {
            if (!src.startsWith('/')) src.prepend(root);
            KUrl srcUrl(src);
            KUrl dest = m_replacementList.value(src);
            if (!dest.isEmpty()) EffectsList::setProperty(e, "resource", dest.path());
        }
    }

    // process mlt transitions (for luma files)
    prods = mlt.elementsByTagName("transition");
    QString attribute;
    for (int i = 0; i < prods.count(); i++) {
        QDomElement e = prods.item(i).toElement();
        if (e.isNull()) continue;
        attribute = "resource";
        QString src = EffectsList::property(e, attribute);
        if (src.isEmpty()) attribute = "luma";
        src = EffectsList::property(e, attribute);
        if (!src.isEmpty()) {
            if (!src.startsWith('/')) src.prepend(root);
            KUrl srcUrl(src);
            KUrl dest = m_replacementList.value(src);
            if (!dest.isEmpty()) EffectsList::setProperty(e, attribute, dest.path());
        }
    }

    QString playList = m_doc.toString();
    if (isArchive) {
        QString startString("\"");
        startString.append(archive_url->url().path(KUrl::RemoveTrailingSlash));
        QString endString("\"");
        endString.append(basePath);
        playList.replace(startString, endString);
        startString = '>' + archive_url->url().path(KUrl::RemoveTrailingSlash);
        endString = '>' + basePath;
        playList.replace(startString, endString);
    }

    if (isArchive) {
        m_temp = new KTemporaryFile;
        if (!m_temp->open()) KMessageBox::error(this, i18n("Cannot create temporary file"));
        m_temp->write(playList.toUtf8());
        m_temp->close();
        m_archiveThread = QtConcurrent::run(this, &ArchiveWidget::createArchive);
        return true;
    }
    
    QString path = archive_url->url().path(KUrl::AddTrailingSlash) + m_name + ".kdenlive";
    QFile file(path);
    if (!file.open(QIODevice::WriteOnly | QIODevice::Text)) {
        kWarning() << "//////  ERROR writing to file: " << path;
        KMessageBox::error(this, i18n("Cannot write to file %1", path));
        return false;
    }

    file.write(m_doc.toString().toUtf8());
    if (file.error() != QFile::NoError) {
        KMessageBox::error(this, i18n("Cannot write to file %1", path));
        file.close();
        return false;
    }
    file.close();
    return true;
}

void ArchiveWidget::createArchive()
{
    QFileInfo dirInfo(archive_url->url().path());
    QString user = dirInfo.owner();
    QString group = dirInfo.group();
    KTar archive(archive_url->url().path(KUrl::AddTrailingSlash) + m_name + ".tar.gz", "application/x-gzip");
    archive.open( QIODevice::WriteOnly );

    // Create folders
    foreach(const QString &path, m_foldersList) {
        archive.writeDir(path, user, group);
    }

    // Add files
    int ix = 0;
    QMapIterator<QString, QString> i(m_filesList);
    while (i.hasNext()) {
        i.next();
        archive.addLocalFile(i.key(), i.value());
        emit archiveProgress((int) 100 * ix / m_filesList.count());
        ix++;
    }

    // Add project file
    archive.addLocalFile(m_temp->fileName(), m_name + ".kdenlive");
    bool result = archive.close();
    delete m_temp;
    emit archivingFinished(result);
}

void ArchiveWidget::slotArchivingFinished(bool result)
{
    if (result) {
        slotJobResult(true, i18n("Project was successfully archived."));
        buttonBox->button(QDialogButtonBox::Apply)->setEnabled(false);
    }
    else {
        slotJobResult(false, i18n("There was an error processing project file"));
    }
    progressBar->setValue(100);
    buttonBox->button(QDialogButtonBox::Apply)->setText(i18n("Archive"));
    archive_url->setEnabled(true);
    proxy_only->setEnabled(true);
    compressed_archive->setEnabled(true);
    for (int i = 0; i < files_list->topLevelItemCount(); i++) {
        files_list->topLevelItem(i)->setDisabled(false);
        for (int j = 0; j < files_list->topLevelItem(i)->childCount(); j++)
            files_list->topLevelItem(i)->child(j)->setDisabled(false);
    }
}

void ArchiveWidget::slotArchivingProgress(int p)
{
    progressBar->setValue(p);
}

void ArchiveWidget::slotStartExtracting()
{
    if (m_archiveThread.isRunning()) {
        //TODO: abort extracting
        return;
    }
    QFileInfo f(m_extractUrl.path());
    m_requestedSize = f.size();
    KIO::NetAccess::mkdir(archive_url->url().path(KUrl::RemoveTrailingSlash), this);
    slotDisplayMessage("system-run", i18n("Extracting..."));
    buttonBox->button(QDialogButtonBox::Apply)->setText(i18n("Abort"));
    m_progressTimer = new QTimer;
    m_progressTimer->setInterval(800);
    m_progressTimer->setSingleShot(false);
    connect(m_progressTimer, SIGNAL(timeout()), this, SLOT(slotExtractProgress()));
    m_archiveThread = QtConcurrent::run(this, &ArchiveWidget::doExtracting);
    m_progressTimer->start();
}

void ArchiveWidget::slotExtractProgress()
{
    KIO::DirectorySizeJob *job = KIO::directorySize(archive_url->url());
    connect(job, SIGNAL(result(KJob*)), this, SLOT(slotGotProgress(KJob*)));
}

void ArchiveWidget::slotGotProgress(KJob* job)
{
    if (!job->error()) {
        KIO::DirectorySizeJob *j = static_cast <KIO::DirectorySizeJob *>(job);
        progressBar->setValue((int) 100 * j->totalSize() / m_requestedSize);
    }
    job->deleteLater();
}

void ArchiveWidget::doExtracting()
{
    m_extractArchive->directory()->copyTo(archive_url->url().path(KUrl::AddTrailingSlash));
    m_extractArchive->close();
    emit extractingFinished();    
}

QString ArchiveWidget::extractedProjectFile()
{
    return archive_url->url().path(KUrl::AddTrailingSlash) + m_projectName;
}

void ArchiveWidget::slotExtractingFinished()
{
    m_progressTimer->stop();
    delete m_progressTimer;
    // Process project file
    QFile file(extractedProjectFile());
    bool error = false;
    if (!file.open(QIODevice::ReadOnly | QIODevice::Text)) {
        error = true;
    }
    else {
        QString playList = QString::fromUtf8(file.readAll());
        file.close();
        if (playList.isEmpty()) {
            error = true;
        }
        else {
            playList.replace("$CURRENTPATH", archive_url->url().path(KUrl::RemoveTrailingSlash));
            if (!file.open(QIODevice::WriteOnly | QIODevice::Text)) {
                kWarning() << "//////  ERROR writing to file: ";
                error = true;
            }
            else {
                file.write(playList.toUtf8());
                if (file.error() != QFile::NoError) {
                    error = true;
                }
                file.close();
            }
        }
    }
    if (error) {
        KMessageBox::sorry(kapp->activeWindow(), i18n("Cannot open project file %1", extractedProjectFile()), i18n("Cannot open file"));
        reject();
    }
    else accept();
}

void ArchiveWidget::slotProxyOnly(int onlyProxy)
{
    m_requestedSize = 0;
    if (onlyProxy == Qt::Checked) {
        // Archive proxy clips
        QStringList proxyIdList;
        QTreeWidgetItem *parentItem = NULL;

        // Build list of existing proxy ids
        for (int i = 0; i < files_list->topLevelItemCount(); i++) {
            parentItem = files_list->topLevelItem(i);
            if (parentItem->data(0, Qt::UserRole).toString() == "proxy") break;
        }
        if (!parentItem) return;
        int items = parentItem->childCount();
        for (int j = 0; j < items; j++) {
            proxyIdList << parentItem->child(j)->data(0, Qt::UserRole + 2).toString();
        }
        
        // Parse all items to disable original clips for existing proxies
        for (int i = 0; i < proxyIdList.count(); i++) {
            QString id = proxyIdList.at(i);
            if (id.isEmpty()) continue;
            for (int j = 0; j < files_list->topLevelItemCount(); j++) {
                parentItem = files_list->topLevelItem(j);
                if (parentItem->data(0, Qt::UserRole).toString() == "proxy") continue;
                items = parentItem->childCount();
                for (int k = 0; k < items; k++) {
                    if (parentItem->child(k)->data(0, Qt::UserRole + 2).toString() == id) {
                        // This item has a proxy, do not archive it
                        parentItem->child(k)->setFlags(Qt::ItemIsSelectable);
                        break;
                    }
                }
            }
        }
    }
    else {
        // Archive all clips
        for (int i = 0; i < files_list->topLevelItemCount(); i++) {
            QTreeWidgetItem *parentItem = files_list->topLevelItem(i);
            int items = parentItem->childCount();
            for (int j = 0; j < items; j++) {
                parentItem->child(j)->setFlags(Qt::ItemIsEnabled | Qt::ItemIsSelectable);
            }
        }
    }
    
    // Calculate requested size
    int total = 0;
    for (int i = 0; i < files_list->topLevelItemCount(); i++) {
        QTreeWidgetItem *parentItem = files_list->topLevelItem(i);
        int items = parentItem->childCount();
        int itemsCount = 0;
        bool isSlideshow = parentItem->data(0, Qt::UserRole).toString() == "slideshows";
        
        for (int j = 0; j < items; j++) {
            if (!parentItem->child(j)->isDisabled()) {
                m_requestedSize += parentItem->child(j)->data(0, Qt::UserRole + 3).toInt();
                if (isSlideshow) total += parentItem->child(j)->data(0, Qt::UserRole + 1).toStringList().count();
                else total ++;
                itemsCount ++;
            }
        }
        parentItem->setText(0, parentItem->text(0).section('(', 0, 0) + i18np("(%1 item)", "(%1 items)", itemsCount));
    }
    project_files->setText(i18np("%1 file to archive, requires %2", "%1 files to archive, requires %2", total, KIO::convertSize(m_requestedSize)));
    slotCheckSpace();
}
<|MERGE_RESOLUTION|>--- conflicted
+++ resolved
@@ -589,11 +589,7 @@
 
     if (items == 0) {
 	// No clips to archive
-<<<<<<< HEAD
-	if (isArchive) slotArchivingFinished(NULL, true);
-=======
 	slotArchivingFinished(NULL, true);
->>>>>>> 7bd1fe25
 	return true;
     }
     
