/***************************************************************************
 *   Copyright (C) 2007 by Jean-Baptiste Mardelle (jb@kdenlive.org)        *
 *                                                                         *
 *   This program is free software; you can redistribute it and/or modify  *
 *   it under the terms of the GNU General Public License as published by  *
 *   the Free Software Foundation; either version 2 of the License, or     *
 *   (at your option) any later version.                                   *
 *                                                                         *
 *   This program is distributed in the hope that it will be useful,       *
 *   but WITHOUT ANY WARRANTY; without even the implied warranty of        *
 *   MERCHANTABILITY or FITNESS FOR A PARTICULAR PURPOSE.  See the         *
 *   GNU General Public License for more details.                          *
 *                                                                         *
 *   You should have received a copy of the GNU General Public License     *
 *   along with this program; if not, write to the                         *
 *   Free Software Foundation, Inc.,                                       *
 *   51 Franklin Street, Fifth Floor, Boston, MA  02110-1301  USA          *
 ***************************************************************************/


#include "customtrackview.h"
#include "docclipbase.h"
#include "clipitem.h"
#include "definitions.h"
#include "commands/moveclipcommand.h"
#include "commands/movetransitioncommand.h"
#include "commands/resizeclipcommand.h"
#include "commands/editguidecommand.h"
#include "commands/addextradatacommand.h"
#include "commands/addtimelineclipcommand.h"
#include "commands/addeffectcommand.h"
#include "commands/editeffectcommand.h"
#include "commands/moveeffectcommand.h"
#include "commands/addtransitioncommand.h"
#include "commands/edittransitioncommand.h"
#include "commands/editkeyframecommand.h"
#include "commands/changespeedcommand.h"
#include "commands/addmarkercommand.h"
#include "commands/razorclipcommand.h"
#include "core/kdenlivesettings.h"
#include "transition.h"
#include "clipmanager.h"
#include "renderer.h"
#include "markerdialog.h"
#include "mainwindow.h"
#include "ui_keyframedialog_ui.h"
#include "clipdurationdialog.h"
#include "abstractgroupitem.h"
#include "commands/insertspacecommand.h"
#include "spacerdialog.h"
#include "commands/addtrackcommand.h"
#include "commands/changeeffectstatecommand.h"
#include "commands/movegroupcommand.h"
#include "ui_addtrack_ui.h"
#include "ui_importkeyframesdialog_ui.h"
#include "initeffects.h"
#include "commands/locktrackcommand.h"
#include "commands/groupclipscommand.h"
#include "commands/splitaudiocommand.h"
#include "commands/changecliptypecommand.h"
#include "trackdialog.h"
#include "tracksconfigdialog.h"
#include "commands/configtrackscommand.h"
#include "commands/rebuildgroupcommand.h"
#include "commands/refreshmonitorcommand.h"
#include "profilesdialog.h"

#include "nolib/audio/audioEnvelope.h"
#include "nolib/audio/audioCorrelation.h"

#include <KDebug>
#include <KLocale>
#include <KUrl>
#include <KIcon>
#include <KCursor>
#include <KMessageBox>
#include <KIO/NetAccess>
#include <KFileDialog>

#include <QMouseEvent>
#include <QStylePainter>
#include <QGraphicsItem>
#include <QDomDocument>
#include <QScrollBar>
#include <QApplication>
#include <QInputDialog>


#if QT_VERSION >= 0x040600
#include <QGraphicsDropShadowEffect>
#endif

#define SEEK_INACTIVE (-1)

//#define DEBUG

bool sortGuidesList(const Guide *g1 , const Guide *g2)
{
    return (*g1).position() < (*g2).position();
}


//TODO:
// disable animation if user asked it in KDE's global settings
// http://lists.kde.org/?l=kde-commits&m=120398724717624&w=2
// needs something like below (taken from dolphin)
// #include <kglobalsettings.h>
// const bool animate = KGlobalSettings::graphicEffectsLevel() & KGlobalSettings::SimpleAnimationEffects;
// const int duration = animate ? 1500 : 1;

CustomTrackView::CustomTrackView(KdenliveDoc *doc, CustomTrackScene* projectscene, QWidget *parent) :
    QGraphicsView(projectscene, parent)
  , m_tracksHeight(KdenliveSettings::trackheight())
  , m_projectDuration(0)
  , m_cursorPos(0)
  , m_document(doc)
  , m_scene(projectscene)
  , m_cursorLine(NULL)
  , m_operationMode(NONE)
  , m_moveOpMode(NONE)
  , m_dragItem(NULL)
  , m_dragGuide(NULL)
  , m_visualTip(NULL)
  , m_animation(NULL)
  , m_clickPoint()
  , m_autoScroll(KdenliveSettings::autoscroll())
  , m_timelineContextMenu(NULL)
  , m_timelineContextClipMenu(NULL)
  , m_timelineContextTransitionMenu(NULL)
  , m_markerMenu(NULL)
  , m_autoTransition(NULL)
  , m_pasteEffectsAction(NULL)
  , m_ungroupAction(NULL)
  , m_editGuide(NULL)
  , m_deleteGuide(NULL)
  , m_clipTypeGroup(NULL)
  , m_scrollOffset(0)
  , m_clipDrag(false)
  , m_findIndex(0)
  , m_tool(SELECTTOOL)
  , m_copiedItems()
  , m_menuPosition()
  , m_blockRefresh(false)
  , m_selectionGroup(NULL)
  , m_selectedTrack(0)
  , m_spacerOffset(0)
  , m_audioCorrelator(NULL)
  , m_audioAlignmentReference(NULL)
  , m_controlModifier(false)
{
    if (doc) {
        m_commandStack = doc->commandStack();
    } else {
        m_commandStack = NULL;
    }
    m_ct = 0;
    setMouseTracking(true);
    setAcceptDrops(true);
    setFrameShape(QFrame::NoFrame);
    setLineWidth(0);
    //setCacheMode(QGraphicsView::CacheBackground);
    setAutoFillBackground(false);
    setViewportUpdateMode(QGraphicsView::SmartViewportUpdate);
    setContentsMargins(0, 0, 0, 0);

    m_activeTrackBrush = KStatefulBrush(KColorScheme::View, KColorScheme::ActiveBackground, KSharedConfig::openConfig(KdenliveSettings::colortheme()));

    m_animationTimer = new QTimeLine(800);
    m_animationTimer->setFrameRange(0, 5);
    m_animationTimer->setUpdateInterval(100);
    m_animationTimer->setLoopCount(0);

    m_tipColor = QColor(0, 192, 0, 200);
    m_tipPen.setColor(QColor(255, 255, 255, 100));
    m_tipPen.setWidth(3);

    const int maxHeight = m_tracksHeight * m_document->tracksCount();
    setSceneRect(0, 0, sceneRect().width(), maxHeight);
    verticalScrollBar()->setMaximum(maxHeight);
    verticalScrollBar()->setTracking(true);
    // repaint guides when using vertical scroll
    connect(verticalScrollBar(), SIGNAL(valueChanged(int)), this, SLOT(slotRefreshGuides()));

    m_cursorLine = projectscene->addLine(0, 0, 0, maxHeight);
    m_cursorLine->setZValue(1000);
    QPen pen1 = QPen();
    pen1.setWidth(1);
    pen1.setColor(palette().text().color());
    m_cursorLine->setPen(pen1);
    m_cursorLine->setFlag(QGraphicsItem::ItemIgnoresTransformations, true);

    connect(&m_scrollTimer, SIGNAL(timeout()), this, SLOT(slotCheckMouseScrolling()));
    m_scrollTimer.setInterval(100);
    m_scrollTimer.setSingleShot(true);

    connect(&m_thumbsTimer, SIGNAL(timeout()), this, SLOT(slotFetchNextThumbs()));
    m_thumbsTimer.setInterval(500);
    m_thumbsTimer.setSingleShot(true);

    KIcon razorIcon("edit-cut");
    m_razorCursor = QCursor(razorIcon.pixmap(22, 22));

    KIcon spacerIcon("kdenlive-spacer-tool");
    m_spacerCursor = QCursor(spacerIcon.pixmap(22, 22));
}

CustomTrackView::~CustomTrackView()
{
    qDeleteAll(m_guides);
    m_guides.clear();
    m_waitingThumbs.clear();
    delete m_animationTimer;
}

//virtual
void CustomTrackView::keyPressEvent(QKeyEvent * event)
{
    if (event->key() == Qt::Key_Up) {
        slotTrackUp();
        event->accept();
    } else if (event->key() == Qt::Key_Down) {
        slotTrackDown();
        event->accept();
    } else QWidget::keyPressEvent(event);
}

void CustomTrackView::setDocumentModified()
{
    m_document->setModified(true);
}

void CustomTrackView::setContextMenu(QMenu *timeline, QMenu *clip, QMenu *transition, QActionGroup *clipTypeGroup, QMenu *markermenu)
{
    m_timelineContextMenu = timeline;
    m_timelineContextClipMenu = clip;
    m_clipTypeGroup = clipTypeGroup;
    connect(m_timelineContextMenu, SIGNAL(aboutToHide()), this, SLOT(slotResetMenuPosition()));

    m_markerMenu = new QMenu(i18n("Go to marker..."), this);
    m_markerMenu->setEnabled(false);
    markermenu->addMenu(m_markerMenu);
    connect(m_markerMenu, SIGNAL(triggered(QAction*)), this, SLOT(slotGoToMarker(QAction*)));
    QList <QAction *> list = m_timelineContextClipMenu->actions();
    for (int i = 0; i < list.count(); ++i) {
        if (list.at(i)->data().toString() == "paste_effects") m_pasteEffectsAction = list.at(i);
        else if (list.at(i)->data().toString() == "ungroup_clip") m_ungroupAction = list.at(i);
        else if (list.at(i)->data().toString() == "A") m_audioActions.append(list.at(i));
        else if (list.at(i)->data().toString() == "A+V") m_avActions.append(list.at(i));
    }

    m_timelineContextTransitionMenu = transition;
    list = m_timelineContextTransitionMenu->actions();
    for (int i = 0; i < list.count(); ++i) {
        if (list.at(i)->data().toString() == "auto") {
            m_autoTransition = list.at(i);
            break;
        }
    }

    m_timelineContextMenu->addSeparator();
    m_deleteGuide = new KAction(KIcon("edit-delete"), i18n("Delete Guide"), this);
    connect(m_deleteGuide, SIGNAL(triggered()), this, SLOT(slotDeleteTimeLineGuide()));
    m_timelineContextMenu->addAction(m_deleteGuide);

    m_editGuide = new KAction(KIcon("document-properties"), i18n("Edit Guide"), this);
    connect(m_editGuide, SIGNAL(triggered()), this, SLOT(slotEditTimeLineGuide()));
    m_timelineContextMenu->addAction(m_editGuide);
}

void CustomTrackView::slotDoResetMenuPosition()
{
    m_menuPosition = QPoint();
}

void CustomTrackView::slotResetMenuPosition()
{
    // after a short time (so that the action is triggered / or menu is closed, we reset the menu pos
    QTimer::singleShot(300, this, SLOT(slotDoResetMenuPosition()));
}

void CustomTrackView::checkAutoScroll()
{
    m_autoScroll = KdenliveSettings::autoscroll();
}

/*sQList <TrackInfo> CustomTrackView::tracksList() const {
    return m_scene->m_tracksList;
}*/


int CustomTrackView::getFrameWidth() const
{
    return (int) (m_tracksHeight * m_document->mltProfile().display_aspect_num / m_document->mltProfile().display_aspect_den + 0.5);
}

void CustomTrackView::updateSceneFrameWidth()
{
    int frameWidth = getFrameWidth();
    QList<QGraphicsItem *> itemList = items();
    ClipItem *item;
    for (int i = 0; i < itemList.count(); ++i) {
        if (itemList.at(i)->type() == AVWIDGET) {
            item = (ClipItem*) itemList.at(i);
            item->resetFrameWidth(frameWidth);
            item->resetThumbs(true);
        }
    }
}

bool CustomTrackView::checkTrackHeight()
{
    if (m_tracksHeight == KdenliveSettings::trackheight()) return false;
    m_tracksHeight = KdenliveSettings::trackheight();
    emit trackHeightChanged();
    QList<QGraphicsItem *> itemList = items();
    ClipItem *item;
    Transition *transitionitem;
    int frameWidth = getFrameWidth();
    bool snap = KdenliveSettings::snaptopoints();
    KdenliveSettings::setSnaptopoints(false);
    for (int i = 0; i < itemList.count(); ++i) {
        if (itemList.at(i)->type() == AVWIDGET) {
            item = (ClipItem*) itemList.at(i);
            item->setRect(0, 0, item->rect().width(), m_tracksHeight - 1);
            item->setPos((qreal) item->startPos().frames(m_document->fps()), (qreal) item->track() * m_tracksHeight + 1);
            item->resetFrameWidth(frameWidth);
            item->resetThumbs(true);
        } else if (itemList.at(i)->type() == TRANSITIONWIDGET) {
            transitionitem = (Transition*) itemList.at(i);
            transitionitem->setRect(0, 0, transitionitem->rect().width(), m_tracksHeight / 3 * 2 - 1);
            transitionitem->setPos((qreal) transitionitem->startPos().frames(m_document->fps()), (qreal) transitionitem->track() * m_tracksHeight + m_tracksHeight / 3 * 2);
        }
    }
    double newHeight = m_tracksHeight * m_document->tracksCount() * matrix().m22();
    m_cursorLine->setLine(0, 0, 0, newHeight - 1);
    for (int i = 0; i < m_guides.count(); ++i) {
        m_guides.at(i)->setLine(0, 0, 0, newHeight - 1);
    }

    setSceneRect(0, 0, sceneRect().width(), m_tracksHeight * m_document->tracksCount());
    //     verticalScrollBar()->setMaximum(m_tracksHeight * m_document->tracksCount());
    KdenliveSettings::setSnaptopoints(snap);
    viewport()->update();
    return true;
}

/** Zoom or move viewport on mousewheel
 *
 * If mousewheel+Ctrl, zooms in/out on the timeline.
 *
 * With Ctrl, moves viewport towards end of timeline if down/back,
 * opposite on up/forward.
 *
 * See also http://www.kdenlive.org/mantis/view.php?id=265 */
void CustomTrackView::wheelEvent(QWheelEvent * e)
{
    if (e->modifiers() == Qt::ControlModifier) {
        if (e->delta() > 0) emit zoomIn();
        else emit zoomOut();
    } else {
        if (e->delta() <= 0) horizontalScrollBar()->setValue(horizontalScrollBar()->value() + horizontalScrollBar()->singleStep());
        else  horizontalScrollBar()->setValue(horizontalScrollBar()->value() - horizontalScrollBar()->singleStep());
    }
}

int CustomTrackView::getPreviousVideoTrack(int track)
{
    track = m_document->tracksCount() - track - 1;
    track --;
    for (int i = track; i > -1; --i) {
        if (m_document->trackInfoAt(i).type == VIDEOTRACK) return i + 1;
    }
    return 0;
}


void CustomTrackView::slotFetchNextThumbs()
{
    if (!m_waitingThumbs.isEmpty()) {
        ClipItem *item = m_waitingThumbs.takeFirst();
        while (item == NULL && !m_waitingThumbs.isEmpty()) {
            item = m_waitingThumbs.takeFirst();
        }
        if (item) item->slotFetchThumbs();
        if (!m_waitingThumbs.isEmpty()) m_thumbsTimer.start();
    }
}

void CustomTrackView::slotCheckMouseScrolling()
{
    if (m_scrollOffset == 0) {
        m_scrollTimer.stop();
        return;
    }
    horizontalScrollBar()->setValue(horizontalScrollBar()->value() + m_scrollOffset);
    m_scrollTimer.start();
}

void CustomTrackView::slotCheckPositionScrolling()
{
    // If mouse is at a border of the view, scroll
    if (m_moveOpMode != SEEK) return;
    if (mapFromScene(m_cursorPos, 0).x() < 3) {
        if (horizontalScrollBar()->value() == 0) return;
        horizontalScrollBar()->setValue(horizontalScrollBar()->value() - 2);
        QTimer::singleShot(200, this, SLOT(slotCheckPositionScrolling()));
        seekCursorPos(mapToScene(QPoint(-2, 0)).x());
    } else if (viewport()->width() - 3 < mapFromScene(m_cursorPos + 1, 0).x()) {
        horizontalScrollBar()->setValue(horizontalScrollBar()->value() + 2);
        seekCursorPos(mapToScene(QPoint(viewport()->width(), 0)).x() + 1);
        QTimer::singleShot(200, this, SLOT(slotCheckPositionScrolling()));
    }
}

void CustomTrackView::slotAlignPlayheadToMousePos()
{
    /* get curser point ref in screen coord */
    QPoint ps = QCursor::pos();
    /* get xPos in scene coord */
    int mappedXPos = qMax((int)(mapToScene(mapFromGlobal(ps)).x() + 0.5), 0);
    /* move playhead to new xPos*/
    seekCursorPos(mappedXPos);
}

int CustomTrackView::getMousePos() const
{
    return qMax((int)(mapToScene(mapFromGlobal(QCursor::pos())).x() + 0.5), 0);
}

// virtual
void CustomTrackView::mouseMoveEvent(QMouseEvent * event)
{
    int pos = event->x();
    int mappedXPos = qMax((int)(mapToScene(event->pos()).x() + 0.5), 0);
    double snappedPos = getSnapPointForPos(mappedXPos);
    emit mousePosition(mappedXPos);

    if (m_operationMode == SCROLLTIMELINE) {
        QGraphicsView::mouseMoveEvent(event);
        return;
    }

    if (event->buttons() & Qt::MidButton) return;
    if (dragMode() == QGraphicsView::RubberBandDrag || (event->modifiers() == Qt::ControlModifier && m_tool != SPACERTOOL && m_operationMode != RESIZESTART && m_operationMode != RESIZEEND)) {
        event->setAccepted(true);
        m_moveOpMode = NONE;
        if (event->modifiers() != Qt::ControlModifier || dragMode() == QGraphicsView::RubberBandDrag) QGraphicsView::mouseMoveEvent(event);
        return;
    }

    if (event->buttons() != Qt::NoButton) {
        bool move = (event->pos() - m_clickEvent).manhattanLength() >= QApplication::startDragDistance();
        if (m_dragItem && move) m_clipDrag = true;
        if (m_dragItem && m_tool == SELECTTOOL) {
            if (m_operationMode == MOVE && m_clipDrag) {
                QGraphicsView::mouseMoveEvent(event);
                // If mouse is at a border of the view, scroll
                if (pos < 5) {
                    m_scrollOffset = -30;
                    m_scrollTimer.start();
                } else if (viewport()->width() - pos < 10) {
                    m_scrollOffset = 30;
                    m_scrollTimer.start();
                } else if (m_scrollTimer.isActive()) {
                    m_scrollTimer.stop();
                }
            } else if (m_operationMode == RESIZESTART && move) {
                m_document->renderer()->pause();
                if (!m_controlModifier && m_dragItem->type() == AVWIDGET && m_dragItem->parentItem() && m_dragItem->parentItem() != m_selectionGroup) {
                    AbstractGroupItem *parent = static_cast <AbstractGroupItem *>(m_dragItem->parentItem());
                    if (parent)
                        parent->resizeStart((int)(snappedPos - m_dragItemInfo.startPos.frames(m_document->fps())));
                } else {
                    m_dragItem->resizeStart((int)(snappedPos), true, false);
                }
                QString crop = m_document->timecode().getDisplayTimecode(m_dragItem->cropStart(), KdenliveSettings::frametimecode());
                QString duration = m_document->timecode().getDisplayTimecode(m_dragItem->cropDuration(), KdenliveSettings::frametimecode());
                QString offset = m_document->timecode().getDisplayTimecode(m_dragItem->cropStart() - m_dragItemInfo.cropStart, KdenliveSettings::frametimecode());
                emit displayMessage(i18n("Crop from start:") + ' ' + crop + ' ' + i18n("Duration:") + ' ' + duration + ' ' + i18n("Offset:") + ' ' + offset, InformationMessage);
            } else if (m_operationMode == RESIZEEND && move) {
                m_document->renderer()->pause();
                if (!m_controlModifier && m_dragItem->type() == AVWIDGET && m_dragItem->parentItem() && m_dragItem->parentItem() != m_selectionGroup) {
                    AbstractGroupItem *parent = static_cast <AbstractGroupItem *>(m_dragItem->parentItem());
                    if (parent)
                        parent->resizeEnd((int)(snappedPos - m_dragItemInfo.endPos.frames(m_document->fps())));
                } else {
                    m_dragItem->resizeEnd((int)(snappedPos), false);
                }
                QString duration = m_document->timecode().getDisplayTimecode(m_dragItem->cropDuration(), KdenliveSettings::frametimecode());
                QString offset = m_document->timecode().getDisplayTimecode(m_dragItem->cropDuration() - m_dragItemInfo.cropDuration, KdenliveSettings::frametimecode());
                emit displayMessage(i18n("Duration:") + ' ' + duration + ' ' + i18n("Offset:") + ' ' + offset, InformationMessage);
            } else if (m_operationMode == FADEIN && move) {
                ((ClipItem*) m_dragItem)->setFadeIn((int)(mappedXPos - m_dragItem->startPos().frames(m_document->fps())));
            } else if (m_operationMode == FADEOUT && move) {
                ((ClipItem*) m_dragItem)->setFadeOut((int)(m_dragItem->endPos().frames(m_document->fps()) - mappedXPos));
            } else if (m_operationMode == KEYFRAME && move) {
                GenTime keyFramePos = GenTime(mappedXPos, m_document->fps()) - m_dragItem->startPos() + m_dragItem->cropStart();
                double pos = mapToScene(event->pos()).toPoint().y();
                QRectF br = m_dragItem->sceneBoundingRect();
                double maxh = 100.0 / br.height();
                pos = (br.bottom() - pos) * maxh;
                m_dragItem->updateKeyFramePos(keyFramePos, pos);
                QString position = m_document->timecode().getDisplayTimecodeFromFrames(m_dragItem->editedKeyFramePos(), KdenliveSettings::frametimecode());
                emit displayMessage(position + " : " + QString::number(m_dragItem->editedKeyFrameValue()), InformationMessage);
            }
            removeTipAnimation();
            return;
        } else if (m_operationMode == MOVEGUIDE) {
            removeTipAnimation();
            QGraphicsView::mouseMoveEvent(event);
            return;
        } else if (m_operationMode == SPACER && move && m_selectionGroup) {
            // spacer tool
            snappedPos = getSnapPointForPos(mappedXPos + m_spacerOffset);
            if (snappedPos < 0) snappedPos = 0;

            // Make sure there is no collision
            QList<QGraphicsItem *> children = m_selectionGroup->childItems();
            QPainterPath shape = m_selectionGroup->clipGroupSpacerShape(QPointF(snappedPos - m_selectionGroup->sceneBoundingRect().left(), 0));
            QList<QGraphicsItem*> collidingItems = scene()->items(shape, Qt::IntersectsItemShape);
            collidingItems.removeAll(m_selectionGroup);
            for (int i = 0; i < children.count(); ++i) {
                if (children.at(i)->type() == GROUPWIDGET) {
                    QList<QGraphicsItem *> subchildren = children.at(i)->childItems();
                    for (int j = 0; j < subchildren.count(); j++)
                        collidingItems.removeAll(subchildren.at(j));
                }
                collidingItems.removeAll(children.at(i));
            }
            bool collision = false;
            int offset = 0;
            for (int i = 0; i < collidingItems.count(); ++i) {
                if (!collidingItems.at(i)->isEnabled()) continue;
                if (collidingItems.at(i)->type() == AVWIDGET && snappedPos < m_selectionGroup->sceneBoundingRect().left()) {
                    AbstractClipItem *item = static_cast <AbstractClipItem *>(collidingItems.at(i));
                    // Moving backward, determine best pos
                    QPainterPath clipPath;
                    clipPath.addRect(item->sceneBoundingRect());
                    QPainterPath res = shape.intersected(clipPath);
                    offset = qMax(offset, (int)(res.boundingRect().width() + 0.5));
                }
            }
            snappedPos += offset;
            // make sure we have no collision
            shape = m_selectionGroup->clipGroupSpacerShape(QPointF(snappedPos - m_selectionGroup->sceneBoundingRect().left(), 0));
            collidingItems = scene()->items(shape, Qt::IntersectsItemShape);
            collidingItems.removeAll(m_selectionGroup);
            for (int i = 0; i < children.count(); ++i) {
                if (children.at(i)->type() == GROUPWIDGET) {
                    QList<QGraphicsItem *> subchildren = children.at(i)->childItems();
                    for (int j = 0; j < subchildren.count(); j++)
                        collidingItems.removeAll(subchildren.at(j));
                }
                collidingItems.removeAll(children.at(i));
            }

            for (int i = 0; i < collidingItems.count(); ++i) {
                if (!collidingItems.at(i)->isEnabled()) continue;
                if (collidingItems.at(i)->type() == AVWIDGET) {
                    collision = true;
                    break;
                }
            }


            if (!collision) {
                // Check transitions
                shape = m_selectionGroup->transitionGroupShape(QPointF(snappedPos - m_selectionGroup->sceneBoundingRect().left(), 0));
                collidingItems = scene()->items(shape, Qt::IntersectsItemShape);
                collidingItems.removeAll(m_selectionGroup);
                for (int i = 0; i < children.count(); ++i) {
                    if (children.at(i)->type() == GROUPWIDGET) {
                        QList<QGraphicsItem *> subchildren = children.at(i)->childItems();
                        for (int j = 0; j < subchildren.count(); j++)
                            collidingItems.removeAll(subchildren.at(j));
                    }
                    collidingItems.removeAll(children.at(i));
                }
                offset = 0;

                for (int i = 0; i < collidingItems.count(); ++i) {
                    if (collidingItems.at(i)->type() == TRANSITIONWIDGET && snappedPos < m_selectionGroup->sceneBoundingRect().left()) {
                        AbstractClipItem *item = static_cast <AbstractClipItem *>(collidingItems.at(i));
                        // Moving backward, determine best pos
                        QPainterPath clipPath;
                        clipPath.addRect(item->sceneBoundingRect());
                        QPainterPath res = shape.intersected(clipPath);
                        offset = qMax(offset, (int)(res.boundingRect().width() + 0.5));
                    }
                }

                snappedPos += offset;
                // make sure we have no collision
                shape = m_selectionGroup->transitionGroupShape(QPointF(snappedPos - m_selectionGroup->sceneBoundingRect().left(), 0));
                collidingItems = scene()->items(shape, Qt::IntersectsItemShape);
                collidingItems.removeAll(m_selectionGroup);
                for (int i = 0; i < children.count(); ++i) {
                    if (children.at(i)->type() == GROUPWIDGET) {
                        QList<QGraphicsItem *> subchildren = children.at(i)->childItems();
                        for (int j = 0; j < subchildren.count(); j++)
                            collidingItems.removeAll(subchildren.at(j));
                    }
                    collidingItems.removeAll(children.at(i));
                }
                for (int i = 0; i < collidingItems.count(); ++i) {
                    if (collidingItems.at(i)->type() == TRANSITIONWIDGET) {
                        collision = true;
                        break;
                    }
                }
            }

            if (!collision)
                m_selectionGroup->translate(snappedPos - m_selectionGroup->sceneBoundingRect().left(), 0);
            //m_selectionGroup->setPos(mappedXPos + (((int) m_selectionGroup->boundingRect().topLeft().x() + 0.5) - mappedClick) , m_selectionGroup->pos().y());
        }
    }

    if (m_tool == RAZORTOOL) {
        setCursor(m_razorCursor);
    } else if (m_tool == SPACERTOOL) {
        setCursor(m_spacerCursor);
    }

    QList<QGraphicsItem *> itemList = items(event->pos());
    QGraphicsRectItem *item = NULL;
    OPERATIONTYPE opMode = NONE;

    if (itemList.count() == 1 && itemList.at(0)->type() == GUIDEITEM) {
        opMode = MOVEGUIDE;
        setCursor(Qt::SplitHCursor);
    } else for (int i = 0; i < itemList.count(); ++i) {
        if (itemList.at(i)->type() == AVWIDGET || itemList.at(i)->type() == TRANSITIONWIDGET) {
            item = (QGraphicsRectItem*) itemList.at(i);
            break;
        }
    }

    if (m_tool == SPACERTOOL) {
        event->accept();
        return;
    }

    if (item && event->buttons() == Qt::NoButton) {
        AbstractClipItem *clip = static_cast <AbstractClipItem*>(item);
        if (m_tool == RAZORTOOL) {
            // razor tool over a clip, display current frame in monitor
            if (false && !m_blockRefresh && item->type() == AVWIDGET) {
                //TODO: solve crash when showing frame when moving razor over clip
                emit showClipFrame(((ClipItem *) item)->baseClip(), QPoint(), false, mappedXPos - (clip->startPos() - clip->cropStart()).frames(m_document->fps()));
            }
            event->accept();
            return;
        }

        if (m_selectionGroup && clip->parentItem() == m_selectionGroup) {
            // all other modes break the selection, so the user probably wants to move it
            opMode = MOVE;
        } else {
            if (clip->rect().width() * transform().m11() < 15) {
                // If the item is very small, only allow move
                opMode = MOVE;
            }
            else opMode = clip->operationMode(mapToScene(event->pos()));
        }

        const double size = 5;
        if (opMode == m_moveOpMode) {
            QGraphicsView::mouseMoveEvent(event);
            return;
        } else {
            removeTipAnimation();
        }
        m_moveOpMode = opMode;
        setTipAnimation(clip, opMode, size);
        ClipItem *ci = NULL;
        if (item->type() == AVWIDGET)
            ci = static_cast <ClipItem *>(item);
        QString message;
        if (opMode == MOVE) {
            setCursor(Qt::OpenHandCursor);
            if (ci) {
                message = ci->clipName() + i18n(":");
                message.append(i18n(" Position:") + m_document->timecode().getDisplayTimecode(ci->info().startPos, KdenliveSettings::frametimecode()));
                message.append(i18n(" Duration:") + m_document->timecode().getDisplayTimecode(ci->cropDuration(),  KdenliveSettings::frametimecode()));
                if (clip->parentItem() && clip->parentItem()->type() == GROUPWIDGET) {
                    AbstractGroupItem *parent = static_cast <AbstractGroupItem *>(clip->parentItem());
                    if (clip->parentItem() == m_selectionGroup)
                        message.append(i18n(" Selection duration:"));
                    else
                        message.append(i18n(" Group duration:"));
                    message.append(m_document->timecode().getDisplayTimecode(parent->duration(), KdenliveSettings::frametimecode()));
                    if (parent->parentItem() && parent->parentItem()->type() == GROUPWIDGET) {
                        AbstractGroupItem *parent2 = static_cast <AbstractGroupItem *>(parent->parentItem());
                        message.append(i18n(" Selection duration:") + m_document->timecode().getDisplayTimecode(parent2->duration(), KdenliveSettings::frametimecode()));
                    }
                }
            }
        } else if (opMode == RESIZESTART) {
            setCursor(KCursor("left_side", Qt::SizeHorCursor));
            if (ci)
                message = i18n("Crop from start: ") + m_document->timecode().getDisplayTimecode(ci->cropStart(), KdenliveSettings::frametimecode());
            if (item->type() == AVWIDGET && item->parentItem() && item->parentItem() != m_selectionGroup)
                message.append(i18n("Use Ctrl to resize only current item, otherwise all items in this group will be resized at once."));
        } else if (opMode == RESIZEEND) {
            setCursor(KCursor("right_side", Qt::SizeHorCursor));
            if (ci)
                message = i18n("Duration: ") + m_document->timecode().getDisplayTimecode(ci->cropDuration(), KdenliveSettings::frametimecode());
            if (item->type() == AVWIDGET && item->parentItem() && item->parentItem() != m_selectionGroup)
                message.append(i18n("Use Ctrl to resize only current item, otherwise all items in this group will be resized at once."));
        } else if (opMode == FADEIN || opMode == FADEOUT) {
            setCursor(Qt::PointingHandCursor);
            if (ci && opMode == FADEIN && ci->fadeIn()) {
                message = i18n("Fade in duration: ");
                message.append(m_document->timecode().getDisplayTimecodeFromFrames(ci->fadeIn(), KdenliveSettings::frametimecode()));
            } else if (ci && opMode == FADEOUT && ci->fadeOut()) {
                message = i18n("Fade out duration: ");
                message.append(m_document->timecode().getDisplayTimecodeFromFrames(ci->fadeOut(), KdenliveSettings::frametimecode()));
            } else {
                message = i18n("Drag to add or resize a fade effect.");
            }
        } else if (opMode == TRANSITIONSTART || opMode == TRANSITIONEND) {
            setCursor(Qt::PointingHandCursor);
            message = i18n("Click to add a transition.");
        } else if (opMode == KEYFRAME) {
            setCursor(Qt::PointingHandCursor);
            emit displayMessage(i18n("Move keyframe above or below clip to remove it, double click to add a new one."), InformationMessage);
        }

        if (!message.isEmpty())
            emit displayMessage(message, InformationMessage);
    } // no clip under mouse
    else if (m_tool == RAZORTOOL) {
        event->accept();
        return;
    } else if (opMode == MOVEGUIDE) {
        m_moveOpMode = opMode;
    } else {
        removeTipAnimation();
        setCursor(Qt::ArrowCursor);
        if (event->buttons() != Qt::NoButton && event->modifiers() == Qt::NoModifier) {
            QGraphicsView::mouseMoveEvent(event);
            m_moveOpMode = SEEK;
            if (mappedXPos != m_document->renderer()->getCurrentSeekPosition() && mappedXPos != cursorPos()) {
                seekCursorPos(mappedXPos);
                slotCheckPositionScrolling();
            }
            return;
        } else m_moveOpMode = NONE;
    }
    QGraphicsView::mouseMoveEvent(event);
}

// virtual
void CustomTrackView::mousePressEvent(QMouseEvent * event)
{
    setFocus(Qt::MouseFocusReason);
    m_menuPosition = QPoint();
    m_clipDrag = false;

    // special cases (middle click button or ctrl / shift click
    if (event->button() == Qt::MidButton) {
        emit playMonitor();
        m_blockRefresh = false;
        m_operationMode = NONE;
        return;
    }

    if (event->modifiers() & Qt::ShiftModifier) {
        // Rectangle selection
        setViewportUpdateMode(QGraphicsView::FullViewportUpdate);
        setDragMode(QGraphicsView::RubberBandDrag);
        if (!(event->modifiers() & Qt::ControlModifier)) {
            resetSelectionGroup();
            if (m_dragItem) {
                emit clipItemSelected(NULL);
                m_dragItem = NULL;
            }
            scene()->clearSelection();
        }
        m_blockRefresh = false;
        m_operationMode = RUBBERSELECTION;
        QGraphicsView::mousePressEvent(event);
        return;
    }

    m_blockRefresh = true;
    m_dragGuide = NULL;

    if (m_tool != RAZORTOOL) activateMonitor();
    else if (m_document->renderer()->isPlaying()) {
        m_document->renderer()->pause();
        return;
    }
    m_clickEvent = event->pos();

    // check item under mouse
    QList<QGraphicsItem *> collisionList = items(m_clickEvent);
    if (event->modifiers() == Qt::ControlModifier && m_tool != SPACERTOOL && collisionList.count() == 0) {
        // Pressing Ctrl + left mouse button in an empty area scrolls the timeline
        setDragMode(QGraphicsView::ScrollHandDrag);
        m_blockRefresh = false;
        m_operationMode = SCROLLTIMELINE;
        QGraphicsView::mousePressEvent(event);
        return;
    }
    // if a guide and a clip were pressed, just select the guide
    for (int i = 0; i < collisionList.count(); ++i) {
        if (collisionList.at(i)->type() == GUIDEITEM) {
            // a guide item was pressed
            m_dragGuide = (Guide *) collisionList.at(i);
            if (event->button() == Qt::LeftButton) { // move it
                m_dragGuide->setFlag(QGraphicsItem::ItemIsMovable, true);
                m_operationMode = MOVEGUIDE;
                // deselect all clips so that only the guide will move
                m_scene->clearSelection();
                resetSelectionGroup(false);
                updateSnapPoints(NULL);
                QGraphicsView::mousePressEvent(event);
                return;
            } else // show context menu
                break;
        }
    }

    // Find first clip, transition or group under mouse (when no guides selected)
    int ct = 0;
    AbstractGroupItem *dragGroup = NULL;
    AbstractClipItem *collisionClip = NULL;
    bool found = false;
    QStringList lockedTracks;
    double yOffset = 0;
    m_selectionMutex.lock();
    while (!m_dragGuide && ct < collisionList.count()) {
        if (collisionList.at(ct)->type() == AVWIDGET || collisionList.at(ct)->type() == TRANSITIONWIDGET) {
            collisionClip = static_cast <AbstractClipItem *>(collisionList.at(ct));
            if (collisionClip->isItemLocked() || !collisionClip->isEnabled()) {
                ct++;
                continue;
            }
            if (collisionClip == m_dragItem) {
                collisionClip = NULL;
            }
            else {
                m_dragItem = collisionClip;
            }
            found = true;
            for (int i = 0; i < m_document->tracksCount(); ++i) {
                if (m_document->trackInfoAt(i).isLocked) lockedTracks << QString::number(m_document->tracksCount() - i - 1);
            }
            yOffset = mapToScene(m_clickEvent).y() - m_dragItem->scenePos().y();
            m_dragItem->setProperty("y_absolute", yOffset);
            m_dragItem->setProperty("locked_tracks", lockedTracks);
            m_dragItemInfo = m_dragItem->info();
            if (m_selectionGroup) {
                m_selectionGroup->setProperty("y_absolute", yOffset);
                m_selectionGroup->setProperty("locked_tracks", lockedTracks);
            }
            if (m_dragItem->parentItem() && m_dragItem->parentItem()->type() == GROUPWIDGET && m_dragItem->parentItem() != m_selectionGroup) {
                QGraphicsItem *topGroup = m_dragItem->parentItem();
                while (topGroup->parentItem() && topGroup->parentItem()->type() == GROUPWIDGET && topGroup->parentItem() != m_selectionGroup) {
                    topGroup = topGroup->parentItem();
                }
                dragGroup = static_cast <AbstractGroupItem *>(topGroup);
                dragGroup->setProperty("y_absolute", yOffset);
                dragGroup->setProperty("locked_tracks", lockedTracks);
            }
            break;
        }
        ct++;
    }
    if (!found) {
        if (m_dragItem) emit clipItemSelected(NULL);
        m_dragItem = NULL;
    }

#if QT_VERSION >= 0x040800
    // Add shadow to dragged item, currently disabled because of painting artifacts
    /*if (m_dragItem) {
    QGraphicsDropShadowEffect *eff = new QGraphicsDropShadowEffect();
    eff->setBlurRadius(5);
    eff->setOffset(3, 3);
    m_dragItem->setGraphicsEffect(eff);
    }*/
#endif
    if (m_dragItem && m_dragItem->type() == TRANSITIONWIDGET && m_dragItem->isEnabled()) {
        // update transition menu action
        m_autoTransition->setChecked(static_cast<Transition *>(m_dragItem)->isAutomatic());
        m_autoTransition->setEnabled(true);
        // A transition is selected
        QPoint p;
        ClipItem *transitionClip = getClipItemAt(m_dragItemInfo.startPos, m_dragItemInfo.track);
        if (transitionClip && transitionClip->baseClip()) {
            QString size = transitionClip->baseClip()->getProperty("frame_size");
            double factor = transitionClip->baseClip()->getProperty("aspect_ratio").toDouble();
            if (factor == 0) factor = 1.0;
            p.setX((int)(size.section('x', 0, 0).toInt() * factor + 0.5));
            p.setY(size.section('x', 1, 1).toInt());
        }
        emit transitionItemSelected(static_cast <Transition *>(m_dragItem), getPreviousVideoTrack(m_dragItem->track()), p);
    } else {
        emit transitionItemSelected(NULL);
        m_autoTransition->setEnabled(false);
    }
    // context menu requested
    if (event->button() == Qt::RightButton) {
        if (!m_dragItem && !m_dragGuide) {
            // check if there is a guide close to mouse click
            QList<QGraphicsItem *> guidesCollisionList = items(event->pos().x() - 5, event->pos().y(), 10, 2); // a rect of height < 2 does not always collide with the guide
            for (int i = 0; i < guidesCollisionList.count(); ++i) {
                if (guidesCollisionList.at(i)->type() == GUIDEITEM) {
                    m_dragGuide = static_cast <Guide *>(guidesCollisionList.at(i));
                    break;
                }
            }
            // keep this to support multiple guides context menu in the future (?)
            /*if (guidesCollisionList.at(0)->type() != GUIDEITEM)
                guidesCollisionList.removeAt(0);
            }
            if (!guidesCollisionList.isEmpty())
            m_dragGuide = static_cast <Guide *>(guidesCollisionList.at(0));*/
        }

        m_operationMode = NONE;
        if (dragGroup == NULL) {
            if (m_dragItem && m_dragItem->parentItem() && m_dragItem->parentItem() != m_selectionGroup)
                dragGroup = static_cast<AbstractGroupItem*> (m_dragItem->parentItem());
        }
        displayContextMenu(event->globalPos(), m_dragItem, dragGroup);
        m_menuPosition = m_clickEvent;
    }
    m_selectionMutex.unlock();
    // No item under click
    if (m_dragItem == NULL || m_tool == SPACERTOOL) {
        resetSelectionGroup(false);
        m_scene->clearSelection();
        //event->accept();
        updateClipTypeActions(NULL);
        if (m_tool == SPACERTOOL) {
            QList<QGraphicsItem *> selection;
            if (event->modifiers() == Qt::ControlModifier) {
                // Ctrl + click, select all items on track after click position
                int track = (int)(mapToScene(m_clickEvent).y() / m_tracksHeight);
                if (m_document->trackInfoAt(m_document->tracksCount() - track - 1).isLocked) {
                    // Cannot use spacer on locked track
                    emit displayMessage(i18n("Cannot use spacer in a locked track"), ErrorMessage);
                    return;
                }

                QRectF rect(mapToScene(m_clickEvent).x(), track * m_tracksHeight + m_tracksHeight / 2, sceneRect().width() - mapToScene(m_clickEvent).x(), m_tracksHeight / 2 - 2);

                bool isOk;
                selection = checkForGroups(rect, &isOk);
                if (!isOk) {
                    // groups found on track, do not allow the move
                    emit displayMessage(i18n("Cannot use spacer in a track with a group"), ErrorMessage);
                    return;
                }

                kDebug() << "SPACER TOOL + CTRL, SELECTING ALL CLIPS ON TRACK " << track << " WITH SELECTION RECT " << m_clickEvent.x() << "/" <<  track * m_tracksHeight + 1 << "; " << mapFromScene(sceneRect().width(), 0).x() - m_clickEvent.x() << "/" << m_tracksHeight - 2;
            } else {
                // Select all items on all tracks after click position
                selection = items(event->pos().x(), 1, mapFromScene(sceneRect().width(), 0).x() - event->pos().x(), sceneRect().height());
                kDebug() << "SELELCTING ELEMENTS WITHIN =" << event->pos().x() << "/" <<  1 << ", " << mapFromScene(sceneRect().width(), 0).x() - event->pos().x() << "/" << sceneRect().height();
            }

            QList <GenTime> offsetList;
            // create group to hold selected items
            m_selectionMutex.lock();
            m_selectionGroup = new AbstractGroupItem(m_document->fps());
            scene()->addItem(m_selectionGroup);

            for (int i = 0; i < selection.count(); ++i) {
                if (selection.at(i)->parentItem() == 0 && (selection.at(i)->type() == AVWIDGET || selection.at(i)->type() == TRANSITIONWIDGET)) {
                    AbstractClipItem *item = static_cast<AbstractClipItem *>(selection.at(i));
                    if (item->isItemLocked()) continue;
                    offsetList.append(item->startPos());
                    offsetList.append(item->endPos());
                    m_selectionGroup->addItem(selection.at(i));
                } else if (/*selection.at(i)->parentItem() == 0 && */selection.at(i)->type() == GROUPWIDGET) {
                    if (static_cast<AbstractGroupItem *>(selection.at(i))->isItemLocked()) continue;
                    QList<QGraphicsItem *> children = selection.at(i)->childItems();
                    for (int j = 0; j < children.count(); j++) {
                        AbstractClipItem *item = static_cast<AbstractClipItem *>(children.at(j));
                        offsetList.append(item->startPos());
                        offsetList.append(item->endPos());
                    }
                    m_selectionGroup->addItem(selection.at(i));
                } else if (selection.at(i)->parentItem() && !selection.contains(selection.at(i)->parentItem())) {
                    if (static_cast<AbstractGroupItem *>(selection.at(i)->parentItem())->isItemLocked()) continue;
                    m_selectionGroup->addItem(selection.at(i)->parentItem());
                }
            }
            m_spacerOffset = m_selectionGroup->sceneBoundingRect().left() - (int)(mapToScene(m_clickEvent).x());
            m_selectionMutex.unlock();
            if (!offsetList.isEmpty()) {
                qSort(offsetList);
                QList <GenTime> cleandOffsetList;
                GenTime startOffset = offsetList.takeFirst();
                for (int k = 0; k < offsetList.size(); k++) {
                    GenTime newoffset = offsetList.at(k) - startOffset;
                    if (newoffset != GenTime() && !cleandOffsetList.contains(newoffset)) {
                        cleandOffsetList.append(newoffset);
                    }
                }
                updateSnapPoints(NULL, cleandOffsetList, true);
            }
            m_operationMode = SPACER;
        } else if (event->button() != Qt::RightButton) {
            setCursor(Qt::ArrowCursor);
            seekCursorPos((int)(mapToScene(event->x(), 0).x()));
        }
        QGraphicsView::mousePressEvent(event);
        event->ignore();
        return;
    }

    // Razor tool
    if (m_tool == RAZORTOOL && m_dragItem) {
        GenTime cutPos = GenTime((int)(mapToScene(event->pos()).x()), m_document->fps());
        if (m_dragItem->type() == TRANSITIONWIDGET) {
            emit displayMessage(i18n("Cannot cut a transition"), ErrorMessage);
        } else {
            m_document->renderer()->pause();
            if (m_dragItem->parentItem() && m_dragItem->parentItem() != m_selectionGroup) {
                razorGroup((AbstractGroupItem *)m_dragItem->parentItem(), cutPos);
            } else {
                ClipItem *clip = static_cast <ClipItem *>(m_dragItem);
                RazorClipCommand* command = new RazorClipCommand(this, clip->info(), clip->effectList(), cutPos);
                m_commandStack->push(command);
            }
            setDocumentModified();
        }
        m_dragItem = NULL;
        event->accept();
        return;
    }

    bool itemSelected = false;
    if (m_dragItem->isSelected()) {
        itemSelected = true;
    }
    else if (m_dragItem->parentItem() && m_dragItem->parentItem()->isSelected()) {
        itemSelected = true;
    }
    else if (dragGroup && dragGroup->isSelected()) {
        itemSelected = true;
    }

    if ((event->modifiers() == Qt::ControlModifier) || itemSelected == false) {
        if (event->modifiers() != Qt::ControlModifier) {
            resetSelectionGroup(false);
            m_scene->clearSelection();
            // A refresh seems necessary otherwise in zoomed mode, some clips disappear
            viewport()->update();
        } else {
            resetSelectionGroup();
        }
        /*if () {
        dragGroup = NULL;
        if (m_dragItem->parentItem() && m_dragItem->parentItem()->type() == GROUPWIDGET) {
        dragGroup = static_cast <AbstractGroupItem *>(m_dragItem->parentItem());
        }
    }*/

        bool selected = !m_dragItem->isSelected();
        m_dragItem->setZValue(99);
        if (m_dragItem->parentItem()) m_dragItem->parentItem()->setZValue(99);
        QGraphicsView::mousePressEvent(event);

        if (dragGroup) {
            dragGroup->setSelected(selected);
            QList<QGraphicsItem *> children = dragGroup->childItems();
            for (int i = 0; i < children.count(); ++i) {
                children.at(i)->setSelected(selected);
            }
            if (dragGroup->parentItem()) {
                dragGroup->parentItem()->setSelected(selected);
            }
        }
        else
            m_dragItem->setSelected(selected);
        if (selected == false) {
            m_dragItem = NULL;
        }
        groupSelectedItems(QList <QGraphicsItem*>(), false, true);
        m_selectionMutex.lock();
        if (m_selectionGroup) {
            m_selectionGroup->setProperty("y_absolute", yOffset);
            m_selectionGroup->setProperty("locked_tracks", lockedTracks);
        }
        m_selectionMutex.unlock();
        if (m_dragItem) {
            ClipItem *clip = static_cast <ClipItem *>(m_dragItem);
            updateClipTypeActions(dragGroup == NULL ? clip : NULL);
            m_pasteEffectsAction->setEnabled(m_copiedItems.count() == 1);
        }
        else updateClipTypeActions(NULL);
    }
    else {
        QGraphicsView::mousePressEvent(event);
        m_selectionMutex.lock();
        if (m_selectionGroup) {
            QList<QGraphicsItem *> children = m_selectionGroup->childItems();
            for (int i = 0; i < children.count(); ++i) {
                children.at(i)->setSelected(itemSelected);
            }
            m_selectionGroup->setSelected(itemSelected);

        }
        if (dragGroup) {
            dragGroup->setSelected(itemSelected);
        }
        m_dragItem->setSelected(itemSelected);
        m_selectionMutex.unlock();
    }

    if (collisionClip != NULL || m_dragItem == NULL) {
        if (m_dragItem && m_dragItem->type() == AVWIDGET && !m_dragItem->isItemLocked()) {
            ClipItem *selected = static_cast <ClipItem*>(m_dragItem);
            emit clipItemSelected(selected);
        } else {
            emit clipItemSelected(NULL);
        }
    }

    // If clicked item is selected, allow move
    //if (!(event->modifiers() | Qt::ControlModifier) && m_operationMode == NONE)
    //QGraphicsView::mousePressEvent(event);

    if (m_dragItem) {
        m_clickPoint = QPoint((int)(mapToScene(event->pos()).x() - m_dragItem->startPos().frames(m_document->fps())), (int)(event->pos().y() - m_dragItem->pos().y()));
        if (m_selectionGroup && m_dragItem->parentItem() == m_selectionGroup) {
            // all other modes break the selection, so the user probably wants to move it
            m_operationMode = MOVE;
        } else {
            if (m_dragItem->rect().width() * transform().m11() < 15) {
                // If the item is very small, only allow move
                m_operationMode = MOVE;
            }
            else m_operationMode = m_dragItem->operationMode(mapToScene(event->pos()));
        }
    } else m_operationMode = NONE;
    m_controlModifier = (event->modifiers() == Qt::ControlModifier);

    // Update snap points
    if (m_selectionGroup == NULL) {
        if (m_operationMode == RESIZEEND || m_operationMode == RESIZESTART)
            updateSnapPoints(NULL);
        else
            updateSnapPoints(m_dragItem);
    } else {
        m_selectionMutex.lock();
        QList <GenTime> offsetList;
        QList<QGraphicsItem *> children = m_selectionGroup->childItems();
        for (int i = 0; i < children.count(); ++i) {
            if (children.at(i)->type() == AVWIDGET || children.at(i)->type() == TRANSITIONWIDGET) {
                AbstractClipItem *item = static_cast <AbstractClipItem *>(children.at(i));
                offsetList.append(item->startPos());
                offsetList.append(item->endPos());
            }
        }
        if (!offsetList.isEmpty()) {
            qSort(offsetList);
            GenTime startOffset = offsetList.takeFirst();
            QList <GenTime> cleandOffsetList;
            for (int k = 0; k < offsetList.size(); k++) {
                GenTime newoffset = offsetList.at(k) - startOffset;
                if (newoffset != GenTime() && !cleandOffsetList.contains(newoffset)) {
                    cleandOffsetList.append(newoffset);
                }
            }
            updateSnapPoints(NULL, cleandOffsetList, true);
        }
        m_selectionMutex.unlock();
    }

    if (m_operationMode == KEYFRAME) {
        m_dragItem->updateSelectedKeyFrame();
        m_blockRefresh = false;
        return;
    } else if (m_operationMode == MOVE) {
        setCursor(Qt::ClosedHandCursor);
    } else if (m_operationMode == TRANSITIONSTART && event->modifiers() != Qt::ControlModifier) {
        ItemInfo info;
        info.startPos = m_dragItem->startPos();
        info.track = m_dragItem->track();
        int transitiontrack = getPreviousVideoTrack(info.track);
        ClipItem *transitionClip = NULL;
        if (transitiontrack != 0) transitionClip = getClipItemAt((int) info.startPos.frames(m_document->fps()), m_document->tracksCount() - transitiontrack);
        if (transitionClip && transitionClip->endPos() < m_dragItem->endPos()) {
            info.endPos = transitionClip->endPos();
        } else {
            GenTime transitionDuration(65, m_document->fps());
            if (m_dragItem->cropDuration() < transitionDuration)
                info.endPos = m_dragItem->endPos();
            else
                info.endPos = info.startPos + transitionDuration;
        }
        if (info.endPos == info.startPos) info.endPos = info.startPos + GenTime(65, m_document->fps());
        // Check there is no other transition at that place
        double startY = info.track * m_tracksHeight + 1 + m_tracksHeight / 2;
        QRectF r(info.startPos.frames(m_document->fps()), startY, (info.endPos - info.startPos).frames(m_document->fps()), m_tracksHeight / 2);
        QList<QGraphicsItem *> selection = m_scene->items(r);
        bool transitionAccepted = true;
        for (int i = 0; i < selection.count(); ++i) {
            if (selection.at(i)->type() == TRANSITIONWIDGET) {
                Transition *tr = static_cast <Transition *>(selection.at(i));
                if (tr->startPos() - info.startPos > GenTime(5, m_document->fps())) {
                    if (tr->startPos() < info.endPos) info.endPos = tr->startPos();
                } else transitionAccepted = false;
            }
        }
        if (transitionAccepted) slotAddTransition((ClipItem *) m_dragItem, info, transitiontrack);
        else emit displayMessage(i18n("Cannot add transition"), ErrorMessage);
    } else if (m_operationMode == TRANSITIONEND && event->modifiers() != Qt::ControlModifier) {
        ItemInfo info;
        info.endPos = GenTime(m_dragItem->endPos().frames(m_document->fps()), m_document->fps());
        info.track = m_dragItem->track();
        int transitiontrack = getPreviousVideoTrack(info.track);
        ClipItem *transitionClip = NULL;
        if (transitiontrack != 0) transitionClip = getClipItemAt((int) info.endPos.frames(m_document->fps()), m_document->tracksCount() - transitiontrack);
        if (transitionClip && transitionClip->startPos() > m_dragItem->startPos()) {
            info.startPos = transitionClip->startPos();
        } else {
            GenTime transitionDuration(65, m_document->fps());
            if (m_dragItem->cropDuration() < transitionDuration) info.startPos = m_dragItem->startPos();
            else info.startPos = info.endPos - transitionDuration;
        }
        if (info.endPos == info.startPos) info.startPos = info.endPos - GenTime(65, m_document->fps());
        QDomElement transition = MainWindow::transitions.getEffectByTag("luma", "dissolve").cloneNode().toElement();
        EffectsList::setParameter(transition, "reverse", "1");

        // Check there is no other transition at that place
        double startY = info.track * m_tracksHeight + 1 + m_tracksHeight / 2;
        QRectF r(info.startPos.frames(m_document->fps()), startY, (info.endPos - info.startPos).frames(m_document->fps()), m_tracksHeight / 2);
        QList<QGraphicsItem *> selection = m_scene->items(r);
        bool transitionAccepted = true;
        for (int i = 0; i < selection.count(); ++i) {
            if (selection.at(i)->type() == TRANSITIONWIDGET) {
                Transition *tr = static_cast <Transition *>(selection.at(i));
                if (info.endPos - tr->endPos() > GenTime(5, m_document->fps())) {
                    if (tr->endPos() > info.startPos) info.startPos = tr->endPos();
                } else transitionAccepted = false;
            }
        }
        if (transitionAccepted) slotAddTransition((ClipItem *) m_dragItem, info, transitiontrack, transition);
        else emit displayMessage(i18n("Cannot add transition"), ErrorMessage);

    } else if ((m_operationMode == RESIZESTART || m_operationMode == RESIZEEND) && m_selectionGroup) {
        resetSelectionGroup(false);
        m_dragItem->setSelected(true);
    }
    m_blockRefresh = false;
}

void CustomTrackView::rebuildGroup(int childTrack, const GenTime &childPos)
{
    const QPointF p((int)childPos.frames(m_document->fps()), childTrack * m_tracksHeight + m_tracksHeight / 2);
    QList<QGraphicsItem *> list = scene()->items(p);
    AbstractGroupItem *group = NULL;
    for (int i = 0; i < list.size(); ++i) {
        if (!list.at(i)->isEnabled()) continue;
        if (list.at(i)->type() == GROUPWIDGET) {
            group = static_cast <AbstractGroupItem *>(list.at(i));
            break;
        }
    }
    rebuildGroup(group);
}

void CustomTrackView::rebuildGroup(AbstractGroupItem *group)
{
    if (group) {
        m_selectionMutex.lock();
        if (group == m_selectionGroup) m_selectionGroup = NULL;
        QList <QGraphicsItem *> children = group->childItems();
        m_document->clipManager()->removeGroup(group);
        for (int i = 0; i < children.count(); ++i) {
            group->removeFromGroup(children.at(i));
        }
        scene()->destroyItemGroup(group);
        m_selectionMutex.unlock();
        groupSelectedItems(children, group != m_selectionGroup, true);
    }
}

void CustomTrackView::resetSelectionGroup(bool selectItems)
{
    QMutexLocker lock(&m_selectionMutex);
    if (m_selectionGroup) {
        // delete selection group
        bool snap = KdenliveSettings::snaptopoints();
        KdenliveSettings::setSnaptopoints(false);

        QList<QGraphicsItem *> children = m_selectionGroup->childItems();
        scene()->destroyItemGroup(m_selectionGroup);
        m_selectionGroup = NULL;
        for (int i = 0; i < children.count(); ++i) {
            if (children.at(i)->parentItem() == 0) {
                if ((children.at(i)->type() == AVWIDGET || children.at(i)->type() == TRANSITIONWIDGET)) {
                    if (!static_cast <AbstractClipItem *>(children.at(i))->isItemLocked()) {
                        children.at(i)->setFlag(QGraphicsItem::ItemIsMovable, true);
                        children.at(i)->setSelected(selectItems);
                    }
                } else if (children.at(i)->type() == GROUPWIDGET) {
                    children.at(i)->setFlag(QGraphicsItem::ItemIsMovable, true);
                    children.at(i)->setSelected(selectItems);
                }
            }
        }
        KdenliveSettings::setSnaptopoints(snap);
    }
}

void CustomTrackView::groupSelectedItems(QList <QGraphicsItem *> selection, bool createNewGroup, bool selectNewGroup)
{
    QMutexLocker lock(&m_selectionMutex);
    if (m_selectionGroup) {
        kDebug() << "///// ERROR, TRYING TO OVERRIDE EXISTING GROUP";
        return;
    }
    if (selection.isEmpty()) selection = m_scene->selectedItems();
    // Split groups and items
    QSet <QGraphicsItemGroup *> groupsList;
    QSet <QGraphicsItem *> itemsList;

    for (int i = 0; i < selection.count(); ++i) {
        if (selectNewGroup) selection.at(i)->setSelected(true);
        if (selection.at(i)->type() == GROUPWIDGET) {
            AbstractGroupItem *it = static_cast <AbstractGroupItem *> (selection.at(i));
            while (it->parentItem() && it->parentItem()->type() == GROUPWIDGET) {
                it = static_cast <AbstractGroupItem *>(it->parentItem());
            }
            if (!it || it->isItemLocked()) continue;
            groupsList.insert(it);
        }
    }
    for (int i = 0; i < selection.count(); ++i) {
        if (selection.at(i)->type() == AVWIDGET || selection.at(i)->type() == TRANSITIONWIDGET) {
            if (selection.at(i)->parentItem() && selection.at(i)->parentItem()->type() == GROUPWIDGET) {
                AbstractGroupItem *it = static_cast <AbstractGroupItem *> (selection.at(i)->parentItem());
                while (it->parentItem() && it->parentItem()->type() == GROUPWIDGET) {
                    it = static_cast <AbstractGroupItem *>(it->parentItem());
                }
                if (!it || it->isItemLocked()) continue;
                groupsList.insert(it);
            }
            else {
                AbstractClipItem *it = static_cast<AbstractClipItem *> (selection.at(i));
                if (!it || it->isItemLocked()) continue;
                itemsList.insert(selection.at(i));
            }
        }
    }
    if (itemsList.isEmpty() && groupsList.isEmpty()) return;
    if (itemsList.count() == 1 && groupsList.isEmpty()) {
        // only one item selected:
        QSetIterator<QGraphicsItem *> it(itemsList);
        m_dragItem = static_cast<AbstractClipItem *>(it.next());
        m_dragItem->setSelected(true);
        return;
    }

    QRectF rectUnion;
    // Find top left position of selection
    foreach (const QGraphicsItemGroup *value, groupsList) {
        rectUnion = rectUnion.united(value->sceneBoundingRect());
    }
    foreach (const QGraphicsItem *value, itemsList) {
        rectUnion = rectUnion.united(value->sceneBoundingRect());
    }
    bool snap = KdenliveSettings::snaptopoints();
    KdenliveSettings::setSnaptopoints(false);
    if (createNewGroup) {
        AbstractGroupItem *newGroup = m_document->clipManager()->createGroup();
        newGroup->setPos(rectUnion.left(), rectUnion.top() - 1);
        QPointF diff = newGroup->pos();
        newGroup->translate(-diff.x(), -diff.y());
        //newGroup->translate((int) -rectUnion.left(), (int) -rectUnion.top() + 1);

        // Check if we are trying to include a group in a group
        foreach (QGraphicsItemGroup *value, groupsList) {
            newGroup->addItem(value);
        }

        foreach (QGraphicsItemGroup *value, groupsList) {
            QList<QGraphicsItem *> children = value->childItems();
            for (int i = 0; i < children.count(); ++i) {
                if (children.at(i)->type() == AVWIDGET || children.at(i)->type() == TRANSITIONWIDGET)
                    itemsList.insert(children.at(i));
            }
            AbstractGroupItem *grp = static_cast<AbstractGroupItem *>(value);
            m_document->clipManager()->removeGroup(grp);
            if (grp == m_selectionGroup) m_selectionGroup = NULL;
            scene()->destroyItemGroup(grp);
        }

        foreach (QGraphicsItem *value, itemsList) {
            newGroup->addItem(value);
        }
        scene()->addItem(newGroup);
        KdenliveSettings::setSnaptopoints(snap);
        if (selectNewGroup) newGroup->setSelected(true);
    } else {
        m_selectionGroup = new AbstractGroupItem(m_document->fps());
        m_selectionGroup->setPos(rectUnion.left(), rectUnion.top() - 1);
        QPointF diff = m_selectionGroup->pos();
        //m_selectionGroup->translate((int) - rectUnion.left(), (int) -rectUnion.top() + 1);
        m_selectionGroup->translate(- diff.x(), -diff.y());

        scene()->addItem(m_selectionGroup);
        foreach (QGraphicsItemGroup *value, groupsList) {
            m_selectionGroup->addItem(value);
        }
        foreach (QGraphicsItem *value, itemsList) {
            m_selectionGroup->addItem(value);
        }
        KdenliveSettings::setSnaptopoints(snap);
        if (m_selectionGroup) {
            m_selectionGroupInfo.startPos = GenTime(m_selectionGroup->scenePos().x(), m_document->fps());
            m_selectionGroupInfo.track = m_selectionGroup->track();
            if (selectNewGroup) m_selectionGroup->setSelected(true);
        }
    }
}

void CustomTrackView::mouseDoubleClickEvent(QMouseEvent *event)
{
    if (m_dragItem && m_dragItem->hasKeyFrames()) {
        /*if (m_moveOpMode == KEYFRAME) {
            // user double clicked on a keyframe, open edit dialog
            //TODO: update for effects with several values per keyframe
            QDialog d(parentWidget());
            Ui::KeyFrameDialog_UI view;
            view.setupUi(&d);
            view.kfr_position->setText(m_document->timecode().getTimecode(GenTime(m_dragItem->selectedKeyFramePos(), m_document->fps()) - m_dragItem->cropStart()));
            view.kfr_value->setValue(m_dragItem->selectedKeyFrameValue());
            view.kfr_value->setFocus();
            if (d.exec() == QDialog::Accepted) {
                int pos = m_document->timecode().getFrameCount(view.kfr_position->text());
                m_dragItem->updateKeyFramePos(GenTime(pos, m_document->fps()) + m_dragItem->cropStart(), (double) view.kfr_value->value() * m_dragItem->keyFrameFactor());
                ClipItem *item = static_cast <ClipItem *>(m_dragItem);
                QString previous = item->keyframes(item->selectedEffectIndex());
                item->updateKeyframeEffect();
                QString next = item->keyframes(item->selectedEffectIndex());
                EditKeyFrameCommand *command = new EditKeyFrameCommand(this, item->track(), item->startPos(), item->selectedEffectIndex(), previous, next, false);
                m_commandStack->push(command);
                updateEffect(m_document->tracksCount() - item->track(), item->startPos(), item->selectedEffect(), item->selectedEffectIndex());
                emit clipItemSelected(item, item->selectedEffectIndex());
            }

        } else*/  {
            // add keyframe
            GenTime keyFramePos = GenTime((int)(mapToScene(event->pos()).x()), m_document->fps()) - m_dragItem->startPos() + m_dragItem->cropStart();
            int single = m_dragItem->checkForSingleKeyframe();
            int val = m_dragItem->addKeyFrame(keyFramePos, mapToScene(event->pos()).toPoint().y());
            ClipItem * item = static_cast <ClipItem *>(m_dragItem);
            QDomElement oldEffect = item->selectedEffect().cloneNode().toElement();
            if (single > -1) {
                item->insertKeyframe(item->getEffectAtIndex(item->selectedEffectIndex()), (item->cropStart() + item->cropDuration()).frames(m_document->fps()) - 1, single);
            }
            //QString previous = item->keyframes(item->selectedEffectIndex());
            item->insertKeyframe(item->getEffectAtIndex(item->selectedEffectIndex()), keyFramePos.frames(m_document->fps()), val);
            //item->updateKeyframeEffect();
            //QString next = item->keyframes(item->selectedEffectIndex());
            QDomElement newEffect = item->selectedEffect().cloneNode().toElement();
            EditEffectCommand *command = new EditEffectCommand(this, m_document->tracksCount() - item->track(), item->startPos(), oldEffect, newEffect, item->selectedEffectIndex(), false, false);
            //EditKeyFrameCommand *command = new EditKeyFrameCommand(this, m_dragItem->track(), m_dragItem->startPos(), item->selectedEffectIndex(), previous, next, false);
            m_commandStack->push(command);
            updateEffect(m_document->tracksCount() - item->track(), item->startPos(), item->selectedEffect());
            emit clipItemSelected(item, item->selectedEffectIndex());
        }
    } else if (m_dragItem && !m_dragItem->isItemLocked()) {
        editItemDuration();
    } else {
        QList<QGraphicsItem *> collisionList = items(event->pos());
        if (collisionList.count() == 1 && collisionList.at(0)->type() == GUIDEITEM) {
            Guide *editGuide = (Guide *) collisionList.at(0);
            if (editGuide) slotEditGuide(editGuide->info());
        }
    }
}

void CustomTrackView::editItemDuration()
{
    AbstractClipItem *item;
    if (m_dragItem) {
        item = m_dragItem;
    } else {
        if (m_scene->selectedItems().count() == 1) {
            item = static_cast <AbstractClipItem *>(m_scene->selectedItems().at(0));
        } else {
            if (m_scene->selectedItems().empty())
                emit displayMessage(i18n("Cannot find clip to edit"), ErrorMessage);
            else
                emit displayMessage(i18n("Cannot edit the duration of multiple items"), ErrorMessage);
            return;
        }
    }

    if (!item) {
        emit displayMessage(i18n("Cannot find clip to edit"), ErrorMessage);
        return;
    }

    if (item->type() == GROUPWIDGET || (item->parentItem() && item->parentItem()->type() == GROUPWIDGET)) {
        emit displayMessage(i18n("Cannot edit an item in a group"), ErrorMessage);
        return;
    }

    if (!item->isItemLocked()) {
        GenTime minimum;
        GenTime maximum;
        if (item->type() == TRANSITIONWIDGET)
            getTransitionAvailableSpace(item, minimum, maximum);
        else
            getClipAvailableSpace(item, minimum, maximum);

        QPointer<ClipDurationDialog> d = new ClipDurationDialog(item,
                                                                m_document->timecode(), minimum, maximum, this);
        if (d->exec() == QDialog::Accepted) {
            ItemInfo clipInfo = item->info();
            ItemInfo startInfo = clipInfo;
            if (item->type() == TRANSITIONWIDGET) {
                // move & resize transition
                clipInfo.startPos = d->startPos();
                clipInfo.endPos = clipInfo.startPos + d->duration();
                clipInfo.track = item->track();
                MoveTransitionCommand *command = new MoveTransitionCommand(this, startInfo, clipInfo, true);
                updateTrackDuration(clipInfo.track, command);
                m_commandStack->push(command);
            } else {
                // move and resize clip
                ClipItem *clip = static_cast<ClipItem *>(item);
                QUndoCommand *moveCommand = new QUndoCommand();
                moveCommand->setText(i18n("Edit clip"));
                if (d->duration() < item->cropDuration() || d->cropStart() != clipInfo.cropStart) {
                    // duration was reduced, so process it first
                    clipInfo.endPos = clipInfo.startPos + d->duration();
                    clipInfo.cropStart = d->cropStart();

                    resizeClip(startInfo, clipInfo);
                    new ResizeClipCommand(this, startInfo, clipInfo, false, true, moveCommand);
                    adjustEffects(clip, startInfo, moveCommand);
                    new ResizeClipCommand(this, startInfo, clipInfo, false, true, moveCommand);
                }

                if (d->startPos() != clipInfo.startPos) {
                    startInfo = clipInfo;
                    clipInfo.startPos = d->startPos();
                    clipInfo.endPos = item->endPos() + (clipInfo.startPos - startInfo.startPos);
                    new MoveClipCommand(this, startInfo, clipInfo, true, moveCommand);
                }

                if (d->duration() > item->cropDuration()) {
                    // duration was increased, so process it after move
                    startInfo = clipInfo;
                    clipInfo.endPos = clipInfo.startPos + d->duration();
                    clipInfo.cropStart = d->cropStart();

                    resizeClip(startInfo, clipInfo);
                    new ResizeClipCommand(this, startInfo, clipInfo, false, true, moveCommand);
                    adjustEffects(clip, startInfo, moveCommand);
                    new ResizeClipCommand(this, startInfo, clipInfo, false, true, moveCommand);
                }
                updateTrackDuration(clipInfo.track, moveCommand);
                m_commandStack->push(moveCommand);
            }
        }
        delete d;
    } else {
        emit displayMessage(i18n("Item is locked"), ErrorMessage);
    }
}

void CustomTrackView::editKeyFrame(const GenTime & /*pos*/, const int /*track*/, const int /*index*/, const QString & /*keyframes*/)
{
    /*ClipItem *clip = getClipItemAt((int)pos.frames(m_document->fps()), track);
    if (clip) {
        clip->setKeyframes(index, keyframes);
        updateEffect(m_document->tracksCount() - clip->track(), clip->startPos(), clip->effectAt(index), index, false);
    } else emit displayMessage(i18n("Cannot find clip with keyframe"), ErrorMessage);*/
}


void CustomTrackView::displayContextMenu(QPoint pos, AbstractClipItem *clip, AbstractGroupItem *group)
{
    m_deleteGuide->setEnabled(m_dragGuide != NULL);
    m_editGuide->setEnabled(m_dragGuide != NULL);
    m_markerMenu->clear();
    m_markerMenu->setEnabled(false);
    if (clip == NULL) {
        m_timelineContextMenu->popup(pos);
    } else if (group != NULL) {
        m_pasteEffectsAction->setEnabled(m_copiedItems.count() == 1);
        m_ungroupAction->setEnabled(true);
        updateClipTypeActions(NULL);
        m_timelineContextClipMenu->popup(pos);
    } else {
        m_ungroupAction->setEnabled(false);
        if (clip->type() == AVWIDGET) {
            ClipItem *item = static_cast <ClipItem*>(clip);
            //build go to marker menu
            if (item->baseClip()) {
                QList <CommentedTime> markers = item->baseClip()->commentedSnapMarkers();
                int offset = (item->startPos()- item->cropStart()).frames(m_document->fps());
                if (!markers.isEmpty()) {
                    for (int i = 0; i < markers.count(); ++i) {
                        int pos = (int) markers.at(i).time().frames(m_document->timecode().fps());
                        QString position = m_document->timecode().getTimecode(markers.at(i).time()) + ' ' + markers.at(i).comment();
                        QAction *go = m_markerMenu->addAction(position);
                        go->setData(pos + offset);
                    }
                }
                m_markerMenu->setEnabled(!m_markerMenu->isEmpty());
            }
            updateClipTypeActions(item);
            m_pasteEffectsAction->setEnabled(m_copiedItems.count() == 1);
            m_timelineContextClipMenu->popup(pos);
        } else if (clip->type() == TRANSITIONWIDGET) {
            m_timelineContextTransitionMenu->popup(pos);
        }
    }
}

void CustomTrackView::activateMonitor()
{
    emit activateDocumentMonitor();
}

void CustomTrackView::insertClipCut(DocClipBase *clip, int in, int out)
{
    resetSelectionGroup();
    ItemInfo info;
    info.startPos = GenTime();
    info.cropStart = GenTime(in, m_document->fps());
    info.endPos = GenTime(out - in, m_document->fps());
    info.cropDuration = info.endPos - info.startPos;
    info.track = 0;

    // Check if clip can be inserted at that position
    ItemInfo pasteInfo = info;
    pasteInfo.startPos = GenTime(m_cursorPos, m_document->fps());
    pasteInfo.endPos = pasteInfo.startPos + info.endPos;
    pasteInfo.track = selectedTrack();
    bool ok = canBePastedTo(pasteInfo, AVWIDGET);
    if (!ok) {
        // Cannot be inserted at cursor pos, insert at end of track
        int duration = m_document->renderer()->mltTrackDuration(m_document->tracksCount() - pasteInfo.track) + 1;
        pasteInfo.startPos = GenTime(duration, m_document->fps());
        pasteInfo.endPos = pasteInfo.startPos + info.endPos;
        ok = canBePastedTo(pasteInfo, AVWIDGET);
    }
    if (!ok) {
        emit displayMessage(i18n("Cannot insert clip in timeline"), ErrorMessage);
        return;
    }

    // Add refresh command for undo
    QUndoCommand *addCommand = new QUndoCommand();
    addCommand->setText(i18n("Add timeline clip"));
    new RefreshMonitorCommand(this, false, true, addCommand);
    new AddTimelineClipCommand(this, clip->toXML(), clip->getId(), pasteInfo, EffectsList(), m_scene->editMode() == OVERWRITEEDIT, m_scene->editMode() == INSERTEDIT, true, false, addCommand);
    new RefreshMonitorCommand(this, true, false, addCommand);
    updateTrackDuration(pasteInfo.track, addCommand);
    
    m_commandStack->push(addCommand);

    selectClip(true, false);
    // Automatic audio split
    if (KdenliveSettings::splitaudio())
        splitAudio();
}

bool CustomTrackView::insertDropClips(const QMimeData *data, const QPoint &pos)
{
    QPointF framePos = mapToScene(pos);
    int track = framePos.y() / KdenliveSettings::trackheight();
    m_clipDrag = data->hasFormat("kdenlive/clip") || data->hasFormat("kdenlive/producerslist");
    // This is not a clip drag, maybe effect or other...
    if (!m_clipDrag) return false;
    m_scene->clearSelection();
    m_dragItem = NULL;
    resetSelectionGroup(false);
    QMutexLocker lock(&m_selectionMutex);
    if (track < 0 || track > m_document->tracksCount() - 1 || m_document->trackInfoAt(m_document->tracksCount() - track - 1).isLocked) return true;
    if (data->hasFormat("kdenlive/clip")) {
        QStringList list = QString(data->data("kdenlive/clip")).split(';');
        DocClipBase *clip = m_document->getBaseClip(list.at(0));
        if (clip == NULL) {
            kDebug() << " WARNING))))))))) CLIP NOT FOUND : " << list.at(0);
            return false;
        }
        if (clip->getProducer() == NULL) {
            emit displayMessage(i18n("Clip not ready"), ErrorMessage);
            return false;
        }
        ItemInfo info;
        info.startPos = GenTime();
        info.cropStart = GenTime(list.at(1).toInt(), m_document->fps());
        info.endPos = GenTime(list.at(2).toInt() - list.at(1).toInt(), m_document->fps());
        info.cropDuration = info.endPos - info.startPos;
        info.track = 0;

        // Check if clip can be inserted at that position
        ItemInfo pasteInfo = info;
        pasteInfo.startPos = GenTime((int)(framePos.x() + 0.5), m_document->fps());
        pasteInfo.endPos = pasteInfo.startPos + info.endPos;
        pasteInfo.track = (int)(framePos.y() / m_tracksHeight);
        framePos.setX((int)(framePos.x() + 0.5));
        framePos.setY(pasteInfo.track * m_tracksHeight);
        if (!canBePastedTo(pasteInfo, AVWIDGET)) {
            return true;
        }
        m_selectionGroup = new AbstractGroupItem(m_document->fps());
        ClipItem *item = new ClipItem(clip, info, m_document->fps(), 1.0, 1, getFrameWidth());
        m_selectionGroup->addItem(item);

        QList <GenTime> offsetList;
        offsetList.append(info.endPos);
        updateSnapPoints(NULL, offsetList);
        QStringList lockedTracks;
        for (int i = 0; i < m_document->tracksCount(); ++i) {
            if (m_document->trackInfoAt(i).isLocked) lockedTracks << QString::number(m_document->tracksCount() - i - 1);
        }
        m_selectionGroup->setProperty("locked_tracks", lockedTracks);
        m_selectionGroup->setPos(framePos);
        scene()->addItem(m_selectionGroup);
        m_selectionGroup->setSelected(true);
    } else if (data->hasFormat("kdenlive/producerslist")) {
        QStringList ids = QString(data->data("kdenlive/producerslist")).split(';');

        QList <GenTime> offsetList;
        QList <ItemInfo> infoList;
        GenTime start = GenTime((int)(framePos.x() + 0.5), m_document->fps());
        int track = (int)(framePos.y() / m_tracksHeight);
        framePos.setX((int)(framePos.x() + 0.5));
        framePos.setY(track * m_tracksHeight);

        // Check if clips can be inserted at that position
        for (int i = 0; i < ids.size(); ++i) {
            QString clipData = ids.at(i);
            DocClipBase *clip = m_document->getBaseClip(clipData.section('/', 0, 0));
            if (clip == NULL) {
                kDebug() << " WARNING))))))))) CLIP NOT FOUND : " << ids.at(i);
                return false;
            }
            if (clip->getProducer() == NULL) {
                emit displayMessage(i18n("Clip not ready"), ErrorMessage);
                return false;
            }
            ItemInfo info;
            info.startPos = start;
            if (clipData.contains('/')) {
                // this is a clip zone, set in / out
                int in = clipData.section('/', 1, 1).toInt();
                int out = clipData.section('/', 2, 2).toInt();
                info.cropStart = GenTime(in, m_document->fps());
                info.cropDuration = GenTime(out - in, m_document->fps());
            }
            else {
                info.cropDuration = clip->duration();
            }
            info.endPos = info.startPos + info.cropDuration;
            info.track = track;
            infoList.append(info);
            start += info.cropDuration;
        }
        if (!canBePastedTo(infoList, AVWIDGET)) {
            return true;
        }
        if (ids.size() > 1) m_selectionGroup = new AbstractGroupItem(m_document->fps());
        start = GenTime();
        for (int i = 0; i < ids.size(); ++i) {
            QString clipData = ids.at(i);
            DocClipBase *clip = m_document->getBaseClip(clipData.section('/', 0, 0));
            ItemInfo info;
            info.startPos = start;
            if (clipData.contains('/')) {
                // this is a clip zone, set in / out
                int in = clipData.section('/', 1, 1).toInt();
                int out = clipData.section('/', 2, 2).toInt();
                info.cropStart = GenTime(in, m_document->fps());
                info.cropDuration = GenTime(out - in, m_document->fps());
            }
            else {
                info.cropDuration = clip->duration();
            }
            info.endPos = info.startPos + info.cropDuration;
            info.track = 0;
            start += info.cropDuration;
            offsetList.append(start);
            ClipItem *item = new ClipItem(clip, info, m_document->fps(), 1.0, 1, getFrameWidth(), false);
            if (ids.size() > 1) m_selectionGroup->addItem(item);
            else m_dragItem = item;
            item->setSelected(true);
            if (!clip->isPlaceHolder()) m_waitingThumbs.append(item);
        }

        updateSnapPoints(NULL, offsetList);
        QStringList lockedTracks;
        for (int i = 0; i < m_document->tracksCount(); ++i) {
            if (m_document->trackInfoAt(i).isLocked) lockedTracks << QString::number(m_document->tracksCount() - i - 1);
        }

        if (m_selectionGroup) {
            m_selectionGroup->setProperty("locked_tracks", lockedTracks);
            m_selectionGroup->setPos(framePos);
            scene()->addItem(m_selectionGroup);
        }
        else if (m_dragItem) {
            m_dragItem->setProperty("locked_tracks", lockedTracks);
            m_dragItem->setPos(framePos);
            scene()->addItem(m_dragItem);
        }
        //m_selectionGroup->setZValue(10);
        m_thumbsTimer.start();
    }
    return true;
}



void CustomTrackView::dragEnterEvent(QDragEnterEvent * event)
{
    if (insertDropClips(event->mimeData(), event->pos())) {
        if (event->source() == this) {
            event->setDropAction(Qt::MoveAction);
            event->accept();
        } else {
            event->setDropAction(Qt::MoveAction);
            event->acceptProposedAction();
        }
    } else QGraphicsView::dragEnterEvent(event);
}

bool CustomTrackView::itemCollision(AbstractClipItem *item, const ItemInfo &newPos)
{
    QRectF shape = QRectF(newPos.startPos.frames(m_document->fps()), newPos.track * m_tracksHeight + 1, (newPos.endPos - newPos.startPos).frames(m_document->fps()) - 0.02, m_tracksHeight - 1);
    QList<QGraphicsItem*> collindingItems = scene()->items(shape, Qt::IntersectsItemShape);
    collindingItems.removeAll(item);
    if (collindingItems.isEmpty()) {
        return false;
    } else {
        for (int i = 0; i < collindingItems.count(); ++i) {
            QGraphicsItem *collision = collindingItems.at(i);
            if (collision->type() == item->type()) {
                // Collision
                kDebug() << "// COLLISIION DETECTED";
                return true;
            }
        }
        return false;
    }
}

void CustomTrackView::slotRefreshEffects(ClipItem *clip)
{
    int track = m_document->tracksCount() - clip->track();
    GenTime pos = clip->startPos();
    if (!m_document->renderer()->mltRemoveEffect(track, pos, -1, false, false)) {
        emit displayMessage(i18n("Problem deleting effect"), ErrorMessage);
        return;
    }
    bool success = true;
    for (int i = 0; i < clip->effectsCount(); ++i) {
        if (!m_document->renderer()->mltAddEffect(track, pos, getEffectArgs(clip->effect(i)), false)) success = false;
    }
    if (!success) emit displayMessage(i18n("Problem adding effect to clip"), ErrorMessage);
    m_document->renderer()->doRefresh();
}

void CustomTrackView::addEffect(int track, GenTime pos, QDomElement effect)
{
    if (pos < GenTime()) {
        // Add track effect
        if (effect.attribute("id") == "speed") {
            emit displayMessage(i18n("Cannot add speed effect to track"), ErrorMessage);
            return;
        }
        clearSelection();
        m_document->addTrackEffect(track - 1, effect);
        m_document->renderer()->mltAddTrackEffect(track, getEffectArgs(effect));
        emit updateTrackEffectState(track - 1);
        emit showTrackEffects(track, m_document->trackInfoAt(track - 1));
        return;
    }
    ClipItem *clip = getClipItemAt((int)pos.frames(m_document->fps()), m_document->tracksCount() - track);
    if (clip) {
        // Special case: speed effect
        if (effect.attribute("id") == "speed") {
            if (clip->clipType() != VIDEO && clip->clipType() != AV && clip->clipType() != PLAYLIST) {
                emit displayMessage(i18n("Problem adding effect to clip"), ErrorMessage);
                return;
            }
            QLocale locale;
            double speed = locale.toDouble(EffectsList::parameter(effect, "speed")) / 100.0;
            int strobe = EffectsList::parameter(effect, "strobe").toInt();
            if (strobe == 0) strobe = 1;
            doChangeClipSpeed(clip->info(), clip->speedIndependantInfo(), speed, 1.0, strobe, clip->baseClip()->getId());
            EffectsParameterList params = clip->addEffect(effect);
            m_document->renderer()->mltAddEffect(track, pos, params);
            if (clip->isSelected()) emit clipItemSelected(clip);
            return;
        }
        EffectsParameterList params = clip->addEffect(effect);
        if (!m_document->renderer()->mltAddEffect(track, pos, params)) {
            emit displayMessage(i18n("Problem adding effect to clip"), ErrorMessage);
            clip->deleteEffect(params.paramValue("kdenlive_ix"));
        }
        else clip->setSelectedEffect(params.paramValue("kdenlive_ix").toInt());
        if (clip->isMainSelectedClip()) emit clipItemSelected(clip);
    } else emit displayMessage(i18n("Cannot find clip to add effect"), ErrorMessage);
}

void CustomTrackView::deleteEffect(int track, const GenTime &pos, const QDomElement &effect)
{
    QString index = effect.attribute("kdenlive_ix");
    if (pos < GenTime()) {
        // Delete track effect
        if (m_document->renderer()->mltRemoveTrackEffect(track, index.toInt(), true)) {
            m_document->removeTrackEffect(track - 1, effect);
        }
        else emit displayMessage(i18n("Problem deleting effect"), ErrorMessage);
        emit updateTrackEffectState(track - 1);
        emit showTrackEffects(track, m_document->trackInfoAt(track - 1));
        return;
    }
    // Special case: speed effect
    if (effect.attribute("id") == "speed") {
        ClipItem *clip = getClipItemAt((int)pos.frames(m_document->fps()), m_document->tracksCount() - track);
        if (clip) {
            doChangeClipSpeed(clip->info(), clip->speedIndependantInfo(), 1.0, clip->speed(), 1, clip->baseClip()->getId());
            clip->deleteEffect(index);
            emit clipItemSelected(clip);
            m_document->renderer()->mltRemoveEffect(track, pos, index.toInt(), true);
            return;
        }
    }
    if (!m_document->renderer()->mltRemoveEffect(track, pos, index.toInt(), true)) {
        kDebug() << "// ERROR REMOV EFFECT: " << index << ", DISABLE: " << effect.attribute("disable");
        emit displayMessage(i18n("Problem deleting effect"), ErrorMessage);
        return;
    }
    ClipItem *clip = getClipItemAt((int)pos.frames(m_document->fps()), m_document->tracksCount() - track);
    if (clip) {
        clip->deleteEffect(index);
        if (clip->isMainSelectedClip()) emit clipItemSelected(clip);
    }
}

void CustomTrackView::slotAddGroupEffect(QDomElement effect, AbstractGroupItem *group, AbstractClipItem *dropTarget)
{
    QList<QGraphicsItem *> itemList = group->childItems();
    QUndoCommand *effectCommand = new QUndoCommand();
    QString effectName;
    int offset = effect.attribute("clipstart").toInt();
    QDomElement namenode = effect.firstChildElement("name");
    if (!namenode.isNull()) effectName = i18n(namenode.text().toUtf8().data());
    else effectName = i18n("effect");
    effectCommand->setText(i18n("Add %1", effectName));
    for (int i = 0; i < itemList.count(); ++i) {
        if (itemList.at(i)->type() == GROUPWIDGET) {
            itemList << itemList.at(i)->childItems();
        }
        if (itemList.at(i)->type() == AVWIDGET) {
            ClipItem *item = static_cast <ClipItem *>(itemList.at(i));
            if (effect.tagName() == "effectgroup") {
                QDomNodeList effectlist = effect.elementsByTagName("effect");
                for (int j = 0; j < effectlist.count(); j++) {
                    QDomElement subeffect = effectlist.at(j).toElement();
                    if (subeffect.hasAttribute("kdenlive_info")) {
                        // effect is in a group
                        EffectInfo effectInfo;
                        effectInfo.fromString(subeffect.attribute("kdenlive_info"));
                        if (effectInfo.groupIndex < 0) {
                            // group needs to be appended
                            effectInfo.groupIndex = item->nextFreeEffectGroupIndex();
                            subeffect.setAttribute("kdenlive_info", effectInfo.toString());
                        }
                    }
                    processEffect(item, subeffect, offset, effectCommand);
                }
            }
            else {
                processEffect(item, effect, offset, effectCommand);
            }
        }
    }
    if (effectCommand->childCount() > 0) {
        m_commandStack->push(effectCommand);
        setDocumentModified();
    } else delete effectCommand;
    if (dropTarget) {
        clearSelection(false);
        m_dragItem = dropTarget;
        m_dragItem->setSelected(true);
        emit clipItemSelected(static_cast<ClipItem *>(dropTarget));
    }
}

void CustomTrackView::slotAddEffect(ClipItem *clip, const QDomElement &effect)
{
    if (clip) slotAddEffect(effect, clip->startPos(), clip->track());
}

void CustomTrackView::slotDropEffect(ClipItem *clip, QDomElement effect, GenTime pos, int track)
{
    if (clip == NULL) return;
    slotAddEffect(effect, pos, track);
    if (clip->parentItem()) {
        // Clip is in a group, should not happen
        kDebug()<<"/// DROPPED ON ITEM IN GRP";
    }
    else if (clip != m_dragItem) {
        clearSelection(false);
        m_dragItem = clip;
        clip->setSelected(true);
        emit clipItemSelected(clip);
    }
}

void CustomTrackView::slotAddEffect(QDomElement effect, const GenTime &pos, int track)
{
    QList<QGraphicsItem *> itemList;
    QUndoCommand *effectCommand = new QUndoCommand();
    QString effectName;
    int offset = effect.attribute("clipstart").toInt();
    if (effect.tagName() == "effectgroup") {
        effectName = effect.attribute("name");
    } else {
        QDomElement namenode = effect.firstChildElement("name");
        if (!namenode.isNull()) effectName = i18n(namenode.text().toUtf8().data());
        else effectName = i18n("effect");
    }
    effectCommand->setText(i18n("Add %1", effectName));

    if (track == -1) itemList = scene()->selectedItems();
    if (itemList.isEmpty()) {
        ClipItem *clip = getClipItemAt((int) pos.frames(m_document->fps()), track);
        if (clip) itemList.append(clip);
        else emit displayMessage(i18n("Select a clip if you want to apply an effect"), ErrorMessage);
    }

    //expand groups
    for (int i = 0; i < itemList.count(); ++i) {
        if (itemList.at(i)->type() == GROUPWIDGET) {
            QList<QGraphicsItem *> subitems = itemList.at(i)->childItems();
            for (int j = 0; j < subitems.count(); j++) {
                if (!itemList.contains(subitems.at(j))) itemList.append(subitems.at(j));
            }
        }
    }

    for (int i = 0; i < itemList.count(); ++i) {
        if (itemList.at(i)->type() == AVWIDGET) {
            ClipItem *item = static_cast <ClipItem *>(itemList.at(i));
            if (effect.tagName() == "effectgroup") {
                QDomNodeList effectlist = effect.elementsByTagName("effect");
                for (int j = 0; j < effectlist.count(); j++) {
                    QDomElement subeffect = effectlist.at(j).toElement();
                    if (subeffect.hasAttribute("kdenlive_info")) {
                        // effect is in a group
                        EffectInfo effectInfo;
                        effectInfo.fromString(subeffect.attribute("kdenlive_info"));
                        if (effectInfo.groupIndex < 0) {
                            // group needs to be appended
                            effectInfo.groupIndex = item->nextFreeEffectGroupIndex();
                            subeffect.setAttribute("kdenlive_info", effectInfo.toString());
                        }
                    }
                    processEffect(item, subeffect, offset, effectCommand);
                }
            }
            else processEffect(item, effect, offset, effectCommand);
        }
    }
    if (effectCommand->childCount() > 0) {
        m_commandStack->push(effectCommand);
        setDocumentModified();
        /*if (effectCommand->childCount() == 1) {
        // Display newly added clip effect
        for (int i = 0; i < itemList.count(); ++i) {
        if (itemList.at(i)->type() == AVWIDGET) {
            ClipItem *clip = static_cast<ClipItem *>(itemList.at(i));
            clip->setSelectedEffect(clip->effectsCount());
            if (!clip->isSelected() && (!m_dragItem || !itemList.contains(m_dragItem))) {
            kDebug()<<"// CLIP WAS NO SELECTED, DRG: "<<(m_dragItem == NULL);
            clearSelection(false);
            clip->setSelected(true);
            m_dragItem = clip;
            emit clipItemSelected(clip);
            break;
            }
        }
        }
    }
    else {
        for (int i = 0; i < itemList.count(); ++i) {
        if (itemList.at(i)->type() == AVWIDGET) {
            ClipItem *clip = static_cast<ClipItem *>(itemList.at(i));
            if (clip->isMainSelectedClip()) {
            emit clipItemSelected(clip);
            break;
            }
        }
        }
    }*/
    } else delete effectCommand;
}

void CustomTrackView::processEffect(ClipItem *item, QDomElement effect, int offset, QUndoCommand *effectCommand)
{
    if (effect.attribute("type") == "audio") {
        // Don't add audio effects on video clips
        if (item->isVideoOnly() || (item->clipType() != AUDIO && item->clipType() != AV && item->clipType() != PLAYLIST)) {
            /* do not show error message when item is part of a group as the user probably knows what he does then
            * and the message is annoying when working with the split audio feature */
            if (!item->parentItem() || item->parentItem() == m_selectionGroup)
                emit displayMessage(i18n("Cannot add an audio effect to this clip"), ErrorMessage);
            return;
        }
    } else if (effect.attribute("type") == "video" || !effect.hasAttribute("type")) {
        // Don't add video effect on audio clips
        if (item->isAudioOnly() || item->clipType() == AUDIO) {
            /* do not show error message when item is part of a group as the user probably knows what he does then
            * and the message is annoying when working with the split audio feature */
            if (!item->parentItem() || item->parentItem() == m_selectionGroup)
                emit displayMessage(i18n("Cannot add a video effect to this clip"), ErrorMessage);
            return;
        }
    }
    if (effect.attribute("unique", "0") != "0" && item->hasEffect(effect.attribute("tag"), effect.attribute("id")) != -1) {
        emit displayMessage(i18n("Effect already present in clip"), ErrorMessage);
        return;
    }
    if (item->isItemLocked()) {
        return;
    }

    if (effect.attribute("id") == "freeze" && m_cursorPos > item->startPos().frames(m_document->fps()) && m_cursorPos < item->endPos().frames(m_document->fps())) {
        item->initEffect(effect, m_cursorPos - item->startPos().frames(m_document->fps()), offset);
    } else {
        item->initEffect(effect, 0, offset);
    }
    new AddEffectCommand(this, m_document->tracksCount() - item->track(), item->startPos(), effect, true, effectCommand);
}

void CustomTrackView::slotDeleteEffect(ClipItem *clip, int track, QDomElement effect, bool affectGroup)
{
    if (clip == NULL) {
        // delete track effect
        AddEffectCommand *command = new AddEffectCommand(this, track, GenTime(-1), effect, false);
        m_commandStack->push(command);
        setDocumentModified();
        return;
    }
    if (affectGroup && clip->parentItem() && clip->parentItem() == m_selectionGroup) {
        //clip is in a group, also remove the effect in other clips of the group
        QList<QGraphicsItem *> items = m_selectionGroup->childItems();
        QUndoCommand *delCommand = new QUndoCommand();
        QString effectName;
        QDomElement namenode = effect.firstChildElement("name");
        if (!namenode.isNull()) effectName = i18n(namenode.text().toUtf8().data());
        else effectName = i18n("effect");
        delCommand->setText(i18n("Delete %1", effectName));

        //expand groups
        for (int i = 0; i < items.count(); ++i) {
            if (items.at(i)->type() == GROUPWIDGET) {
                QList<QGraphicsItem *> subitems = items.at(i)->childItems();
                for (int j = 0; j < subitems.count(); j++) {
                    if (!items.contains(subitems.at(j))) items.append(subitems.at(j));
                }
            }
        }

        for (int i = 0; i < items.count(); ++i) {
            if (items.at(i)->type() == AVWIDGET) {
                ClipItem *item = static_cast <ClipItem *>(items.at(i));
                int ix = item->hasEffect(effect.attribute("tag"), effect.attribute("id"));
                if (ix != -1) {
                    QDomElement eff = item->effectAtIndex(ix);
                    new AddEffectCommand(this, m_document->tracksCount() - item->track(), item->startPos(), eff, false, delCommand);
                }
            }
        }
        if (delCommand->childCount() > 0)
            m_commandStack->push(delCommand);
        else
            delete delCommand;
        setDocumentModified();
        return;
    }
    AddEffectCommand *command = new AddEffectCommand(this, m_document->tracksCount() - clip->track(), clip->startPos(), effect, false);
    m_commandStack->push(command);
    setDocumentModified();
}

void CustomTrackView::updateEffect(int track, GenTime pos, QDomElement insertedEffect, bool updateEffectStack)
{
    if (insertedEffect.isNull()) {
        kDebug()<<"// Trying to add null effect";
        emit displayMessage(i18n("Problem editing effect"), ErrorMessage);
        return;
    }
    int ix = insertedEffect.attribute("kdenlive_ix").toInt();
    QDomElement effect = insertedEffect.cloneNode().toElement();
    //kDebug() << "// update effect ix: " << effect.attribute("kdenlive_ix")<<", GAIN: "<<EffectsList::parameter(effect, "gain");
    if (pos < GenTime()) {
        // editing a track effect
        EffectsParameterList effectParams = getEffectArgs(effect);
        // check if we are trying to reset a keyframe effect
        /*if (effectParams.hasParam("keyframes") && effectParams.paramValue("keyframes").isEmpty()) {
            clip->initEffect(effect);
            effectParams = getEffectArgs(effect);
        }*/
        if (!m_document->renderer()->mltEditEffect(m_document->tracksCount() - track, pos, effectParams)) {
            emit displayMessage(i18n("Problem editing effect"), ErrorMessage);
        }
        m_document->setTrackEffect(m_document->tracksCount() - track - 1, ix, effect);
        emit updateTrackEffectState(track);
        setDocumentModified();
        return;

    }
    ClipItem *clip = getClipItemAt((int)pos.frames(m_document->fps()), m_document->tracksCount() - track);
    if (clip) {
        // Special case: speed effect
        if (effect.attribute("id") == "speed") {
            if (effect.attribute("disable") == "1") {
                doChangeClipSpeed(clip->info(), clip->speedIndependantInfo(), 1.0, clip->speed(), 1, clip->baseClip()->getId());
            } else {
                QLocale locale;
                double speed = locale.toDouble(EffectsList::parameter(effect, "speed")) / 100.0;
                int strobe = EffectsList::parameter(effect, "strobe").toInt();
                if (strobe == 0) strobe = 1;
                doChangeClipSpeed(clip->info(), clip->speedIndependantInfo(), speed, clip->speed(), strobe, clip->baseClip()->getId());
            }
            clip->updateEffect(effect);
            if (updateEffectStack && clip->isSelected())
                emit clipItemSelected(clip);
            if (ix == clip->selectedEffectIndex()) {
                // make sure to update display of clip keyframes
                clip->setSelectedEffect(ix);
            }
            return;
        }

        EffectsParameterList effectParams = getEffectArgs(effect);
        // check if we are trying to reset a keyframe effect
        if (effectParams.hasParam("keyframes") && effectParams.paramValue("keyframes").isEmpty()) {
            clip->initEffect(effect);
            effectParams = getEffectArgs(effect);
        }

        if (effect.attribute("tag") == "volume" || effect.attribute("tag") == "brightness") {
            // A fade effect was modified, update the clip
            if (effect.attribute("id") == "fadein" || effect.attribute("id") == "fade_from_black") {
                int pos = EffectsList::parameter(effect, "out").toInt() - EffectsList::parameter(effect, "in").toInt();
                clip->setFadeIn(pos);
            }
            if (effect.attribute("id") == "fadeout" || effect.attribute("id") == "fade_to_black") {
                int pos = EffectsList::parameter(effect, "out").toInt() - EffectsList::parameter(effect, "in").toInt();
                clip->setFadeOut(pos);
            }
        }
        bool success = m_document->renderer()->mltEditEffect(m_document->tracksCount() - clip->track(), clip->startPos(), effectParams);

        if (success) {
            clip->updateEffect(effect);
            if (updateEffectStack && clip->isSelected()) {
                emit clipItemSelected(clip);
            }
            if (ix == clip->selectedEffectIndex()) {
                // make sure to update display of clip keyframes
                clip->setSelectedEffect(ix);
            }
        }
        else emit displayMessage(i18n("Problem editing effect"), ErrorMessage);
    }
    else emit displayMessage(i18n("Cannot find clip to update effect"), ErrorMessage);
    setDocumentModified();
}

void CustomTrackView::updateEffectState(int track, GenTime pos, QList <int> effectIndexes, bool disable, bool updateEffectStack)
{
    if (pos < GenTime()) {
        // editing a track effect
        if (!m_document->renderer()->mltEnableEffects(m_document->tracksCount() - track, pos, effectIndexes, disable)) {
            emit displayMessage(i18n("Problem editing effect"), ErrorMessage);
            return;
        }
        m_document->enableTrackEffects(m_document->tracksCount() - track - 1, effectIndexes, disable);
        emit updateTrackEffectState(track);
        setDocumentModified();
        return;
    }
    // editing a clip effect
    ClipItem *clip = getClipItemAt((int)pos.frames(m_document->fps()), m_document->tracksCount() - track);
    if (clip) {
        bool success = m_document->renderer()->mltEnableEffects(m_document->tracksCount() - clip->track(), clip->startPos(), effectIndexes, disable);
        if (success) {
            clip->enableEffects(effectIndexes, disable);
            if (updateEffectStack && clip->isSelected()) {
                emit clipItemSelected(clip);
            }
            if (effectIndexes.contains(clip->selectedEffectIndex())) {
                // make sure to update display of clip keyframes
                clip->setSelectedEffect(clip->selectedEffectIndex());
            }
        }
        else emit displayMessage(i18n("Problem editing effect"), ErrorMessage);
    }
    else emit displayMessage(i18n("Cannot find clip to update effect"), ErrorMessage);
}

void CustomTrackView::moveEffect(int track, const GenTime &pos, const QList <int> &oldPos, const QList <int> &newPos)
{
    if (pos < GenTime()) {
        // Moving track effect
        int documentTrack = m_document->tracksCount() - track - 1;
        int max = m_document->getTrackEffects(documentTrack).count();
        int new_position = newPos.at(0);
        if (new_position > max) {
            new_position = max;
        }
        int old_position = oldPos.at(0);
        for (int i = 0; i < newPos.count(); ++i) {
            QDomElement act = m_document->getTrackEffect(documentTrack, new_position);
            if (old_position > new_position) {
                // Moving up, we need to adjust index
                old_position = oldPos.at(i);
                new_position = newPos.at(i);
            }
            QDomElement before = m_document->getTrackEffect(documentTrack, old_position);
            if (!act.isNull() && !before.isNull()) {
                m_document->setTrackEffect(documentTrack, new_position, before);
                m_document->renderer()->mltMoveEffect(m_document->tracksCount() - track, pos, old_position, new_position);
            } else emit displayMessage(i18n("Cannot move effect"), ErrorMessage);
        }
        emit showTrackEffects(m_document->tracksCount() - track, m_document->trackInfoAt(documentTrack));
        return;
    }
    ClipItem *clip = getClipItemAt((int)pos.frames(m_document->fps()), m_document->tracksCount() - track);
    if (clip) {
        int new_position = newPos.at(0);
        if (new_position > clip->effectsCount()) {
            new_position = clip->effectsCount();
        }
        int old_position = oldPos.at(0);
        for (int i = 0; i < newPos.count(); ++i) {
            QDomElement act = clip->effectAtIndex(new_position);
            if (old_position > new_position) {
                // Moving up, we need to adjust index
                old_position = oldPos.at(i);
                new_position = newPos.at(i);
            }
            QDomElement before = clip->effectAtIndex(old_position);
            if (act.isNull() || before.isNull()) {
                emit displayMessage(i18n("Cannot move effect"), ErrorMessage);
                return;
            }
            clip->moveEffect(before, new_position);
            // special case: speed effect, which is a pseudo-effect, not appearing in MLT's effects
            if (act.attribute("id") == "speed") {
                m_document->renderer()->mltUpdateEffectPosition(track, pos, old_position, new_position);
            } else if (before.attribute("id") == "speed") {
                m_document->renderer()->mltUpdateEffectPosition(track, pos, new_position, old_position);
            } else m_document->renderer()->mltMoveEffect(track, pos, old_position, new_position);
        }
        clip->setSelectedEffect(newPos.at(0));
        emit clipItemSelected(clip);
        setDocumentModified();
    } else emit displayMessage(i18n("Cannot move effect"), ErrorMessage);
}

void CustomTrackView::slotChangeEffectState(ClipItem *clip, int track, QList <int> effectIndexes, bool disable)
{
    ChangeEffectStateCommand *command;
    if (clip == NULL) {
        // editing track effect
        command = new ChangeEffectStateCommand(this, m_document->tracksCount() - track, GenTime(-1), effectIndexes, disable, false, true);
    } else {
        // Check if we have a speed effect, disabling / enabling it needs a special procedure since it is a pseudoo effect
        QList <int> speedEffectIndexes;
        for (int i = 0; i < effectIndexes.count(); ++i) {
            QDomElement effect = clip->effectAtIndex(effectIndexes.at(i));
            if (effect.attribute("id") == "speed") {
                // speed effect
                speedEffectIndexes << effectIndexes.at(i);
                QDomElement newEffect = effect.cloneNode().toElement();
                newEffect.setAttribute("disable", (int) disable);
                EditEffectCommand *editcommand = new EditEffectCommand(this, m_document->tracksCount() - clip->track(), clip->startPos(), effect, newEffect, effectIndexes.at(i), false, true);
                m_commandStack->push(editcommand);
            }
        }
        for (int j = 0; j < speedEffectIndexes.count(); j++) {
            effectIndexes.removeAll(speedEffectIndexes.at(j));
        }
        command = new ChangeEffectStateCommand(this, m_document->tracksCount() - clip->track(), clip->startPos(), effectIndexes, disable, false, true);
    }
    m_commandStack->push(command);
    setDocumentModified();
}

void CustomTrackView::slotChangeEffectPosition(ClipItem *clip, int track, QList <int> currentPos, int newPos)
{
    MoveEffectCommand *command;
    if (clip == NULL) {
        // editing track effect
        command = new MoveEffectCommand(this, m_document->tracksCount() - track, GenTime(-1), currentPos, newPos);
    } else command = new MoveEffectCommand(this, m_document->tracksCount() - clip->track(), clip->startPos(), currentPos, newPos);
    m_commandStack->push(command);
    setDocumentModified();
}

void CustomTrackView::slotUpdateClipEffect(ClipItem *clip, int track, QDomElement oldeffect, QDomElement effect, int ix, bool refreshEffectStack)
{
    EditEffectCommand *command;
    if (clip) command = new EditEffectCommand(this, m_document->tracksCount() - clip->track(), clip->startPos(), oldeffect, effect, ix, refreshEffectStack, true);
    else command = new EditEffectCommand(this, m_document->tracksCount() - track, GenTime(-1), oldeffect, effect, ix, refreshEffectStack, true);
    m_commandStack->push(command);
}

void CustomTrackView::slotUpdateClipRegion(ClipItem *clip, int ix, QString region)
{
    QDomElement effect = clip->getEffectAtIndex(ix);
    QDomElement oldeffect = effect.cloneNode().toElement();
    effect.setAttribute("region", region);
    EditEffectCommand *command = new EditEffectCommand(this, m_document->tracksCount() - clip->track(), clip->startPos(), oldeffect, effect, ix, true, true);
    m_commandStack->push(command);
}

ClipItem *CustomTrackView::cutClip(const ItemInfo &info, const GenTime &cutTime, bool cut, const EffectsList &oldStack, bool execute)
{
    if (cut) {
        // cut clip
        ClipItem *item = getClipItemAt((int) info.startPos.frames(m_document->fps()), info.track);
        if (!item || cutTime >= item->endPos() || cutTime <= item->startPos()) {
            emit displayMessage(i18n("Cannot find clip to cut"), ErrorMessage);
            if (item)
                kDebug() << "/////////  ERROR CUTTING CLIP : (" << item->startPos().frames(25) << "-" << item->endPos().frames(25) << "), INFO: (" << info.startPos.frames(25) << "-" << info.endPos.frames(25) << ")" << ", CUT: " << cutTime.frames(25);
            else
                kDebug() << "/// ERROR NO CLIP at: " << info.startPos.frames(m_document->fps()) << ", track: " << info.track;
            m_blockRefresh = false;
            return NULL;
        }

        if (execute) {
            if (!m_document->renderer()->mltCutClip(m_document->tracksCount() - info.track, cutTime)) {
                // Error cuting clip in playlist
                m_blockRefresh = false;
                return NULL;
            }
        }
        int cutPos = (int) cutTime.frames(m_document->fps());
        ItemInfo newPos;
        newPos.startPos = cutTime;
        newPos.endPos = info.endPos;
        newPos.cropStart = item->info().cropStart + (cutTime - info.startPos);
        newPos.track = info.track;
        newPos.cropDuration = newPos.endPos - newPos.startPos;

        bool snap = KdenliveSettings::snaptopoints();
        KdenliveSettings::setSnaptopoints(false);
        ClipItem *dup = item->clone(newPos);

        // remove unwanted effects
        // fade in from 2nd part of the clip
        int ix = dup->hasEffect(QString(), "fadein");
        if (ix != -1) {
            QDomElement oldeffect = dup->effectAtIndex(ix);
            dup->deleteEffect(oldeffect.attribute("kdenlive_ix"));
        }
        ix = dup->hasEffect(QString(), "fade_from_black");
        if (ix != -1) {
            QDomElement oldeffect = dup->effectAtIndex(ix);
            dup->deleteEffect(oldeffect.attribute("kdenlive_ix"));
        }
        // fade out from 1st part of the clip
        ix = item->hasEffect(QString(), "fadeout");
        if (ix != -1) {
            QDomElement oldeffect = item->effectAtIndex(ix);
            item->deleteEffect(oldeffect.attribute("kdenlive_ix"));
        }
        ix = item->hasEffect(QString(), "fade_to_black");
        if (ix != -1) {
            QDomElement oldeffect = item->effectAtIndex(ix);
            item->deleteEffect(oldeffect.attribute("kdenlive_ix"));
        }


        item->resizeEnd(cutPos);
        scene()->addItem(dup);

        if (item->checkKeyFrames(m_document->width(), m_document->height(), info.cropDuration.frames(m_document->fps())))
            slotRefreshEffects(item);

        if (dup->checkKeyFrames(m_document->width(), m_document->height(), info.cropDuration.frames(m_document->fps()), cutTime.frames(m_document->fps())))
            slotRefreshEffects(dup);

        item->baseClip()->addReference();
        m_document->updateClip(item->baseClip()->getId());
        setDocumentModified();
        KdenliveSettings::setSnaptopoints(snap);
        if (execute && item->isSelected()) {
            m_scene->clearSelection();
            dup->setSelected(true);
            m_dragItem = dup;
            emit clipItemSelected(dup);
        }
        return dup;
    } else {
        // uncut clip

        ClipItem *item = getClipItemAt((int) info.startPos.frames(m_document->fps()), info.track);
        ClipItem *dup = getClipItemAt((int) cutTime.frames(m_document->fps()), info.track);

        if (!item || !dup || item == dup) {
            emit displayMessage(i18n("Cannot find clip to uncut"), ErrorMessage);
            m_blockRefresh = false;
            return NULL;
        }
        if (m_document->renderer()->mltRemoveClip(m_document->tracksCount() - info.track, cutTime) == false) {
            emit displayMessage(i18n("Error removing clip at %1 on track %2", m_document->timecode().getTimecodeFromFrames(cutTime.frames(m_document->fps())), info.track), ErrorMessage);
            return NULL;
        }

        bool snap = KdenliveSettings::snaptopoints();
        KdenliveSettings::setSnaptopoints(false);

        m_waitingThumbs.removeAll(dup);
        bool selected = item->isSelected();
        if (dup->isSelected()) {
            selected = true;
            item->setSelected(true);
            emit clipItemSelected(NULL);
        }
        dup->baseClip()->removeReference();
        m_document->updateClip(dup->baseClip()->getId());
        scene()->removeItem(dup);
        delete dup;
        dup = NULL;

        ItemInfo clipinfo = item->info();
        clipinfo.track = m_document->tracksCount() - clipinfo.track;
        bool success = m_document->renderer()->mltResizeClipEnd(clipinfo, info.endPos - info.startPos, false);
        if (success) {
            item->resizeEnd((int) info.endPos.frames(m_document->fps()));
            item->setEffectList(oldStack);
            setDocumentModified();
        } else {
            emit displayMessage(i18n("Error when resizing clip"), ErrorMessage);
        }
        KdenliveSettings::setSnaptopoints(snap);
        if (execute && selected)
            emit clipItemSelected(item);
        return item;
    }
    //QTimer::singleShot(3000, this, SLOT(slotEnableRefresh()));
}

void CustomTrackView::slotEnableRefresh()
{
    m_blockRefresh = false;
}

void CustomTrackView::slotAddTransitionToSelectedClips(QDomElement transition)
{
    QList<QGraphicsItem *> itemList = scene()->selectedItems();
    if (itemList.count() == 1) {
        if (itemList.at(0)->type() == AVWIDGET) {
            ClipItem *item = (ClipItem *) itemList.at(0);
            ItemInfo info;
            info.track = item->track();
            ClipItem *transitionClip = NULL;
            const int transitiontrack = getPreviousVideoTrack(info.track);
            GenTime pos = GenTime((int)(mapToScene(m_menuPosition).x()), m_document->fps());
            if (pos < item->startPos() + item->cropDuration() / 2) {
                // add transition to clip start
                info.startPos = item->startPos();
                if (transitiontrack != 0) transitionClip = getClipItemAt((int) info.startPos.frames(m_document->fps()), m_document->tracksCount() - transitiontrack);
                if (transitionClip && transitionClip->endPos() < item->endPos()) {
                    info.endPos = transitionClip->endPos();
                } else info.endPos = info.startPos + GenTime(65, m_document->fps());
                // Check there is no other transition at that place
                double startY = info.track * m_tracksHeight + 1 + m_tracksHeight / 2;
                QRectF r(info.startPos.frames(m_document->fps()), startY, (info.endPos - info.startPos).frames(m_document->fps()), m_tracksHeight / 2);
                QList<QGraphicsItem *> selection = m_scene->items(r);
                bool transitionAccepted = true;
                for (int i = 0; i < selection.count(); ++i) {
                    if (selection.at(i)->type() == TRANSITIONWIDGET) {
                        Transition *tr = static_cast <Transition *>(selection.at(i));
                        if (tr->startPos() - info.startPos > GenTime(5, m_document->fps())) {
                            if (tr->startPos() < info.endPos) info.endPos = tr->startPos();
                        } else transitionAccepted = false;
                    }
                }
                if (transitionAccepted) slotAddTransition(item, info, transitiontrack, transition);
                else emit displayMessage(i18n("Cannot add transition"), ErrorMessage);

            } else {
                // add transition to clip  end
                info.endPos = item->endPos();
                if (transitiontrack != 0) transitionClip = getClipItemAt((int) info.endPos.frames(m_document->fps()), m_document->tracksCount() - transitiontrack);
                if (transitionClip && transitionClip->startPos() > item->startPos()) {
                    info.startPos = transitionClip->startPos();
                } else info.startPos = info.endPos - GenTime(65, m_document->fps());
                if (transition.attribute("tag") == "luma") EffectsList::setParameter(transition, "reverse", "1");
                else if (transition.attribute("id") == "slide") EffectsList::setParameter(transition, "invert", "1");

                // Check there is no other transition at that place
                double startY = info.track * m_tracksHeight + 1 + m_tracksHeight / 2;
                QRectF r(info.startPos.frames(m_document->fps()), startY, (info.endPos - info.startPos).frames(m_document->fps()), m_tracksHeight / 2);
                QList<QGraphicsItem *> selection = m_scene->items(r);
                bool transitionAccepted = true;
                for (int i = 0; i < selection.count(); ++i) {
                    if (selection.at(i)->type() == TRANSITIONWIDGET) {
                        Transition *tr = static_cast <Transition *>(selection.at(i));
                        if (info.endPos - tr->endPos() > GenTime(5, m_document->fps())) {
                            if (tr->endPos() > info.startPos) info.startPos = tr->endPos();
                        } else transitionAccepted = false;
                    }
                }
                if (transitionAccepted) slotAddTransition(item, info, transitiontrack, transition);
                else emit displayMessage(i18n("Cannot add transition"), ErrorMessage);
            }
        }
    } else for (int i = 0; i < itemList.count(); ++i) {
        if (itemList.at(i)->type() == AVWIDGET) {
            ClipItem *item = (ClipItem *) itemList.at(i);
            ItemInfo info;
            info.startPos = item->startPos();
            info.endPos = info.startPos + GenTime(65, m_document->fps());
            info.track = item->track();

            // Check there is no other transition at that place
            double startY = info.track * m_tracksHeight + 1 + m_tracksHeight / 2;
            QRectF r(info.startPos.frames(m_document->fps()), startY, (info.endPos - info.startPos).frames(m_document->fps()), m_tracksHeight / 2);
            QList<QGraphicsItem *> selection = m_scene->items(r);
            bool transitionAccepted = true;
            for (int i = 0; i < selection.count(); ++i) {
                if (selection.at(i)->type() == TRANSITIONWIDGET) {
                    Transition *tr = static_cast <Transition *>(selection.at(i));
                    if (tr->startPos() - info.startPos > GenTime(5, m_document->fps())) {
                        if (tr->startPos() < info.endPos) info.endPos = tr->startPos();
                    } else transitionAccepted = false;
                }
            }
            int transitiontrack = getPreviousVideoTrack(info.track);
            if (transitionAccepted) slotAddTransition(item, info, transitiontrack, transition);
            else emit displayMessage(i18n("Cannot add transition"), ErrorMessage);
        }
    }
}

void CustomTrackView::slotAddTransition(ClipItem* /*clip*/, ItemInfo transitionInfo, int endTrack, QDomElement transition)
{
    if (transitionInfo.startPos >= transitionInfo.endPos) {
        emit displayMessage(i18n("Invalid transition"), ErrorMessage);
        return;
    }
    AddTransitionCommand* command = new AddTransitionCommand(this, transitionInfo, endTrack, transition, false, true);
    m_commandStack->push(command);
    setDocumentModified();
}

void CustomTrackView::addTransition(const ItemInfo &transitionInfo, int endTrack, const QDomElement &params, bool refresh)
{
    Transition *tr = new Transition(transitionInfo, endTrack, m_document->fps(), params, true);
    //kDebug() << "---- ADDING transition " << params.attribute("value");
    if (m_document->renderer()->mltAddTransition(tr->transitionTag(), endTrack, m_document->tracksCount() - transitionInfo.track, transitionInfo.startPos, transitionInfo.endPos, tr->toXML(), refresh)) {
        scene()->addItem(tr);
        setDocumentModified();
    } else {
        emit displayMessage(i18n("Cannot add transition"), ErrorMessage);
        delete tr;
    }
}

void CustomTrackView::deleteTransition(const ItemInfo &transitionInfo, int endTrack, QDomElement /*params*/, bool refresh)
{
    Transition *item = getTransitionItemAt(transitionInfo.startPos, transitionInfo.track);
    if (!item) {
        emit displayMessage(i18n("Select clip to delete"), ErrorMessage);
        return;
    }
    m_document->renderer()->mltDeleteTransition(item->transitionTag(), endTrack, m_document->tracksCount() - transitionInfo.track, transitionInfo.startPos, transitionInfo.endPos, item->toXML(), refresh);
    if (m_dragItem == item) m_dragItem = NULL;

#if QT_VERSION >= 0x040600
    // animate item deletion
    item->closeAnimation();
#else
    delete item;
#endif
    emit transitionItemSelected(NULL);
    setDocumentModified();
}

void CustomTrackView::slotTransitionUpdated(Transition *tr, QDomElement old)
{
    //kDebug() << "TRANS UPDATE, TRACKS: " << old.attribute("transition_btrack") << ", NEW: " << tr->toXML().attribute("transition_btrack");
    QDomElement xml = tr->toXML();
    if (old.isNull() || xml.isNull()) {
        emit displayMessage(i18n("Cannot update transition"), ErrorMessage);
        return;
    }
    EditTransitionCommand *command = new EditTransitionCommand(this, tr->track(), tr->startPos(), old, xml, false);
    updateTrackDuration(tr->track(), command);
    m_commandStack->push(command);
    setDocumentModified();
}

void CustomTrackView::updateTransition(int track, const GenTime &pos, const QDomElement &oldTransition, const QDomElement &transition, bool updateTransitionWidget)
{
    Transition *item = getTransitionItemAt(pos, track);
    if (!item) {
        kWarning() << "Unable to find transition at pos :" << pos.frames(m_document->fps()) << ", ON track: " << track;
        return;
    }
    
    bool force = false;
    if (oldTransition.attribute("transition_atrack") != transition.attribute("transition_atrack") || oldTransition.attribute("transition_btrack") != transition.attribute("transition_btrack"))
        force = true;
    m_document->renderer()->mltUpdateTransition(oldTransition.attribute("tag"), transition.attribute("tag"), transition.attribute("transition_btrack").toInt(), m_document->tracksCount() - transition.attribute("transition_atrack").toInt(), item->startPos(), item->endPos(), transition, force);
    //kDebug() << "ORIGINAL TRACK: "<< oldTransition.attribute("transition_btrack") << ", NEW TRACK: "<<transition.attribute("transition_btrack");
    item->setTransitionParameters(transition);
    if (updateTransitionWidget) {
        ItemInfo info = item->info();
        QPoint p;
        ClipItem *transitionClip = getClipItemAt(info.startPos, info.track);
        if (transitionClip && transitionClip->baseClip()) {
            QString size = transitionClip->baseClip()->getProperty("frame_size");
            double factor = transitionClip->baseClip()->getProperty("aspect_ratio").toDouble();
            if (factor == 0) factor = 1.0;
            p.setX((int)(size.section('x', 0, 0).toInt() * factor + 0.5));
            p.setY(size.section('x', 1, 1).toInt());
        }
        emit transitionItemSelected(item, getPreviousVideoTrack(info.track), p, true);
    }
    setDocumentModified();
}

void CustomTrackView::dragMoveEvent(QDragMoveEvent * event)
{
    if (m_clipDrag) {
        const QPointF pos = mapToScene(event->pos());
        if (m_selectionGroup) {
            m_selectionGroup->setPos(pos);
            emit mousePosition((int)(m_selectionGroup->scenePos().x() + 0.5));
            event->acceptProposedAction();
        } else if (m_dragItem) {
            m_dragItem->setPos(pos);
            emit mousePosition((int)(m_dragItem->scenePos().x() + 0.5));
            event->acceptProposedAction();
        } else {
            // Drag enter was not possible, try again at mouse position
            insertDropClips(event->mimeData(), event->pos());
            event->accept();
        }
    } else {
        QGraphicsView::dragMoveEvent(event);
    }
}

void CustomTrackView::dragLeaveEvent(QDragLeaveEvent * event)
{
    if ((m_selectionGroup || m_dragItem) && m_clipDrag) {
        m_thumbsTimer.stop();
        m_waitingThumbs.clear();
        QList<QGraphicsItem *> items;
        QMutexLocker lock(&m_selectionMutex);
        if (m_selectionGroup) items = m_selectionGroup->childItems();
        else if (m_dragItem) items.append(m_dragItem);
        qDeleteAll(items);
        if (m_selectionGroup) scene()->destroyItemGroup(m_selectionGroup);
        m_selectionGroup = NULL;
        m_dragItem = NULL;
        event->accept();
    } else QGraphicsView::dragLeaveEvent(event);
}

void CustomTrackView::dropEvent(QDropEvent * event)
{
    if ((m_selectionGroup || m_dragItem) && m_clipDrag) {
        QList<QGraphicsItem *> items;
        if (m_selectionGroup) items = m_selectionGroup->childItems();
        else if (m_dragItem) items.append(m_dragItem);
        resetSelectionGroup();
        m_dragItem = NULL;
        m_scene->clearSelection();
        bool hasVideoClip = false;
        QUndoCommand *addCommand = new QUndoCommand();
        addCommand->setText(i18n("Add timeline clip"));
        QList <ClipItem *> brokenClips;

        // Add refresh command for undo
        new RefreshMonitorCommand(this, false, true, addCommand);

        for (int i = 0; i < items.count(); ++i) {
            ClipItem *item = static_cast <ClipItem *>(items.at(i));
            if (!hasVideoClip && (item->clipType() == AV || item->clipType() == VIDEO)) hasVideoClip = true;
            if (items.count() == 1) {
                updateClipTypeActions(item);
            } else {
                updateClipTypeActions(NULL);
            }

            //TODO: take care of edit mode for undo
            item->baseClip()->addReference();
            //item->setZValue(item->defaultZValue());
            m_document->updateClip(item->baseClip()->getId());
            ItemInfo info = item->info();

            int tracknumber = m_document->tracksCount() - info.track - 1;
            bool isLocked = m_document->trackInfoAt(tracknumber).isLocked;
            if (isLocked) item->setItemLocked(true);
            ItemInfo clipInfo = info;
            clipInfo.track = m_document->tracksCount() - item->track();

            int worked = m_document->renderer()->mltInsertClip(clipInfo, item->xml(), item->baseClip()->getProducer(item->track()), m_scene->editMode() == OVERWRITEEDIT, m_scene->editMode() == INSERTEDIT);
            if (worked == -1) {
                emit displayMessage(i18n("Cannot insert clip in timeline"), ErrorMessage);
                brokenClips.append(item);
                continue;
            }
            adjustTimelineClips(m_scene->editMode(), item, ItemInfo(), addCommand);

            new AddTimelineClipCommand(this, item->xml(), item->clipProducer(), item->info(), item->effectList(), m_scene->editMode() == OVERWRITEEDIT, m_scene->editMode() == INSERTEDIT, false, false, addCommand);
            updateTrackDuration(info.track, addCommand);

            if (item->baseClip()->isTransparent() && getTransitionItemAtStart(info.startPos, info.track) == NULL) {
                // add transparency transition if space is available
                if (canBePastedTo(info, TRANSITIONWIDGET)) {
                    QDomElement trans = MainWindow::transitions.getEffectByTag("affine", QString()).cloneNode().toElement();
                    new AddTransitionCommand(this, info, getPreviousVideoTrack(info.track), trans, false, true, addCommand);
                }
            }
            item->setSelected(true);
        }
        // Add refresh command for redo
        new RefreshMonitorCommand(this, false, false, addCommand);

        qDeleteAll(brokenClips);
        brokenClips.clear();
        if (addCommand->childCount() > 0) m_commandStack->push(addCommand);
        else delete addCommand;

        // Automatic audio split
        if (KdenliveSettings::splitaudio())
            splitAudio();
        setDocumentModified();

        /*
        // debug info
        QRectF rect(0, 1 * m_tracksHeight + m_tracksHeight / 2, sceneRect().width(), 2);
        QList<QGraphicsItem *> selection = m_scene->items(rect);
        QStringList timelineList;

        kDebug()<<"// ITEMS on TRACK: "<<selection.count();
        for (int i = 0; i < selection.count(); ++i) {
               if (selection.at(i)->type() == AVWIDGET) {
                   ClipItem *clip = static_cast <ClipItem *>(selection.at(i));
                   int start = clip->startPos().frames(m_document->fps());
                   int end = clip->endPos().frames(m_document->fps());
                   timelineList.append(QString::number(start) + "-" + QString::number(end));
            }
        }
        kDebug() << "// COMPARE:\n" << timelineList << "\n-------------------";
        */

        m_pasteEffectsAction->setEnabled(m_copiedItems.count() == 1);
        if (items.count() > 1) {
            groupSelectedItems(items);
        } else if (items.count() == 1) {
            m_dragItem = static_cast <AbstractClipItem *>(items.at(0));
            emit clipItemSelected((ClipItem*) m_dragItem, false);
        }
        m_document->renderer()->refreshIfActive();
        event->setDropAction(Qt::MoveAction);
        event->accept();

        /// \todo enable when really working
        //        alignAudio();

    } else QGraphicsView::dropEvent(event);
    setFocus();
}

void CustomTrackView::adjustTimelineClips(EDITMODE mode, ClipItem *item, ItemInfo posinfo, QUndoCommand *command)
{
    bool snap = KdenliveSettings::snaptopoints();
    KdenliveSettings::setSnaptopoints(false);
    if (mode == OVERWRITEEDIT) {
        // if we are in overwrite mode, move clips accordingly
        ItemInfo info;
        if (item == NULL) info = posinfo;
        else info = item->info();
        QRectF rect(info.startPos.frames(m_document->fps()), info.track * m_tracksHeight + m_tracksHeight / 2, (info.endPos - info.startPos).frames(m_document->fps()) - 1, 5);
        QList<QGraphicsItem *> selection = m_scene->items(rect);
        if (item) selection.removeAll(item);
        for (int i = 0; i < selection.count(); ++i) {
            if (!selection.at(i)->isEnabled()) continue;
            if (selection.at(i)->type() == AVWIDGET) {
                ClipItem *clip = static_cast<ClipItem *>(selection.at(i));
                if (clip->startPos() < info.startPos) {
                    if (clip->endPos() > info.endPos) {
                        ItemInfo clipInfo = clip->info();
                        ItemInfo dupInfo = clipInfo;
                        GenTime diff = info.startPos - clipInfo.startPos;
                        dupInfo.startPos = info.startPos;
                        dupInfo.cropStart += diff;
                        dupInfo.cropDuration = clipInfo.endPos - info.startPos;
                        ItemInfo newdupInfo = dupInfo;
                        GenTime diff2 = info.endPos - info.startPos;
                        newdupInfo.startPos = info.endPos;
                        newdupInfo.cropStart += diff2;
                        newdupInfo.cropDuration = clipInfo.endPos - info.endPos;
                        new RazorClipCommand(this, clipInfo, clip->effectList(), info.startPos, false, command);
                        new ResizeClipCommand(this, dupInfo, newdupInfo, false, false, command);
                        ClipItem *dup = cutClip(clipInfo, info.startPos, true, EffectsList(), false);
                        if (dup) {
                            dup->resizeStart(info.endPos.frames(m_document->fps()));
                        }
                    } else {
                        ItemInfo newclipInfo = clip->info();
                        newclipInfo.endPos = info.startPos;
                        new ResizeClipCommand(this, clip->info(), newclipInfo, false, false, command);
                        clip->resizeEnd(info.startPos.frames(m_document->fps()));
                    }
                } else if (clip->endPos() <= info.endPos) {
                    new AddTimelineClipCommand(this, clip->xml(), clip->clipProducer(), clip->info(), clip->effectList(), false, false, false, true, command);
                    m_waitingThumbs.removeAll(clip);
                    scene()->removeItem(clip);
                    delete clip;
                    clip = NULL;
                } else {
                    ItemInfo newclipInfo = clip->info();
                    newclipInfo.startPos = info.endPos;
                    new ResizeClipCommand(this, clip->info(), newclipInfo, false, false, command);
                    clip->resizeStart(info.endPos.frames(m_document->fps()));
                }
            }
        }
    } else if (mode == INSERTEDIT) {
        // if we are in push mode, move clips accordingly
        ItemInfo info;
        if (item == NULL) info = posinfo;
        else info = item->info();
        QRectF rect(info.startPos.frames(m_document->fps()), info.track * m_tracksHeight + m_tracksHeight / 2, (info.endPos - info.startPos).frames(m_document->fps()) - 1, 5);
        QList<QGraphicsItem *> selection = m_scene->items(rect);
        if (item) selection.removeAll(item);
        for (int i = 0; i < selection.count(); ++i) {
            if (selection.at(i)->type() == AVWIDGET) {
                ClipItem *clip = static_cast<ClipItem *>(selection.at(i));
                if (clip->startPos() < info.startPos) {
                    if (clip->endPos() > info.startPos) {
                        ItemInfo clipInfo = clip->info();
                        ItemInfo dupInfo = clipInfo;
                        GenTime diff = info.startPos - clipInfo.startPos;
                        dupInfo.startPos = info.startPos;
                        dupInfo.cropStart += diff;
                        dupInfo.cropDuration = clipInfo.endPos - info.startPos;
                        new RazorClipCommand(this, clipInfo, clip->effectList(), info.startPos, true, command);
                        // Commented out; variable dup unused. --granjow
                        //ClipItem *dup = cutClip(clipInfo, info.startPos, true, false);
                        //cutClip(clipInfo, info.startPos, true, false);
                    }
                }
                // TODO: add insertspacecommand
            }
        }
    }

    KdenliveSettings::setSnaptopoints(snap);
}


void CustomTrackView::adjustTimelineTransitions(EDITMODE mode, Transition *item, QUndoCommand *command)
{
    if (mode == OVERWRITEEDIT) {
        // if we are in overwrite or push mode, move clips accordingly
        bool snap = KdenliveSettings::snaptopoints();
        KdenliveSettings::setSnaptopoints(false);
        ItemInfo info = item->info();
        QRectF rect(info.startPos.frames(m_document->fps()), info.track * m_tracksHeight + m_tracksHeight, (info.endPos - info.startPos).frames(m_document->fps()) - 1, 5);
        QList<QGraphicsItem *> selection = m_scene->items(rect);
        selection.removeAll(item);
        for (int i = 0; i < selection.count(); ++i) {
            if (!selection.at(i)->isEnabled()) continue;
            if (selection.at(i)->type() == TRANSITIONWIDGET) {
                Transition *tr = static_cast<Transition *>(selection.at(i));
                if (tr->startPos() < info.startPos) {
                    ItemInfo firstPos = tr->info();
                    ItemInfo newPos = firstPos;
                    firstPos.endPos = item->startPos();
                    newPos.startPos = item->endPos();
                    new MoveTransitionCommand(this, tr->info(), firstPos, true, command);
                    if (tr->endPos() > info.endPos) {
                        // clone transition
                        new AddTransitionCommand(this, newPos, tr->transitionEndTrack(), tr->toXML(), false, true, command);
                    }
                } else if (tr->endPos() > info.endPos) {
                    // just resize
                    ItemInfo firstPos = tr->info();
                    firstPos.startPos = item->endPos();
                    new MoveTransitionCommand(this, tr->info(), firstPos, true, command);
                } else {
                    // remove transition
                    new AddTransitionCommand(this, tr->info(), tr->transitionEndTrack(), tr->toXML(), true, true, command);
                }
            }
        }
        KdenliveSettings::setSnaptopoints(snap);
    }
}

QStringList CustomTrackView::mimeTypes() const
{
    QStringList qstrList;
    // list of accepted mime types for drop
    qstrList.append("text/plain");
    qstrList.append("kdenlive/producerslist");
    qstrList.append("kdenlive/clip");
    return qstrList;
}

Qt::DropActions CustomTrackView::supportedDropActions() const
{
    // returns what actions are supported when dropping
    return Qt::MoveAction;
}

void CustomTrackView::setDuration(int duration)
{
    if (m_projectDuration == duration) return;
    int diff = qAbs(duration - sceneRect().width());
    if (diff * matrix().m11() > -50) {
        if (matrix().m11() < 0.4) setSceneRect(0, 0, (duration + 100 / matrix().m11()), sceneRect().height());
        else setSceneRect(0, 0, (duration + 300), sceneRect().height());
    }
    m_projectDuration = duration;
}

int CustomTrackView::duration() const
{
    return m_projectDuration;
}

void CustomTrackView::addTrack(const TrackInfo &type, int ix)
{
    QList <TransitionInfo> transitionInfos;
    if (ix == -1 || ix == m_document->tracksCount()) {
        m_document->insertTrack(0, type);
        transitionInfos = m_document->renderer()->mltInsertTrack(1, type.type == VIDEOTRACK);
    } else {
        m_document->insertTrack(m_document->tracksCount() - ix, type);
        // insert track in MLT playlist
        transitionInfos = m_document->renderer()->mltInsertTrack(m_document->tracksCount() - ix, type.type == VIDEOTRACK);

        double startY = ix * m_tracksHeight + 1 + m_tracksHeight / 2;
        QRectF r(0, startY, sceneRect().width(), sceneRect().height() - startY);
        QList<QGraphicsItem *> selection = m_scene->items(r);
        resetSelectionGroup();
        m_selectionMutex.lock();
        m_selectionGroup = new AbstractGroupItem(m_document->fps());
        scene()->addItem(m_selectionGroup);
        for (int i = 0; i < selection.count(); ++i) {
            if ((!selection.at(i)->parentItem()) && (selection.at(i)->type() == AVWIDGET || selection.at(i)->type() == TRANSITIONWIDGET || selection.at(i)->type() == GROUPWIDGET)) {
                m_selectionGroup->addItem(selection.at(i));
            }
        }
        // Move graphic items
        m_selectionGroup->translate(0, m_tracksHeight);

        // adjust track number
        Mlt::Tractor *tractor = m_document->renderer()->lockService();
        QList<QGraphicsItem *> children = m_selectionGroup->childItems();
        for (int i = 0; i < children.count(); ++i) {
            if (children.at(i)->type() == GROUPWIDGET) {
                AbstractGroupItem *grp = static_cast<AbstractGroupItem*>(children.at(i));
                children << grp->childItems();
                continue;
            }
            AbstractClipItem *item = static_cast <AbstractClipItem *>(children.at(i));
            item->updateItem();
            ItemInfo clipinfo = item->info();
            if (item->type() == AVWIDGET) {
                ClipItem *clip = static_cast <ClipItem *>(item);
                // slowmotion clips are not track dependant, so no need to update them
                if (clip->speed() != 1.0) continue;
                // We add a move clip command so that we get the correct producer for new track number
                if (clip->clipType() == AV || clip->clipType() == AUDIO) {
                    Mlt::Producer *prod = clip->getProducer(clipinfo.track);
                    if (m_document->renderer()->mltUpdateClipProducer(tractor, (int)(m_document->tracksCount() - clipinfo.track), clipinfo.startPos.frames(m_document->fps()), prod) == false) {
                        // problem updating clip
                        emit displayMessage(i18n("Cannot update clip (time: %1, track: %2)", clipinfo.startPos.frames(m_document->fps()), clipinfo.track), ErrorMessage);
                    }
                }
            } /*else if (item->type() == TRANSITIONWIDGET) {
                Transition *tr = static_cast <Transition *>(item);
                int track = tr->transitionEndTrack();
                if (track >= ix) {
                    tr->updateTransitionEndTrack(getPreviousVideoTrack(clipinfo.track));
                }
            }*/
        }
        // Sync transition tracks with MLT playlist
        Transition *tr;
        TransitionInfo info;
        for (int i = 0; i < transitionInfos.count(); ++i) {
            info = transitionInfos.at(i);
            tr = getTransitionItem(info);
            if (tr) tr->setForcedTrack(info.forceTrack, info.a_track);
            else kDebug()<<"// Cannot update TRANSITION AT: "<<info.b_track<<" / "<<info.startPos.frames(m_document->fps());
        }
        m_selectionMutex.unlock();
        resetSelectionGroup(false);
        m_document->renderer()->unlockService(tractor);
    }

    int maxHeight = m_tracksHeight * m_document->tracksCount() * matrix().m22();
    for (int i = 0; i < m_guides.count(); ++i) {
        m_guides.at(i)->setLine(0, 0, 0, maxHeight - 1);
    }

    m_cursorLine->setLine(0, 0, 0, maxHeight - 1);
    setSceneRect(0, 0, sceneRect().width(), m_tracksHeight * m_document->tracksCount());
    viewport()->update();
    //QTimer::singleShot(500, this, SIGNAL(trackHeightChanged()));
    //setFixedHeight(50 * m_tracksCount);

    updateTrackNames(ix, true);
}

void CustomTrackView::removeTrack(int ix)
{
    // Clear effect stack
    clearSelection();
    emit transitionItemSelected(NULL);

    // Delete track in MLT playlist
    m_document->renderer()->mltDeleteTrack(m_document->tracksCount() - ix);
    m_document->deleteTrack(m_document->tracksCount() - ix - 1);

    double startY = ix * (m_tracksHeight + 1) + m_tracksHeight / 2;
    QRectF r(0, startY, sceneRect().width(), sceneRect().height() - startY);
    QList<QGraphicsItem *> selection = m_scene->items(r);
    m_selectionMutex.lock();
    m_selectionGroup = new AbstractGroupItem(m_document->fps());
    scene()->addItem(m_selectionGroup);
    for (int i = 0; i < selection.count(); ++i) {
        if ((selection.at(i) && !selection.at(i)->parentItem() && selection.at(i)->isEnabled()) && (selection.at(i)->type() == AVWIDGET || selection.at(i)->type() == TRANSITIONWIDGET || selection.at(i)->type() == GROUPWIDGET)) {
            m_selectionGroup->addItem(selection.at(i));
        }
    }
    // Move graphic items
    qreal ydiff = 0 - (int) m_tracksHeight;
    m_selectionGroup->translate(0, ydiff);
    Mlt::Tractor *tractor = m_document->renderer()->lockService();

    // adjust track number
    QList<QGraphicsItem *> children = m_selectionGroup->childItems();
    //kDebug() << "// FOUND CLIPS TO MOVE: " << children.count();
    for (int i = 0; i < children.count(); ++i) {
        if (children.at(i)->type() == GROUPWIDGET) {
            AbstractGroupItem *grp = static_cast<AbstractGroupItem*>(children.at(i));
            children << grp->childItems();
            continue;
        }
        if (children.at(i)->type() == AVWIDGET) {
            ClipItem *clip = static_cast <ClipItem *>(children.at(i));
            clip->updateItem();
            ItemInfo clipinfo = clip->info();
            // We add a move clip command so that we get the correct producer for new track number
            if (clip->clipType() == AV || clip->clipType() == AUDIO || clip->clipType() == PLAYLIST) {
                Mlt::Producer *prod = clip->getProducer(clipinfo.track);
                if (prod == NULL || !m_document->renderer()->mltUpdateClipProducer(tractor, (int)(m_document->tracksCount() - clipinfo.track), clipinfo.startPos.frames(m_document->fps()), prod)) {
                    emit displayMessage(i18n("Cannot update clip (time: %1, track: %2)", clipinfo.startPos.frames(m_document->fps()), clipinfo.track), ErrorMessage);
                }
            }
        } else if (children.at(i)->type() == TRANSITIONWIDGET) {
            Transition *tr = static_cast <Transition *>(children.at(i));
            tr->updateItem();
            int track = tr->transitionEndTrack();
            if (track >= ix) {
                ItemInfo clipinfo = tr->info();
                tr->updateTransitionEndTrack(getPreviousVideoTrack(clipinfo.track));
            }
        }
    }
    m_selectionMutex.unlock();
    resetSelectionGroup(false);
    m_document->renderer()->unlockService(tractor);

    int maxHeight = m_tracksHeight * m_document->tracksCount() * matrix().m22();
    for (int i = 0; i < m_guides.count(); ++i) {
        m_guides.at(i)->setLine(0, 0, 0, maxHeight - 1);
    }
    m_cursorLine->setLine(0, 0, 0, maxHeight - 1);
    setSceneRect(0, 0, sceneRect().width(), m_tracksHeight * m_document->tracksCount());

    m_selectedTrack = qMin(m_selectedTrack, m_document->tracksCount() - 1);
    viewport()->update();

    updateTrackNames(ix, false);
    //QTimer::singleShot(500, this, SIGNAL(trackHeightChanged()));
}

void CustomTrackView::configTracks(const QList < TrackInfo > &trackInfos)
{
    for (int i = 0; i < trackInfos.count(); ++i) {
        m_document->setTrackType(i, trackInfos.at(i));
        m_document->renderer()->mltChangeTrackState(i + 1, m_document->trackInfoAt(i).isMute, m_document->trackInfoAt(i).isBlind);
        lockTrack(m_document->tracksCount() - i - 1, m_document->trackInfoAt(i).isLocked, false);
    }

    viewport()->update();
    emit trackHeightChanged();
}

void CustomTrackView::slotSwitchTrackAudio(int ix)
{
    /*for (int i = 0; i < m_document->tracksCount(); ++i)
        kDebug() << "TRK " << i << " STATE: " << m_document->trackInfoAt(i).isMute << m_document->trackInfoAt(i).isBlind;*/
    int tracknumber = m_document->tracksCount() - ix - 1;
    m_document->switchTrackAudio(tracknumber, !m_document->trackInfoAt(tracknumber).isMute);
    kDebug() << "NEXT TRK STATE: " << m_document->trackInfoAt(tracknumber).isMute << m_document->trackInfoAt(tracknumber).isBlind;
    m_document->renderer()->mltChangeTrackState(tracknumber + 1, m_document->trackInfoAt(tracknumber).isMute, m_document->trackInfoAt(tracknumber).isBlind);
    setDocumentModified();
}

void CustomTrackView::slotSwitchTrackLock(int ix)
{
    int tracknumber = m_document->tracksCount() - ix - 1;
    LockTrackCommand *command = new LockTrackCommand(this, ix, !m_document->trackInfoAt(tracknumber).isLocked);
    m_commandStack->push(command);
}


void CustomTrackView::lockTrack(int ix, bool lock, bool requestUpdate)
{
    int tracknumber = m_document->tracksCount() - ix - 1;
    m_document->switchTrackLock(tracknumber, lock);
    if (requestUpdate)
        emit doTrackLock(ix, lock);
    AbstractClipItem *clip = NULL;
    QList<QGraphicsItem *> selection = m_scene->items(0, ix * m_tracksHeight + m_tracksHeight / 2, sceneRect().width(), m_tracksHeight / 2 - 2);

    for (int i = 0; i < selection.count(); ++i) {
        if (selection.at(i)->type() == GROUPWIDGET && (AbstractGroupItem *)selection.at(i) != m_selectionGroup) {
            if (selection.at(i)->parentItem() && m_selectionGroup) {
                selection.removeAll((QGraphicsItem*)m_selectionGroup);
                resetSelectionGroup();
            }

            bool changeGroupLock = true;
            bool hasClipOnTrack = false;
            QList <QGraphicsItem *> children =  selection.at(i)->childItems();
            for (int j = 0; j < children.count(); ++j) {
                if (children.at(j)->isSelected()) {
                    if (children.at(j)->type() == AVWIDGET)
                        emit clipItemSelected(NULL);
                    else if (children.at(j)->type() == TRANSITIONWIDGET)
                        emit transitionItemSelected(NULL);
                    else
                        continue;
                }

                AbstractClipItem * child = static_cast <AbstractClipItem *>(children.at(j));
                if (child == m_dragItem)
                    m_dragItem = NULL;

                // only unlock group, if it is not locked by another track too
                if (!lock && child->track() != ix && m_document->trackInfoAt(m_document->tracksCount() - child->track() - 1).isLocked)
                    changeGroupLock = false;
                
                // only (un-)lock if at least one clip is on the track
                if (child->track() == ix)
                    hasClipOnTrack = true;
            }
            if (changeGroupLock && hasClipOnTrack)
                ((AbstractGroupItem*)selection.at(i))->setItemLocked(lock);
        } else if((selection.at(i)->type() == AVWIDGET || selection.at(i)->type() == TRANSITIONWIDGET)) {
            if (selection.at(i)->parentItem()) {
                if (selection.at(i)->parentItem() == m_selectionGroup) {
                    selection.removeAll((QGraphicsItem*)m_selectionGroup);
                    resetSelectionGroup();
                } else {
                    // groups are handled separately
                    continue;
                }
            }

            if (selection.at(i)->isSelected()) {
                if (selection.at(i)->type() == AVWIDGET)
                    emit clipItemSelected(NULL);
                else
                    emit transitionItemSelected(NULL);
            }
            clip = static_cast <AbstractClipItem *>(selection.at(i));
            clip->setItemLocked(lock);
            if (clip == m_dragItem)
                m_dragItem = NULL;
        }
    }
    kDebug() << "NEXT TRK STATE: " << m_document->trackInfoAt(tracknumber).isLocked;
    viewport()->update();
    setDocumentModified();
}

void CustomTrackView::slotSwitchTrackVideo(int ix)
{
    int tracknumber = m_document->tracksCount() - ix;
    m_document->switchTrackVideo(tracknumber - 1, !m_document->trackInfoAt(tracknumber - 1).isBlind);
    m_document->renderer()->mltChangeTrackState(tracknumber, m_document->trackInfoAt(tracknumber - 1).isMute, m_document->trackInfoAt(tracknumber - 1).isBlind);
    setDocumentModified();
}

QList<QGraphicsItem *> CustomTrackView::checkForGroups(const QRectF &rect, bool *ok)
{
    // Check there is no group going over several tracks there, or that would result in timeline corruption
    QList<QGraphicsItem *> selection = scene()->items(rect);
    *ok = true;
    int maxHeight = m_tracksHeight * 1.5;
    for (int i = 0; i < selection.count(); ++i) {
        // Check that we don't try to move a group with clips on other tracks
        if (selection.at(i)->type() == GROUPWIDGET && (selection.at(i)->boundingRect().height() >= maxHeight)) {
            *ok = false;
            break;
        } else if (selection.at(i)->parentItem() && (selection.at(i)->parentItem()->boundingRect().height() >= maxHeight)) {
            *ok = false;
            break;
        }
    }
    return selection;
}

void CustomTrackView::slotRemoveSpace()
{
    GenTime pos;
    int track = 0;
    if (m_menuPosition.isNull()) {
        pos = GenTime(cursorPos(), m_document->fps());

        QPointer<TrackDialog> d = new TrackDialog(m_document, parentWidget());
        d->comboTracks->setCurrentIndex(m_selectedTrack);
        d->label->setText(i18n("Track"));
        d->before_select->setHidden(true);
        d->setWindowTitle(i18n("Remove Space"));
        d->video_track->setHidden(true);
        d->audio_track->setHidden(true);
        if (d->exec() != QDialog::Accepted) {
            delete d;
            return;
        }
        track = d->comboTracks->currentIndex();
        delete d;
    } else {
        pos = GenTime((int)(mapToScene(m_menuPosition).x()), m_document->fps());
        track = (int)(mapToScene(m_menuPosition).y() / m_tracksHeight);
    }

    if (m_document->isTrackLocked(m_document->tracksCount() - track - 1)) {
        emit displayMessage(i18n("Cannot remove space in a locked track"), ErrorMessage);
        return;
    }

    ClipItem *item = getClipItemAt(pos, track);
    if (item) {
        emit displayMessage(i18n("You must be in an empty space to remove space (time: %1, track: %2)", m_document->timecode().getTimecodeFromFrames(mapToScene(m_menuPosition).x()), track), ErrorMessage);
        return;
    }
    int length = m_document->renderer()->mltGetSpaceLength(pos, m_document->tracksCount() - track, true);
    if (length <= 0) {
        emit displayMessage(i18n("You must be in an empty space to remove space (time: %1, track: %2)", m_document->timecode().getTimecodeFromFrames(mapToScene(m_menuPosition).x()), track), ErrorMessage);
        return;
    }

    // Make sure there is no group in the way
    QRectF rect(pos.frames(m_document->fps()), track * m_tracksHeight + m_tracksHeight / 2, sceneRect().width() - pos.frames(m_document->fps()), m_tracksHeight / 2 - 2);

    bool isOk;
    QList<QGraphicsItem *> items = checkForGroups(rect, &isOk);
    if (!isOk) {
        // groups found on track, do not allow the move
        emit displayMessage(i18n("Cannot remove space in a track with a group"), ErrorMessage);
        return;
    }

    QList<ItemInfo> clipsToMove;
    QList<ItemInfo> transitionsToMove;

    for (int i = 0; i < items.count(); ++i) {
        if (items.at(i)->type() == AVWIDGET || items.at(i)->type() == TRANSITIONWIDGET) {
            AbstractClipItem *item = static_cast <AbstractClipItem *>(items.at(i));
            ItemInfo info = item->info();
            if (item->type() == AVWIDGET) {
                clipsToMove.append(info);
            } else if (item->type() == TRANSITIONWIDGET) {
                transitionsToMove.append(info);
            }
        }
    }

    if (!transitionsToMove.isEmpty()) {
        // Make sure that by moving the items, we don't get a transition collision
        // Find first transition
        ItemInfo info = transitionsToMove.at(0);
        for (int i = 1; i < transitionsToMove.count(); ++i)
            if (transitionsToMove.at(i).startPos < info.startPos) info = transitionsToMove.at(i);

        // make sure there are no transitions on the way
        QRectF rect(info.startPos.frames(m_document->fps()) - length, track * m_tracksHeight + m_tracksHeight / 2, length - 1, m_tracksHeight / 2 - 2);
        items = scene()->items(rect);
        int transitionCorrection = -1;
        for (int i = 0; i < items.count(); ++i) {
            if (items.at(i)->type() == TRANSITIONWIDGET) {
                // There is a transition on the way
                AbstractClipItem *item = static_cast <AbstractClipItem *>(items.at(i));
                int transitionEnd = item->endPos().frames(m_document->fps());
                if (transitionEnd > transitionCorrection) transitionCorrection = transitionEnd;
            }
        }

        if (transitionCorrection > 0) {
            // We need to fix the move length
            length = info.startPos.frames(m_document->fps()) - transitionCorrection;
        }

        // Make sure we don't send transition before 0
        if (info.startPos.frames(m_document->fps()) < length) {
            // reduce length to maximum possible
            length = info.startPos.frames(m_document->fps());
        }
    }

    InsertSpaceCommand *command = new InsertSpaceCommand(this, clipsToMove, transitionsToMove, track, GenTime(-length, m_document->fps()), true);
    updateTrackDuration(track, command);
    m_commandStack->push(command);
}

void CustomTrackView::slotInsertSpace()
{
    GenTime pos;
    int track = 0;
    if (m_menuPosition.isNull()) {
        pos = GenTime(cursorPos(), m_document->fps());
    } else {
        pos = GenTime((int)(mapToScene(m_menuPosition).x()), m_document->fps());
        track = (int)(mapToScene(m_menuPosition).y() / m_tracksHeight) + 1;
    }
    QPointer<SpacerDialog> d = new SpacerDialog(GenTime(65, m_document->fps()),
                                                m_document->timecode(), track, m_document->tracksList(), this);
    if (d->exec() != QDialog::Accepted) {
        delete d;
        return;
    }
    GenTime spaceDuration = d->selectedDuration();
    track = d->selectedTrack();
    delete d;

    QList<QGraphicsItem *> items;
    if (track >= 0) {
        if (m_document->isTrackLocked(m_document->tracksCount() - track - 1)) {
            emit displayMessage(i18n("Cannot insert space in a locked track"), ErrorMessage);
            return;
        }

        ClipItem *item = getClipItemAt(pos, track);
        if (item) pos = item->startPos();

        // Make sure there is no group in the way
        QRectF rect(pos.frames(m_document->fps()), track * m_tracksHeight + m_tracksHeight / 2, sceneRect().width() - pos.frames(m_document->fps()), m_tracksHeight / 2 - 2);
        bool isOk;
        items = checkForGroups(rect, &isOk);
        if (!isOk) {
            // groups found on track, do not allow the move
            emit displayMessage(i18n("Cannot insert space in a track with a group"), ErrorMessage);
            return;
        }
    } else {
        QRectF rect(pos.frames(m_document->fps()), 0, sceneRect().width() - pos.frames(m_document->fps()), m_document->tracksCount() * m_tracksHeight);
        items = scene()->items(rect);
    }

    QList<ItemInfo> clipsToMove;
    QList<ItemInfo> transitionsToMove;

    for (int i = 0; i < items.count(); ++i) {
        if (items.at(i)->type() == AVWIDGET || items.at(i)->type() == TRANSITIONWIDGET) {
            AbstractClipItem *item = static_cast <AbstractClipItem *>(items.at(i));
            ItemInfo info = item->info();
            if (item->type() == AVWIDGET)
                clipsToMove.append(info);
            else if (item->type() == TRANSITIONWIDGET)
                transitionsToMove.append(info);
        }
    }

    if (!clipsToMove.isEmpty() || !transitionsToMove.isEmpty()) {
        InsertSpaceCommand *command = new InsertSpaceCommand(this, clipsToMove, transitionsToMove, track, spaceDuration, true);
        updateTrackDuration(track, command);
        m_commandStack->push(command);
    }
}

void CustomTrackView::insertSpace(QList<ItemInfo> clipsToMove, QList<ItemInfo> transToMove, int track, const GenTime &duration, const GenTime &offset)
{
    int diff = duration.frames(m_document->fps());
    resetSelectionGroup();
    m_selectionMutex.lock();
    m_selectionGroup = new AbstractGroupItem(m_document->fps());
    scene()->addItem(m_selectionGroup);
    ClipItem *clip;
    Transition *transition;

    // Create lists with start pos for each track
    QMap <int, int> trackClipStartList;
    QMap <int, int> trackTransitionStartList;

    for (int i = 1; i < m_document->tracksCount() + 1; ++i) {
        trackClipStartList[i] = -1;
        trackTransitionStartList[i] = -1;
    }

    if (!clipsToMove.isEmpty()) for (int i = 0; i < clipsToMove.count(); ++i) {
        clip = getClipItemAtStart(clipsToMove.at(i).startPos + offset, clipsToMove.at(i).track);
        if (clip) {
            if (clip->parentItem()) {
                m_selectionGroup->addItem(clip->parentItem());
            } else {
                m_selectionGroup->addItem(clip);
            }
            if (trackClipStartList.value(m_document->tracksCount() - clipsToMove.at(i).track) == -1 || clipsToMove.at(i).startPos.frames(m_document->fps()) < trackClipStartList.value(m_document->tracksCount() - clipsToMove.at(i).track))
                trackClipStartList[m_document->tracksCount() - clipsToMove.at(i).track] = clipsToMove.at(i).startPos.frames(m_document->fps());
        } else {
            emit displayMessage(i18n("Cannot move clip at position %1, track %2", m_document->timecode().getTimecodeFromFrames((clipsToMove.at(i).startPos + offset).frames(m_document->fps())), clipsToMove.at(i).track), ErrorMessage);
        }
    }
    if (!transToMove.isEmpty()) for (int i = 0; i < transToMove.count(); ++i) {
        transition = getTransitionItemAtStart(transToMove.at(i).startPos + offset, transToMove.at(i).track);
        if (transition) {
            if (transition->parentItem()) {
                m_selectionGroup->addItem(transition->parentItem());
            } else {
                m_selectionGroup->addItem(transition);
            }
            if (trackTransitionStartList.value(m_document->tracksCount() - transToMove.at(i).track) == -1 || transToMove.at(i).startPos.frames(m_document->fps()) < trackTransitionStartList.value(m_document->tracksCount() - transToMove.at(i).track))
                trackTransitionStartList[m_document->tracksCount() - transToMove.at(i).track] = transToMove.at(i).startPos.frames(m_document->fps());
        } else emit displayMessage(i18n("Cannot move transition at position %1, track %2", m_document->timecode().getTimecodeFromFrames(transToMove.at(i).startPos.frames(m_document->fps())), transToMove.at(i).track), ErrorMessage);
    }
    m_selectionGroup->translate(diff, 0);

    // update items coordinates
    QList<QGraphicsItem *> itemList = m_selectionGroup->childItems();

    for (int i = 0; i < itemList.count(); ++i) {
        if (itemList.at(i)->type() == AVWIDGET || itemList.at(i)->type() == TRANSITIONWIDGET) {
            static_cast < AbstractClipItem *>(itemList.at(i))->updateItem();
        } else if (itemList.at(i)->type() == GROUPWIDGET) {
            QList<QGraphicsItem *> children = itemList.at(i)->childItems();
            for (int j = 0; j < children.count(); j++) {
                AbstractClipItem * clp = static_cast < AbstractClipItem *>(children.at(j));
                clp->updateItem();
            }
        }
    }
    m_selectionMutex.unlock();
    resetSelectionGroup(false);
    if (track != -1)
        track = m_document->tracksCount() - track;
    m_document->renderer()->mltInsertSpace(trackClipStartList, trackTransitionStartList, track, duration, offset);
}

void CustomTrackView::deleteClip(const QString &clipId)
{
    resetSelectionGroup();
    QList<QGraphicsItem *> itemList = items();
    QUndoCommand *deleteCommand = new QUndoCommand();
    new RefreshMonitorCommand(this, false, true, deleteCommand);
    int count = 0;
    for (int i = 0; i < itemList.count(); ++i) {
        if (itemList.at(i)->type() == AVWIDGET) {
            ClipItem *item = (ClipItem *)itemList.at(i);
            if (item->clipProducer() == clipId) {
                count++;
                if (item->parentItem()) {
                    // Clip is in a group, destroy the group
                    new GroupClipsCommand(this, QList<ItemInfo>() << item->info(), QList<ItemInfo>(), false, deleteCommand);
                }
                new AddTimelineClipCommand(this, item->xml(), item->clipProducer(), item->info(), item->effectList(), false, false, true, true, deleteCommand);
            }
        }
    }
    if (count == 0) {
        delete deleteCommand;
    } else {
        deleteCommand->setText(i18np("Delete timeline clip", "Delete timeline clips", count));
        new RefreshMonitorCommand(this, true, false, deleteCommand);
        updateTrackDuration(-1, deleteCommand);
        m_commandStack->push(deleteCommand);
    }
}

void CustomTrackView::seekCursorPos(int pos)
{
    m_document->renderer()->seek(qMax(pos, 0));
    emit updateRuler();
}

int CustomTrackView::seekPosition() const
{
    return m_document->renderer()->requestedSeekPosition;
}


void CustomTrackView::setCursorPos(int pos)
{
    if (pos != m_cursorPos) {
        emit cursorMoved((int)(m_cursorPos), (int)(pos));
        m_cursorPos = pos;
        m_cursorLine->setPos(m_cursorPos, 0);
        if (m_autoScroll) checkScrolling();
    }
    else emit updateRuler();
}

void CustomTrackView::updateCursorPos()
{
    m_cursorLine->setPos(m_cursorPos, 0);
}

int CustomTrackView::cursorPos() const
{
    return m_cursorPos;
}

void CustomTrackView::moveCursorPos(int delta)
{
    int currentPos = m_document->renderer()->requestedSeekPosition;
    if (currentPos == SEEK_INACTIVE) {
        currentPos = m_document->renderer()->seekPosition().frames(m_document->fps()) + delta;
    }
    else {
        currentPos += delta;
    }
    m_document->renderer()->seek(qMax(0, currentPos));
    emit updateRuler();
}

void CustomTrackView::initCursorPos(int pos)
{
    emit cursorMoved(m_cursorPos, pos);
    m_cursorPos = pos;
    m_cursorLine->setPos(pos, 0);
    checkScrolling();
}

void CustomTrackView::checkScrolling()
{
    ensureVisible(m_cursorPos, verticalScrollBar()->value() + 10, 2, 2, 50, 0);
}

void CustomTrackView::mouseReleaseEvent(QMouseEvent * event)
{
    if (m_moveOpMode == SEEK) m_moveOpMode = NONE;
    if (m_operationMode == SCROLLTIMELINE) {
        m_operationMode = NONE;
        setDragMode(QGraphicsView::NoDrag);
        QGraphicsView::mouseReleaseEvent(event);
        return;
    }
    if (!m_controlModifier && m_operationMode != RUBBERSELECTION) {
        //event->accept();
        setDragMode(QGraphicsView::NoDrag);
        if (m_clipDrag) QGraphicsView::mouseReleaseEvent(event);
    }
    m_clipDrag = false;
    //setViewportUpdateMode(QGraphicsView::MinimalViewportUpdate);
#if QT_VERSION >= 0x040800
    if (m_dragItem) {
        m_dragItem->setGraphicsEffect(NULL);
    }
#endif
    if (m_scrollTimer.isActive()) m_scrollTimer.stop();
    if (event->button() == Qt::MidButton) {
        return;
    }

    if (m_operationMode == MOVEGUIDE) {
        setCursor(Qt::ArrowCursor);
        m_operationMode = NONE;
        m_dragGuide->setFlag(QGraphicsItem::ItemIsMovable, false);
        GenTime newPos = GenTime(m_dragGuide->pos().x(), m_document->fps());
        if (newPos != m_dragGuide->position()) {
            EditGuideCommand *command = new EditGuideCommand(this, m_dragGuide->position(), m_dragGuide->label(), newPos, m_dragGuide->label(), false);
            m_commandStack->push(command);
            m_dragGuide->updateGuide(GenTime(m_dragGuide->pos().x(), m_document->fps()));
            qSort(m_guides.begin(), m_guides.end(), sortGuidesList);
            m_document->syncGuides(m_guides);
        }
        m_dragGuide = NULL;
        m_dragItem = NULL;
        QGraphicsView::mouseReleaseEvent(event);
        return;
    } else if (m_operationMode == SPACER && m_selectionGroup) {
        int track;
        if (event->modifiers() != Qt::ControlModifier) {
            // We are moving all tracks
            track = -1;
        } else track = (int)(mapToScene(m_clickEvent).y() / m_tracksHeight);
        GenTime timeOffset = GenTime((int)(m_selectionGroup->scenePos().x()), m_document->fps()) - m_selectionGroupInfo.startPos;
        QList <AbstractGroupItem*> groups;

        if (timeOffset != GenTime()) {
            QList<QGraphicsItem *> items = m_selectionGroup->childItems();

            QList<ItemInfo> clipsToMove;
            QList<ItemInfo> transitionsToMove;

            // Create lists with start pos for each track
            QMap <int, int> trackClipStartList;
            QMap <int, int> trackTransitionStartList;

            for (int i = 1; i < m_document->tracksCount() + 1; ++i) {
                trackClipStartList[i] = -1;
                trackTransitionStartList[i] = -1;
            }

            for (int i = 0; i < items.count(); ++i) {
                if (items.at(i)->type() == GROUPWIDGET) {
                    AbstractGroupItem* group = (AbstractGroupItem*)items.at(i);
                    if (!groups.contains(group)) groups.append(group);
                    items += items.at(i)->childItems();
                }
            }

            for (int i = 0; i < items.count(); ++i) {
                if (items.at(i)->type() == AVWIDGET) {
                    AbstractClipItem *item = static_cast <AbstractClipItem *>(items.at(i));
                    ItemInfo info = item->info();
                    clipsToMove.append(info);
                    item->updateItem();
                    if (trackClipStartList.value(m_document->tracksCount() - info.track) == -1 || info.startPos.frames(m_document->fps()) < trackClipStartList.value(m_document->tracksCount() - info.track))
                        trackClipStartList[m_document->tracksCount() - info.track] = info.startPos.frames(m_document->fps());
                } else if (items.at(i)->type() == TRANSITIONWIDGET) {
                    AbstractClipItem *item = static_cast <AbstractClipItem *>(items.at(i));
                    ItemInfo info = item->info();
                    transitionsToMove.append(info);
                    item->updateItem();
                    if (trackTransitionStartList.value(m_document->tracksCount() - info.track) == -1 || info.startPos.frames(m_document->fps()) < trackTransitionStartList.value(m_document->tracksCount() - info.track))
                        trackTransitionStartList[m_document->tracksCount() - info.track] = info.startPos.frames(m_document->fps());
                }
            }
            if (!clipsToMove.isEmpty() || !transitionsToMove.isEmpty()) {
                InsertSpaceCommand *command = new InsertSpaceCommand(this, clipsToMove, transitionsToMove, track, timeOffset, false);
                updateTrackDuration(track, command);
                m_commandStack->push(command);
                if (track != -1) track = m_document->tracksCount() - track;
                m_document->renderer()->mltInsertSpace(trackClipStartList, trackTransitionStartList, track, timeOffset, GenTime());
                setDocumentModified();
            }
        }
        resetSelectionGroup();
        for (int i = 0; i < groups.count(); ++i) {
            rebuildGroup(groups.at(i));
        }


        clearSelection();

        m_operationMode = NONE;
    } else if (m_operationMode == RUBBERSELECTION) {
        //event->accept();
        QGraphicsView::mouseReleaseEvent(event);
        setDragMode(QGraphicsView::NoDrag);
        setViewportUpdateMode(QGraphicsView::MinimalViewportUpdate);
        if (event->modifiers() != Qt::ControlModifier) m_dragItem = NULL;
        resetSelectionGroup();
        groupSelectedItems();
        m_operationMode = NONE;
        if (m_selectionGroup == NULL && m_dragItem) {
            // Only 1 item selected
            if (m_dragItem->type() == AVWIDGET)
                emit clipItemSelected(static_cast<ClipItem *>(m_dragItem));
        }
    }

    if (m_dragItem == NULL && m_selectionGroup == NULL) {
        emit transitionItemSelected(NULL);
        return;
    }
    ItemInfo info;
    if (m_dragItem) info = m_dragItem->info();

    if (m_operationMode == MOVE) {
        setCursor(Qt::OpenHandCursor);
        if (m_dragItem->parentItem() == 0) {
            // we are moving one clip, easy
            if (m_dragItem->type() == AVWIDGET && (m_dragItemInfo.startPos != info.startPos || m_dragItemInfo.track != info.track)) {
                ClipItem *item = static_cast <ClipItem *>(m_dragItem);
                Mlt::Producer *prod = item->getProducer(info.track);
                bool success = m_document->renderer()->mltMoveClip((int)(m_document->tracksCount() - m_dragItemInfo.track), (int)(m_document->tracksCount() - info.track), (int) m_dragItemInfo.startPos.frames(m_document->fps()), (int)(info.startPos.frames(m_document->fps())), prod, m_scene->editMode() == OVERWRITEEDIT, m_scene->editMode() == INSERTEDIT);

                if (success) {
                    QUndoCommand *moveCommand = new QUndoCommand();
                    moveCommand->setText(i18n("Move clip"));
                    adjustTimelineClips(m_scene->editMode(), item, ItemInfo(), moveCommand);

                    int tracknumber = m_document->tracksCount() - item->track() - 1;
                    bool isLocked = m_document->trackInfoAt(tracknumber).isLocked;
                    if (isLocked) item->setItemLocked(true);
                    new MoveClipCommand(this, m_dragItemInfo, info, false, moveCommand);
                    // Also move automatic transitions (on lower track)
                    Transition *startTransition = getTransitionItemAtStart(m_dragItemInfo.startPos, m_dragItemInfo.track);
                    ItemInfo startTrInfo;
                    ItemInfo newStartTrInfo;
                    bool moveStartTrans = false;
                    bool moveEndTrans = false;
                    if (startTransition && startTransition->isAutomatic()) {
                        startTrInfo = startTransition->info();
                        newStartTrInfo = startTrInfo;
                        newStartTrInfo.track = info.track;
                        newStartTrInfo.startPos = info.startPos;
                        if (m_dragItemInfo.track == info.track && !item->baseClip()->isTransparent() && getClipItemAtEnd(newStartTrInfo.endPos, m_document->tracksCount() - startTransition->transitionEndTrack())) {
                            // transition end should stay the same
                        } else {
                            // transition end should be adjusted to clip
                            newStartTrInfo.endPos = newStartTrInfo.endPos + (newStartTrInfo.startPos - startTrInfo.startPos);
                        }
                        if (newStartTrInfo.startPos < newStartTrInfo.endPos) moveStartTrans = true;
                    }
                    if (startTransition == NULL || startTransition->endPos() < m_dragItemInfo.endPos) {
                        // Check if there is a transition at clip end
                        Transition *tr = getTransitionItemAtEnd(m_dragItemInfo.endPos, m_dragItemInfo.track);
                        if (tr && tr->isAutomatic()) {
                            ItemInfo trInfo = tr->info();
                            ItemInfo newTrInfo = trInfo;
                            newTrInfo.track = info.track;
                            newTrInfo.endPos = m_dragItem->endPos();
                            if (m_dragItemInfo.track == info.track && !item->baseClip()->isTransparent() && getClipItemAtStart(trInfo.startPos, m_document->tracksCount() - tr->transitionEndTrack())) {
                                // transition start should stay the same
                            } else {
                                // transition start should be moved
                                newTrInfo.startPos = newTrInfo.startPos + (newTrInfo.endPos - trInfo.endPos);
                            }
                            if (newTrInfo.startPos < newTrInfo.endPos) {
                                moveEndTrans = true;
                                if (moveStartTrans) {
                                    // we have to move both transitions, remove the start one so that there is no collision
                                    new AddTransitionCommand(this, startTrInfo, startTransition->transitionEndTrack(), startTransition->toXML(), true, true, moveCommand);
                                }
                                adjustTimelineTransitions(m_scene->editMode(), tr, moveCommand);
                                new MoveTransitionCommand(this, trInfo, newTrInfo, true, moveCommand);
                                if (moveStartTrans) {
                                    // re-add transition in correct place
                                    int transTrack = startTransition->transitionEndTrack();
                                    if (m_dragItemInfo.track != info.track && !startTransition->forcedTrack()) {
                                        transTrack = getPreviousVideoTrack(info.track);
                                    }
                                    adjustTimelineTransitions(m_scene->editMode(), startTransition, moveCommand);
                                    new AddTransitionCommand(this, newStartTrInfo, transTrack, startTransition->toXML(), false, true, moveCommand);
                                }
                            }
                        }
                    }

                    if (moveStartTrans && !moveEndTrans) {
                        adjustTimelineTransitions(m_scene->editMode(), startTransition, moveCommand);
                        new MoveTransitionCommand(this, startTrInfo, newStartTrInfo, true, moveCommand);
                    }

                    // Also move automatic transitions (on upper track)
                    Transition *tr = getTransitionItemAtStart(m_dragItemInfo.startPos, m_dragItemInfo.track - 1);
                    if (m_dragItemInfo.track == info.track && tr && tr->isAutomatic() && (m_document->tracksCount() - tr->transitionEndTrack()) == m_dragItemInfo.track) {
                        ItemInfo trInfo = tr->info();
                        ItemInfo newTrInfo = trInfo;
                        newTrInfo.startPos = m_dragItem->startPos();
                        ClipItem * upperClip = getClipItemAt(m_dragItemInfo.startPos, m_dragItemInfo.track - 1);
                        if (!upperClip || !upperClip->baseClip()->isTransparent()) {
                            if (!getClipItemAtEnd(newTrInfo.endPos, tr->track())) {
                                // transition end should be adjusted to clip on upper track
                                newTrInfo.endPos = newTrInfo.endPos + (newTrInfo.startPos - trInfo.startPos);
                            }
                            if (newTrInfo.startPos < newTrInfo.endPos) {
                                adjustTimelineTransitions(m_scene->editMode(), tr, moveCommand);
                                new MoveTransitionCommand(this, trInfo, newTrInfo, true, moveCommand);
                            }
                        }
                    }
                    if (m_dragItemInfo.track == info.track && (tr == NULL || tr->endPos() < m_dragItemInfo.endPos)) {
                        // Check if there is a transition at clip end
                        tr = getTransitionItemAtEnd(m_dragItemInfo.endPos, m_dragItemInfo.track - 1);
                        if (tr && tr->isAutomatic() && (m_document->tracksCount() - tr->transitionEndTrack()) == m_dragItemInfo.track) {
                            ItemInfo trInfo = tr->info();
                            ItemInfo newTrInfo = trInfo;
                            newTrInfo.endPos = m_dragItem->endPos();
                            kDebug() << "CLIP ENDS AT: " << newTrInfo.endPos.frames(25);
                            kDebug() << "CLIP STARTS AT: " << newTrInfo.startPos.frames(25);
                            ClipItem * upperClip = getClipItemAt(m_dragItemInfo.startPos, m_dragItemInfo.track - 1);
                            if (!upperClip || !upperClip->baseClip()->isTransparent()) {
                                if (!getClipItemAtStart(trInfo.startPos, tr->track())) {
                                    // transition start should be moved
                                    newTrInfo.startPos = newTrInfo.startPos + (newTrInfo.endPos - trInfo.endPos);
                                }
                                if (newTrInfo.startPos < newTrInfo.endPos) {
                                    adjustTimelineTransitions(m_scene->editMode(), tr, moveCommand);
                                    new MoveTransitionCommand(this, trInfo, newTrInfo, true, moveCommand);
                                }
                            }
                        }
                    }
                    updateTrackDuration(info.track, moveCommand);
                    if (m_dragItemInfo.track != info.track)
                        updateTrackDuration(m_dragItemInfo.track, moveCommand);
                    m_commandStack->push(moveCommand);
                    //checkTrackSequence(m_dragItem->track());
                } else {
                    // undo last move and emit error message
                    bool snap = KdenliveSettings::snaptopoints();
                    KdenliveSettings::setSnaptopoints(false);
                    item->setPos((int) m_dragItemInfo.startPos.frames(m_document->fps()), (int)(m_dragItemInfo.track * m_tracksHeight + 1));
                    KdenliveSettings::setSnaptopoints(snap);
                    emit displayMessage(i18n("Cannot move clip to position %1", m_document->timecode().getTimecodeFromFrames(info.startPos.frames(m_document->fps()))), ErrorMessage);
                }
                setDocumentModified();
            } else if (m_dragItem->type() == TRANSITIONWIDGET && (m_dragItemInfo.startPos != info.startPos || m_dragItemInfo.track != info.track)) {
                Transition *transition = static_cast <Transition *>(m_dragItem);
                transition->updateTransitionEndTrack(getPreviousVideoTrack(m_dragItem->track()));
                if (!m_document->renderer()->mltMoveTransition(transition->transitionTag(), (int)(m_document->tracksCount() - m_dragItemInfo.track), (int)(m_document->tracksCount() - m_dragItem->track()), transition->transitionEndTrack(), m_dragItemInfo.startPos, m_dragItemInfo.endPos, info.startPos, info.endPos)) {
                    // Moving transition failed, revert to previous position
                    emit displayMessage(i18n("Cannot move transition"), ErrorMessage);
                    transition->setPos((int) m_dragItemInfo.startPos.frames(m_document->fps()), (m_dragItemInfo.track) * m_tracksHeight + 1);
                } else {
                    QUndoCommand *moveCommand = new QUndoCommand();
                    moveCommand->setText(i18n("Move transition"));
                    adjustTimelineTransitions(m_scene->editMode(), transition, moveCommand);
                    new MoveTransitionCommand(this, m_dragItemInfo, info, false, moveCommand);
                    updateTrackDuration(info.track, moveCommand);
                    if (m_dragItemInfo.track != info.track)
                        updateTrackDuration(m_dragItemInfo.track, moveCommand);
                    m_commandStack->push(moveCommand);
                    setDocumentModified();
                }
            }
        } else {
            // Moving several clips. We need to delete them and readd them to new position,
            // or they might overlap each other during the move
            QGraphicsItemGroup *group;
            if (m_selectionGroup) {
                group = static_cast <QGraphicsItemGroup *>(m_selectionGroup);
            }
            else {
                group = static_cast <QGraphicsItemGroup *>(m_dragItem->parentItem());
            }
            QList<QGraphicsItem *> items = group->childItems();
            QList<ItemInfo> clipsToMove;
            QList<ItemInfo> transitionsToMove;

            GenTime timeOffset = GenTime(m_dragItem->scenePos().x(), m_document->fps()) - m_dragItemInfo.startPos;
            const int trackOffset = (int)(m_dragItem->scenePos().y() / m_tracksHeight) - m_dragItemInfo.track;

            QUndoCommand *moveGroup = new QUndoCommand();
            moveGroup->setText(i18n("Move group"));
            if (timeOffset != GenTime() || trackOffset != 0) {
                // remove items in MLT playlist

                // Expand groups
                int max = items.count();
                for (int i = 0; i < max; ++i) {
                    if (items.at(i)->type() == GROUPWIDGET) {
                        items += items.at(i)->childItems();
                    }
                }
                m_document->renderer()->blockSignals(true);
                for (int i = 0; i < items.count(); ++i) {
                    if (items.at(i)->type() != AVWIDGET && items.at(i)->type() != TRANSITIONWIDGET) continue;
                    AbstractClipItem *item = static_cast <AbstractClipItem *>(items.at(i));
                    ItemInfo info = item->info();
                    if (item->type() == AVWIDGET) {
                        if (m_document->renderer()->mltRemoveClip(m_document->tracksCount() - info.track, info.startPos) == false) {
                            // error, clip cannot be removed from playlist
                            emit displayMessage(i18n("Error removing clip at %1 on track %2", m_document->timecode().getTimecodeFromFrames(info.startPos.frames(m_document->fps())), info.track), ErrorMessage);
                        } else {
                            clipsToMove.append(info);
                        }
                    } else {
                        transitionsToMove.append(info);
                        Transition *tr = static_cast <Transition*>(item);
                        m_document->renderer()->mltDeleteTransition(tr->transitionTag(), tr->transitionEndTrack(), m_document->tracksCount() - info.track, info.startPos, info.endPos, tr->toXML());
                    }
                }
                m_document->renderer()->blockSignals(false);
                for (int i = 0; i < items.count(); ++i) {
                    // re-add items in correct place
                    if (items.at(i)->type() != AVWIDGET && items.at(i)->type() != TRANSITIONWIDGET) continue;
                    AbstractClipItem *item = static_cast <AbstractClipItem *>(items.at(i));
                    item->updateItem();
                    ItemInfo info = item->info();
                    int tracknumber = m_document->tracksCount() - info.track - 1;
                    bool isLocked = m_document->trackInfoAt(tracknumber).isLocked;
                    if (isLocked) {
                        group->removeFromGroup(item);
                        item->setItemLocked(true);
                    }

                    if (item->type() == AVWIDGET) {
                        ClipItem *clip = static_cast <ClipItem*>(item);
                        int trackProducer = info.track;
                        info.track = m_document->tracksCount() - info.track;
                        adjustTimelineClips(m_scene->editMode(), clip, ItemInfo(), moveGroup);
                        m_document->renderer()->mltInsertClip(info, clip->xml(), clip->getProducer(trackProducer), m_scene->editMode() == OVERWRITEEDIT, m_scene->editMode() == INSERTEDIT);
                        for (int i = 0; i < clip->effectsCount(); ++i) {
                            m_document->renderer()->mltAddEffect(info.track, info.startPos, getEffectArgs(clip->effect(i)), false);
                        }
                    } else {
                        Transition *tr = static_cast <Transition*>(item);
                        int newTrack = tr->transitionEndTrack();
                        if (!tr->forcedTrack()) {
                            newTrack = getPreviousVideoTrack(info.track);
                        }
                        tr->updateTransitionEndTrack(newTrack);
                        adjustTimelineTransitions(m_scene->editMode(), tr, moveGroup);
                        m_document->renderer()->mltAddTransition(tr->transitionTag(), newTrack, m_document->tracksCount() - info.track, info.startPos, info.endPos, tr->toXML());
                    }
                }
                new MoveGroupCommand(this, clipsToMove, transitionsToMove, timeOffset, trackOffset, false, moveGroup);
                updateTrackDuration(-1, moveGroup);
                m_commandStack->push(moveGroup);

                //QPointF top = group->sceneBoundingRect().topLeft();
                //QPointF oldpos = m_selectionGroup->scenePos();
                //kDebug()<<"SELECTION GRP POS: "<<m_selectionGroup->scenePos()<<", TOP: "<<top;
                //group->setPos(top);
                //TODO: get rid of the 3 lines below
                if (m_selectionGroup) {
                    m_selectionGroupInfo.startPos = GenTime(m_selectionGroup->scenePos().x(), m_document->fps());
                    m_selectionGroupInfo.track = m_selectionGroup->track();
                    items = m_selectionGroup->childItems();
                    resetSelectionGroup(false);

                    QSet <QGraphicsItem*> groupList;
                    QSet <QGraphicsItem*> itemList;
                    while (!items.isEmpty()) {
                        QGraphicsItem *first = items.takeFirst();
                        if (first->type() == GROUPWIDGET) {
                            if (first != m_selectionGroup) {
                                groupList.insert(first);
                            }
                        }
                        else if (first->type() == AVWIDGET || first->type() == TRANSITIONWIDGET) {
                            if (first->parentItem() && first->parentItem()->type() == GROUPWIDGET) {
                                if (first->parentItem() != m_selectionGroup) {
                                    groupList.insert(first->parentItem());
                                }
                                else itemList.insert(first);
                            }
                            else itemList.insert(first);
                        }
                    }
                    foreach(QGraphicsItem *item, groupList) {
                        itemList.unite(item->childItems().toSet());
                        rebuildGroup(static_cast <AbstractGroupItem*>(item));
                    }

                    foreach(QGraphicsItem *item, itemList) {
                        item->setSelected(true);
                        if (item->parentItem())
                            item->parentItem()->setSelected(true);
                    }
                    resetSelectionGroup();
                    groupSelectedItems(itemList.toList());
                } else {
                    AbstractGroupItem *grp = static_cast <AbstractGroupItem *>(group);
                    rebuildGroup(grp);
                }
                setDocumentModified();
            }
        }
        m_document->renderer()->doRefresh();
    } else if (m_operationMode == RESIZESTART && m_dragItem->startPos() != m_dragItemInfo.startPos) {
        // resize start
        if (!m_controlModifier && m_dragItem->type() == AVWIDGET && m_dragItem->parentItem() && m_dragItem->parentItem() != m_selectionGroup) {
            AbstractGroupItem *parent = static_cast <AbstractGroupItem *>(m_dragItem->parentItem());
            if (parent) {
                QUndoCommand *resizeCommand = new QUndoCommand();
                resizeCommand->setText(i18n("Resize group"));
                QList <QGraphicsItem *> items = parent->childItems();
                QList <ItemInfo> infos = parent->resizeInfos();
                parent->clearResizeInfos();
                int itemcount = 0;
                for (int i = 0; i < items.count(); ++i) {
                    AbstractClipItem *item = static_cast<AbstractClipItem *>(items.at(i));
                    if (item && item->type() == AVWIDGET) {
                        ItemInfo info = infos.at(itemcount);
                        prepareResizeClipStart(item, info, item->startPos().frames(m_document->fps()), false, resizeCommand);
                        ++itemcount;
                    }
                }
                m_commandStack->push(resizeCommand);
            }
        } else {
            prepareResizeClipStart(m_dragItem, m_dragItemInfo, m_dragItem->startPos().frames(m_document->fps()));
            if (m_dragItem->type() == AVWIDGET) static_cast <ClipItem*>(m_dragItem)->slotUpdateRange();
        }
    } else if (m_operationMode == RESIZEEND && m_dragItem->endPos() != m_dragItemInfo.endPos) {
        // resize end
        if (!m_controlModifier && m_dragItem->type() == AVWIDGET && m_dragItem->parentItem() && m_dragItem->parentItem() != m_selectionGroup) {
            AbstractGroupItem *parent = static_cast <AbstractGroupItem *>(m_dragItem->parentItem());
            if (parent) {
                QUndoCommand *resizeCommand = new QUndoCommand();
                resizeCommand->setText(i18n("Resize group"));
                QList <QGraphicsItem *> items = parent->childItems();
                QList <ItemInfo> infos = parent->resizeInfos();
                parent->clearResizeInfos();
                int itemcount = 0;
                for (int i = 0; i < items.count(); ++i) {
                    AbstractClipItem *item = static_cast<AbstractClipItem *>(items.at(i));
                    if (item && item->type() == AVWIDGET) {
                        ItemInfo info = infos.at(itemcount);
                        prepareResizeClipEnd(item, info, item->endPos().frames(m_document->fps()), false, resizeCommand);
                        ++itemcount;
                    }
                }
                updateTrackDuration(-1, resizeCommand);
                m_commandStack->push(resizeCommand);
            }
        } else {
            prepareResizeClipEnd(m_dragItem, m_dragItemInfo, m_dragItem->endPos().frames(m_document->fps()));
            if (m_dragItem->type() == AVWIDGET) static_cast <ClipItem*>(m_dragItem)->slotUpdateRange();
        }
    } else if (m_operationMode == FADEIN) {
        // resize fade in effect
        ClipItem * item = static_cast <ClipItem *>(m_dragItem);
        int ix = item->hasEffect("volume", "fadein");
        int ix2 = item->hasEffect("", "fade_from_black");
        if (ix != -1) {
            QDomElement oldeffect = item->effectAtIndex(ix);
            int start = item->cropStart().frames(m_document->fps());
            int end = item->fadeIn();
            if (end == 0) {
                slotDeleteEffect(item, -1, oldeffect, false);
            } else {
                end += start;
                QDomElement effect = oldeffect.cloneNode().toElement();
                EffectsList::setParameter(oldeffect, "in", QString::number(start));
                EffectsList::setParameter(oldeffect, "out", QString::number(end));
                slotUpdateClipEffect(item, -1, effect, oldeffect, ix);
                emit clipItemSelected(item);
            }
        } else if (item->fadeIn() != 0 && ix2 == -1) {
            QDomElement effect;
            if (item->isVideoOnly() || (item->clipType() != AUDIO && item->clipType() != AV && item->clipType() != PLAYLIST)) {
                // add video fade
                effect = MainWindow::videoEffects.getEffectByTag("", "fade_from_black").cloneNode().toElement();
            } else effect = MainWindow::audioEffects.getEffectByTag("volume", "fadein").cloneNode().toElement();
            EffectsList::setParameter(effect, "out", QString::number(item->fadeIn()));
            slotAddEffect(effect, m_dragItem->startPos(), m_dragItem->track());
        }
        if (ix2 != -1) {
            QDomElement oldeffect = item->effectAtIndex(ix2);
            int start = item->cropStart().frames(m_document->fps());
            int end = item->fadeIn();
            if (end == 0) {
                slotDeleteEffect(item, -1, oldeffect, false);
            } else {
                end += start;
                QDomElement effect = oldeffect.cloneNode().toElement();
                EffectsList::setParameter(oldeffect, "in", QString::number(start));
                EffectsList::setParameter(oldeffect, "out", QString::number(end));
                slotUpdateClipEffect(item, -1, effect, oldeffect, ix2);
                emit clipItemSelected(item);
            }
        }
    } else if (m_operationMode == FADEOUT) {
        // resize fade out effect
        ClipItem * item = static_cast <ClipItem *>(m_dragItem);
        int ix = item->hasEffect("volume", "fadeout");
        int ix2 = item->hasEffect("", "fade_to_black");
        if (ix != -1) {
            QDomElement oldeffect = item->effectAtIndex(ix);
            int end = (item->cropDuration() + item->cropStart()).frames(m_document->fps());
            int start = item->fadeOut();
            if (start == 0) {
                slotDeleteEffect(item, -1, oldeffect, false);
            } else {
                start = end - start;
                QDomElement effect = oldeffect.cloneNode().toElement();
                EffectsList::setParameter(oldeffect, "in", QString::number(start));
                EffectsList::setParameter(oldeffect, "out", QString::number(end));
                // kDebug()<<"EDIT FADE OUT : "<<start<<"x"<<end;
                slotUpdateClipEffect(item, -1, effect, oldeffect, ix);
                emit clipItemSelected(item);
            }
        } else if (item->fadeOut() != 0 && ix2 == -1) {
            QDomElement effect;
            if (item->isVideoOnly() || (item->clipType() != AUDIO && item->clipType() != AV && item->clipType() != PLAYLIST)) {
                // add video fade
                effect = MainWindow::videoEffects.getEffectByTag("", "fade_to_black").cloneNode().toElement();
            } else effect = MainWindow::audioEffects.getEffectByTag("volume", "fadeout").cloneNode().toElement();
            int end = (item->cropDuration() + item->cropStart()).frames(m_document->fps());
            int start = end-item->fadeOut();
            EffectsList::setParameter(effect, "in", QString::number(start));
            EffectsList::setParameter(effect, "out", QString::number(end));
            slotAddEffect(effect, m_dragItem->startPos(), m_dragItem->track());
        }
        if (ix2 != -1) {
            QDomElement oldeffect = item->effectAtIndex(ix2);
            int end = (item->cropDuration() + item->cropStart()).frames(m_document->fps());
            int start = item->fadeOut();
            if (start == 0) {
                slotDeleteEffect(item, -1, oldeffect, false);
            } else {
                start = end - start;
                QDomElement effect = oldeffect.cloneNode().toElement();
                EffectsList::setParameter(oldeffect, "in", QString::number(start));
                EffectsList::setParameter(oldeffect, "out", QString::number(end));
                // kDebug()<<"EDIT FADE OUT : "<<start<<"x"<<end;
                slotUpdateClipEffect(item, -1, effect, oldeffect, ix2);
                emit clipItemSelected(item);
            }
        }
    } else if (m_operationMode == KEYFRAME) {
        // update the MLT effect
        ClipItem * item = static_cast <ClipItem *>(m_dragItem);
        QDomElement oldEffect = item->selectedEffect().cloneNode().toElement();

        // check if we want to remove keyframe
        double val = mapToScene(event->pos()).toPoint().y();
        QRectF br = item->sceneBoundingRect();
        double maxh = 100.0 / br.height();
        val = (br.bottom() - val) * maxh;
        int start = item->cropStart().frames(m_document->fps());
        int end = (item->cropStart() + item->cropDuration()).frames(m_document->fps()) - 1;

        if ((val < -50 || val > 150) && item->editedKeyFramePos() != start && item->editedKeyFramePos() != end && item->keyFrameNumber() > 1) {
            //delete keyframe
            item->movedKeyframe(item->getEffectAtIndex(item->selectedEffectIndex()), item->selectedKeyFramePos(), -1, 0);
        } else {
            item->movedKeyframe(item->getEffectAtIndex(item->selectedEffectIndex()), item->selectedKeyFramePos(), item->editedKeyFramePos(), item->editedKeyFrameValue());
        }

        QDomElement newEffect = item->selectedEffect().cloneNode().toElement();
        //item->updateKeyframeEffect();
        //QString next = item->keyframes(item->selectedEffectIndex());
        //EditKeyFrameCommand *command = new EditKeyFrameCommand(this, item->track(), item->startPos(), item->selectedEffectIndex(), previous, next, false);
        EditEffectCommand *command = new EditEffectCommand(this, m_document->tracksCount() - item->track(), item->startPos(), oldEffect, newEffect, item->selectedEffectIndex(), false, false);

        m_commandStack->push(command);
        updateEffect(m_document->tracksCount() - item->track(), item->startPos(), item->selectedEffect());
        emit clipItemSelected(item);
    }
    if (m_operationMode != NONE && m_operationMode != MOVE) setDocumentModified();
    m_operationMode = NONE;
}

void CustomTrackView::deleteClip(ItemInfo info, bool refresh)
{
    ClipItem *item = getClipItemAt((int) info.startPos.frames(m_document->fps()), info.track);
    m_ct++;
    if (!item) kDebug()<<"// PROBLEM FINDING CLIP ITEM TO REMOVVE!!!!!!!!!";
    else kDebug()<<"// deleting CLIP: "<<info.startPos.frames(m_document->fps())<<", "<<item->baseClip()->fileURL();
    //m_document->renderer()->saveSceneList(QString("/tmp/error%1.mlt").arg(m_ct), QDomElement());
    if (!item || m_document->renderer()->mltRemoveClip(m_document->tracksCount() - info.track, info.startPos) == false) {
        emit displayMessage(i18n("Error removing clip at %1 on track %2", m_document->timecode().getTimecodeFromFrames(info.startPos.frames(m_document->fps())), info.track), ErrorMessage);
        kDebug()<<"CANNOT REMOVE: "<<info.startPos.frames(m_document->fps())<<", TK: "<<info.track;
        //m_document->renderer()->saveSceneList(QString("/tmp/error%1.mlt").arg(m_ct), QDomElement());
        return;
    }
    m_waitingThumbs.removeAll(item);
    item->stopThumbs();
    if (item->isSelected()) emit clipItemSelected(NULL);
    item->baseClip()->removeReference();
    m_document->updateClip(item->baseClip()->getId());

    /*if (item->baseClip()->isTransparent()) {
        // also remove automatic transition
        Transition *tr = getTransitionItemAt(info.startPos, info.track);
        if (tr && tr->isAutomatic()) {
            m_document->renderer()->mltDeleteTransition(tr->transitionTag(), tr->transitionEndTrack(), m_document->tracksCount() - info.track, info.startPos, info.endPos, tr->toXML());
            scene()->removeItem(tr);
            delete tr;
        }
    }*/

    if (m_dragItem == item) m_dragItem = NULL;

#if QT_VERSION >= 0x040600
    // animate item deletion
    item->closeAnimation();
    /*if (refresh) item->closeAnimation();
    else {
        // no refresh, means we have several operations chained, we need to delete clip immediatly
        // so that it does not get in the way of the other
        delete item;
        item = NULL;
    }*/
#else
    delete item;
    item = NULL;
#endif

    setDocumentModified();
    if (refresh) m_document->renderer()->doRefresh();
}

void CustomTrackView::deleteSelectedClips()
{
    resetSelectionGroup();
    QList<QGraphicsItem *> itemList = scene()->selectedItems();
    if (itemList.count() == 0) {
        emit displayMessage(i18n("Select clip to delete"), ErrorMessage);
        return;
    }
    scene()->clearSelection();
    QUndoCommand *deleteSelected = new QUndoCommand();
    new RefreshMonitorCommand(this, false, true, deleteSelected);

    int groupCount = 0;
    int clipCount = 0;
    int transitionCount = 0;
    // expand & destroy groups
    for (int i = 0; i < itemList.count(); ++i) {
        if (itemList.at(i)->type() == GROUPWIDGET) {
            groupCount++;
            QList<QGraphicsItem *> children = itemList.at(i)->childItems();
            QList <ItemInfo> clipInfos;
            QList <ItemInfo> transitionInfos;
            for (int j = 0; j < children.count(); j++) {
                if (children.at(j)->type() == AVWIDGET) {
                    AbstractClipItem *clip = static_cast <AbstractClipItem *>(children.at(j));
                    if (!clip->isItemLocked()) clipInfos.append(clip->info());
                } else if (children.at(j)->type() == TRANSITIONWIDGET) {
                    AbstractClipItem *clip = static_cast <AbstractClipItem *>(children.at(j));
                    if (!clip->isItemLocked()) transitionInfos.append(clip->info());
                }
                if (itemList.contains(children.at(j))) {
                    children.removeAt(j);
                    j--;
                }
            }
            itemList += children;
            if (clipInfos.count() > 0)
                new GroupClipsCommand(this, clipInfos, transitionInfos, false, deleteSelected);

        } else if (itemList.at(i)->parentItem() && itemList.at(i)->parentItem()->type() == GROUPWIDGET)
            itemList.insert(i + 1, itemList.at(i)->parentItem());
    }
    emit clipItemSelected(NULL);
    emit transitionItemSelected(NULL);
    for (int i = 0; i < itemList.count(); ++i) {
        if (itemList.at(i)->type() == AVWIDGET) {
            clipCount++;
            ClipItem *item = static_cast <ClipItem *>(itemList.at(i));
            //kDebug()<<"// DELETE CLP AT: "<<item->info().startPos.frames(25);
            new AddTimelineClipCommand(this, item->xml(), item->clipProducer(), item->info(), item->effectList(), false, false, true, true, deleteSelected);
        } else if (itemList.at(i)->type() == TRANSITIONWIDGET) {
            transitionCount++;
            Transition *item = static_cast <Transition *>(itemList.at(i));
            //kDebug()<<"// DELETE TRANS AT: "<<item->info().startPos.frames(25);
            new AddTransitionCommand(this, item->info(), item->transitionEndTrack(), item->toXML(), true, true, deleteSelected);
        }
    }
    if (groupCount > 0 && clipCount == 0 && transitionCount == 0)
        deleteSelected->setText(i18np("Delete selected group", "Delete selected groups", groupCount));
    else if (clipCount > 0 && groupCount == 0 && transitionCount == 0)
        deleteSelected->setText(i18np("Delete selected clip", "Delete selected clips", clipCount));
    else if (transitionCount > 0 && groupCount == 0 && clipCount == 0)
        deleteSelected->setText(i18np("Delete selected transition", "Delete selected transitions", transitionCount));
    else deleteSelected->setText(i18n("Delete selected items"));
    updateTrackDuration(-1, deleteSelected);
    new RefreshMonitorCommand(this, true, false, deleteSelected);
    m_commandStack->push(deleteSelected);
}


void CustomTrackView::doChangeClipSpeed(ItemInfo info, const ItemInfo &speedIndependantInfo, const double speed, const double oldspeed, int strobe, const QString &id)
{
    Q_UNUSED(id)
    //DocClipBase *baseclip = m_document->clipManager()->getClipById(id);

    ClipItem *item = getClipItemAt((int) info.startPos.frames(m_document->fps()), info.track);
    if (!item) {
        kDebug() << "ERROR: Cannot find clip for speed change";
        emit displayMessage(i18n("Cannot find clip for speed change"), ErrorMessage);
        return;
    }
    info.track = m_document->tracksCount() - item->track();
    int endPos = m_document->renderer()->mltChangeClipSpeed(info, speedIndependantInfo, speed, oldspeed, strobe, item->getProducer(item->track(), false));
    if (endPos >= 0) {
        item->setSpeed(speed, strobe);
        item->updateRectGeometry();
        if (item->cropDuration().frames(m_document->fps()) != endPos)
            item->resizeEnd((int) info.startPos.frames(m_document->fps()) + endPos - 1);
        updatePositionEffects(item, info, false);
        setDocumentModified();
    } else {
        emit displayMessage(i18n("Invalid clip"), ErrorMessage);
    }
}

void CustomTrackView::cutSelectedClips()
{
    QList<QGraphicsItem *> itemList = scene()->selectedItems();
    QList<AbstractGroupItem *> groups;
    GenTime currentPos = GenTime(m_cursorPos, m_document->fps());
    for (int i = 0; i < itemList.count(); ++i) {
        if (!itemList.at(i))
            continue;
        if (itemList.at(i)->type() == AVWIDGET) {
            ClipItem *item = static_cast <ClipItem *>(itemList.at(i));
            if (item->parentItem() && item->parentItem() != m_selectionGroup) {
                AbstractGroupItem *group = static_cast <AbstractGroupItem *>(item->parentItem());
                if (!groups.contains(group))
                    groups << group;
            } else if (currentPos > item->startPos() && currentPos < item->endPos()) {
                RazorClipCommand *command = new RazorClipCommand(this, item->info(), item->effectList(), currentPos);
                m_commandStack->push(command);
            }
        } else if (itemList.at(i)->type() == GROUPWIDGET && itemList.at(i) != m_selectionGroup) {
            AbstractGroupItem *group = static_cast<AbstractGroupItem *>(itemList.at(i));
            if (!groups.contains(group))
                groups << group;
        }
    }

    for (int i = 0; i < groups.count(); ++i)
        razorGroup(groups.at(i), currentPos);
}

void CustomTrackView::razorGroup(AbstractGroupItem* group, GenTime cutPos)
{
    if (group) {
        QList <QGraphicsItem *> children = group->childItems();
        QUndoCommand *command = new QUndoCommand;
        command->setText(i18n("Cut Group"));
        groupClips(false, children, command);
        QList <ItemInfo> clips1, transitions1;
        QList <ItemInfo> transitionsCut;
        QList <ItemInfo> clips2, transitions2;
        QList <QGraphicsItem *> clipsToCut;

        // Collect info
        for (int i = 0; i < children.count(); ++i) {
            children.at(i)->setSelected(false);
            AbstractClipItem *child = static_cast <AbstractClipItem *>(children.at(i));
            if (child->type() == AVWIDGET) {
                if (cutPos > child->endPos())
                    clips1 << child->info();
                else if (cutPos < child->startPos())
                    clips2 << child->info();
                else {
                    clipsToCut << child;
                }
            } else {
                if (cutPos > child->endPos())
                    transitions1 << child->info();
                else if (cutPos < child->startPos())
                    transitions2 << child->info();
                else {
                    //transitionsCut << child->info();
                    // Transition cut not implemented, leave it in first group...
                    transitions1 << child->info();
                }
            }
        }
        if (clipsToCut.isEmpty() && transitionsCut.isEmpty() && ((clips1.isEmpty() && transitions1.isEmpty()) || (clips2.isEmpty() && transitions2.isEmpty()))) {
            delete command;
            return;
        }
        // Process the cut
        for (int i = 0; i < clipsToCut.count(); ++i) {
            ClipItem *clip = static_cast<ClipItem *>(clipsToCut.at(i));
            new RazorClipCommand(this, clip->info(), clip->effectList(), cutPos, false, command);
            ClipItem *secondClip = cutClip(clip->info(), cutPos, true);
            clips1 << clip->info();
            clips2 << secondClip->info();
        }
        new GroupClipsCommand(this, clips1, transitions1, true, command);
        new GroupClipsCommand(this, clips2, transitions2, true, command);
        m_commandStack->push(command);
    }
}

void CustomTrackView::groupClips(bool group, QList<QGraphicsItem *> itemList, QUndoCommand *command)
{
    if (itemList.isEmpty()) itemList = scene()->selectedItems();
    QList <ItemInfo> clipInfos;
    QList <ItemInfo> transitionInfos;

    // Expand groups
    int max = itemList.count();
    for (int i = 0; i < max; ++i) {
        if (itemList.at(i)->type() == GROUPWIDGET) {
            itemList += itemList.at(i)->childItems();
        }
    }

    for (int i = 0; i < itemList.count(); ++i) {
        if (itemList.at(i)->type() == AVWIDGET) {
            AbstractClipItem *clip = static_cast <AbstractClipItem *>(itemList.at(i));
            if (!clip->isItemLocked()) clipInfos.append(clip->info());
        } else if (itemList.at(i)->type() == TRANSITIONWIDGET) {
            AbstractClipItem *clip = static_cast <AbstractClipItem *>(itemList.at(i));
            if (!clip->isItemLocked()) transitionInfos.append(clip->info());
        }
    }
    if (clipInfos.count() > 0) {
        if (command) {
            new GroupClipsCommand(this, clipInfos, transitionInfos, group, command);
        } else {
            GroupClipsCommand *command = new GroupClipsCommand(this, clipInfos, transitionInfos, group);
            m_commandStack->push(command);
        }
    }
}

void CustomTrackView::doGroupClips(QList <ItemInfo> clipInfos, QList <ItemInfo> transitionInfos, bool group)
{
    resetSelectionGroup();
    m_scene->clearSelection();
    if (!group) {
        // ungroup, find main group to destroy it...
        for (int i = 0; i < clipInfos.count(); ++i) {
            ClipItem *clip = getClipItemAt(clipInfos.at(i).startPos, clipInfos.at(i).track);
            if (clip == NULL) continue;
            if (clip->parentItem() && clip->parentItem()->type() == GROUPWIDGET) {
                AbstractGroupItem *grp = static_cast <AbstractGroupItem *>(clip->parentItem());
                m_document->clipManager()->removeGroup(grp);
                if (grp == m_selectionGroup) m_selectionGroup = NULL;
                scene()->destroyItemGroup(grp);
            }
            clip->setFlag(QGraphicsItem::ItemIsMovable, true);
        }
        for (int i = 0; i < transitionInfos.count(); ++i) {
            Transition *tr = getTransitionItemAt(transitionInfos.at(i).startPos, transitionInfos.at(i).track);
            if (tr == NULL) continue;
            if (tr->parentItem() && tr->parentItem()->type() == GROUPWIDGET) {
                AbstractGroupItem *grp = static_cast <AbstractGroupItem *>(tr->parentItem());
                m_document->clipManager()->removeGroup(grp);
                if (grp == m_selectionGroup) m_selectionGroup = NULL;
                scene()->destroyItemGroup(grp);
                grp = NULL;
            }
            tr->setFlag(QGraphicsItem::ItemIsMovable, true);
        }
        setDocumentModified();
        return;
    }
    QList <QGraphicsItem *>list;
    for (int i = 0; i < clipInfos.count(); ++i) {
        ClipItem *clip = getClipItemAt(clipInfos.at(i).startPos, clipInfos.at(i).track);
        if (clip) {
            list.append(clip);
            //clip->setSelected(true);
        }
    }
    for (int i = 0; i < transitionInfos.count(); ++i) {
        Transition *clip = getTransitionItemAt(transitionInfos.at(i).startPos, transitionInfos.at(i).track);
        if (clip) {
            list.append(clip);
            //clip->setSelected(true);
        }
    }
    groupSelectedItems(list, true, true);
    setDocumentModified();
}

void CustomTrackView::addClip(QDomElement xml, const QString &clipId, ItemInfo info, EffectsList effects, bool overwrite, bool push, bool refresh)
{
    DocClipBase *baseclip = m_document->clipManager()->getClipById(clipId);
    if (baseclip == NULL) {
        emit displayMessage(i18n("No clip copied"), ErrorMessage);
        return;
    }

    if (baseclip->getProducer() == NULL) {
        // If the clip has no producer, we must wait until it is created...
        m_mutex.lock();
        emit displayMessage(i18n("Waiting for clip..."), InformationMessage);
        emit forceClipProcessing(clipId);
        qApp->processEvents();
        for (int i = 0; i < 10; ++i) {
            if (baseclip->getProducer() == NULL) {
                qApp->processEvents();
                m_producerNotReady.wait(&m_mutex, 200);
            } else break;
        }
        if (baseclip->getProducer() == NULL) {
            emit displayMessage(i18n("Cannot insert clip..."), ErrorMessage);
            m_mutex.unlock();
            return;
        }
        emit displayMessage(QString(), InformationMessage);
        m_mutex.unlock();
    }

    ClipItem *item = new ClipItem(baseclip, info, m_document->fps(), xml.attribute("speed", "1").toDouble(), xml.attribute("strobe", "1").toInt(), getFrameWidth());
    item->setEffectList(effects);
    if (xml.hasAttribute("audio_only")) item->setAudioOnly(true);
    else if (xml.hasAttribute("video_only")) item->setVideoOnly(true);
    scene()->addItem(item);

    int producerTrack = info.track;
    int tracknumber = m_document->tracksCount() - info.track - 1;
    bool isLocked = m_document->trackInfoAt(tracknumber).isLocked;
    if (isLocked) item->setItemLocked(true);

    baseclip->addReference();
    m_document->updateClip(baseclip->getId());
    info.track = m_document->tracksCount() - info.track;
<<<<<<< HEAD
    m_document->renderer()->mltInsertClip(info, xml, item->getProducer(producerTrack), overwrite, push);
    for (int i = 0; i < item->effectsCount(); ++i) {
        m_document->renderer()->mltAddEffect(info.track, info.startPos, getEffectArgs(item->effect(i)), false);
=======
//     Mlt::Service service;
    m_document->renderer()->mltInsertClip(info, xml, item->getProducer(producerTrack), overwrite, push/*, service*/);

//     EffectRepository *repository;
//     QWidget *widget;
//     emit getDevNeeded(repository, widget);
//     Q_ASSERT(repository);
//     Q_ASSERT(widget);
//     item->setupEffectDevice(service, repository, widget);

    for (int i = 0; i < item->effectsCount(); i++) {
        m_document->renderer()->mltAddEffect(info.track, info.startPos, getEffectArgs(item->effectAt(i)), false);
>>>>>>> 28a2b7fa
    }
    setDocumentModified();
    if (refresh) {
        m_document->renderer()->doRefresh();
    }
    if (!baseclip->isPlaceHolder())
        m_waitingThumbs.append(item);
    m_thumbsTimer.start();
}

void CustomTrackView::slotUpdateClip(const QString &clipId, bool reload)
{
    QMutexLocker locker(&m_mutex);
    QList<QGraphicsItem *> list = scene()->items();
    QList <ClipItem *>clipList;
    ClipItem *clip = NULL;
    DocClipBase *baseClip = NULL;
    Mlt::Tractor *tractor = m_document->renderer()->lockService();
    for (int i = 0; i < list.size(); ++i) {
        if (list.at(i)->type() == AVWIDGET) {
            clip = static_cast <ClipItem *>(list.at(i));
            if (clip->clipProducer() == clipId) {
                if (baseClip == NULL) {
                    baseClip = clip->baseClip();
                }
                ItemInfo info = clip->info();
                Mlt::Producer *prod = NULL;
                if (clip->isAudioOnly()) prod = baseClip->audioProducer(info.track);
                else if (clip->isVideoOnly()) prod = baseClip->videoProducer(info.track);
                else prod = baseClip->getProducer(info.track);
                if (reload && !m_document->renderer()->mltUpdateClip(tractor, info, clip->xml(), prod)) {
                    emit displayMessage(i18n("Cannot update clip (time: %1, track: %2)", info.startPos.frames(m_document->fps()), info.track), ErrorMessage);
                }
                else clipList.append(clip);
            }
        }
    }
    for (int i = 0; i < clipList.count(); ++i)
        clipList.at(i)->refreshClip(true, true);
    m_document->renderer()->unlockService(tractor);
}

ClipItem *CustomTrackView::getClipItemAtEnd(GenTime pos, int track)
{
    int framepos = (int)(pos.frames(m_document->fps()));
    QList<QGraphicsItem *> list = scene()->items(QPointF(framepos - 1, track * m_tracksHeight + m_tracksHeight / 2));
    ClipItem *clip = NULL;
    for (int i = 0; i < list.size(); ++i) {
        if (!list.at(i)->isEnabled()) continue;
        if (list.at(i)->type() == AVWIDGET) {
            ClipItem *test = static_cast <ClipItem *>(list.at(i));
            if (test->endPos() == pos) clip = test;
            break;
        }
    }
    return clip;
}

ClipItem *CustomTrackView::getClipItemAtStart(GenTime pos, int track)
{
    QList<QGraphicsItem *> list = scene()->items(QPointF(pos.frames(m_document->fps()), track * m_tracksHeight + m_tracksHeight / 2));
    ClipItem *clip = NULL;
    for (int i = 0; i < list.size(); ++i) {
        if (!list.at(i)->isEnabled()) continue;
        if (list.at(i)->type() == AVWIDGET) {
            ClipItem *test = static_cast <ClipItem *>(list.at(i));
            if (test->startPos() == pos) clip = test;
            break;
        }
    }
    return clip;
}

ClipItem *CustomTrackView::getClipItemAt(int pos, int track)
{
    const QPointF p(pos, track * m_tracksHeight + m_tracksHeight / 2);
    QList<QGraphicsItem *> list = scene()->items(p);
    ClipItem *clip = NULL;
    for (int i = 0; i < list.size(); ++i) {
        if (!list.at(i)->isEnabled()) continue;
        if (list.at(i)->type() == AVWIDGET) {
            clip = static_cast <ClipItem *>(list.at(i));
            break;
        }
    }
    return clip;
}

ClipItem *CustomTrackView::getClipItemAt(GenTime pos, int track)
{
    return getClipItemAt((int) pos.frames(m_document->fps()), track);
}


Transition *CustomTrackView::getTransitionItem(TransitionInfo info)
{
    int pos = info.startPos.frames(m_document->fps());
    int track = m_document->tracksCount() - info.b_track;
    return getTransitionItemAt(pos, track);
}

Transition *CustomTrackView::getTransitionItemAt(int pos, int track)
{
    const QPointF p(pos, track * m_tracksHeight + Transition::itemOffset() + 1);
    QList<QGraphicsItem *> list = scene()->items(p);
    Transition *clip = NULL;
    for (int i = 0; i < list.size(); ++i) {
        if (!list.at(i)->isEnabled()) continue;
        if (list.at(i)->type() == TRANSITIONWIDGET) {
            clip = static_cast <Transition *>(list.at(i));
            break;
        }
    }
    return clip;
}

Transition *CustomTrackView::getTransitionItemAt(GenTime pos, int track)
{
    return getTransitionItemAt(pos.frames(m_document->fps()), track);
}

Transition *CustomTrackView::getTransitionItemAtEnd(GenTime pos, int track)
{
    int framepos = (int)(pos.frames(m_document->fps()));
    const QPointF p(framepos - 1, track * m_tracksHeight + Transition::itemOffset() + 1);
    QList<QGraphicsItem *> list = scene()->items(p);
    Transition *clip = NULL;
    for (int i = 0; i < list.size(); ++i) {
        if (!list.at(i)->isEnabled()) continue;
        if (list.at(i)->type() == TRANSITIONWIDGET) {
            Transition *test = static_cast <Transition *>(list.at(i));
            if (test->endPos() == pos) clip = test;
            break;
        }
    }
    return clip;
}

Transition *CustomTrackView::getTransitionItemAtStart(GenTime pos, int track)
{
    const QPointF p(pos.frames(m_document->fps()), track * m_tracksHeight + Transition::itemOffset() + 1);
    QList<QGraphicsItem *> list = scene()->items(p);
    Transition *clip = NULL;
    for (int i = 0; i < list.size(); ++i) {
        if (!list.at(i)->isEnabled()) continue;
        if (list.at(i)->type() == TRANSITIONWIDGET) {
            Transition *test = static_cast <Transition *>(list.at(i));
            if (test->startPos() == pos) clip = test;
            break;
        }
    }
    return clip;
}

bool CustomTrackView::moveClip(const ItemInfo &start, const ItemInfo &end, bool refresh, ItemInfo *out_actualEnd)
{
    if (m_selectionGroup) resetSelectionGroup(false);
    ClipItem *item = getClipItemAt((int) start.startPos.frames(m_document->fps()), start.track);
    if (!item) {
        emit displayMessage(i18n("Cannot move clip at time: %1 on track %2", m_document->timecode().getTimecodeFromFrames(start.startPos.frames(m_document->fps())), start.track), ErrorMessage);
        kDebug() << "----------------  ERROR, CANNOT find clip to move at.. ";
        return false;
    }
    Mlt::Producer *prod = item->getProducer(end.track);

#ifdef DEBUG
    qDebug() << "Moving item " << (long)item << " from .. to:";
    qDebug() << item->info();
    qDebug() << start;
    qDebug() << end;
#endif
    bool success = m_document->renderer()->mltMoveClip((int)(m_document->tracksCount() - start.track), (int)(m_document->tracksCount() - end.track),
                                                       (int) start.startPos.frames(m_document->fps()), (int)end.startPos.frames(m_document->fps()),
                                                       prod);
    if (success) {
        bool snap = KdenliveSettings::snaptopoints();
        KdenliveSettings::setSnaptopoints(false);
        item->setPos((int) end.startPos.frames(m_document->fps()), (int)(end.track * m_tracksHeight + 1));

        int tracknumber = m_document->tracksCount() - end.track - 1;
        bool isLocked = m_document->trackInfoAt(tracknumber).isLocked;
        m_scene->clearSelection();
        if (isLocked) item->setItemLocked(true);
        else {
            if (item->isItemLocked()) item->setItemLocked(false);
            item->setSelected(true);
        }
        if (item->baseClip()->isTransparent()) {
            // Also move automatic transition
            Transition *tr = getTransitionItemAt(start.startPos, start.track);
            if (tr && tr->isAutomatic()) {
                tr->updateTransitionEndTrack(getPreviousVideoTrack(end.track));
                m_document->renderer()->mltMoveTransition(tr->transitionTag(), m_document->tracksCount() - start.track, m_document->tracksCount() - end.track, tr->transitionEndTrack(), start.startPos, start.endPos, end.startPos, end.endPos);
                tr->setPos((int) end.startPos.frames(m_document->fps()), (int)(end.track * m_tracksHeight + 1));
            }
        }
        KdenliveSettings::setSnaptopoints(snap);
        setDocumentModified();
    } else {
        // undo last move and emit error message
        emit displayMessage(i18n("Cannot move clip to position %1", m_document->timecode().getTimecodeFromFrames(end.startPos.frames(m_document->fps()))), ErrorMessage);
    }
    if (refresh) m_document->renderer()->doRefresh();
    if (out_actualEnd != NULL) {
        *out_actualEnd = item->info();
#ifdef DEBUG
        qDebug() << "Actual end position updated:" << *out_actualEnd;
#endif
    }
#ifdef DEBUG
    qDebug() << item->info();
#endif
    return success;
}

void CustomTrackView::moveGroup(QList<ItemInfo> startClip, QList<ItemInfo> startTransition, const GenTime &offset, const int trackOffset, bool reverseMove)
{
    // Group Items
    resetSelectionGroup();
    m_scene->clearSelection();
    m_selectionMutex.lock();
    m_selectionGroup = new AbstractGroupItem(m_document->fps());
    scene()->addItem(m_selectionGroup);

    m_document->renderer()->blockSignals(true);
    for (int i = 0; i < startClip.count(); ++i) {
        if (reverseMove) {
            startClip[i].startPos = startClip.at(i).startPos - offset;
            startClip[i].track = startClip.at(i).track - trackOffset;
        }
        ClipItem *clip = getClipItemAt(startClip.at(i).startPos, startClip.at(i).track);
        if (clip) {
            clip->setItemLocked(false);
            if (clip->parentItem()) {
                m_selectionGroup->addItem(clip->parentItem());
            } else {
                m_selectionGroup->addItem(clip);
            }
            m_document->renderer()->mltRemoveClip(m_document->tracksCount() - startClip.at(i).track, startClip.at(i).startPos);
        } else kDebug() << "//MISSING CLIP AT: " << startClip.at(i).startPos.frames(25);
    }
    for (int i = 0; i < startTransition.count(); ++i) {
        if (reverseMove) {
            startTransition[i].startPos = startTransition.at(i).startPos - offset;
            startTransition[i].track = startTransition.at(i).track - trackOffset;
        }
        Transition *tr = getTransitionItemAt(startTransition.at(i).startPos, startTransition.at(i).track);
        if (tr) {
            tr->setItemLocked(false);
            if (tr->parentItem()) {
                m_selectionGroup->addItem(tr->parentItem());
            } else {
                m_selectionGroup->addItem(tr);
            }
            m_document->renderer()->mltDeleteTransition(tr->transitionTag(), tr->transitionEndTrack(), m_document->tracksCount() - startTransition.at(i).track, startTransition.at(i).startPos, startTransition.at(i).endPos, tr->toXML());
        } else kDebug() << "//MISSING TRANSITION AT: " << startTransition.at(i).startPos.frames(25);
    }
    m_document->renderer()->blockSignals(false);

    if (m_selectionGroup) {
        bool snap = KdenliveSettings::snaptopoints();
        KdenliveSettings::setSnaptopoints(false);

        m_selectionGroup->translate(offset.frames(m_document->fps()), trackOffset *(qreal) m_tracksHeight);
        //m_selectionGroup->moveBy(offset.frames(m_document->fps()), trackOffset *(qreal) m_tracksHeight);

        QList<QGraphicsItem *> children = m_selectionGroup->childItems();
        QList <AbstractGroupItem*> groupList;
        // Expand groups
        int max = children.count();
        for (int i = 0; i < max; ++i) {
            if (children.at(i)->type() == GROUPWIDGET) {
                children += children.at(i)->childItems();
                //AbstractGroupItem *grp = static_cast<AbstractGroupItem *>(children.at(i));
                //grp->moveBy(offset.frames(m_document->fps()), trackOffset *(qreal) m_tracksHeight);
                /*m_document->clipManager()->removeGroup(grp);
                m_scene->destroyItemGroup(grp);*/
                AbstractGroupItem *group = (AbstractGroupItem*) children.at(i);
                if (!groupList.contains(group)) groupList.append(group);
                children.removeAll(children.at(i));
                --i;
            }
        }

        for (int i = 0; i < children.count(); ++i) {
            // re-add items in correct place
            if (children.at(i)->type() != AVWIDGET && children.at(i)->type() != TRANSITIONWIDGET) continue;
            AbstractClipItem *item = static_cast <AbstractClipItem *>(children.at(i));
            item->updateItem();
            ItemInfo info = item->info();
            int tracknumber = m_document->tracksCount() - info.track - 1;
            bool isLocked = m_document->trackInfoAt(tracknumber).isLocked;
            if (isLocked)
                item->setItemLocked(true);
            else if (item->isItemLocked())
                item->setItemLocked(false);

            if (item->type() == AVWIDGET) {
                ClipItem *clip = static_cast <ClipItem*>(item);
                int trackProducer = info.track;
                info.track = m_document->tracksCount() - info.track;
//                 Mlt::Service service;
                m_document->renderer()->mltInsertClip(info, clip->xml(), clip->getProducer(trackProducer));
                for (int i = 0; i < clip->effectsCount(); ++i) {
                    m_document->renderer()->mltAddEffect(info.track, info.startPos, getEffectArgs(clip->effect(i)), false);
                }
            } else if (item->type() == TRANSITIONWIDGET) {
                Transition *tr = static_cast <Transition*>(item);
                int newTrack;
                if (!tr->forcedTrack()) {
                    newTrack = getPreviousVideoTrack(info.track);
                } else {
                    newTrack = tr->transitionEndTrack() + trackOffset;
                    if (newTrack < 0 || newTrack > m_document->tracksCount()) newTrack = getPreviousVideoTrack(info.track);
                }
                tr->updateTransitionEndTrack(newTrack);
                m_document->renderer()->mltAddTransition(tr->transitionTag(), newTrack, m_document->tracksCount() - info.track, info.startPos, info.endPos, tr->toXML());
            }
        }
        m_selectionMutex.unlock();
        resetSelectionGroup(false);
        for (int i = 0; i < groupList.count(); ++i) {
            rebuildGroup(groupList.at(i));
        }

        clearSelection();

        KdenliveSettings::setSnaptopoints(snap);
        m_document->renderer()->doRefresh();
    } else kDebug() << "///////// WARNING; NO GROUP TO MOVE";
}

void CustomTrackView::moveTransition(const ItemInfo &start, const ItemInfo &end, bool refresh)
{
    Transition *item = getTransitionItemAt(start.startPos, start.track);
    if (!item) {
        emit displayMessage(i18n("Cannot move transition at time: %1 on track %2", m_document->timecode().getTimecodeFromFrames(start.startPos.frames(m_document->fps())), start.track), ErrorMessage);
        kDebug() << "----------------  ERROR, CANNOT find transition to move... ";// << startPos.x() * m_scale * FRAME_SIZE + 1 << ", " << startPos.y() * m_tracksHeight + m_tracksHeight / 2;
        return;
    }

    bool snap = KdenliveSettings::snaptopoints();
    KdenliveSettings::setSnaptopoints(false);

    if (end.endPos - end.startPos == start.endPos - start.startPos) {
        // Transition was moved
        item->setPos((int) end.startPos.frames(m_document->fps()), (end.track) * m_tracksHeight + 1);
    } else if (end.endPos == start.endPos) {
        // Transition start resize
        item->resizeStart((int) end.startPos.frames(m_document->fps()));
    } else if (end.startPos == start.startPos) {
        // Transition end resize;
        kDebug() << "// resize END: " << end.endPos.frames(m_document->fps());
        item->resizeEnd((int) end.endPos.frames(m_document->fps()));
    } else {
        // Move & resize
        item->setPos((int) end.startPos.frames(m_document->fps()), (end.track) * m_tracksHeight + 1);
        item->resizeStart((int) end.startPos.frames(m_document->fps()));
        item->resizeEnd((int) end.endPos.frames(m_document->fps()));
    }
    //item->moveTransition(GenTime((int) (endPos.x() - startPos.x()), m_document->fps()));
    KdenliveSettings::setSnaptopoints(snap);
    item->updateTransitionEndTrack(getPreviousVideoTrack(end.track));
    m_document->renderer()->mltMoveTransition(item->transitionTag(), m_document->tracksCount() - start.track, m_document->tracksCount() - item->track(), item->transitionEndTrack(), start.startPos, start.endPos, item->startPos(), item->endPos());
    if (m_dragItem && m_dragItem == item) {
        QPoint p;
        ClipItem *transitionClip = getClipItemAt(item->startPos(), item->track());
        if (transitionClip && transitionClip->baseClip()) {
            QString size = transitionClip->baseClip()->getProperty("frame_size");
            double factor = transitionClip->baseClip()->getProperty("aspect_ratio").toDouble();
            if (factor == 0) factor = 1.0;
            p.setX((int)(size.section('x', 0, 0).toInt() * factor + 0.5));
            p.setY(size.section('x', 1, 1).toInt());
        }
        emit transitionItemSelected(item, getPreviousVideoTrack(item->track()), p);
    }
    if (refresh) m_document->renderer()->doRefresh();
    setDocumentModified();
}

void CustomTrackView::resizeClip(const ItemInfo &start, const ItemInfo &end, bool dontWorry)
{
    bool resizeClipStart = (start.startPos != end.startPos);
    ClipItem *item = getClipItemAtStart(start.startPos, start.track);
    if (!item) {
        if (dontWorry) return;
        emit displayMessage(i18n("Cannot move clip at time: %1 on track %2", m_document->timecode().getTimecodeFromFrames(start.startPos.frames(m_document->fps())), start.track), ErrorMessage);
        kDebug() << "----------------  ERROR, CANNOT find clip to resize at... "; // << startPos;
        return;
    }
    if (item->parentItem()) {
        // Item is part of a group, reset group
        resetSelectionGroup();
    }

    bool snap = KdenliveSettings::snaptopoints();
    KdenliveSettings::setSnaptopoints(false);

    if (resizeClipStart) {
        ItemInfo clipinfo = item->info();
        clipinfo.track = m_document->tracksCount() - clipinfo.track;
        bool success = m_document->renderer()->mltResizeClipStart(clipinfo, end.startPos - clipinfo.startPos);
        if (success) {
            item->resizeStart((int) end.startPos.frames(m_document->fps()));
        }
        else
            emit displayMessage(i18n("Error when resizing clip"), ErrorMessage);
    } else {
        ItemInfo clipinfo = item->info();
        clipinfo.track = m_document->tracksCount() - clipinfo.track;
        bool success = m_document->renderer()->mltResizeClipEnd(clipinfo, end.endPos - clipinfo.startPos);
        if (success)
            item->resizeEnd((int) end.endPos.frames(m_document->fps()));
        else
            emit displayMessage(i18n("Error when resizing clip"), ErrorMessage);
    }
    if (!resizeClipStart && end.cropStart != start.cropStart) {
        kDebug() << "// RESIZE CROP, DIFF: " << (end.cropStart - start.cropStart).frames(25);
        ItemInfo clipinfo = end;
        clipinfo.track = m_document->tracksCount() - end.track;
        bool success = m_document->renderer()->mltResizeClipCrop(clipinfo, end.cropStart);
        if (success) {
            item->setCropStart(end.cropStart);
            item->resetThumbs(true);
        }
    }
    m_document->renderer()->doRefresh();
    KdenliveSettings::setSnaptopoints(snap);
    setDocumentModified();
}

void CustomTrackView::prepareResizeClipStart(AbstractClipItem* item, ItemInfo oldInfo, int pos, bool check, QUndoCommand *command)
{
    if (pos == oldInfo.startPos.frames(m_document->fps()))
        return;
    bool snap = KdenliveSettings::snaptopoints();
    if (check) {
        KdenliveSettings::setSnaptopoints(false);
        item->resizeStart(pos);
        if (item->startPos().frames(m_document->fps()) != pos) {
            item->resizeStart(oldInfo.startPos.frames(m_document->fps()));
            emit displayMessage(i18n("Not possible to resize"), ErrorMessage);
            KdenliveSettings::setSnaptopoints(snap);
            return;
        }
        KdenliveSettings::setSnaptopoints(snap);
    }

    bool hasParentCommand = false;
    if (command) {
        hasParentCommand = true;
    } else {
        command = new QUndoCommand();
        command->setText(i18n("Resize clip start"));
    }

    // do this here, too, because otherwise undo won't update the group
    if (item->parentItem() && item->parentItem() != m_selectionGroup)
        new RebuildGroupCommand(this, item->info().track, item->endPos() - GenTime(1, m_document->fps()), command);

    ItemInfo info = item->info();
    if (item->type() == AVWIDGET) {
        ItemInfo resizeinfo = oldInfo;
        resizeinfo.track = m_document->tracksCount() - resizeinfo.track;
        bool success = m_document->renderer()->mltResizeClipStart(resizeinfo, item->startPos() - oldInfo.startPos);
        if (success) {
            // Check if there is an automatic transition on that clip (lower track)
            Transition *transition = getTransitionItemAtStart(oldInfo.startPos, oldInfo.track);
            if (transition && transition->isAutomatic()) {
                ItemInfo trInfo = transition->info();
                ItemInfo newTrInfo = trInfo;
                newTrInfo.startPos = item->startPos();
                if (newTrInfo.startPos < newTrInfo.endPos)
                    new MoveTransitionCommand(this, trInfo, newTrInfo, true, command);
            }
            // Check if there is an automatic transition on that clip (upper track)
            transition = getTransitionItemAtStart(oldInfo.startPos, oldInfo.track - 1);
            if (transition && transition->isAutomatic() && (m_document->tracksCount() - transition->transitionEndTrack()) == oldInfo.track) {
                ItemInfo trInfo = transition->info();
                ItemInfo newTrInfo = trInfo;
                newTrInfo.startPos = item->startPos();
                ClipItem * upperClip = getClipItemAt(oldInfo.startPos, oldInfo.track - 1);
                if ((!upperClip || !upperClip->baseClip()->isTransparent()) && newTrInfo.startPos < newTrInfo.endPos)
                    new MoveTransitionCommand(this, trInfo, newTrInfo, true, command);
            }

            ClipItem *clip = static_cast < ClipItem * >(item);

            // Hack:
            // Since we must always resize clip before updating the keyframes, we
            // put a resize command before & after checking keyframes so that
            // we are sure the resize is performed before whenever we do or undo the action
            new ResizeClipCommand(this, oldInfo, info, false, true, command);
            adjustEffects(clip, oldInfo, command);
            new ResizeClipCommand(this, oldInfo, info, false, true, command);
        } else {
            KdenliveSettings::setSnaptopoints(false);
            item->resizeStart((int) oldInfo.startPos.frames(m_document->fps()));
            KdenliveSettings::setSnaptopoints(snap);
            emit displayMessage(i18n("Error when resizing clip"), ErrorMessage);
        }
    } else if (item->type() == TRANSITIONWIDGET) {
        Transition *transition = static_cast <Transition *>(item);
        if (!m_document->renderer()->mltMoveTransition(transition->transitionTag(), (int)(m_document->tracksCount() - oldInfo.track), (int)(m_document->tracksCount() - oldInfo.track), transition->transitionEndTrack(), oldInfo.startPos, oldInfo.endPos, info.startPos, info.endPos)) {
            // Cannot resize transition
            KdenliveSettings::setSnaptopoints(false);
            transition->resizeStart((int) oldInfo.startPos.frames(m_document->fps()));
            KdenliveSettings::setSnaptopoints(snap);
            emit displayMessage(i18n("Cannot resize transition"), ErrorMessage);
        } else {
            MoveTransitionCommand *moveCommand = new MoveTransitionCommand(this, oldInfo, info, false, command);
            if (command == NULL)
                m_commandStack->push(moveCommand);
        }

    }
    if (item->parentItem() && item->parentItem() != m_selectionGroup)
        new RebuildGroupCommand(this, item->info().track, item->endPos() - GenTime(1, m_document->fps()), command);

    if (!hasParentCommand)
        m_commandStack->push(command);
}

void CustomTrackView::prepareResizeClipEnd(AbstractClipItem* item, ItemInfo oldInfo, int pos, bool check, QUndoCommand *command)
{
    if (pos == oldInfo.endPos.frames(m_document->fps()))
        return;
    bool snap = KdenliveSettings::snaptopoints();
    if (check) {
        KdenliveSettings::setSnaptopoints(false);
        item->resizeEnd(pos);
        if (item->endPos().frames(m_document->fps()) != pos) {
            item->resizeEnd(oldInfo.endPos.frames(m_document->fps()));
            emit displayMessage(i18n("Not possible to resize"), ErrorMessage);
            KdenliveSettings::setSnaptopoints(snap);
            return;
        }
        KdenliveSettings::setSnaptopoints(snap);
    }

    bool hasParentCommand = false;
    if (command) {
        hasParentCommand = true;
    } else {
        command = new QUndoCommand();
    }

    // do this here, too, because otherwise undo won't update the group
    if (item->parentItem() && item->parentItem() != m_selectionGroup)
        new RebuildGroupCommand(this, item->info().track, item->startPos(), command);

    ItemInfo info = item->info();
    if (item->type() == AVWIDGET) {
        if (!hasParentCommand) command->setText(i18n("Resize clip end"));
        ItemInfo resizeinfo = info;
        resizeinfo.track = m_document->tracksCount() - resizeinfo.track;
        bool success = m_document->renderer()->mltResizeClipEnd(resizeinfo, resizeinfo.cropDuration);
        if (success) {
            // Check if there is an automatic transition on that clip (lower track)
            Transition *tr = getTransitionItemAtEnd(oldInfo.endPos, oldInfo.track);
            if (tr && tr->isAutomatic()) {
                ItemInfo trInfo = tr->info();
                ItemInfo newTrInfo = trInfo;
                newTrInfo.endPos = item->endPos();
                if (newTrInfo.endPos > newTrInfo.startPos)
                    new MoveTransitionCommand(this, trInfo, newTrInfo, true, command);
            }

            // Check if there is an automatic transition on that clip (upper track)
            tr = getTransitionItemAtEnd(oldInfo.endPos, oldInfo.track - 1);
            if (tr && tr->isAutomatic() && (m_document->tracksCount() - tr->transitionEndTrack()) == oldInfo.track) {
                ItemInfo trInfo = tr->info();
                ItemInfo newTrInfo = trInfo;
                newTrInfo.endPos = item->endPos();
                ClipItem * upperClip = getClipItemAtEnd(oldInfo.endPos, oldInfo.track - 1);
                if ((!upperClip || !upperClip->baseClip()->isTransparent()) && newTrInfo.endPos > newTrInfo.startPos)
                    new MoveTransitionCommand(this, trInfo, newTrInfo, true, command);

            }

            ClipItem *clip = static_cast < ClipItem * >(item);

            // Hack:
            // Since we must always resize clip before updating the keyframes, we
            // put a resize command before & after checking keyframes so that
            // we are sure the resize is performed before whenever we do or undo the action
            new ResizeClipCommand(this, oldInfo, info, false, true, command);
            adjustEffects(clip, oldInfo, command);
            new ResizeClipCommand(this, oldInfo, info, false, true, command);
        } else {
            KdenliveSettings::setSnaptopoints(false);
            item->resizeEnd((int) oldInfo.endPos.frames(m_document->fps()));
            KdenliveSettings::setSnaptopoints(true);
            emit displayMessage(i18n("Error when resizing clip"), ErrorMessage);
        }
    } else if (item->type() == TRANSITIONWIDGET) {
        if (!hasParentCommand) command->setText(i18n("Resize transition end"));
        Transition *transition = static_cast <Transition *>(item);
        if (!m_document->renderer()->mltMoveTransition(transition->transitionTag(), (int)(m_document->tracksCount() - oldInfo.track), (int)(m_document->tracksCount() - oldInfo.track), transition->transitionEndTrack(), oldInfo.startPos, oldInfo.endPos, info.startPos, info.endPos)) {
            // Cannot resize transition
            KdenliveSettings::setSnaptopoints(false);
            transition->resizeEnd((int) oldInfo.endPos.frames(m_document->fps()));
            KdenliveSettings::setSnaptopoints(true);
            emit displayMessage(i18n("Cannot resize transition"), ErrorMessage);
        } else {
            // Check transition keyframes
            QDomElement old = transition->toXML();
            if (transition->updateKeyframes(oldInfo.cropDuration.frames(m_document->fps()) - 1)) {
                QDomElement xml = transition->toXML();
                m_document->renderer()->mltUpdateTransition(xml.attribute("tag"), xml.attribute("tag"), xml.attribute("transition_btrack").toInt(), m_document->tracksCount() - xml.attribute("transition_atrack").toInt(), transition->startPos(), transition->endPos(), xml);
                new EditTransitionCommand(this, transition->track(), transition->startPos(), old, xml, false, command);
            }
            ItemInfo info = transition->info();
            QPoint p;
            ClipItem *transitionClip = getClipItemAt(info.startPos, info.track);
            if (transitionClip && transitionClip->baseClip()) {
                QString size = transitionClip->baseClip()->getProperty("frame_size");
                double factor = transitionClip->baseClip()->getProperty("aspect_ratio").toDouble();
                if (factor == 0) factor = 1.0;
                p.setX((int)(size.section('x', 0, 0).toInt() * factor + 0.5));
                p.setY(size.section('x', 1, 1).toInt());
            }
            emit transitionItemSelected(transition, getPreviousVideoTrack(info.track), p, true);
            new MoveTransitionCommand(this, oldInfo, info, false, command);
        }
    }
    if (item->parentItem() && item->parentItem() != m_selectionGroup)
        new RebuildGroupCommand(this, item->info().track, item->startPos(), command);

    if (!hasParentCommand) {
        updateTrackDuration(oldInfo.track, command);
        m_commandStack->push(command);
    }
}

void CustomTrackView::updatePositionEffects(ClipItem* item, const ItemInfo &info, bool standalone)
{
    int end = item->fadeIn();
    if (end != 0) {
        // there is a fade in effect
        int effectPos = item->hasEffect("volume", "fadein");
        if (effectPos != -1) {
            QDomElement effect = item->getEffectAtIndex(effectPos);
            int start = item->cropStart().frames(m_document->fps());
            int max = item->cropDuration().frames(m_document->fps());
            if (end > max) {
                // Make sure the fade effect is not longer than the clip
                item->setFadeIn(max);
                end = item->fadeIn();
            }
            end += start;
            EffectsList::setParameter(effect, "in", QString::number(start));
            EffectsList::setParameter(effect, "out", QString::number(end));
            if (standalone) {
                if (!m_document->renderer()->mltEditEffect(m_document->tracksCount() - item->track(), item->startPos(), getEffectArgs(effect)))
                    emit displayMessage(i18n("Problem editing effect"), ErrorMessage);
                // if fade effect is displayed, update the effect edit widget with new clip duration
                if (item->isSelected() && effectPos == item->selectedEffectIndex())
                    emit clipItemSelected(item);
            }
        }
        effectPos = item->hasEffect("brightness", "fade_from_black");
        if (effectPos != -1) {
            QDomElement effect = item->getEffectAtIndex(effectPos);
            int start = item->cropStart().frames(m_document->fps());
            int max = item->cropDuration().frames(m_document->fps());
            if (end > max) {
                // Make sure the fade effect is not longer than the clip
                item->setFadeIn(max);
                end = item->fadeIn();
            }
            end += start;
            EffectsList::setParameter(effect, "in", QString::number(start));
            EffectsList::setParameter(effect, "out", QString::number(end));
            if (standalone) {
                if (!m_document->renderer()->mltEditEffect(m_document->tracksCount() - item->track(), item->startPos(), getEffectArgs(effect)))
                    emit displayMessage(i18n("Problem editing effect"), ErrorMessage);
                // if fade effect is displayed, update the effect edit widget with new clip duration
                if (item->isSelected() && effectPos == item->selectedEffectIndex())
                    emit clipItemSelected(item);
            }
        }
    }

    int start = item->fadeOut();
    if (start != 0) {
        // there is a fade out effect
        int effectPos = item->hasEffect("volume", "fadeout");
        if (effectPos != -1) {
            QDomElement effect = item->getEffectAtIndex(effectPos);
            int max = item->cropDuration().frames(m_document->fps());
            int end = max + item->cropStart().frames(m_document->fps()) - 1;
            if (start > max) {
                // Make sure the fade effect is not longer than the clip
                item->setFadeOut(max);
                start = item->fadeOut();
            }
            start = end - start;
            EffectsList::setParameter(effect, "in", QString::number(start));
            EffectsList::setParameter(effect, "out", QString::number(end));
            if (standalone) {
                if (!m_document->renderer()->mltEditEffect(m_document->tracksCount() - item->track(), item->startPos(), getEffectArgs(effect)))
                    emit displayMessage(i18n("Problem editing effect"), ErrorMessage);
                // if fade effect is displayed, update the effect edit widget with new clip duration
                if (item->isSelected() && effectPos == item->selectedEffectIndex())
                    emit clipItemSelected(item);
            }
        }
        effectPos = item->hasEffect("brightness", "fade_to_black");
        if (effectPos != -1) {
            QDomElement effect = item->getEffectAtIndex(effectPos);
            int max = item->cropDuration().frames(m_document->fps());
            int end = max + item->cropStart().frames(m_document->fps()) - 1;
            if (start > max) {
                // Make sure the fade effect is not longer than the clip
                item->setFadeOut(max);
                start = item->fadeOut();
            }
            start = end - start;
            EffectsList::setParameter(effect, "in", QString::number(start));
            EffectsList::setParameter(effect, "out", QString::number(end));
            if (standalone) {
                if (!m_document->renderer()->mltEditEffect(m_document->tracksCount() - item->track(), item->startPos(), getEffectArgs(effect)))
                    emit displayMessage(i18n("Problem editing effect"), ErrorMessage);
                // if fade effect is displayed, update the effect edit widget with new clip duration
                if (item->isSelected() && effectPos == item->selectedEffectIndex())
                    emit clipItemSelected(item);
            }
        }
    }

    int effectPos = item->hasEffect("freeze", "freeze");
    if (effectPos != -1) {
        // Freeze effect needs to be adjusted with clip resize
        int diff = (info.startPos - item->startPos()).frames(m_document->fps());
        QDomElement eff = item->getEffectAtIndex(effectPos);
        if (!eff.isNull() && diff != 0) {
            int freeze_pos = EffectsList::parameter(eff, "frame").toInt() + diff;
            EffectsList::setParameter(eff, "frame", QString::number(freeze_pos));
            if (standalone) {
                if (item->isSelected() && item->selectedEffect().attribute("id") == "freeze") {
                    emit clipItemSelected(item);
                }
            }
        }
    }
}

double CustomTrackView::getSnapPointForPos(double pos)
{
    return m_scene->getSnapPointForPos(pos, KdenliveSettings::snaptopoints());
}

void CustomTrackView::updateSnapPoints(AbstractClipItem *selected, QList <GenTime> offsetList, bool skipSelectedItems)
{
    QList <GenTime> snaps;
    if (selected && offsetList.isEmpty()) offsetList.append(selected->cropDuration());
    QList<QGraphicsItem *> itemList = items();
    for (int i = 0; i < itemList.count(); ++i) {
        if (itemList.at(i) == selected) continue;
        if (skipSelectedItems && itemList.at(i)->isSelected()) continue;
        if (itemList.at(i)->type() == AVWIDGET) {
            ClipItem *item = static_cast <ClipItem *>(itemList.at(i));
            GenTime start = item->startPos();
            GenTime end = item->endPos();
            snaps.append(start);
            snaps.append(end);
            if (!offsetList.isEmpty()) {
                for (int j = 0; j < offsetList.size(); j++) {
                    if (start > offsetList.at(j)) snaps.append(start - offsetList.at(j));
                    if (end > offsetList.at(j)) snaps.append(end - offsetList.at(j));
                }
            }
            // Add clip markers
            QList < GenTime > markers = item->snapMarkers();
            for (int j = 0; j < markers.size(); ++j) {
                GenTime t = markers.at(j);
                snaps.append(t);
                if (!offsetList.isEmpty()) {
                    for (int k = 0; k < offsetList.size(); k++) {
                        if (t > offsetList.at(k)) snaps.append(t - offsetList.at(k));
                    }
                }
            }
        } else if (itemList.at(i)->type() == TRANSITIONWIDGET) {
            Transition *transition = static_cast <Transition*>(itemList.at(i));
            GenTime start = transition->startPos();
            GenTime end = transition->endPos();
            snaps.append(start);
            snaps.append(end);
            if (!offsetList.isEmpty()) {
                for (int j = 0; j < offsetList.size(); j++) {
                    if (start > offsetList.at(j)) snaps.append(start - offsetList.at(j));
                    if (end > offsetList.at(j)) snaps.append(end - offsetList.at(j));
                }
            }
        }
    }

    // add cursor position
    GenTime pos = GenTime(m_cursorPos, m_document->fps());
    snaps.append(pos);
    if (!offsetList.isEmpty()) {
        for (int j = 0; j < offsetList.size(); j++) {
            snaps.append(pos - offsetList.at(j));
        }
    }

    // add guides
    for (int i = 0; i < m_guides.count(); ++i) {
        snaps.append(m_guides.at(i)->position());
        if (!offsetList.isEmpty()) {
            for (int j = 0; j < offsetList.size(); j++) {
                snaps.append(m_guides.at(i)->position() - offsetList.at(j));
            }
        }
    }

    // add render zone
    QPoint z = m_document->zone();
    snaps.append(GenTime(z.x(), m_document->fps()));
    snaps.append(GenTime(z.y(), m_document->fps()));

    qSort(snaps);
    m_scene->setSnapList(snaps);
    //for (int i = 0; i < m_snapPoints.size(); ++i)
    //    kDebug() << "SNAP POINT: " << m_snapPoints.at(i).frames(25);
}

void CustomTrackView::slotSeekToPreviousSnap()
{
    updateSnapPoints(NULL);
    GenTime res = m_scene->previousSnapPoint(GenTime(m_cursorPos, m_document->fps()));
    seekCursorPos((int) res.frames(m_document->fps()));
    checkScrolling();
}

void CustomTrackView::slotSeekToNextSnap()
{
    updateSnapPoints(NULL);
    GenTime res = m_scene->nextSnapPoint(GenTime(m_cursorPos, m_document->fps()));
    seekCursorPos((int) res.frames(m_document->fps()));
    checkScrolling();
}

void CustomTrackView::clipStart()
{
    AbstractClipItem *item = getMainActiveClip();
    if (item != NULL) {
        seekCursorPos((int) item->startPos().frames(m_document->fps()));
        checkScrolling();
    }
}

void CustomTrackView::clipEnd()
{
    AbstractClipItem *item = getMainActiveClip();
    if (item != NULL) {
        seekCursorPos((int) item->endPos().frames(m_document->fps()) - 1);
        checkScrolling();
    }
}

void CustomTrackView::slotAddClipExtraData(const QString &id, const QString &key, const QString &data, QUndoCommand *groupCommand)
{
    DocClipBase *base = m_document->clipManager()->getClipById(id);
    if (!base) return;
    QMap <QString, QString> extraData = base->analysisData();
    QString oldData = extraData.value(key);
    AddExtraDataCommand *command = new AddExtraDataCommand(this, id, key, oldData, data, groupCommand);
    if (!groupCommand) m_commandStack->push(command);
}

void CustomTrackView::slotAddClipMarker(const QString &id, QList <CommentedTime> newMarkers, QUndoCommand *groupCommand)
{
    DocClipBase *base = m_document->clipManager()->getClipById(id);
    if (!base) return;
    QUndoCommand *subCommand = NULL;
    if (newMarkers.count() > 1 && groupCommand == NULL) {
        subCommand = new QUndoCommand;
        subCommand->setText("Add markers");
    }
    for (int i = 0; i < newMarkers.count(); ++i) {
        CommentedTime oldMarker = base->markerAt(newMarkers.at(i).time());
        if (oldMarker == CommentedTime()) {
            oldMarker = newMarkers.at(i);
            oldMarker.setMarkerType(-1);
        }
        if (newMarkers.count() == 1 && !groupCommand) {
            AddMarkerCommand *command = new AddMarkerCommand(this, oldMarker, newMarkers.at(i), id, groupCommand);
            m_commandStack->push(command);
        }
        else if (groupCommand) {
            (void) new AddMarkerCommand(this, oldMarker, newMarkers.at(i), id, groupCommand);
        }
        else {
            (void) new AddMarkerCommand(this, oldMarker, newMarkers.at(i), id, subCommand);
        }
    }
    if (subCommand) m_commandStack->push(subCommand);
}

void CustomTrackView::slotDeleteClipMarker(const QString &comment, const QString &id, const GenTime &position)
{
    CommentedTime oldmarker(position, comment);
    CommentedTime marker = oldmarker;
    marker.setMarkerType(-1);
    AddMarkerCommand *command = new AddMarkerCommand(this, oldmarker, marker, id);
    m_commandStack->push(command);
}

void CustomTrackView::slotDeleteAllClipMarkers(const QString &id)
{
    DocClipBase *base = m_document->clipManager()->getClipById(id);
    if (!base) return;
    QList <CommentedTime> markers = base->commentedSnapMarkers();

    if (markers.isEmpty()) {
        emit displayMessage(i18n("Clip has no markers"), ErrorMessage);
        return;
    }
    QUndoCommand *deleteMarkers = new QUndoCommand();
    deleteMarkers->setText("Delete clip markers");

    for (int i = 0; i < markers.size(); ++i) {
        CommentedTime oldMarker = markers.at(i);
        CommentedTime marker = oldMarker;
        marker.setMarkerType(-1);
        new AddMarkerCommand(this, oldMarker, marker, id, deleteMarkers);
    }
    m_commandStack->push(deleteMarkers);
}

void CustomTrackView::slotSaveClipMarkers(const QString &id)
{
    DocClipBase *base = m_document->clipManager()->getClipById(id);
    if (!base) return;
    QList < CommentedTime > markers = base->commentedSnapMarkers();
    if (!markers.isEmpty()) {
        // Set  up categories
        QComboBox *cbox = new QComboBox;
        cbox->insertItem(0, i18n("All categories"));
        for (int i = 0; i < 5; ++i) {
            cbox->insertItem(i + 1, i18n("Category %1", i));
            cbox->setItemData(i + 1, CommentedTime::markerColor(i), Qt::DecorationRole);
        }
        cbox->setCurrentIndex(0);
        KFileDialog fd(KUrl("kfiledialog:///projectfolder"), "text/plain", this, cbox);
        fd.setMode(KFile::File);
        fd.setOperationMode(KFileDialog::Saving);
        if (fd.exec() != QDialog::Accepted) return;
        QString url = fd.selectedFile();
        //QString url = KFileDialog::getSaveFileName(KUrl("kfiledialog:///projectfolder"), "text/plain", this, i18n("Save markers"));
        if (url.isEmpty()) return;

        QString data;
        int category = cbox->currentIndex() - 1;
        for (int i = 0; i < markers.count(); ++i) {
            if (category >= 0) {
                // Save only the markers in selected category
                if (markers.at(i).markerType() != category) continue;
            }
            data.append(QString::number(markers.at(i).time().seconds()));
            data.append("\t");
            data.append(QString::number(markers.at(i).time().seconds()));
            data.append("\t");
            data.append(markers.at(i).comment());
            data.append("\n");
        }
        delete cbox;

        QFile file(url);
        if (!file.open(QIODevice::WriteOnly | QIODevice::Text)) {
            emit displayMessage(i18n("Cannot open file %1", url), ErrorMessage);
            return;
        }
        file.write(data.toUtf8());
        file.close();
    }
}

void CustomTrackView::slotLoadClipMarkers(const QString &id)
{
    QComboBox *cbox = new QComboBox;
    for (int i = 0; i < 5; ++i) {
        cbox->insertItem(i, i18n("Category %1", i));
        cbox->setItemData(i, CommentedTime::markerColor(i), Qt::DecorationRole);
    }
    cbox->setCurrentIndex(KdenliveSettings::default_marker_type());
    KFileDialog fd(KUrl("kfiledialog:///projectfolder"), "text/plain", this, cbox);
    fd.setMode(KFile::File);
    fd.setOperationMode(KFileDialog::Opening);
    if (fd.exec() != QDialog::Accepted) return;
    QString url = fd.selectedFile();

    //KUrl url = KFileDialog::getOpenUrl(KUrl("kfiledialog:///projectfolder"), "text/plain", this, i18n("Load marker file"));
    if (url.isEmpty()) return;
    int category = cbox->currentIndex();
    delete cbox;
    QFile file(url);
    if (!file.open(QIODevice::ReadOnly | QIODevice::Text)) {
        emit displayMessage(i18n("Cannot open file %1", KUrl(url).fileName()), ErrorMessage);
        return;
    }
    QString data = QString::fromUtf8(file.readAll());
    file.close();
    QStringList lines = data.split("\n", QString::SkipEmptyParts);
    QStringList values;
    bool ok;
    QUndoCommand *command = new QUndoCommand();
    command->setText("Load markers");
    QString markerText;
    QList <CommentedTime> markersList;
    foreach(QString line, lines) {
        markerText.clear();
        values = line.split("\t", QString::SkipEmptyParts);
        double time1 = values.at(0).toDouble(&ok);
        double time2 = -1;
        if (!ok) continue;
        if (values.count() >1) {
            time2 = values.at(1).toDouble(&ok);
            if (values.count() == 2) {
                // Check if second value is a number or text
                if (!ok) {
                    time2 = -1;
                    markerText = values.at(1);
                }
                else markerText = i18n("Marker");
            }
            else {
                // We assume 3 values per line: in out name
                if (!ok) {
                    // 2nd value is not a number, drop
                }
                else {
                    markerText = values.at(2);
                }
            }
        }
        if (!markerText.isEmpty()) {
            // Marker found, add it
            //TODO: allow user to set a marker category
            CommentedTime marker1(GenTime(time1), markerText, category);
            markersList << marker1;
            if (time2 > 0 && time2 != time1) {
                CommentedTime marker2(GenTime(time2), markerText, category);
                markersList << marker2;
            }
        }
    }
    if (!markersList.isEmpty()) slotAddClipMarker(id, markersList, command);
    if (command->childCount() > 0) m_commandStack->push(command);
    else delete command;
}

void CustomTrackView::addMarker(const QString &id, const CommentedTime &marker)
{
    DocClipBase *base = m_document->clipManager()->getClipById(id);
    if (base == NULL) return;
    if (marker.markerType() < 0) base->deleteSnapMarker(marker.time());
    else base->addSnapMarker(marker);
    emit updateClipMarkers(base);
    setDocumentModified();
    viewport()->update();
}

void CustomTrackView::addData(const QString &id, const QString &key, const QString &data)
{
    DocClipBase *base = m_document->clipManager()->getClipById(id);
    if (base == NULL) return;
    base->setAnalysisData(key, data);
    emit updateClipExtraData(base);
    setDocumentModified();
    viewport()->update();
}

int CustomTrackView::hasGuide(int pos, int offset)
{
    for (int i = 0; i < m_guides.count(); ++i) {
        int guidePos = m_guides.at(i)->position().frames(m_document->fps());
        if (qAbs(guidePos - pos) <= offset) return guidePos;
        else if (guidePos > pos) return -1;
    }
    return -1;
}

void CustomTrackView::buildGuidesMenu(QMenu *goMenu) const
{
    QAction *act;
    goMenu->clear();
    double fps = m_document->fps();
    for (int i = 0; i < m_guides.count(); ++i) {
        act = goMenu->addAction(m_guides.at(i)->label() + '/' + Timecode::getStringTimecode(m_guides.at(i)->position().frames(fps), fps));
        act->setData(m_guides.at(i)->position().frames(m_document->fps()));
    }
    goMenu->setEnabled(!m_guides.isEmpty());
}

void CustomTrackView::editGuide(const GenTime &oldPos, const GenTime &pos, const QString &comment)
{
    if (comment.isEmpty() && pos < GenTime()) {
        // Delete guide
        bool found = false;
        for (int i = 0; i < m_guides.count(); ++i) {
            if (m_guides.at(i)->position() == oldPos) {
                delete m_guides.takeAt(i);
                found = true;
                break;
            }
        }
        if (!found) emit displayMessage(i18n("No guide at cursor time"), ErrorMessage);
    }
    
    else if (oldPos >= GenTime()) {
        // move guide
        for (int i = 0; i < m_guides.count(); ++i) {
            if (m_guides.at(i)->position() == oldPos) {
                Guide *item = m_guides.at(i);
                item->updateGuide(pos, comment);
                break;
            }
        }
    } else addGuide(pos, comment);
    qSort(m_guides.begin(), m_guides.end(), sortGuidesList);
    m_document->syncGuides(m_guides);
}

bool CustomTrackView::addGuide(const GenTime &pos, const QString &comment)
{
    for (int i = 0; i < m_guides.count(); ++i) {
        if (m_guides.at(i)->position() == pos) {
            emit displayMessage(i18n("A guide already exists at position %1", m_document->timecode().getTimecodeFromFrames(pos.frames(m_document->fps()))), ErrorMessage);
            return false;
        }
    }
    Guide *g = new Guide(this, pos, comment, m_tracksHeight * m_document->tracksCount() * matrix().m22());
    scene()->addItem(g);
    m_guides.append(g);
    qSort(m_guides.begin(), m_guides.end(), sortGuidesList);
    m_document->syncGuides(m_guides);
    return true;
}

void CustomTrackView::slotAddGuide(bool dialog)
{
    CommentedTime marker(GenTime(m_cursorPos, m_document->fps()), i18n("Guide"));
    if (dialog) {
        QPointer<MarkerDialog> d = new MarkerDialog(NULL, marker,
                                                    m_document->timecode(), i18n("Add Guide"), this);
        if (d->exec() != QDialog::Accepted) {
            delete d;
            return;
        }
        marker = d->newMarker();
        delete d;
    } else {
        marker.setComment(m_document->timecode().getDisplayTimecodeFromFrames(m_cursorPos, false));
    }
    if (addGuide(marker.time(), marker.comment())) {
        EditGuideCommand *command = new EditGuideCommand(this, GenTime(), QString(), marker.time(), marker.comment(), false);
        m_commandStack->push(command);
    }
}

void CustomTrackView::slotEditGuide(int guidePos)
{
    GenTime pos;
    if (guidePos == -1) pos = GenTime(m_cursorPos, m_document->fps());
    else pos = GenTime(guidePos, m_document->fps());
    bool found = false;
    for (int i = 0; i < m_guides.count(); ++i) {
        if (m_guides.at(i)->position() == pos) {
            slotEditGuide(m_guides.at(i)->info());
            found = true;
            break;
        }
    }
    if (!found) emit displayMessage(i18n("No guide at cursor time"), ErrorMessage);
}

void CustomTrackView::slotEditGuide(const CommentedTime &guide)
{
    QPointer<MarkerDialog> d = new MarkerDialog(NULL, guide, m_document->timecode(), i18n("Edit Guide"), this);
    if (d->exec() == QDialog::Accepted) {
        EditGuideCommand *command = new EditGuideCommand(this, guide.time(), guide.comment(), d->newMarker().time(), d->newMarker().comment(), true);
        m_commandStack->push(command);
    }
    delete d;
}


void CustomTrackView::slotEditTimeLineGuide()
{
    if (m_dragGuide == NULL) return;
    CommentedTime guide = m_dragGuide->info();
    QPointer<MarkerDialog> d = new MarkerDialog(NULL, guide,
                                                m_document->timecode(), i18n("Edit Guide"), this);
    if (d->exec() == QDialog::Accepted) {
        EditGuideCommand *command = new EditGuideCommand(this, guide.time(), guide.comment(), d->newMarker().time(), d->newMarker().comment(), true);
        m_commandStack->push(command);
    }
    delete d;
}

void CustomTrackView::slotDeleteGuide(int guidePos)
{
    GenTime pos;
    if (guidePos == -1) pos = GenTime(m_cursorPos, m_document->fps());
    else pos = GenTime(guidePos, m_document->fps());
    bool found = false;
    for (int i = 0; i < m_guides.count(); ++i) {
        if (m_guides.at(i)->position() == pos) {
            EditGuideCommand *command = new EditGuideCommand(this, m_guides.at(i)->position(), m_guides.at(i)->label(), GenTime(-1), QString(), true);
            m_commandStack->push(command);
            found = true;
            break;
        }
    }
    if (!found) emit displayMessage(i18n("No guide at cursor time"), ErrorMessage);
}


void CustomTrackView::slotDeleteTimeLineGuide()
{
    if (m_dragGuide == NULL) return;
    EditGuideCommand *command = new EditGuideCommand(this, m_dragGuide->position(), m_dragGuide->label(), GenTime(-1), QString(), true);
    m_commandStack->push(command);
}


void CustomTrackView::slotDeleteAllGuides()
{
    QUndoCommand *deleteAll = new QUndoCommand();
    deleteAll->setText("Delete all guides");
    for (int i = 0; i < m_guides.count(); ++i) {
        new EditGuideCommand(this, m_guides.at(i)->position(), m_guides.at(i)->label(), GenTime(-1), QString(), true, deleteAll);
    }
    m_commandStack->push(deleteAll);
}

void CustomTrackView::setTool(PROJECTTOOL tool)
{
    m_tool = tool;
    switch (m_tool) {
    case RAZORTOOL:
        setCursor(m_razorCursor);
        break;
    case SPACERTOOL:
        setCursor(m_spacerCursor);
        break;
    default:
        unsetCursor();
    }
}

void CustomTrackView::setScale(double scaleFactor, double verticalScale)
{
    QMatrix newmatrix;
    newmatrix = newmatrix.scale(scaleFactor, verticalScale);
    m_scene->setScale(scaleFactor, verticalScale);
    removeTipAnimation();
    bool adjust = false;
    if (verticalScale != matrix().m22()) adjust = true;
    setMatrix(newmatrix);
    if (adjust) {
        double newHeight = m_tracksHeight * m_document->tracksCount() * matrix().m22();
        m_cursorLine->setLine(0, 0, 0, newHeight - 1);
        for (int i = 0; i < m_guides.count(); ++i) {
            m_guides.at(i)->setLine(0, 0, 0, newHeight - 1);
        }
        setSceneRect(0, 0, sceneRect().width(), m_tracksHeight * m_document->tracksCount());
    }

    int diff = sceneRect().width() - m_projectDuration;
    if (diff * newmatrix.m11() < 50) {
        if (newmatrix.m11() < 0.4)
            setSceneRect(0, 0, (m_projectDuration + 100 / newmatrix.m11()), sceneRect().height());
        else
            setSceneRect(0, 0, (m_projectDuration + 300), sceneRect().height());
    }
    double verticalPos = mapToScene(QPoint(0, viewport()->height() / 2)).y();
    centerOn(QPointF(cursorPos(), verticalPos));
}

void CustomTrackView::slotRefreshGuides()
{
    if (KdenliveSettings::showmarkers()) {
        for (int i = 0; i < m_guides.count(); ++i)
            m_guides.at(i)->update();
    }
}

void CustomTrackView::drawBackground(QPainter * painter, const QRectF &rect)
{
    painter->setClipRect(rect);
    QPen pen1 = painter->pen();
    QColor lineColor = palette().dark().color();
    lineColor.setAlpha(100);
    pen1.setColor(lineColor);
    painter->setPen(pen1);
    double min = rect.left();
    double max = rect.right();
    painter->drawLine(QPointF(min, 0), QPointF(max, 0));
    int maxTrack = m_document->tracksCount();
    QColor lockedColor = palette().button().color();
    QColor audioColor = palette().alternateBase().color();
    for (int i = 0; i < maxTrack; ++i) {
        TrackInfo info = m_document->trackInfoAt(maxTrack - i - 1);
        if (info.isLocked || info.type == AUDIOTRACK || i == m_selectedTrack) {
            const QRectF track(min, m_tracksHeight * i + 1, max - min, m_tracksHeight - 1);
            if (i == m_selectedTrack)
                painter->fillRect(track, m_activeTrackBrush.brush(this));
            else
                painter->fillRect(track, info.isLocked ? lockedColor : audioColor);
        }
        painter->drawLine(QPointF(min, m_tracksHeight *(i + 1)), QPointF(max, m_tracksHeight *(i + 1)));
    }
}

bool CustomTrackView::findString(const QString &text)
{
    QString marker;
    for (int i = 0; i < m_searchPoints.size(); ++i) {
        marker = m_searchPoints.at(i).comment();
        if (marker.contains(text, Qt::CaseInsensitive)) {
            seekCursorPos(m_searchPoints.at(i).time().frames(m_document->fps()));
            int vert = verticalScrollBar()->value();
            int hor = cursorPos();
            ensureVisible(hor, vert + 10, 2, 2, 50, 0);
            m_findIndex = i;
            return true;
        }
    }
    return false;
}

void CustomTrackView::selectFound(QString track, QString pos)
{
    seekCursorPos(m_document->timecode().getFrameCount(pos));
    slotSelectTrack(track.toInt());
    selectClip(true);
    int vert = verticalScrollBar()->value();
    int hor = cursorPos();
    ensureVisible(hor, vert + 10, 2, 2, 50, 0);
}

bool CustomTrackView::findNextString(const QString &text)
{
    QString marker;
    for (int i = m_findIndex + 1; i < m_searchPoints.size(); ++i) {
        marker = m_searchPoints.at(i).comment();
        if (marker.contains(text, Qt::CaseInsensitive)) {
            seekCursorPos(m_searchPoints.at(i).time().frames(m_document->fps()));
            int vert = verticalScrollBar()->value();
            int hor = cursorPos();
            ensureVisible(hor, vert + 10, 2, 2, 50, 0);
            m_findIndex = i;
            return true;
        }
    }
    m_findIndex = -1;
    return false;
}

void CustomTrackView::initSearchStrings()
{
    m_searchPoints.clear();
    QList<QGraphicsItem *> itemList = items();
    for (int i = 0; i < itemList.count(); ++i) {
        // parse all clip names
        if (itemList.at(i)->type() == AVWIDGET) {
            ClipItem *item = static_cast <ClipItem *>(itemList.at(i));
            GenTime start = item->startPos();
            CommentedTime t(start, item->clipName());
            m_searchPoints.append(t);
            // add all clip markers
            QList < CommentedTime > markers = item->commentedSnapMarkers();
            m_searchPoints += markers;
        }
    }

    // add guides
    for (int i = 0; i < m_guides.count(); ++i)
        m_searchPoints.append(m_guides.at(i)->info());

    qSort(m_searchPoints);
}

void CustomTrackView::clearSearchStrings()
{
    m_searchPoints.clear();
    m_findIndex = 0;
}

QList<ItemInfo> CustomTrackView::findId(const QString &clipId)
{
    QList<ItemInfo> matchingInfo;
    QList<QGraphicsItem *> itemList = items();
    for (int i = 0; i < itemList.count(); ++i) {
        if (itemList.at(i)->type() == AVWIDGET) {
            ClipItem *item = (ClipItem *)itemList.at(i);
            if (item->clipProducer() == clipId)
                matchingInfo << item->info();
        }
    }
    return matchingInfo;
}

void CustomTrackView::copyClip()
{
    qDeleteAll(m_copiedItems);
    m_copiedItems.clear();
    QList<QGraphicsItem *> itemList = scene()->selectedItems();
    if (itemList.count() == 0) {
        emit displayMessage(i18n("Select a clip before copying"), ErrorMessage);
        return;
    }
    for (int i = 0; i < itemList.count(); ++i) {
        if (itemList.at(i)->type() == AVWIDGET) {
            ClipItem *clip = static_cast <ClipItem *>(itemList.at(i));
            ClipItem *clone = clip->clone(clip->info());
            m_copiedItems.append(clone);
        } else if (itemList.at(i)->type() == TRANSITIONWIDGET) {
            Transition *dup = static_cast <Transition *>(itemList.at(i));
            m_copiedItems.append(dup->clone());
        }
    }
}

bool CustomTrackView::canBePastedTo(ItemInfo info, int type) const
{
    if (m_scene->editMode() != NORMALEDIT) {
        // If we are in overwrite mode, always allow the move
        return true;
    }
    int height = m_tracksHeight - 2;
    int offset = 0;
    if (type == TRANSITIONWIDGET) {
        height = Transition::itemHeight();
        offset = Transition::itemOffset();
    }
    else if (type == AVWIDGET) {
        height = ClipItem::itemHeight();
        offset = ClipItem::itemOffset();
    }
    QRectF rect((double) info.startPos.frames(m_document->fps()), (double)(info.track * m_tracksHeight + 1 + offset), (double)(info.endPos - info.startPos).frames(m_document->fps()), (double) height);
    QList<QGraphicsItem *> collisions = scene()->items(rect, Qt::IntersectsItemBoundingRect);
    for (int i = 0; i < collisions.count(); ++i) {
        if (collisions.at(i)->type() == type) {
            return false;
        }
    }
    return true;
}

bool CustomTrackView::canBePastedTo(QList <ItemInfo> infoList, int type) const
{
    QPainterPath path;
    for (int i = 0; i < infoList.count(); ++i) {
        const QRectF rect((double) infoList.at(i).startPos.frames(m_document->fps()), (double)(infoList.at(i).track * m_tracksHeight + 1), (double)(infoList.at(i).endPos - infoList.at(i).startPos).frames(m_document->fps()), (double)(m_tracksHeight - 1));
        path.addRect(rect);
    }
    QList<QGraphicsItem *> collisions = scene()->items(path);
    for (int i = 0; i < collisions.count(); ++i) {
        if (collisions.at(i)->type() == type) return false;
    }
    return true;
}

bool CustomTrackView::canBePasted(QList<AbstractClipItem *> items, GenTime offset, int trackOffset) const
{
    for (int i = 0; i < items.count(); ++i) {
        ItemInfo info = items.at(i)->info();
        info.startPos += offset;
        info.endPos += offset;
        info.track += trackOffset;
        if (!canBePastedTo(info, items.at(i)->type())) return false;
    }
    return true;
}

bool CustomTrackView::canBeMoved(QList<AbstractClipItem *> items, GenTime offset, int trackOffset) const
{
    QPainterPath movePath;
    movePath.moveTo(0, 0);

    for (int i = 0; i < items.count(); ++i) {
        ItemInfo info = items.at(i)->info();
        info.startPos = info.startPos + offset;
        info.endPos = info.endPos + offset;
        info.track = info.track + trackOffset;
        if (info.startPos < GenTime()) {
            // No clip should go below 0
            return false;
        }
        QRectF rect((double) info.startPos.frames(m_document->fps()), (double)(info.track * m_tracksHeight + 1), (double)(info.endPos - info.startPos).frames(m_document->fps()), (double)(m_tracksHeight - 1));
        movePath.addRect(rect);
    }
    QList<QGraphicsItem *> collisions = scene()->items(movePath, Qt::IntersectsItemBoundingRect);
    for (int i = 0; i < collisions.count(); ++i) {
        if ((collisions.at(i)->type() == AVWIDGET || collisions.at(i)->type() == TRANSITIONWIDGET) && !items.contains(static_cast <AbstractClipItem *>(collisions.at(i)))) {
            kDebug() << "  ////////////   CLIP COLLISION, MOVE NOT ALLOWED";
            return false;
        }
    }
    return true;
}


void CustomTrackView::pasteClip()
{
    if (m_copiedItems.count() == 0) {
        emit displayMessage(i18n("No clip copied"), ErrorMessage);
        return;
    }
    QPoint position;
    int track = -1;
    GenTime pos = GenTime(-1);
    if (m_menuPosition.isNull()) {
        position = mapFromGlobal(QCursor::pos());
        if (!contentsRect().contains(position) || mapToScene(position).y() / m_tracksHeight > m_document->tracksCount()) {
            track = m_selectedTrack;
            pos = GenTime(m_cursorPos, m_document->fps());
            /*emit displayMessage(i18n("Cannot paste selected clips"), ErrorMessage);
            return;*/
        }
    } else {
        position = m_menuPosition;
    }

    if (pos == GenTime(-1))
        pos = GenTime((int)(mapToScene(position).x()), m_document->fps());
    if (track == -1)
        track = (int)(mapToScene(position).y() / m_tracksHeight);

    GenTime leftPos = m_copiedItems.at(0)->startPos();
    int lowerTrack = m_copiedItems.at(0)->track();
    int upperTrack = m_copiedItems.at(0)->track();
    for (int i = 1; i < m_copiedItems.count(); ++i) {
        if (m_copiedItems.at(i)->startPos() < leftPos) leftPos = m_copiedItems.at(i)->startPos();
        if (m_copiedItems.at(i)->track() < lowerTrack) lowerTrack = m_copiedItems.at(i)->track();
        if (m_copiedItems.at(i)->track() > upperTrack) upperTrack = m_copiedItems.at(i)->track();
    }

    GenTime offset = pos - leftPos;
    int trackOffset = track - lowerTrack;

    if (lowerTrack + trackOffset < 0) trackOffset = 0 - lowerTrack;
    if (upperTrack + trackOffset > m_document->tracksCount() - 1) trackOffset = m_document->tracksCount() - upperTrack - 1;
    if (!canBePasted(m_copiedItems, offset, trackOffset)) {
        emit displayMessage(i18n("Cannot paste selected clips"), ErrorMessage);
        return;
    }
    QUndoCommand *pasteClips = new QUndoCommand();
    pasteClips->setText("Paste clips");
    new RefreshMonitorCommand(this, false, true, pasteClips);

    for (int i = 0; i < m_copiedItems.count(); ++i) {
        // parse all clip names
        if (m_copiedItems.at(i) && m_copiedItems.at(i)->type() == AVWIDGET) {
            ClipItem *clip = static_cast <ClipItem *>(m_copiedItems.at(i));
            ItemInfo info = clip->info();
            info.startPos += offset;
            info.endPos += offset;
            info.track += trackOffset;
            if (canBePastedTo(info, AVWIDGET)) {
                new AddTimelineClipCommand(this, clip->xml(), clip->clipProducer(), info, clip->effectList(), m_scene->editMode() == OVERWRITEEDIT, m_scene->editMode() == INSERTEDIT, true, false, pasteClips);
            } else emit displayMessage(i18n("Cannot paste clip to selected place"), ErrorMessage);
        } else if (m_copiedItems.at(i) && m_copiedItems.at(i)->type() == TRANSITIONWIDGET) {
            Transition *tr = static_cast <Transition *>(m_copiedItems.at(i));
            ItemInfo info;
            info.startPos = tr->startPos() + offset;
            info.endPos = tr->endPos() + offset;
            info.track = tr->track() + trackOffset;
            int transitionEndTrack;
            if (!tr->forcedTrack()) transitionEndTrack = getPreviousVideoTrack(info.track);
            else transitionEndTrack = tr->transitionEndTrack();
            if (canBePastedTo(info, TRANSITIONWIDGET)) {
                if (info.startPos >= info.endPos) {
                    emit displayMessage(i18n("Invalid transition"), ErrorMessage);
                } else new AddTransitionCommand(this, info, transitionEndTrack, tr->toXML(), false, true, pasteClips);
            } else emit displayMessage(i18n("Cannot paste transition to selected place"), ErrorMessage);
        }
    }
    updateTrackDuration(-1, pasteClips);
    new RefreshMonitorCommand(this, false, false, pasteClips);
    m_commandStack->push(pasteClips);
}

void CustomTrackView::pasteClipEffects()
{
    if (m_copiedItems.count() != 1 || m_copiedItems.at(0)->type() != AVWIDGET) {
        emit displayMessage(i18n("You must copy exactly one clip before pasting effects"), ErrorMessage);
        return;
    }
    ClipItem *clip = static_cast < ClipItem *>(m_copiedItems.at(0));

    QUndoCommand *paste = new QUndoCommand();
    paste->setText("Paste effects");

    QList<QGraphicsItem *> clips = scene()->selectedItems();

    // expand groups
    for (int i = 0; i < clips.count(); ++i) {
        if (clips.at(i)->type() == GROUPWIDGET) {
            QList<QGraphicsItem *> children = clips.at(i)->childItems();
            for (int j = 0; j < children.count(); j++) {
                if (children.at(j)->type() == AVWIDGET && !clips.contains(children.at(j))) {
                    clips.append(children.at(j));
                }
            }
        }
    }

    for (int i = 0; i < clips.count(); ++i) {
        if (clips.at(i)->type() == AVWIDGET) {
            ClipItem *item = static_cast < ClipItem *>(clips.at(i));
            for (int j = 0; j < clip->effectsCount(); j++) {
                QDomElement eff = clip->effect(j);
                if (eff.attribute("unique", "0") == "0" || item->hasEffect(eff.attribute("tag"), eff.attribute("id")) == -1) {
                    adjustKeyfames(clip->cropStart(), item->cropStart(), item->cropDuration(), eff);
                    new AddEffectCommand(this, m_document->tracksCount() - item->track(), item->startPos(), eff, true, paste);
                }
            }
        }
    }
    if (paste->childCount() > 0) m_commandStack->push(paste);
    else delete paste;

    //adjust effects (fades, ...)
    for (int i = 0; i < clips.count(); ++i) {
        if (clips.at(i)->type() == AVWIDGET) {
            ClipItem *item = static_cast < ClipItem *>(clips.at(i));
            updatePositionEffects(item, item->info());
        }
    }
}


void CustomTrackView::adjustKeyfames(GenTime oldstart, GenTime newstart, GenTime duration, QDomElement xml)
{
    // parse parameters to check if we need to adjust to the new crop start
    int diff = (newstart - oldstart).frames(m_document->fps());
    int max = (newstart + duration).frames(m_document->fps());
    QLocale locale;
    QDomNodeList params = xml.elementsByTagName("parameter");
    for (int i = 0; i < params.count(); ++i) {
        QDomElement e = params.item(i).toElement();
        if (!e.isNull() && (e.attribute("type") == "keyframe" || e.attribute("type") == "simplekeyframe")) {
            QString def = e.attribute("default");
            // Effect has a keyframe type parameter, we need to adjust the values
            QStringList keys = e.attribute("keyframes").split(';', QString::SkipEmptyParts);
            QStringList newKeyFrames;
            foreach(const QString &str, keys) {
                int pos = str.section(':', 0, 0).toInt();
                double val = str.section(':', 1, 1).toDouble();
                pos += diff;
                if (pos > max) {
                    newKeyFrames.append(QString::number(max) + ':' + locale.toString(val));
                    break;
                } else newKeyFrames.append(QString::number(pos) + ':' + locale.toString(val));
            }
            //kDebug()<<"ORIGIN: "<<keys<<", FIXED: "<<newKeyFrames;
            e.setAttribute("keyframes", newKeyFrames.join(";"));
        }
    }
}

ClipItem *CustomTrackView::getClipUnderCursor() const
{
    QRectF rect((double) m_cursorPos, 0.0, 1.0, (double)(m_tracksHeight * m_document->tracksCount()));
    QList<QGraphicsItem *> collisions = scene()->items(rect, Qt::IntersectsItemBoundingRect);
    for (int i = 0; i < collisions.count(); ++i) {
        if (collisions.at(i)->type() == AVWIDGET) {
            ClipItem *clip = static_cast < ClipItem *>(collisions.at(i));
            if (!clip->isItemLocked()) return clip;
        }
    }
    return NULL;
}

AbstractClipItem *CustomTrackView::getMainActiveClip() const
{
    QList<QGraphicsItem *> clips = scene()->selectedItems();
    if (clips.isEmpty()) {
        return getClipUnderCursor();
    } else {
        AbstractClipItem *item = NULL;
        for (int i = 0; i < clips.count(); ++i) {
            if (clips.at(i)->type() == AVWIDGET) {
                item = static_cast < AbstractClipItem *>(clips.at(i));
                if (clips.count() > 1 && item->startPos().frames(m_document->fps()) <= m_cursorPos && item->endPos().frames(m_document->fps()) >= m_cursorPos) break;
            }
        }
        if (item) return item;
    }
    return NULL;
}

ClipItem *CustomTrackView::getActiveClipUnderCursor(bool allowOutsideCursor) const
{
    QList<QGraphicsItem *> clips = scene()->selectedItems();
    if (clips.isEmpty()) {
        return getClipUnderCursor();
    } else {
        ClipItem *item;
        // remove all items in the list that are not clips
        for (int i = 0; i < clips.count();) {
            if (clips.at(i)->type() != AVWIDGET) clips.removeAt(i);
            else ++i;
        }
        if (clips.count() == 1 && allowOutsideCursor) return static_cast < ClipItem *>(clips.at(0));
        for (int i = 0; i < clips.count(); ++i) {
            if (clips.at(i)->type() == AVWIDGET) {
                item = static_cast < ClipItem *>(clips.at(i));
                if (item->startPos().frames(m_document->fps()) <= m_cursorPos && item->endPos().frames(m_document->fps()) >= m_cursorPos)
                    return item;
            }
        }
    }
    return NULL;
}

void CustomTrackView::setInPoint()
{
    AbstractClipItem *clip = getActiveClipUnderCursor(true);
    if (clip == NULL) {
        if (m_dragItem && m_dragItem->type() == TRANSITIONWIDGET) {
            clip = m_dragItem;
        } else {
            emit displayMessage(i18n("You must select one clip for this action"), ErrorMessage);
            return;
        }
    }

    AbstractGroupItem *parent = static_cast <AbstractGroupItem *>(clip->parentItem());
    if (parent) {
        // Resizing a group
        QUndoCommand *resizeCommand = new QUndoCommand();
        resizeCommand->setText(i18n("Resize group"));
        QList <QGraphicsItem *> items = parent->childItems();
        for (int i = 0; i < items.count(); ++i) {
            AbstractClipItem *item = static_cast<AbstractClipItem *>(items.at(i));
            if (item && item->type() == AVWIDGET) {
                prepareResizeClipStart(item, item->info(), m_cursorPos, true, resizeCommand);
            }
        }
        if (resizeCommand->childCount() > 0) m_commandStack->push(resizeCommand);
        else {
            //TODO warn user of failed resize
            delete resizeCommand;
        }
    }
    else prepareResizeClipStart(clip, clip->info(), m_cursorPos, true);
}

void CustomTrackView::setOutPoint()
{
    AbstractClipItem *clip = getActiveClipUnderCursor(true);
    if (clip == NULL) {
        if (m_dragItem && m_dragItem->type() == TRANSITIONWIDGET) {
            clip = m_dragItem;
        } else {
            emit displayMessage(i18n("You must select one clip for this action"), ErrorMessage);
            return;
        }
    }
    AbstractGroupItem *parent = static_cast <AbstractGroupItem *>(clip->parentItem());
    if (parent) {
        // Resizing a group
        QUndoCommand *resizeCommand = new QUndoCommand();
        resizeCommand->setText(i18n("Resize group"));
        QList <QGraphicsItem *> items = parent->childItems();
        for (int i = 0; i < items.count(); ++i) {
            AbstractClipItem *item = static_cast<AbstractClipItem *>(items.at(i));
            if (item && item->type() == AVWIDGET) {
                prepareResizeClipEnd(item, item->info(), m_cursorPos, true, resizeCommand);
            }
        }
        if (resizeCommand->childCount() > 0) m_commandStack->push(resizeCommand);
        else {
            //TODO warn user of failed resize
            delete resizeCommand;
        }
    }
    else prepareResizeClipEnd(clip, clip->info(), m_cursorPos, true);
}

void CustomTrackView::slotUpdateAllThumbs()
{
    if (!isEnabled()) return;
    QList<QGraphicsItem *> itemList = items();
    //if (itemList.isEmpty()) return;
    ClipItem *item;
    const QString thumbBase = m_document->projectFolder().path() + "/thumbs/";
    for (int i = 0; i < itemList.count(); ++i) {
        if (itemList.at(i)->type() == AVWIDGET) {
            item = static_cast <ClipItem *>(itemList.at(i));
            if (item && item->isEnabled() && item->clipType() != COLOR && item->clipType() != AUDIO) {
                // Check if we have a cached thumbnail
                if (item->clipType() == IMAGE || item->clipType() == TEXT) {
                    QString thumb = thumbBase + item->baseClip()->getClipHash() + "_0.png";
                    if (QFile::exists(thumb)) {
                        QPixmap pix(thumb);
                        if (pix.isNull()) KIO::NetAccess::del(KUrl(thumb), this);
                        item->slotSetStartThumb(pix);
                    }
                } else {
                    QString startThumb = thumbBase + item->baseClip()->getClipHash() + '_';
                    QString endThumb = startThumb;
                    startThumb.append(QString::number((int) item->speedIndependantCropStart().frames(m_document->fps())) + ".png");
                    endThumb.append(QString::number((int) (item->speedIndependantCropStart() + item->speedIndependantCropDuration()).frames(m_document->fps()) - 1) + ".png");
                    if (QFile::exists(startThumb)) {
                        QPixmap pix(startThumb);
                        if (pix.isNull()) KIO::NetAccess::del(KUrl(startThumb), this);
                        item->slotSetStartThumb(pix);
                    }
                    if (QFile::exists(endThumb)) {
                        QPixmap pix(endThumb);
                        if (pix.isNull()) KIO::NetAccess::del(KUrl(endThumb), this);
                        item->slotSetEndThumb(pix);
                    }
                }
                item->refreshClip(false, false);
            }
        }
    }
    viewport()->update();
}

void CustomTrackView::saveThumbnails()
{
    QList<QGraphicsItem *> itemList = items();
    ClipItem *item;
    QString thumbBase = m_document->projectFolder().path() + "/thumbs/";
    for (int i = 0; i < itemList.count(); ++i) {
        if (itemList.at(i)->type() == AVWIDGET) {
            item = static_cast <ClipItem *>(itemList.at(i));
            if (item->clipType() != COLOR) {
                // Check if we have a cached thumbnail
                if (item->clipType() == IMAGE || item->clipType() == TEXT || item->clipType() == AUDIO) {
                    QString thumb = thumbBase + item->baseClip()->getClipHash() + "_0.png";
                    if (!QFile::exists(thumb)) {
                        QPixmap pix(item->startThumb());
                        pix.save(thumb);
                    }
                } else {
                    QString startThumb = thumbBase + item->baseClip()->getClipHash() + '_';
                    QString endThumb = startThumb;
                    startThumb.append(QString::number((int) item->speedIndependantCropStart().frames(m_document->fps())) + ".png");
                    endThumb.append(QString::number((int) (item->speedIndependantCropStart() + item->speedIndependantCropDuration()).frames(m_document->fps()) - 1) + ".png");
                    if (!QFile::exists(startThumb)) {
                        QPixmap pix(item->startThumb());
                        pix.save(startThumb);
                    }
                    if (!QFile::exists(endThumb)) {
                        QPixmap pix(item->endThumb());
                        pix.save(endThumb);
                    }
                }
            }
        }
    }
}


void CustomTrackView::slotInsertTrack(int ix)
{
    QPointer<TrackDialog> d = new TrackDialog(m_document, parentWidget());
    d->comboTracks->setCurrentIndex(ix);
    d->label->setText(i18n("Insert track"));
    d->setWindowTitle(i18n("Insert New Track"));

    if (d->exec() == QDialog::Accepted) {
        ix = d->comboTracks->currentIndex();
        if (d->before_select->currentIndex() == 1)
            ix++;
        TrackInfo info;
        info.duration = 0;
        info.isMute = false;
        info.isLocked = false;
        info.effectsList = EffectsList(true);
        if (d->video_track->isChecked()) {
            info.type = VIDEOTRACK;
            info.isBlind = false;
        } else {
            info.type = AUDIOTRACK;
            info.isBlind = true;
        }
        AddTrackCommand *addTrack = new AddTrackCommand(this, ix, info, true);
        m_commandStack->push(addTrack);
        setDocumentModified();
    }
    delete d;
}

void CustomTrackView::slotDeleteTrack(int ix)
{
    if (m_document->tracksCount() < 2) return;
    QPointer<TrackDialog> d = new TrackDialog(m_document, parentWidget());
    d->comboTracks->setCurrentIndex(ix);
    d->label->setText(i18n("Delete track"));
    d->before_select->setHidden(true);
    d->setWindowTitle(i18n("Delete Track"));
    d->video_track->setHidden(true);
    d->audio_track->setHidden(true);
    if (d->exec() == QDialog::Accepted) {
        ix = d->comboTracks->currentIndex();
        TrackInfo info = m_document->trackInfoAt(m_document->tracksCount() - ix - 1);
        deleteTimelineTrack(ix, info);
        setDocumentModified();
        /*AddTrackCommand* command = new AddTrackCommand(this, ix, info, false);
        m_commandStack->push(command);*/
    }
    delete d;
}

void CustomTrackView::slotConfigTracks(int ix)
{
    QPointer<TracksConfigDialog> d = new TracksConfigDialog(m_document,
                                                            ix, parentWidget());
    if (d->exec() == QDialog::Accepted) {
        ConfigTracksCommand *configTracks = new ConfigTracksCommand(this, m_document->tracksList(), d->tracksList());
        m_commandStack->push(configTracks);
        QList <int> toDelete = d->deletedTracks();
        for (int i = 0; i < toDelete.count(); ++i) {
            TrackInfo info = m_document->trackInfoAt(m_document->tracksCount() - toDelete.at(i) + i - 1);
            deleteTimelineTrack(toDelete.at(i) - i, info);
        }
        setDocumentModified();
    }
    delete d;
}

void CustomTrackView::deleteTimelineTrack(int ix, TrackInfo trackinfo)
{
    if (m_document->tracksCount() < 2) return;
    // Clear effect stack
    clearSelection();
    emit transitionItemSelected(NULL);
    
    double startY = ix * m_tracksHeight + 1 + m_tracksHeight / 2;
    QRectF r(0, startY, sceneRect().width(), m_tracksHeight / 2 - 1);
    QList<QGraphicsItem *> selection = m_scene->items(r);
    QUndoCommand *deleteTrack = new QUndoCommand();
    deleteTrack->setText("Delete track");
    new RefreshMonitorCommand(this, false, true, deleteTrack);

    // Delete all clips in selected track
    for (int i = 0; i < selection.count(); ++i) {
        if (selection.at(i)->type() == AVWIDGET) {
            ClipItem *item =  static_cast <ClipItem *>(selection.at(i));
            new AddTimelineClipCommand(this, item->xml(), item->clipProducer(), item->info(), item->effectList(), false, false, false, true, deleteTrack);
            m_waitingThumbs.removeAll(item);
            m_scene->removeItem(item);
            delete item;
            item = NULL;
        } else if (selection.at(i)->type() == TRANSITIONWIDGET) {
            Transition *item =  static_cast <Transition *>(selection.at(i));
            new AddTransitionCommand(this, item->info(), item->transitionEndTrack(), item->toXML(), true, false, deleteTrack);
            m_scene->removeItem(item);
            delete item;
            item = NULL;
        }
    }

    new AddTrackCommand(this, ix, trackinfo, false, deleteTrack);
    new RefreshMonitorCommand(this, true, false, deleteTrack);
    m_commandStack->push(deleteTrack);
}

void CustomTrackView::autoTransition()
{
    QList<QGraphicsItem *> itemList = scene()->selectedItems();
    if (itemList.count() != 1 || itemList.at(0)->type() != TRANSITIONWIDGET) {
        emit displayMessage(i18n("You must select one transition for this action"), ErrorMessage);
        return;
    }
    Transition *tr = static_cast <Transition*>(itemList.at(0));
    tr->setAutomatic(!tr->isAutomatic());
    QDomElement transition = tr->toXML();
    m_document->renderer()->mltUpdateTransition(transition.attribute("tag"), transition.attribute("tag"), transition.attribute("transition_btrack").toInt(), m_document->tracksCount() - transition.attribute("transition_atrack").toInt(), tr->startPos(), tr->endPos(), transition);
    setDocumentModified();
}

void CustomTrackView::clipNameChanged(const QString &id, const QString &name)
{
    QList<QGraphicsItem *> list = scene()->items();
    ClipItem *clip = NULL;
    for (int i = 0; i < list.size(); ++i) {
        if (list.at(i)->type() == AVWIDGET) {
            clip = static_cast <ClipItem *>(list.at(i));
            if (clip->clipProducer() == id) {
                clip->setClipName(name);
            }
        }
    }
    viewport()->update();
}

void CustomTrackView::getClipAvailableSpace(AbstractClipItem *item, GenTime &minimum, GenTime &maximum)
{
    minimum = GenTime();
    maximum = GenTime();
    QList<QGraphicsItem *> selection;
    selection = m_scene->items(0, item->track() * m_tracksHeight + m_tracksHeight / 2, sceneRect().width(), 2);
    selection.removeAll(item);
    for (int i = 0; i < selection.count(); ++i) {
        AbstractClipItem *clip = static_cast <AbstractClipItem *>(selection.at(i));
        if (clip && clip->type() == AVWIDGET) {
            if (clip->endPos() <= item->startPos() && clip->endPos() > minimum) minimum = clip->endPos();
            if (clip->startPos() > item->startPos() && (clip->startPos() < maximum || maximum == GenTime())) maximum = clip->startPos();
        }
    }
}

void CustomTrackView::getTransitionAvailableSpace(AbstractClipItem *item, GenTime &minimum, GenTime &maximum)
{
    minimum = GenTime();
    maximum = GenTime();
    QList<QGraphicsItem *> selection;
    selection = m_scene->items(0, (item->track() + 1) * m_tracksHeight, sceneRect().width(), 2);
    selection.removeAll(item);
    for (int i = 0; i < selection.count(); ++i) {
        AbstractClipItem *clip = static_cast <AbstractClipItem *>(selection.at(i));
        if (clip && clip->type() == TRANSITIONWIDGET) {
            if (clip->endPos() <= item->startPos() && clip->endPos() > minimum) minimum = clip->endPos();
            if (clip->startPos() > item->startPos() && (clip->startPos() < maximum || maximum == GenTime())) maximum = clip->startPos();
        }
    }
}

void CustomTrackView::loadGroups(const QDomNodeList &groups)
{
    for (int i = 0; i < groups.count(); ++i) {
        QDomNodeList children = groups.at(i).childNodes();
        scene()->clearSelection();
        QList <QGraphicsItem*>list;
        for (int nodeindex = 0; nodeindex < children.count(); nodeindex++) {
            QDomElement elem = children.item(nodeindex).toElement();
            int pos = elem.attribute("position").toInt();
            int track = elem.attribute("track").toInt();
            if (elem.tagName() == "clipitem") {
                ClipItem *clip = getClipItemAt(pos, track); //m_document->tracksCount() - transitiontrack);
                if (clip) list.append(clip);//clip->setSelected(true);
            } else {
                Transition *clip = getTransitionItemAt(pos, track); //m_document->tracksCount() - transitiontrack);
                if (clip) list.append(clip);//clip->setSelected(true);
            }
        }
        groupSelectedItems(list, true);
    }
}

void CustomTrackView::splitAudio()
{
    resetSelectionGroup();
    QList<QGraphicsItem *> selection = scene()->selectedItems();
    if (selection.isEmpty()) {
        emit displayMessage(i18n("You must select at least one clip for this action"), ErrorMessage);
        return;
    }
    QUndoCommand *splitCommand = new QUndoCommand();
    splitCommand->setText(i18n("Split audio"));
    for (int i = 0; i < selection.count(); ++i) {
        if (selection.at(i)->type() == AVWIDGET) {
            ClipItem *clip = static_cast <ClipItem *>(selection.at(i));
            if (clip->clipType() == AV || clip->clipType() == PLAYLIST) {
                if (clip->parentItem()) {
                    emit displayMessage(i18n("Cannot split audio of grouped clips"), ErrorMessage);
                } else {
                    EffectsList effects;
                    effects.clone(clip->effectList());
                    new SplitAudioCommand(this, clip->track(), clip->startPos(), effects, splitCommand);
                }
            }
        }
    }
    if (splitCommand->childCount()) {
        updateTrackDuration(-1, splitCommand);
        m_commandStack->push(splitCommand);
    }
}

void CustomTrackView::setAudioAlignReference()
{
    QList<QGraphicsItem *> selection = scene()->selectedItems();
    if (selection.isEmpty() || selection.size() > 1) {
        emit displayMessage(i18n("You must select exactly one clip for the audio reference."), ErrorMessage);
        return;
    }
    if (m_audioCorrelator != NULL) {
        delete m_audioCorrelator;
    }
    if (selection.at(0)->type() == AVWIDGET) {
        ClipItem *clip = static_cast<ClipItem*>(selection.at(0));
        if (clip->clipType() == AV || clip->clipType() == AUDIO) {
            m_audioAlignmentReference = clip;

            AudioEnvelope *envelope = new AudioEnvelope(clip->baseClip()->fileURL().path(), clip->getProducer(clip->track()));
            m_audioCorrelator = new AudioCorrelation(envelope);


#ifdef DEBUG
            envelope->drawEnvelope().save("kdenlive-audio-reference-envelope.png");
            envelope->dumpInfo();
#endif


            emit displayMessage(i18n("Audio align reference set."), InformationMessage);
        }
        return;
    }
    emit displayMessage(i18n("Reference for audio alignment must contain audio data."), ErrorMessage);
}

void CustomTrackView::alignAudio()
{
    bool referenceOK = true;
    if (m_audioCorrelator == NULL) {
        referenceOK = false;
    }
    if (referenceOK) {
        if (!scene()->items().contains(m_audioAlignmentReference)) {
            // The reference item has been deleted from the timeline (or so)
            referenceOK = false;
        }
    }
    if (!referenceOK) {
        emit displayMessage(i18n("Audio alignment reference not yet set."), InformationMessage);
        return;
    }

    int counter = 0;
    QList<QGraphicsItem *> selection = scene()->selectedItems();
    foreach (QGraphicsItem *item, selection) {
        if (item->type() == AVWIDGET) {

            ClipItem *clip = static_cast<ClipItem*>(item);
            if (clip == m_audioAlignmentReference) {
                continue;
            }

            if (clip->clipType() == AV || clip->clipType() == AUDIO) {
                AudioEnvelope *envelope = new AudioEnvelope(clip->baseClip()->fileURL().path(), clip->getProducer(clip->track()), clip->info().cropStart.frames(m_document->fps()), clip->info().cropDuration.frames(m_document->fps()));

                // FFT only for larger vectors. We could use it all time, but for small vectors
                // the (anyway not noticeable) overhead is smaller with a nested for loop correlation.
                int index = m_audioCorrelator->addChild(envelope, envelope->envelopeSize() > 200);
                int shift = m_audioCorrelator->getShift(index);
                counter++;


#ifdef DEBUG
                m_audioCorrelator->info(index)->toImage().save("kdenlive-audio-align-cross-correlation.png");
                envelope->drawEnvelope().save("kdenlive-audio-align-envelope.png");
                envelope->dumpInfo();

                int targetPos = m_audioAlignmentReference->startPos().frames(m_document->fps()) + shift;
                qDebug() << "Reference starts at " << m_audioAlignmentReference->startPos().frames(m_document->fps());
                qDebug() << "We will start at " << targetPos;
                qDebug() << "to shift by " << shift;
                qDebug() << "(eventually)";
                qDebug() << "(maybe)";
#endif


                QUndoCommand *moveCommand = new QUndoCommand();

                GenTime add(shift, m_document->fps());
                ItemInfo start = clip->info();

                ItemInfo end = start;
                end.startPos = m_audioAlignmentReference->startPos() + add - m_audioAlignmentReference->cropStart();
                end.endPos = end.startPos + start.cropDuration;

                if ( end.startPos.seconds() < 0 ) {
                    // Clip would start before 0, so crop it first
                    GenTime cropBy = -end.startPos;

#ifdef DEBUG
                    qDebug() << "Need to crop clip. " << start;
                    qDebug() << "end.startPos: " << end.startPos.toString() << ", cropBy: " << cropBy.toString();
#endif

                    ItemInfo resized = start;
                    resized.startPos += cropBy;

                    resizeClip(start, resized);
                    new ResizeClipCommand(this, start, resized, false, false, moveCommand);

                    start = clip->info();
                    end.startPos += cropBy;

#ifdef DEBUG
                    qDebug() << "Clip cropped. " << start;
                    qDebug() << "Moving to: " << end;
#endif
                }

                if (itemCollision(clip, end)) {
                    delete moveCommand;
                    emit displayMessage(i18n("Unable to move clip due to collision."), ErrorMessage);
                    return;
                }

                moveCommand->setText(i18n("Auto-align clip"));
                new MoveClipCommand(this, start, end, true, moveCommand);
                updateTrackDuration(clip->track(), moveCommand);
                m_commandStack->push(moveCommand);

            }
        }
    }

    if (counter == 0) {
        emit displayMessage(i18n("No audio clips selected."), ErrorMessage);
    } else {
        emit displayMessage(i18n("Auto-aligned %1 clips.", counter), InformationMessage);
    }
}

void CustomTrackView::doSplitAudio(const GenTime &pos, int track, EffectsList effects, bool split)
{
    ClipItem *clip = getClipItemAt(pos, track);
    if (clip == NULL) {
        kDebug() << "// Cannot find clip to split!!!";
        return;
    }
    if (split) {
        int start = pos.frames(m_document->fps());
        int freetrack = m_document->tracksCount() - track - 1;

        // do not split audio when we are on an audio track
        if (m_document->trackInfoAt(freetrack).type == AUDIOTRACK)
            return;

        for (; freetrack > 0; freetrack--) {
            //kDebug() << "// CHK DOC TRK:" << freetrack << ", DUR:" << m_document->renderer()->mltTrackDuration(freetrack);
            if (m_document->trackInfoAt(freetrack - 1).type == AUDIOTRACK && !m_document->trackInfoAt(freetrack - 1).isLocked) {
                //kDebug() << "// CHK DOC TRK:" << freetrack << ", DUR:" << m_document->renderer()->mltTrackDuration(freetrack);
                if (m_document->renderer()->mltTrackDuration(freetrack) < start || m_document->renderer()->mltGetSpaceLength(pos, freetrack, false) >= clip->cropDuration().frames(m_document->fps())) {
                    //kDebug() << "FOUND SPACE ON TRK: " << freetrack;
                    break;
                }
            }
        }
        if (freetrack == 0) {
            emit displayMessage(i18n("No empty space to put clip audio"), ErrorMessage);
        } else {
            ItemInfo info = clip->info();
            info.track = m_document->tracksCount() - freetrack;
            QDomElement xml = clip->xml();
            xml.setAttribute("audio_only", 1);
            scene()->clearSelection();
            addClip(xml, clip->clipProducer(), info, clip->effectList(), false, false, false);
            clip->setSelected(true);
            ClipItem *audioClip = getClipItemAt(start, info.track);
            if (audioClip) {
                clip->setVideoOnly(true);
                Mlt::Tractor *tractor = m_document->renderer()->lockService();
                if (m_document->renderer()->mltUpdateClipProducer(tractor, m_document->tracksCount() - track, start, clip->baseClip()->videoProducer(info.track)) == false) {
                    emit displayMessage(i18n("Cannot update clip (time: %1, track: %2)", start, track), ErrorMessage);
                }
                m_document->renderer()->unlockService(tractor);
                audioClip->setSelected(true);

                // keep video effects, move audio effects to audio clip
                int videoIx = 0;
                int audioIx = 0;
                for (int i = 0; i < effects.count(); ++i) {
                    if (effects.at(i).attribute("type") == "audio") {
                        deleteEffect(m_document->tracksCount() - track, pos, clip->effect(videoIx));
                        audioIx++;
                    } else {
                        deleteEffect(freetrack, pos, audioClip->effect(audioIx));
                        videoIx++;
                    }
                }
                groupSelectedItems(QList <QGraphicsItem*>()<<clip<<audioClip, true);
            }
        }
    } else {
        // unsplit clip: remove audio part and change video part to normal clip
        if (clip->parentItem() == NULL || clip->parentItem()->type() != GROUPWIDGET) {
            kDebug() << "//CANNOT FIND CLP GRP";
            return;
        }
        AbstractGroupItem *grp = static_cast <AbstractGroupItem *>(clip->parentItem());
        QList<QGraphicsItem *> children = grp->childItems();
        if (children.count() != 2) {
            kDebug() << "//SOMETHING IS WRONG WITH CLP GRP";
            return;
        }
        for (int i = 0; i < children.count(); ++i) {
            if (children.at(i) != clip) {
                ClipItem *clp = static_cast <ClipItem *>(children.at(i));
                ItemInfo info = clip->info();
                deleteClip(clp->info());
                clip->setVideoOnly(false);
                Mlt::Tractor *tractor = m_document->renderer()->lockService();
                if (!m_document->renderer()->mltUpdateClipProducer(
                            tractor,
                            m_document->tracksCount() - info.track,
                            info.startPos.frames(m_document->fps()),
                            clip->baseClip()->getProducer(info.track))) {

                    emit displayMessage(i18n("Cannot update clip (time: %1, track: %2)",
                                             info.startPos.frames(m_document->fps()), info.track),
                                        ErrorMessage);
                }
                m_document->renderer()->unlockService(tractor);

                // re-add audio effects
                for (int i = 0; i < effects.count(); ++i) {
                    if (effects.at(i).attribute("type") == "audio") {
                        addEffect(m_document->tracksCount() - track, pos, effects.at(i));
                    }
                }

                break;
            }
        }
        clip->setFlag(QGraphicsItem::ItemIsMovable, true);
        m_document->clipManager()->removeGroup(grp);
        if (grp == m_selectionGroup) m_selectionGroup = NULL;
        scene()->destroyItemGroup(grp);
    }
}

void CustomTrackView::setVideoOnly()
{
    resetSelectionGroup();
    QList<QGraphicsItem *> selection = scene()->selectedItems();
    if (selection.isEmpty()) {
        emit displayMessage(i18n("You must select one clip for this action"), ErrorMessage);
        return;
    }
    QUndoCommand *videoCommand = new QUndoCommand();
    videoCommand->setText(i18n("Video only"));
    for (int i = 0; i < selection.count(); ++i) {
        if (selection.at(i)->type() == AVWIDGET) {
            ClipItem *clip = static_cast <ClipItem *>(selection.at(i));
            if (clip->clipType() == AV || clip->clipType() == PLAYLIST) {
                if (clip->parentItem()) {
                    emit displayMessage(i18n("Cannot change grouped clips"), ErrorMessage);
                } else {
                    new ChangeClipTypeCommand(this, clip->track(), clip->startPos(), true, false, clip->isVideoOnly(), clip->isAudioOnly(), videoCommand);
                }
            }
        }
    }
    m_commandStack->push(videoCommand);
}

void CustomTrackView::setAudioOnly()
{
    resetSelectionGroup();
    QList<QGraphicsItem *> selection = scene()->selectedItems();
    if (selection.isEmpty()) {
        emit displayMessage(i18n("You must select one clip for this action"), ErrorMessage);
        return;
    }
    QUndoCommand *videoCommand = new QUndoCommand();
    videoCommand->setText(i18n("Audio only"));
    for (int i = 0; i < selection.count(); ++i) {
        if (selection.at(i)->type() == AVWIDGET) {
            ClipItem *clip = static_cast <ClipItem *>(selection.at(i));
            if (clip->clipType() == AV || clip->clipType() == PLAYLIST) {
                if (clip->parentItem()) {
                    emit displayMessage(i18n("Cannot change grouped clips"), ErrorMessage);
                } else {
                    new ChangeClipTypeCommand(this, clip->track(), clip->startPos(), false, true, clip->isVideoOnly(), clip->isAudioOnly(), videoCommand);
                }
            }
        }
    }
    m_commandStack->push(videoCommand);
}

void CustomTrackView::setAudioAndVideo()
{
    resetSelectionGroup();
    QList<QGraphicsItem *> selection = scene()->selectedItems();
    if (selection.isEmpty()) {
        emit displayMessage(i18n("You must select one clip for this action"), ErrorMessage);
        return;
    }
    QUndoCommand *videoCommand = new QUndoCommand();
    videoCommand->setText(i18n("Audio and Video"));
    for (int i = 0; i < selection.count(); ++i) {
        if (selection.at(i)->type() == AVWIDGET) {
            ClipItem *clip = static_cast <ClipItem *>(selection.at(i));
            if (clip->clipType() == AV || clip->clipType() == PLAYLIST) {
                if (clip->parentItem()) {
                    emit displayMessage(i18n("Cannot change grouped clips"), ErrorMessage);
                } else {
                    new ChangeClipTypeCommand(this, clip->track(), clip->startPos(), false, false, clip->isVideoOnly(), clip->isAudioOnly(), videoCommand);
                }
            }
        }
    }
    m_commandStack->push(videoCommand);
}

void CustomTrackView::monitorRefresh()
{
    m_document->renderer()->doRefresh();
}

void CustomTrackView::doChangeClipType(const GenTime &pos, int track, bool videoOnly, bool audioOnly)
{
    ClipItem *clip = getClipItemAt(pos, track);
    if (clip == NULL) {
        kDebug() << "// Cannot find clip to split!!!";
        return;
    }
    Mlt::Tractor *tractor = m_document->renderer()->lockService();
    if (videoOnly) {
        int start = pos.frames(m_document->fps());
        clip->setVideoOnly(true);
        clip->setAudioOnly(false);
        if (m_document->renderer()->mltUpdateClipProducer(tractor, m_document->tracksCount() - track, start, clip->baseClip()->videoProducer(track)) == false) {
            emit displayMessage(i18n("Cannot update clip (time: %1, track: %2)", start, track), ErrorMessage);
        }
    } else if (audioOnly) {
        int start = pos.frames(m_document->fps());
        clip->setAudioOnly(true);
        clip->setVideoOnly(false);
        if (m_document->renderer()->mltUpdateClipProducer(tractor, m_document->tracksCount() - track, start, clip->baseClip()->audioProducer(track)) == false) {
            emit displayMessage(i18n("Cannot update clip (time: %1, track: %2)", start, track), ErrorMessage);
        }
    } else {
        int start = pos.frames(m_document->fps());
        clip->setAudioOnly(false);
        clip->setVideoOnly(false);
        if (m_document->renderer()->mltUpdateClipProducer(tractor, m_document->tracksCount() - track, start, clip->baseClip()->getProducer(track)) == false) {
            emit displayMessage(i18n("Cannot update clip (time: %1, track: %2)", start, track), ErrorMessage);
        }
    }
    m_document->renderer()->unlockService(tractor);
    clip->update();
    setDocumentModified();
}

void CustomTrackView::updateClipTypeActions(ClipItem *clip)
{
    bool hasAudio;
    bool hasAV;
    if (clip == NULL || (clip->clipType() != AV && clip->clipType() != PLAYLIST)) {
        m_clipTypeGroup->setEnabled(false);
        hasAudio = clip != NULL && clip->clipType() == AUDIO;
        hasAV = false;
    } else {
        switch (clip->clipType()) {
        case AV:
        case PLAYLIST:
            hasAudio = true;
            hasAV = true;
            break;
        case AUDIO:
            hasAudio = true;
            hasAV = false;
            break;
        default:
            hasAudio = false;
            hasAV = false;
        }
        m_clipTypeGroup->setEnabled(true);
        QList <QAction *> actions = m_clipTypeGroup->actions();
        QString lookup;
        if (clip->isAudioOnly()) lookup = "clip_audio_only";
        else if (clip->isVideoOnly()) lookup = "clip_video_only";
        else  lookup = "clip_audio_and_video";
        for (int i = 0; i < actions.count(); ++i) {
            if (actions.at(i)->data().toString() == lookup) {
                actions.at(i)->setChecked(true);
                break;
            }
        }
    }
    
    for (int i = 0; i < m_audioActions.count(); ++i) {
        m_audioActions.at(i)->setEnabled(hasAudio);
    }
    for (int i = 0; i < m_avActions.count(); ++i) {
        m_avActions.at(i)->setEnabled(hasAV);
    }
}

void CustomTrackView::slotGoToMarker(QAction *action)
{
    int pos = action->data().toInt();
    seekCursorPos(pos);
}

void CustomTrackView::reloadTransitionLumas()
{
    QString lumaNames;
    QString lumaFiles;
    QDomElement lumaTransition = MainWindow::transitions.getEffectByTag("luma", "luma");
    QDomNodeList params = lumaTransition.elementsByTagName("parameter");
    for (int i = 0; i < params.count(); ++i) {
        QDomElement e = params.item(i).toElement();
        if (e.attribute("tag") == "resource") {
            lumaNames = e.attribute("paramlistdisplay");
            lumaFiles = e.attribute("paramlist");
            break;
        }
    }

    QList<QGraphicsItem *> itemList = items();
    Transition *transitionitem;
    QDomElement transitionXml;
    for (int i = 0; i < itemList.count(); ++i) {
        if (itemList.at(i)->type() == TRANSITIONWIDGET) {
            transitionitem = static_cast <Transition*>(itemList.at(i));
            transitionXml = transitionitem->toXML();
            if (transitionXml.attribute("id") == "luma" && transitionXml.attribute("tag") == "luma") {
                QDomNodeList params = transitionXml.elementsByTagName("parameter");
                for (int i = 0; i < params.count(); ++i) {
                    QDomElement e = params.item(i).toElement();
                    if (e.attribute("tag") == "resource") {
                        e.setAttribute("paramlistdisplay", lumaNames);
                        e.setAttribute("paramlist", lumaFiles);
                        break;
                    }
                }
            }
            if (transitionXml.attribute("id") == "composite" && transitionXml.attribute("tag") == "composite") {
                QDomNodeList params = transitionXml.elementsByTagName("parameter");
                for (int i = 0; i < params.count(); ++i) {
                    QDomElement e = params.item(i).toElement();
                    if (e.attribute("tag") == "luma") {
                        e.setAttribute("paramlistdisplay", lumaNames);
                        e.setAttribute("paramlist", lumaFiles);
                        break;
                    }
                }
            }
        }
    }
    emit transitionItemSelected(NULL);
}

double CustomTrackView::fps() const
{
    return m_document->fps();
}

void CustomTrackView::updateProjectFps()
{
    // update all clips to the new fps
    resetSelectionGroup();
    scene()->clearSelection();
    m_dragItem = NULL;
    QList<QGraphicsItem *> itemList = items();
    for (int i = 0; i < itemList.count(); ++i) {
        // remove all items and re-add them one by one
        if (itemList.at(i) != m_cursorLine && itemList.at(i)->parentItem() == NULL) m_scene->removeItem(itemList.at(i));
    }
    for (int i = 0; i < itemList.count(); ++i) {
        if (itemList.at(i)->parentItem() == 0 && (itemList.at(i)->type() == AVWIDGET || itemList.at(i)->type() == TRANSITIONWIDGET)) {
            AbstractClipItem *clip = static_cast <AbstractClipItem *>(itemList.at(i));
            clip->updateFps(m_document->fps());
            m_scene->addItem(clip);
        } else if (itemList.at(i)->type() == GROUPWIDGET) {
            AbstractGroupItem *grp = static_cast <AbstractGroupItem *>(itemList.at(i));
            QList<QGraphicsItem *> children = grp->childItems();
            for (int j = 0; j < children.count(); j++) {
                if (children.at(j)->type() == AVWIDGET || children.at(j)->type() == TRANSITIONWIDGET) {
                    AbstractClipItem *clip = static_cast <AbstractClipItem *>(children.at(j));
                    clip->setFlag(QGraphicsItem::ItemIsMovable, true);
                    clip->updateFps(m_document->fps());
                }
            }
            m_document->clipManager()->removeGroup(grp);
            m_scene->addItem(grp);
            if (grp == m_selectionGroup) m_selectionGroup = NULL;
            scene()->destroyItemGroup(grp);
            scene()->clearSelection();
            /*for (int j = 0; j < children.count(); j++) {
                if (children.at(j)->type() == AVWIDGET || children.at(j)->type() == TRANSITIONWIDGET) {
                    //children.at(j)->setParentItem(0);
                    children.at(j)->setSelected(true);
                }
            }*/
            groupSelectedItems(children, true);
        } else if (itemList.at(i)->type() == GUIDEITEM) {
            Guide *g = static_cast<Guide *>(itemList.at(i));
            g->updatePos();
            m_scene->addItem(g);
        }
    }
    viewport()->update();
}

void CustomTrackView::slotTrackDown()
{
    if (m_selectedTrack > m_document->tracksCount() - 2) m_selectedTrack = 0;
    else m_selectedTrack++;
    emit updateTrackHeaders();
    QRectF rect(mapToScene(QPoint(10, 0)).x(), m_selectedTrack * m_tracksHeight, 10, m_tracksHeight);
    ensureVisible(rect, 0, 0);
    viewport()->update();
}

void CustomTrackView::slotTrackUp()
{
    if (m_selectedTrack > 0) m_selectedTrack--;
    else m_selectedTrack = m_document->tracksCount() - 1;
    emit updateTrackHeaders();
    QRectF rect(mapToScene(QPoint(10, 0)).x(), m_selectedTrack * m_tracksHeight, 10, m_tracksHeight);
    ensureVisible(rect, 0, 0);
    viewport()->update();
}

int CustomTrackView::selectedTrack() const
{
    return m_selectedTrack;
}

QStringList CustomTrackView::selectedClips() const
{
    QStringList clipIds;
    QList<QGraphicsItem *> selection = m_scene->selectedItems();
    for (int i = 0; i < selection.count(); ++i) {
        if (selection.at(i)->type() == AVWIDGET) {
            ClipItem *item = (ClipItem *)selection.at(i);
            clipIds << item->clipProducer();
        }
    }
    return clipIds;
}

QList<ClipItem *> CustomTrackView::selectedClipItems() const
{
    QList<ClipItem *> clips;
    QList<QGraphicsItem *> selection = m_scene->selectedItems();
    for (int i = 0; i < selection.count(); ++i) {
        if (selection.at(i)->type() == AVWIDGET) {
            clips.append((ClipItem *)selection.at(i));
        }
    }
    return clips;
}

void CustomTrackView::slotSelectTrack(int ix)
{
    m_selectedTrack = qMax(0, ix);
    m_selectedTrack = qMin(ix, m_document->tracksCount() - 1);
    emit updateTrackHeaders();
    QRectF rect(mapToScene(QPoint(10, 0)).x(), m_selectedTrack * m_tracksHeight, 10, m_tracksHeight);
    ensureVisible(rect, 0, 0);
    viewport()->update();
}

void CustomTrackView::slotSelectClipsInTrack()
{
    QRectF rect(0, m_selectedTrack * m_tracksHeight + m_tracksHeight / 2, sceneRect().width(), m_tracksHeight / 2 - 1);
    resetSelectionGroup();
    QList<QGraphicsItem *> selection = m_scene->items(rect);
    m_scene->clearSelection();
    QList<QGraphicsItem *> list;
    for (int i = 0; i < selection.count(); ++i) {
        if (selection.at(i)->type() == AVWIDGET || selection.at(i)->type() == TRANSITIONWIDGET || selection.at(i)->type() == GROUPWIDGET) {
            list.append(selection.at(i));
        }
    }
    groupSelectedItems(list, false, true);
}

void CustomTrackView::slotSelectAllClips()
{
    m_scene->clearSelection();
    resetSelectionGroup();
    groupSelectedItems(m_scene->items(), false, true);
}

void CustomTrackView::selectClip(bool add, bool group, int track, int pos)
{
    QRectF rect;
    if (track != -1 && pos != -1)
        rect = QRectF(pos, track * m_tracksHeight + m_tracksHeight / 2, 1, 1);
    else
        rect = QRectF(m_cursorPos, m_selectedTrack * m_tracksHeight + m_tracksHeight / 2, 1, 1);
    QList<QGraphicsItem *> selection = m_scene->items(rect);
    resetSelectionGroup(group);
    if (!group) m_scene->clearSelection();
    for (int i = 0; i < selection.count(); ++i) {
        if (selection.at(i)->type() == AVWIDGET) {
            selection.at(i)->setSelected(add);
            break;
        }
    }
    if (group) groupSelectedItems();
}

void CustomTrackView::selectTransition(bool add, bool group)
{
    QRectF rect(m_cursorPos, m_selectedTrack * m_tracksHeight + m_tracksHeight, 1, 1);
    QList<QGraphicsItem *> selection = m_scene->items(rect);
    resetSelectionGroup(group);
    if (!group) m_scene->clearSelection();
    for (int i = 0; i < selection.count(); ++i) {
        if (selection.at(i)->type() == TRANSITIONWIDGET) {
            selection.at(i)->setSelected(add);
            break;
        }
    }
    if (group) groupSelectedItems();
}

QStringList CustomTrackView::extractTransitionsLumas()
{
    QStringList urls;
    QList<QGraphicsItem *> itemList = items();
    Transition *transitionitem;
    QDomElement transitionXml;
    for (int i = 0; i < itemList.count(); ++i) {
        if (itemList.at(i)->type() == TRANSITIONWIDGET) {
            transitionitem = static_cast <Transition*>(itemList.at(i));
            transitionXml = transitionitem->toXML();
            // luma files in transitions can be in "resource" or "luma" property
            QString luma = EffectsList::parameter(transitionXml, "luma");
            if (luma.isEmpty()) luma = EffectsList::parameter(transitionXml, "resource");
            if (!luma.isEmpty()) urls << KUrl(luma).path();
        }
    }
    urls.removeDuplicates();
    return urls;
}

void CustomTrackView::setEditMode(EDITMODE mode)
{
    m_scene->setEditMode(mode);
}

void CustomTrackView::checkTrackSequence(int track)
{
    QList <int> times = m_document->renderer()->checkTrackSequence(m_document->tracksCount() - track);
    //track = m_document->tracksCount() -track;
    QRectF rect(0, track * m_tracksHeight + m_tracksHeight / 2, sceneRect().width(), 2);
    QList<QGraphicsItem *> selection = m_scene->items(rect);
    QList <int> timelineList;
    timelineList.append(0);
    for (int i = 0; i < selection.count(); ++i) {
        if (selection.at(i)->type() == AVWIDGET) {
            ClipItem *clip = static_cast <ClipItem *>(selection.at(i));
            int start = clip->startPos().frames(m_document->fps());
            int end = clip->endPos().frames(m_document->fps());
            if (!timelineList.contains(start)) timelineList.append(start);
            if (!timelineList.contains(end)) timelineList.append(end);
        }
    }
    qSort(timelineList);
    kDebug() << "// COMPARE:\n" << times << "\n" << timelineList << "\n-------------------";
    if (times != timelineList) KMessageBox::sorry(this, i18n("error"), i18n("TRACTOR"));
}

void CustomTrackView::insertZoneOverwrite(QStringList data, int in)
{
    if (data.isEmpty()) return;
    DocClipBase *clip = m_document->getBaseClip(data.at(0));
    ItemInfo info;
    info.startPos = GenTime(in, m_document->fps());
    info.cropStart = GenTime(data.at(1).toInt(), m_document->fps());
    info.endPos = info.startPos + GenTime(data.at(2).toInt(), m_document->fps()) - info.cropStart;
    info.cropDuration = info.endPos - info.startPos;
    info.track = m_selectedTrack;
    QUndoCommand *addCommand = new QUndoCommand();
    addCommand->setText(i18n("Insert clip"));
    adjustTimelineClips(OVERWRITEEDIT, NULL, info, addCommand);
    new AddTimelineClipCommand(this, clip->toXML(), clip->getId(), info, EffectsList(), true, false, true, false, addCommand);
    updateTrackDuration(info.track, addCommand);
    m_commandStack->push(addCommand);

    selectClip(true, false, m_selectedTrack, in);
    // Automatic audio split
    if (KdenliveSettings::splitaudio())
        splitAudio();
}

void CustomTrackView::clearSelection(bool emitInfo)
{
    if (m_dragItem) m_dragItem->setSelected(false);
    resetSelectionGroup();
    scene()->clearSelection();
    m_dragItem = NULL;
    if (emitInfo) emit clipItemSelected(NULL);
}

void CustomTrackView::updatePalette()
{
    m_activeTrackBrush = KStatefulBrush(KColorScheme::View, KColorScheme::ActiveBackground, KSharedConfig::openConfig(KdenliveSettings::colortheme()));
    if (m_cursorLine) {
        QPen pen1 = QPen();
        pen1.setWidth(1);
        pen1.setColor(palette().text().color());
        m_cursorLine->setPen(pen1);
    }
}

void CustomTrackView::removeTipAnimation()
{
    if (m_visualTip) {
        scene()->removeItem(m_visualTip);
        m_animationTimer->stop();
        delete m_animation;
        m_animation = NULL;
        delete m_visualTip;
        m_visualTip = NULL;
    }
}

void CustomTrackView::setTipAnimation(AbstractClipItem *clip, OPERATIONTYPE mode, const double size)
{
    if (m_visualTip == NULL) {
        QRectF rect = clip->sceneBoundingRect();
        m_animation = new QGraphicsItemAnimation;
        m_animation->setTimeLine(m_animationTimer);
        m_animation->setScaleAt(1, 1, 1);
        QPolygon polygon;
        switch (mode) {
        case FADEIN:
        case FADEOUT:
            m_visualTip = new QGraphicsEllipseItem(-size, -size, size * 2, size * 2);
            ((QGraphicsEllipseItem*) m_visualTip)->setBrush(m_tipColor);
            ((QGraphicsEllipseItem*) m_visualTip)->setPen(m_tipPen);
            if (mode == FADEIN)
                m_visualTip->setPos(rect.x() + ((ClipItem *) clip)->fadeIn(), rect.y());
            else
                m_visualTip->setPos(rect.right() - ((ClipItem *) clip)->fadeOut(), rect.y());

            m_animation->setScaleAt(.5, 2, 2);
            break;
        case RESIZESTART:
        case RESIZEEND:
            polygon << QPoint(0, - size * 2);
            if (mode == RESIZESTART)
                polygon << QPoint(size * 2, 0);
            else
                polygon << QPoint(- size * 2, 0);
            polygon << QPoint(0, size * 2);
            polygon << QPoint(0, - size * 2);

            m_visualTip = new QGraphicsPolygonItem(polygon);
            ((QGraphicsPolygonItem*) m_visualTip)->setBrush(m_tipColor);
            ((QGraphicsPolygonItem*) m_visualTip)->setPen(m_tipPen);
            if (mode == RESIZESTART)
                m_visualTip->setPos(rect.x(), rect.y() + rect.height() / 2);
            else
                m_visualTip->setPos(rect.right(), rect.y() + rect.height() / 2);

            m_animation->setScaleAt(.5, 2, 1);
            break;
        case TRANSITIONSTART:
        case TRANSITIONEND:
            polygon << QPoint(0, - size * 2);
            if (mode == TRANSITIONSTART)
                polygon << QPoint(size * 2, 0);
            else
                polygon << QPoint(- size * 2, 0);
            polygon << QPoint(0, 0);
            polygon << QPoint(0, - size * 2);

            m_visualTip = new QGraphicsPolygonItem(polygon);
            ((QGraphicsPolygonItem*) m_visualTip)->setBrush(m_tipColor);
            ((QGraphicsPolygonItem*) m_visualTip)->setPen(m_tipPen);
            if (mode == TRANSITIONSTART)
                m_visualTip->setPos(rect.x(), rect.bottom());
            else
                m_visualTip->setPos(rect.right(), rect.bottom());

            m_animation->setScaleAt(.5, 2, 2);
            break;
        default:
            delete m_animation;
            return;
        }

        m_visualTip->setFlags(QGraphicsItem::ItemIgnoresTransformations);
        m_visualTip->setZValue(100);
        scene()->addItem(m_visualTip);
        m_animation->setItem(m_visualTip);
        m_animationTimer->start();
    }
}

bool CustomTrackView::hasAudio(int track) const
{
    QRectF rect(0, (double)(track * m_tracksHeight + 1), (double) sceneRect().width(), (double)(m_tracksHeight - 1));
    QList<QGraphicsItem *> collisions = scene()->items(rect, Qt::IntersectsItemBoundingRect);
    QGraphicsItem *item;
    for (int i = 0; i < collisions.count(); ++i) {
        item = collisions.at(i);
        if (!item->isEnabled()) continue;
        if (item->type() == AVWIDGET) {
            ClipItem *clip = static_cast <ClipItem *>(item);
            if (!clip->isVideoOnly() && (clip->clipType() == AUDIO || clip->clipType() == AV || clip->clipType() == PLAYLIST)) return true;
        }
    }
    return false;
}

void CustomTrackView::slotAddTrackEffect(const QDomElement &effect, int ix)
{
    
    QUndoCommand *effectCommand = new QUndoCommand();
    QString effectName;
    if (effect.tagName() == "effectgroup") {
        effectName = effect.attribute("name");
    } else {
        QDomElement namenode = effect.firstChildElement("name");
        if (!namenode.isNull()) effectName = i18n(namenode.text().toUtf8().data());
        else effectName = i18n("effect");
    }
    effectCommand->setText(i18n("Add %1", effectName));
    if (effect.tagName() == "effectgroup") {
        QDomNodeList effectlist = effect.elementsByTagName("effect");
        for (int j = 0; j < effectlist.count(); j++) {
            QDomElement trackeffect = effectlist.at(j).toElement();
            if (trackeffect.attribute("unique", "0") != "0" && m_document->hasTrackEffect(m_document->tracksCount() - ix - 1, trackeffect.attribute("tag"), trackeffect.attribute("id")) != -1) {
                emit displayMessage(i18n("Effect already present in track"), ErrorMessage);
                continue;
            }
            new AddEffectCommand(this, m_document->tracksCount() - ix, GenTime(-1), trackeffect, true, effectCommand);
        }
    }
    else {
        if (effect.attribute("unique", "0") != "0" && m_document->hasTrackEffect(m_document->tracksCount() - ix - 1, effect.attribute("tag"), effect.attribute("id")) != -1) {
            emit displayMessage(i18n("Effect already present in track"), ErrorMessage);
            delete effectCommand;
            return;
        }
        new AddEffectCommand(this, m_document->tracksCount() - ix, GenTime(-1), effect, true, effectCommand);
    }

    if (effectCommand->childCount() > 0) {
        m_commandStack->push(effectCommand);
        setDocumentModified();
    }
    else delete effectCommand;
}


EffectsParameterList CustomTrackView::getEffectArgs(const QDomElement &effect)
{
    EffectsParameterList parameters;
    QLocale locale;
    parameters.addParam("tag", effect.attribute("tag"));
    //if (effect.hasAttribute("region")) parameters.addParam("region", effect.attribute("region"));
    parameters.addParam("kdenlive_ix", effect.attribute("kdenlive_ix"));
    parameters.addParam("kdenlive_info", effect.attribute("kdenlive_info"));
    parameters.addParam("id", effect.attribute("id"));
    if (effect.hasAttribute("src")) parameters.addParam("src", effect.attribute("src"));
    if (effect.hasAttribute("disable")) parameters.addParam("disable", effect.attribute("disable"));
    if (effect.hasAttribute("in")) parameters.addParam("in", effect.attribute("in"));
    if (effect.hasAttribute("out")) parameters.addParam("out", effect.attribute("out"));
    if (effect.attribute("id") == "region") {
        QDomNodeList subeffects = effect.elementsByTagName("effect");
        for (int i = 0; i < subeffects.count(); ++i) {
            QDomElement subeffect = subeffects.at(i).toElement();
            int subeffectix = subeffect.attribute("region_ix").toInt();
            parameters.addParam(QString("filter%1").arg(subeffectix), subeffect.attribute("id"));
            parameters.addParam(QString("filter%1.tag").arg(subeffectix), subeffect.attribute("tag"));
            parameters.addParam(QString("filter%1.kdenlive_info").arg(subeffectix), subeffect.attribute("kdenlive_info"));
            QDomNodeList subparams = subeffect.elementsByTagName("parameter");
            adjustEffectParameters(parameters, subparams, m_document->mltProfile(), QString("filter%1.").arg(subeffectix));
        }
    }

    QDomNodeList params = effect.elementsByTagName("parameter");
    adjustEffectParameters(parameters, params, m_document->mltProfile());
    
    return parameters;
}


void CustomTrackView::adjustEffectParameters(EffectsParameterList &parameters, QDomNodeList params, MltVideoProfile profile, const QString &prefix)
{
    QLocale locale;
    for (int i = 0; i < params.count(); ++i) {
        QDomElement e = params.item(i).toElement();
        QString paramname = prefix + e.attribute("name");
        if (e.attribute("type") == "geometry" && !e.hasAttribute("fixed")) {
            // effects with geometry param need in / out synced with the clip, request it...
            parameters.addParam("_sync_in_out", "1");
        }
        if (e.attribute("type") == "simplekeyframe") {
            QStringList values = e.attribute("keyframes").split(';', QString::SkipEmptyParts);
            double factor = e.attribute("factor", "1").toDouble();
            double offset = e.attribute("offset", "0").toDouble();
            for (int j = 0; j < values.count(); j++) {
                QString pos = values.at(j).section(':', 0, 0);
                double val = (values.at(j).section(':', 1, 1).toDouble() - offset) / factor;
                values[j] = pos + '=' + locale.toString(val);
            }
            // kDebug() << "/ / / /SENDING KEYFR:" << values;
            parameters.addParam(paramname, values.join(";"));
            /*parameters.addParam(e.attribute("name"), e.attribute("keyframes").replace(":", "="));
            parameters.addParam("max", e.attribute("max"));
            parameters.addParam("min", e.attribute("min"));
            parameters.addParam("factor", e.attribute("factor", "1"));*/
        } else if (e.attribute("type") == "keyframe") {
            kDebug() << "/ / / /SENDING KEYFR EFFECT TYPE";
            parameters.addParam("keyframes", e.attribute("keyframes"));
            parameters.addParam("max", e.attribute("max"));
            parameters.addParam("min", e.attribute("min"));
            parameters.addParam("factor", e.attribute("factor", "1"));
            parameters.addParam("offset", e.attribute("offset", "0"));
            parameters.addParam("starttag", e.attribute("starttag", "start"));
            parameters.addParam("endtag", e.attribute("endtag", "end"));
        } else if (e.attribute("namedesc").contains(';')) {
            QString format = e.attribute("format");
            QStringList separators = format.split("%d", QString::SkipEmptyParts);
            QStringList values = e.attribute("value").split(QRegExp("[,:;x]"));
            QString neu;
            QTextStream txtNeu(&neu);
            if (values.size() > 0)
                txtNeu << (int)values[0].toDouble();
            for (int i = 0; i < separators.size() && i + 1 < values.size(); ++i) {
                txtNeu << separators[i];
                txtNeu << (int)(values[i+1].toDouble());
            }
            parameters.addParam("start", neu);
        } else {
            if (e.attribute("factor", "1") != "1" || e.attribute("offset", "0") != "0") {
                double fact;
                if (e.attribute("factor").contains('%')) {
                    fact = ProfilesDialog::getStringEval(profile, e.attribute("factor"));
                } else {
                    fact = e.attribute("factor", "1").toDouble();
                }
                double offset = e.attribute("offset", "0").toDouble();
                parameters.addParam(paramname, locale.toString((e.attribute("value").toDouble() - offset) / fact));
            } else {
                parameters.addParam(paramname, e.attribute("value"));
            }
        }
    }
}


void CustomTrackView::updateTrackNames(int track, bool added)
{
    QList <TrackInfo> tracks = m_document->tracksList();
    int max = tracks.count();
    int docTrack = max - track - 1;

    // count number of tracks of each type
    int videoTracks = 0;
    int audioTracks = 0;
    for (int i = max - 1; i >= 0; --i) {
        TrackInfo info = tracks.at(i);
        if (info.type == VIDEOTRACK)
            videoTracks++;
        else
            audioTracks++;

        if (i <= docTrack) {
            QString type = (info.type == VIDEOTRACK ? "Video " : "Audio ");
            int typeNumber = (info.type == VIDEOTRACK ? videoTracks : audioTracks);

            if (added) {
                if (i == docTrack || info.trackName == type + QString::number(typeNumber - 1)) {
                    info.trackName = type + QString::number(typeNumber);
                    m_document->setTrackType(i, info);
                }
            } else {
                if (info.trackName == type + QString::number(typeNumber + 1)) {
                    info.trackName = type + QString::number(typeNumber);
                    m_document->setTrackType(i, info);
                }
            }
        }
    }
    emit tracksChanged();
}

void CustomTrackView::updateTrackDuration(int track, QUndoCommand *command)
{
    Q_UNUSED(command)

    QList<int> tracks;
    if (track >= 0) {
        tracks << m_document->tracksCount() - track - 1;
    } else {
        // negative track number -> update all tracks
        for (int i = 0; i < m_document->tracksCount(); ++i)
            tracks << i;
    }
    int t, duration;
    for (int i = 0; i < tracks.count(); ++i) {
        t = tracks.at(i);
        // t + 1 because of black background track
        duration = m_document->renderer()->mltTrackDuration(t + 1);
        if (duration != m_document->trackDuration(t)) {
            m_document->setTrackDuration(t, duration);

            // update effects
            EffectsList effects = m_document->getTrackEffects(t);
            for (int j = 0; j < effects.count(); ++j) {
                /* TODO
                 * - lookout for keyframable parameters and update them so all keyframes are in the new range (0 - duration)
                 * - update the effectstack if necessary
                 */
            }
        }
    }
}

void CustomTrackView::slotRefreshThumbs(const QString &id, bool resetThumbs)
{
    QList<QGraphicsItem *> list = scene()->items();
    ClipItem *clip = NULL;
    for (int i = 0; i < list.size(); ++i) {
        if (list.at(i)->type() == AVWIDGET) {
            clip = static_cast <ClipItem *>(list.at(i));
            if (clip->clipProducer() == id) {
                clip->refreshClip(true, resetThumbs);
            }
        }
    }
}

void CustomTrackView::adjustEffects(ClipItem* item, ItemInfo oldInfo, QUndoCommand* command)
{
    QMap<int, QDomElement> effects = item->adjustEffectsToDuration(m_document->width(), m_document->height(), oldInfo);

    if (!effects.isEmpty()) {
        QMap<int, QDomElement>::const_iterator i = effects.constBegin();
        while (i != effects.constEnd()) {
            new EditEffectCommand(this, m_document->tracksCount() - item->track(), item->startPos(), i.value(), item->effect(i.key()), i.value().attribute("kdenlive_ix").toInt(), true, true, command);
            ++i;
        }
    }
}


void CustomTrackView::slotGotFilterJobResults(const QString &/*id*/, int startPos, int track, stringMap filterParams, stringMap extra)
{
    ClipItem *clip = getClipItemAt(GenTime(startPos, m_document->fps()), track);
    if (clip == NULL) {
        emit displayMessage(i18n("Cannot find clip for effect update %1.", extra.value("finalfilter")), ErrorMessage);
        return;
    }
    QDomElement newEffect;
    QDomElement effect = clip->getEffectAtIndex(clip->selectedEffectIndex());
    if (effect.attribute("id") == extra.value("finalfilter")) {
        newEffect = effect.cloneNode().toElement();
        QMap<QString, QString>::const_iterator i = filterParams.constBegin();
        while (i != filterParams.constEnd()) {
            EffectsList::setParameter(newEffect, i.key(), i.value());
            kDebug()<<"// RESULT FILTER: "<<i.key()<<"="<< i.value();
            ++i;
        }
        EditEffectCommand *command = new EditEffectCommand(this, m_document->tracksCount() - clip->track(), clip->startPos(), effect, newEffect, clip->selectedEffectIndex(), true, true);
        m_commandStack->push(command);
        emit clipItemSelected(clip);
    }
}


void CustomTrackView::slotImportClipKeyframes(GRAPHICSRECTITEM type)
{
    ClipItem *item = NULL;
    if (type == TRANSITIONWIDGET) {
        // We want to import keyframes to a transition
        if (!m_selectionGroup) {
            emit displayMessage(i18n("You need to select one clip and one transition"), ErrorMessage);
            return;
        }
        // Make sure there is no collision
        QList<QGraphicsItem *> children = m_selectionGroup->childItems();
        for (int i = 0; i < children.count(); ++i) {
            if (children.at(i)->type() == AVWIDGET) {
                item = (ClipItem*) children.at(i);
                break;
            }
        }
    }
    else {
        // Import keyframes from current clip to its effect
        if (m_dragItem) item = static_cast<ClipItem*> (m_dragItem);
    }
    
    if (!item) {
        emit displayMessage(i18n("No clip found"), ErrorMessage);
        return;
    }
    QMap <QString, QString> data = item->baseClip()->analysisData();
    if (data.isEmpty()) {
        emit displayMessage(i18n("No keyframe data found in clip"), ErrorMessage);
        return;
    }
    QPointer<QDialog> d = new QDialog(this);
    Ui::ImportKeyframesDialog_UI ui;
    ui.setupUi(d);

    // Set  up data
    int ix = 0;
    QMap<QString, QString>::const_iterator i = data.constBegin();
    while (i != data.constEnd()) {
        ui.data_list->insertItem(ix, i.key());
        ui.data_list->setItemData(ix, i.value(), Qt::UserRole);
        ++i;
        ix++;
    }

    if (d->exec() != QDialog::Accepted) {
        delete d;
        return;
    }
    QString keyframeData = ui.data_list->itemData(ui.data_list->currentIndex()).toString();
    
    int offset = item->cropStart().frames(m_document->fps());
    Mlt::Geometry geometry(keyframeData.toUtf8().data(), item->baseClip()->maxDuration().frames(m_document->fps()), m_document->mltProfile().width, m_document->mltProfile().height);
    Mlt::Geometry newGeometry(QString().toUtf8().data(), item->baseClip()->maxDuration().frames(m_document->fps()), m_document->mltProfile().width, m_document->mltProfile().height);
    Mlt::GeometryItem gitem;
    geometry.fetch(&gitem, offset);
    gitem.frame(0);
    newGeometry.insert(gitem);
    int pos = offset + 1;
    while (!geometry.next_key(&gitem, pos)) {
        pos = gitem.frame();
        gitem.frame(pos - offset);
        pos++;
        newGeometry.insert(gitem);
    }
    QStringList keyframeList = QString(newGeometry.serialise()).split(';', QString::SkipEmptyParts);
    
    QString result;
    if (ui.import_position->isChecked()) {
        if (ui.import_size->isChecked()) {
            foreach(QString key, keyframeList) {
                if (key.count(':') > 1) result.append(key.section(':', 0, 1));
                else result.append(key);
                result.append(';');
            }
        }
        else {
            foreach(QString key, keyframeList) {
                result.append(key.section(':', 0, 0));
                result.append(';');
            }
        }
    }
    else if (ui.import_size->isChecked()) {
        foreach(QString key, keyframeList) {
            result.append(key.section(':', 1, 1));
            result.append(';');
        }
    }
    emit importKeyframes(type, result, ui.limit_keyframes->isChecked() ? ui.max_keyframes->value() : -1);
    delete d;
}


#include "customtrackview.moc"<|MERGE_RESOLUTION|>--- conflicted
+++ resolved
@@ -4613,24 +4613,9 @@
     baseclip->addReference();
     m_document->updateClip(baseclip->getId());
     info.track = m_document->tracksCount() - info.track;
-<<<<<<< HEAD
     m_document->renderer()->mltInsertClip(info, xml, item->getProducer(producerTrack), overwrite, push);
     for (int i = 0; i < item->effectsCount(); ++i) {
         m_document->renderer()->mltAddEffect(info.track, info.startPos, getEffectArgs(item->effect(i)), false);
-=======
-//     Mlt::Service service;
-    m_document->renderer()->mltInsertClip(info, xml, item->getProducer(producerTrack), overwrite, push/*, service*/);
-
-//     EffectRepository *repository;
-//     QWidget *widget;
-//     emit getDevNeeded(repository, widget);
-//     Q_ASSERT(repository);
-//     Q_ASSERT(widget);
-//     item->setupEffectDevice(service, repository, widget);
-
-    for (int i = 0; i < item->effectsCount(); i++) {
-        m_document->renderer()->mltAddEffect(info.track, info.startPos, getEffectArgs(item->effectAt(i)), false);
->>>>>>> 28a2b7fa
     }
     setDocumentModified();
     if (refresh) {
