/***************************************************************************
 *   Copyright (C) 2007 by Jean-Baptiste Mardelle (jb@kdenlive.org)        *
 *                                                                         *
 *   This program is free software; you can redistribute it and/or modify  *
 *   it under the terms of the GNU General Public License as published by  *
 *   the Free Software Foundation; either version 2 of the License, or     *
 *   (at your option) any later version.                                   *
 *                                                                         *
 *   This program is distributed in the hope that it will be useful,       *
 *   but WITHOUT ANY WARRANTY; without even the implied warranty of        *
 *   MERCHANTABILITY or FITNESS FOR A PARTICULAR PURPOSE.  See the         *
 *   GNU General Public License for more details.                          *
 *                                                                         *
 *   You should have received a copy of the GNU General Public License     *
 *   along with this program; if not, write to the                         *
 *   Free Software Foundation, Inc.,                                       *
 *   51 Franklin Street, Fifth Floor, Boston, MA  02110-1301  USA          *
 ***************************************************************************/


#include "customtrackview.h"
#include "docclipbase.h"
#include "clipitem.h"
#include "definitions.h"
#include "commands/moveclipcommand.h"
#include "commands/movetransitioncommand.h"
#include "commands/resizeclipcommand.h"
#include "commands/editguidecommand.h"
#include "commands/addextradatacommand.h"
#include "commands/addtimelineclipcommand.h"
#include "commands/addeffectcommand.h"
#include "commands/editeffectcommand.h"
#include "commands/moveeffectcommand.h"
#include "commands/addtransitioncommand.h"
#include "commands/edittransitioncommand.h"
#include "commands/editkeyframecommand.h"
#include "commands/changespeedcommand.h"
#include "commands/addmarkercommand.h"
#include "commands/razorclipcommand.h"
#include "kdenlivesettings.h"
#include "transition.h"
#include "clipmanager.h"
#include "renderer.h"
#include "markerdialog.h"
#include "mainwindow.h"
#include "ui_keyframedialog_ui.h"
#include "clipdurationdialog.h"
#include "abstractgroupitem.h"
#include "commands/insertspacecommand.h"
#include "spacerdialog.h"
#include "commands/addtrackcommand.h"
#include "commands/changeeffectstatecommand.h"
#include "commands/movegroupcommand.h"
#include "ui_addtrack_ui.h"
#include "ui_importkeyframesdialog_ui.h"
#include "initeffects.h"
#include "commands/locktrackcommand.h"
#include "commands/groupclipscommand.h"
#include "commands/splitaudiocommand.h"
#include "commands/changecliptypecommand.h"
#include "trackdialog.h"
#include "tracksconfigdialog.h"
#include "commands/configtrackscommand.h"
#include "commands/rebuildgroupcommand.h"
#include "commands/razorgroupcommand.h"
#include "commands/refreshmonitorcommand.h"
#include "profilesdialog.h"

#include "lib/audio/audioEnvelope.h"
#include "lib/audio/audioCorrelation.h"

#include <KDebug>
#include <KLocale>
#include <KUrl>
#include <KIcon>
#include <KCursor>
#include <KMessageBox>
#include <KIO/NetAccess>
#include <KFileDialog>

#include <QMouseEvent>
#include <QStylePainter>
#include <QGraphicsItem>
#include <QDomDocument>
#include <QScrollBar>
#include <QApplication>
#include <QInputDialog>


#if QT_VERSION >= 0x040600
#include <QGraphicsDropShadowEffect>
#endif

#define SEEK_INACTIVE (-1)

//#define DEBUG

bool sortGuidesList(const Guide *g1 , const Guide *g2)
{
    return (*g1).position() < (*g2).position();
}


//TODO:
// disable animation if user asked it in KDE's global settings
// http://lists.kde.org/?l=kde-commits&m=120398724717624&w=2
// needs something like below (taken from dolphin)
// #include <kglobalsettings.h>
// const bool animate = KGlobalSettings::graphicEffectsLevel() & KGlobalSettings::SimpleAnimationEffects;
// const int duration = animate ? 1500 : 1;

CustomTrackView::CustomTrackView(KdenliveDoc *doc, CustomTrackScene* projectscene, QWidget *parent) :
    QGraphicsView(projectscene, parent),
    m_tracksHeight(KdenliveSettings::trackheight()),
    m_projectDuration(0),
    m_cursorPos(0),
    m_document(doc),
    m_scene(projectscene),
    m_cursorLine(NULL),
    m_operationMode(NONE),
    m_moveOpMode(NONE),
    m_dragItem(NULL),
    m_dragGuide(NULL),
    m_visualTip(NULL),
    m_animation(NULL),
    m_clickPoint(),
    m_autoScroll(KdenliveSettings::autoscroll()),
    m_pasteEffectsAction(NULL),
    m_ungroupAction(NULL),
    m_scrollOffset(0),
    m_clipDrag(false),
    m_findIndex(0),
    m_tool(SELECTTOOL),
    m_copiedItems(),
    m_menuPosition(),
    m_blockRefresh(false),
    m_selectionGroup(NULL),
    m_selectedTrack(0),
    m_audioCorrelator(NULL),
    m_audioAlignmentReference(NULL),
    m_controlModifier(false)
{
    if (doc) {
        m_commandStack = doc->commandStack();
    } else {
        m_commandStack = NULL;
    }
    m_ct = 0;
    setMouseTracking(true);
    setAcceptDrops(true);
    setFrameShape(QFrame::NoFrame);
    setLineWidth(0);
    //setCacheMode(QGraphicsView::CacheBackground);
    setAutoFillBackground(false);
    setViewportUpdateMode(QGraphicsView::SmartViewportUpdate);
    setContentsMargins(0, 0, 0, 0);

    m_activeTrackBrush = KStatefulBrush(KColorScheme::View, KColorScheme::ActiveBackground, KSharedConfig::openConfig(KdenliveSettings::colortheme()));

    m_animationTimer = new QTimeLine(800);
    m_animationTimer->setFrameRange(0, 5);
    m_animationTimer->setUpdateInterval(100);
    m_animationTimer->setLoopCount(0);

    m_tipColor = QColor(0, 192, 0, 200);
    m_tipPen.setColor(QColor(255, 255, 255, 100));
    m_tipPen.setWidth(3);

    const int maxHeight = m_tracksHeight * m_document->tracksCount();
    setSceneRect(0, 0, sceneRect().width(), maxHeight);
    verticalScrollBar()->setMaximum(maxHeight);
    verticalScrollBar()->setTracking(true);
    // repaint guides when using vertical scroll
    connect(verticalScrollBar(), SIGNAL(valueChanged(int)), this, SLOT(slotRefreshGuides()));

    m_cursorLine = projectscene->addLine(0, 0, 0, maxHeight);
    m_cursorLine->setZValue(1000);
    QPen pen1 = QPen();
    pen1.setWidth(1);
    pen1.setColor(palette().text().color());
    m_cursorLine->setPen(pen1);
    m_cursorLine->setFlag(QGraphicsItem::ItemIgnoresTransformations, true);

    connect(&m_scrollTimer, SIGNAL(timeout()), this, SLOT(slotCheckMouseScrolling()));
    m_scrollTimer.setInterval(100);
    m_scrollTimer.setSingleShot(true);

    connect(&m_thumbsTimer, SIGNAL(timeout()), this, SLOT(slotFetchNextThumbs()));
    m_thumbsTimer.setInterval(500);
    m_thumbsTimer.setSingleShot(true);

    KIcon razorIcon("edit-cut");
    m_razorCursor = QCursor(razorIcon.pixmap(22, 22));

    KIcon spacerIcon("kdenlive-spacer-tool");
    m_spacerCursor = QCursor(spacerIcon.pixmap(22, 22));
}

CustomTrackView::~CustomTrackView()
{
    qDeleteAll(m_guides);
    m_guides.clear();
    m_waitingThumbs.clear();
    delete m_animationTimer;
}

//virtual
void CustomTrackView::keyPressEvent(QKeyEvent * event)
{
    if (event->key() == Qt::Key_Up) {
        slotTrackUp();
        event->accept();
    } else if (event->key() == Qt::Key_Down) {
        slotTrackDown();
        event->accept();
    } else QWidget::keyPressEvent(event);
}

void CustomTrackView::setDocumentModified()
{
    m_document->setModified(true);
}

void CustomTrackView::setContextMenu(QMenu *timeline, QMenu *clip, QMenu *transition, QActionGroup *clipTypeGroup, QMenu *markermenu)
{
    m_timelineContextMenu = timeline;
    m_timelineContextClipMenu = clip;
    m_clipTypeGroup = clipTypeGroup;
    connect(m_timelineContextMenu, SIGNAL(aboutToHide()), this, SLOT(slotResetMenuPosition()));

    m_markerMenu = new QMenu(i18n("Go to marker..."), this);
    m_markerMenu->setEnabled(false);
    markermenu->addMenu(m_markerMenu);
    connect(m_markerMenu, SIGNAL(triggered(QAction *)), this, SLOT(slotGoToMarker(QAction *)));
    QList <QAction *> list = m_timelineContextClipMenu->actions();
    for (int i = 0; i < list.count(); i++) {
        if (list.at(i)->data().toString() == "paste_effects") m_pasteEffectsAction = list.at(i);
        else if (list.at(i)->data().toString() == "ungroup_clip") m_ungroupAction = list.at(i);
	else if (list.at(i)->data().toString() == "A") m_audioActions.append(list.at(i));
	else if (list.at(i)->data().toString() == "A+V") m_avActions.append(list.at(i));
    }

    m_timelineContextTransitionMenu = transition;
    list = m_timelineContextTransitionMenu->actions();
    for (int i = 0; i < list.count(); i++) {
        if (list.at(i)->data().toString() == "auto") {
            m_autoTransition = list.at(i);
            break;
        }
    }

    m_timelineContextMenu->addSeparator();
    m_deleteGuide = new KAction(KIcon("edit-delete"), i18n("Delete Guide"), this);
    connect(m_deleteGuide, SIGNAL(triggered()), this, SLOT(slotDeleteTimeLineGuide()));
    m_timelineContextMenu->addAction(m_deleteGuide);

    m_editGuide = new KAction(KIcon("document-properties"), i18n("Edit Guide"), this);
    connect(m_editGuide, SIGNAL(triggered()), this, SLOT(slotEditTimeLineGuide()));
    m_timelineContextMenu->addAction(m_editGuide);
}

void CustomTrackView::slotDoResetMenuPosition()
{
    m_menuPosition = QPoint();
}

void CustomTrackView::slotResetMenuPosition()
{
    // after a short time (so that the action is triggered / or menu is closed, we reset the menu pos
    QTimer::singleShot(300, this, SLOT(slotDoResetMenuPosition()));
}

void CustomTrackView::checkAutoScroll()
{
    m_autoScroll = KdenliveSettings::autoscroll();
}

/*sQList <TrackInfo> CustomTrackView::tracksList() const {
    return m_scene->m_tracksList;
}*/


int CustomTrackView::getFrameWidth()
{
    return (int) (m_tracksHeight * m_document->mltProfile().display_aspect_num / m_document->mltProfile().display_aspect_den + 0.5);
}

void CustomTrackView::updateSceneFrameWidth()
{
    int frameWidth = getFrameWidth();
    QList<QGraphicsItem *> itemList = items();
    ClipItem *item;
    for (int i = 0; i < itemList.count(); i++) {
        if (itemList.at(i)->type() == AVWIDGET) {
            item = (ClipItem*) itemList.at(i);
            item->resetFrameWidth(frameWidth);
            item->resetThumbs(true);
        }
    }
}

bool CustomTrackView::checkTrackHeight()
{
    if (m_tracksHeight == KdenliveSettings::trackheight()) return false;
    m_tracksHeight = KdenliveSettings::trackheight();
    emit trackHeightChanged();
    QList<QGraphicsItem *> itemList = items();
    ClipItem *item;
    Transition *transitionitem;
    int frameWidth = getFrameWidth();
    bool snap = KdenliveSettings::snaptopoints();
    KdenliveSettings::setSnaptopoints(false);
    for (int i = 0; i < itemList.count(); i++) {
        if (itemList.at(i)->type() == AVWIDGET) {
            item = (ClipItem*) itemList.at(i);
            item->setRect(0, 0, item->rect().width(), m_tracksHeight - 1);
            item->setPos((qreal) item->startPos().frames(m_document->fps()), (qreal) item->track() * m_tracksHeight + 1);
            item->resetFrameWidth(frameWidth);
            item->resetThumbs(true);
        } else if (itemList.at(i)->type() == TRANSITIONWIDGET) {
            transitionitem = (Transition*) itemList.at(i);
            transitionitem->setRect(0, 0, transitionitem->rect().width(), m_tracksHeight / 3 * 2 - 1);
            transitionitem->setPos((qreal) transitionitem->startPos().frames(m_document->fps()), (qreal) transitionitem->track() * m_tracksHeight + m_tracksHeight / 3 * 2);
        }
    }
    double newHeight = m_tracksHeight * m_document->tracksCount() * matrix().m22();
    m_cursorLine->setLine(m_cursorLine->line().x1(), 0, m_cursorLine->line().x1(), newHeight - 1);

    for (int i = 0; i < m_guides.count(); i++) {
        QLineF l = m_guides.at(i)->line();
        l.setP2(QPointF(l.x2(), newHeight));
        m_guides.at(i)->setLine(l);
    }

    setSceneRect(0, 0, sceneRect().width(), m_tracksHeight * m_document->tracksCount());
//     verticalScrollBar()->setMaximum(m_tracksHeight * m_document->tracksCount());
    KdenliveSettings::setSnaptopoints(snap);
    viewport()->update();
    return true;
}

/** Zoom or move viewport on mousewheel
 *
 * If mousewheel+Ctrl, zooms in/out on the timeline.
 *
 * With Ctrl, moves viewport towards end of timeline if down/back,
 * opposite on up/forward.
 *
 * See also http://www.kdenlive.org/mantis/view.php?id=265 */
void CustomTrackView::wheelEvent(QWheelEvent * e)
{
    if (e->modifiers() == Qt::ControlModifier) {
        if (e->delta() > 0) emit zoomIn();
        else emit zoomOut();
    } else {
        if (e->delta() <= 0) horizontalScrollBar()->setValue(horizontalScrollBar()->value() + horizontalScrollBar()->singleStep());
        else  horizontalScrollBar()->setValue(horizontalScrollBar()->value() - horizontalScrollBar()->singleStep());
    }
}

int CustomTrackView::getPreviousVideoTrack(int track)
{
    track = m_document->tracksCount() - track - 1;
    track --;
    for (int i = track; i > -1; i--) {
        if (m_document->trackInfoAt(i).type == VIDEOTRACK) return i + 1;
    }
    return 0;
}


void CustomTrackView::slotFetchNextThumbs()
{
    if (!m_waitingThumbs.isEmpty()) {
        ClipItem *item = m_waitingThumbs.takeFirst();
        while (item == NULL && !m_waitingThumbs.isEmpty()) {
            item = m_waitingThumbs.takeFirst();
        }
        if (item) item->slotFetchThumbs();
        if (!m_waitingThumbs.isEmpty()) m_thumbsTimer.start();
    }
}

void CustomTrackView::slotCheckMouseScrolling()
{
    if (m_scrollOffset == 0) {
        m_scrollTimer.stop();
        return;
    }
    horizontalScrollBar()->setValue(horizontalScrollBar()->value() + m_scrollOffset);
    m_scrollTimer.start();
}

void CustomTrackView::slotCheckPositionScrolling()
{
    // If mouse is at a border of the view, scroll
    if (m_moveOpMode != SEEK) return;
    if (mapFromScene(m_cursorPos, 0).x() < 3) {
	if (horizontalScrollBar()->value() == 0) return;
        horizontalScrollBar()->setValue(horizontalScrollBar()->value() - 2);
        QTimer::singleShot(200, this, SLOT(slotCheckPositionScrolling()));
        seekCursorPos(mapToScene(QPoint(-2, 0)).x());
    } else if (viewport()->width() - 3 < mapFromScene(m_cursorPos + 1, 0).x()) {
        horizontalScrollBar()->setValue(horizontalScrollBar()->value() + 2);
        seekCursorPos(mapToScene(QPoint(viewport()->width(), 0)).x() + 1);
        QTimer::singleShot(200, this, SLOT(slotCheckPositionScrolling()));
    }
}

void CustomTrackView::slotAlignPlayheadToMousePos()
{
	/* get curser point ref in screen coord */
	QPoint ps = QCursor::pos();
	/* get xPos in scene coord */
	int mappedXPos = qMax((int)(mapToScene(mapFromGlobal(ps)).x() + 0.5), 0);
	/* move playhead to new xPos*/
	seekCursorPos(mappedXPos);
}

// virtual
void CustomTrackView::mouseMoveEvent(QMouseEvent * event)
{
    int pos = event->x();
    int mappedXPos = qMax((int)(mapToScene(event->pos()).x() + 0.5), 0);
    double snappedPos = getSnapPointForPos(mappedXPos);
    emit mousePosition(mappedXPos);

    if (m_operationMode == SCROLLTIMELINE) {
	QGraphicsView::mouseMoveEvent(event);
	return;
    }

    if (event->buttons() & Qt::MidButton) return;
    if (dragMode() == QGraphicsView::RubberBandDrag || (event->modifiers() == Qt::ControlModifier && m_tool != SPACERTOOL && m_operationMode != RESIZESTART && m_operationMode != RESIZEEND)) {
        event->setAccepted(true);
        m_moveOpMode = NONE;
        if (event->modifiers() != Qt::ControlModifier || dragMode() == QGraphicsView::RubberBandDrag) QGraphicsView::mouseMoveEvent(event);
        return;
    }

    if (event->buttons() != Qt::NoButton) {
        bool move = (event->pos() - m_clickEvent).manhattanLength() >= QApplication::startDragDistance();
	if (m_dragItem && move) m_clipDrag = true;
        if (m_dragItem && m_tool == SELECTTOOL) {
            if (m_operationMode == MOVE && m_clipDrag) {
                QGraphicsView::mouseMoveEvent(event);
                // If mouse is at a border of the view, scroll
                if (pos < 5) {
                    m_scrollOffset = -30;
                    m_scrollTimer.start();
                } else if (viewport()->width() - pos < 10) {
                    m_scrollOffset = 30;
                    m_scrollTimer.start();
                } else if (m_scrollTimer.isActive()) {
                    m_scrollTimer.stop();
                }
            } else if (m_operationMode == RESIZESTART && move) {
                m_document->renderer()->pause();
                if (!m_controlModifier && m_dragItem->type() == AVWIDGET && m_dragItem->parentItem() && m_dragItem->parentItem() != m_selectionGroup) {
                    AbstractGroupItem *parent = static_cast <AbstractGroupItem *>(m_dragItem->parentItem());
                    if (parent)
                        parent->resizeStart((int)(snappedPos - m_dragItemInfo.startPos.frames(m_document->fps())));
                } else {
                    m_dragItem->resizeStart((int)(snappedPos), true, false);
                }
                QString crop = m_document->timecode().getDisplayTimecode(m_dragItem->cropStart(), KdenliveSettings::frametimecode());
                QString duration = m_document->timecode().getDisplayTimecode(m_dragItem->cropDuration(), KdenliveSettings::frametimecode());
                QString offset = m_document->timecode().getDisplayTimecode(m_dragItem->cropStart() - m_dragItemInfo.cropStart, KdenliveSettings::frametimecode());
                emit displayMessage(i18n("Crop from start:") + ' ' + crop + ' ' + i18n("Duration:") + ' ' + duration + ' ' + i18n("Offset:") + ' ' + offset, InformationMessage);
            } else if (m_operationMode == RESIZEEND && move) {
                m_document->renderer()->pause();
                if (!m_controlModifier && m_dragItem->type() == AVWIDGET && m_dragItem->parentItem() && m_dragItem->parentItem() != m_selectionGroup) {
                    AbstractGroupItem *parent = static_cast <AbstractGroupItem *>(m_dragItem->parentItem());
                    if (parent)
                        parent->resizeEnd((int)(snappedPos - m_dragItemInfo.endPos.frames(m_document->fps())));
                } else {
                    m_dragItem->resizeEnd((int)(snappedPos), false);
                }
                QString duration = m_document->timecode().getDisplayTimecode(m_dragItem->cropDuration(), KdenliveSettings::frametimecode());
                QString offset = m_document->timecode().getDisplayTimecode(m_dragItem->cropDuration() - m_dragItemInfo.cropDuration, KdenliveSettings::frametimecode());
                emit displayMessage(i18n("Duration:") + ' ' + duration + ' ' + i18n("Offset:") + ' ' + offset, InformationMessage);
            } else if (m_operationMode == FADEIN && move) {
                ((ClipItem*) m_dragItem)->setFadeIn((int)(mappedXPos - m_dragItem->startPos().frames(m_document->fps())));
            } else if (m_operationMode == FADEOUT && move) {
                ((ClipItem*) m_dragItem)->setFadeOut((int)(m_dragItem->endPos().frames(m_document->fps()) - mappedXPos));
            } else if (m_operationMode == KEYFRAME && move) {
                GenTime keyFramePos = GenTime(mappedXPos, m_document->fps()) - m_dragItem->startPos() + m_dragItem->cropStart();
                double pos = mapToScene(event->pos()).toPoint().y();
                QRectF br = m_dragItem->sceneBoundingRect();
                double maxh = 100.0 / br.height();
                pos = (br.bottom() - pos) * maxh;
                m_dragItem->updateKeyFramePos(keyFramePos, pos);
                QString position = m_document->timecode().getDisplayTimecodeFromFrames(m_dragItem->editedKeyFramePos(), KdenliveSettings::frametimecode());
                emit displayMessage(position + " : " + QString::number(m_dragItem->editedKeyFrameValue()), InformationMessage);
            }
            removeTipAnimation();
            return;
        } else if (m_operationMode == MOVEGUIDE) {
            removeTipAnimation();
            QGraphicsView::mouseMoveEvent(event);
            return;
        } else if (m_operationMode == SPACER && move && m_selectionGroup) {
            // spacer tool
            snappedPos = getSnapPointForPos(mappedXPos + m_spacerOffset);
            if (snappedPos < 0) snappedPos = 0;

            // Make sure there is no collision
            QList<QGraphicsItem *> children = m_selectionGroup->childItems();
            QPainterPath shape = m_selectionGroup->clipGroupShape(QPointF(snappedPos - m_selectionGroup->sceneBoundingRect().left(), 0));
            QList<QGraphicsItem*> collidingItems = scene()->items(shape, Qt::IntersectsItemShape);
            collidingItems.removeAll(m_selectionGroup);
            for (int i = 0; i < children.count(); i++) {
                if (children.at(i)->type() == GROUPWIDGET) {
                    QList<QGraphicsItem *> subchildren = children.at(i)->childItems();
                    for (int j = 0; j < subchildren.count(); j++)
                        collidingItems.removeAll(subchildren.at(j));
                }
                collidingItems.removeAll(children.at(i));
            }
            bool collision = false;
            int offset = 0;
            for (int i = 0; i < collidingItems.count(); i++) {
                if (!collidingItems.at(i)->isEnabled()) continue;
                if (collidingItems.at(i)->type() == AVWIDGET && snappedPos < m_selectionGroup->sceneBoundingRect().left()) {
                    AbstractClipItem *item = static_cast <AbstractClipItem *>(collidingItems.at(i));
                    // Moving backward, determine best pos
                    QPainterPath clipPath;
                    clipPath.addRect(item->sceneBoundingRect());
                    QPainterPath res = shape.intersected(clipPath);
                    offset = qMax(offset, (int)(res.boundingRect().width() + 0.5));
                }
            }
            snappedPos += offset;
            // make sure we have no collision
            shape = m_selectionGroup->clipGroupShape(QPointF(snappedPos - m_selectionGroup->sceneBoundingRect().left(), 0));
            collidingItems = scene()->items(shape, Qt::IntersectsItemShape);
            collidingItems.removeAll(m_selectionGroup);
            for (int i = 0; i < children.count(); i++) {
                if (children.at(i)->type() == GROUPWIDGET) {
                    QList<QGraphicsItem *> subchildren = children.at(i)->childItems();
                    for (int j = 0; j < subchildren.count(); j++)
                        collidingItems.removeAll(subchildren.at(j));
                }
                collidingItems.removeAll(children.at(i));
            }

            for (int i = 0; i < collidingItems.count(); i++) {
                if (!collidingItems.at(i)->isEnabled()) continue;
                if (collidingItems.at(i)->type() == AVWIDGET) {
                    collision = true;
                    break;
                }
            }


            if (!collision) {
                // Check transitions
                shape = m_selectionGroup->transitionGroupShape(QPointF(snappedPos - m_selectionGroup->sceneBoundingRect().left(), 0));
                collidingItems = scene()->items(shape, Qt::IntersectsItemShape);
                collidingItems.removeAll(m_selectionGroup);
                for (int i = 0; i < children.count(); i++) {
                    if (children.at(i)->type() == GROUPWIDGET) {
                        QList<QGraphicsItem *> subchildren = children.at(i)->childItems();
                        for (int j = 0; j < subchildren.count(); j++)
                            collidingItems.removeAll(subchildren.at(j));
                    }
                    collidingItems.removeAll(children.at(i));
                }
                offset = 0;

                for (int i = 0; i < collidingItems.count(); i++) {
                    if (collidingItems.at(i)->type() == TRANSITIONWIDGET && snappedPos < m_selectionGroup->sceneBoundingRect().left()) {
                        AbstractClipItem *item = static_cast <AbstractClipItem *>(collidingItems.at(i));
                        // Moving backward, determine best pos
                        QPainterPath clipPath;
                        clipPath.addRect(item->sceneBoundingRect());
                        QPainterPath res = shape.intersected(clipPath);
                        offset = qMax(offset, (int)(res.boundingRect().width() + 0.5));
                    }
                }

                snappedPos += offset;
                // make sure we have no collision
                shape = m_selectionGroup->transitionGroupShape(QPointF(snappedPos - m_selectionGroup->sceneBoundingRect().left(), 0));
                collidingItems = scene()->items(shape, Qt::IntersectsItemShape);
                collidingItems.removeAll(m_selectionGroup);
                for (int i = 0; i < children.count(); i++) {
                    if (children.at(i)->type() == GROUPWIDGET) {
                        QList<QGraphicsItem *> subchildren = children.at(i)->childItems();
                        for (int j = 0; j < subchildren.count(); j++)
                            collidingItems.removeAll(subchildren.at(j));
                    }
                    collidingItems.removeAll(children.at(i));
                }
                for (int i = 0; i < collidingItems.count(); i++) {
                    if (collidingItems.at(i)->type() == TRANSITIONWIDGET) {
                        collision = true;
                        break;
                    }
                }
            }

            if (!collision)
                m_selectionGroup->translate(snappedPos - m_selectionGroup->sceneBoundingRect().left(), 0);
            //m_selectionGroup->setPos(mappedXPos + (((int) m_selectionGroup->boundingRect().topLeft().x() + 0.5) - mappedClick) , m_selectionGroup->pos().y());
        }
    }

    if (m_tool == RAZORTOOL) {
        setCursor(m_razorCursor);
    } else if (m_tool == SPACERTOOL) {
        setCursor(m_spacerCursor);
    }

    QList<QGraphicsItem *> itemList = items(event->pos());
    QGraphicsRectItem *item = NULL;
    OPERATIONTYPE opMode = NONE;

    if (itemList.count() == 1 && itemList.at(0)->type() == GUIDEITEM) {
        opMode = MOVEGUIDE;
	setCursor(Qt::SplitHCursor);
    } else for (int i = 0; i < itemList.count(); i++) {
        if (itemList.at(i)->type() == AVWIDGET || itemList.at(i)->type() == TRANSITIONWIDGET) {
            item = (QGraphicsRectItem*) itemList.at(i);
	    break;
	}
    }

    if (m_tool == SPACERTOOL) {
        event->accept();
        return;
    }

    if (item && event->buttons() == Qt::NoButton) {
        AbstractClipItem *clip = static_cast <AbstractClipItem*>(item);
        if (m_tool == RAZORTOOL) {
            // razor tool over a clip, display current frame in monitor
            if (false && !m_blockRefresh && item->type() == AVWIDGET) {
                //TODO: solve crash when showing frame when moving razor over clip
                emit showClipFrame(((ClipItem *) item)->baseClip(), QPoint(), false, mappedXPos - (clip->startPos() - clip->cropStart()).frames(m_document->fps()));
            }
            event->accept();
            return;
        }

        if (m_selectionGroup && clip->parentItem() == m_selectionGroup) {
            // all other modes break the selection, so the user probably wants to move it
            opMode = MOVE;
        } else {
	    if (clip->rect().width() * transform().m11() < 15) {
		// If the item is very small, only allow move
		opMode = MOVE;
	    }
            else opMode = clip->operationMode(mapToScene(event->pos()));
        }

        const double size = 5;
        if (opMode == m_moveOpMode) {
            QGraphicsView::mouseMoveEvent(event);
            return;
        } else {
            removeTipAnimation();
        }
        m_moveOpMode = opMode;
        setTipAnimation(clip, opMode, size);
        ClipItem *ci = NULL;
        if (item->type() == AVWIDGET)
            ci = static_cast <ClipItem *>(item);
        QString message;
        if (opMode == MOVE) {
            setCursor(Qt::OpenHandCursor);
            if (ci) {
                message = ci->clipName() + i18n(":");
                message.append(i18n(" Position:") + m_document->timecode().getDisplayTimecode(ci->info().startPos, KdenliveSettings::frametimecode()));
                message.append(i18n(" Duration:") + m_document->timecode().getDisplayTimecode(ci->cropDuration(),  KdenliveSettings::frametimecode()));
                if (clip->parentItem() && clip->parentItem()->type() == GROUPWIDGET) {
                    AbstractGroupItem *parent = static_cast <AbstractGroupItem *>(clip->parentItem());
                    if (clip->parentItem() == m_selectionGroup)
                        message.append(i18n(" Selection duration:"));
                    else
                        message.append(i18n(" Group duration:"));
                    message.append(m_document->timecode().getDisplayTimecode(parent->duration(), KdenliveSettings::frametimecode()));
                    if (parent->parentItem() && parent->parentItem()->type() == GROUPWIDGET) {
                        AbstractGroupItem *parent2 = static_cast <AbstractGroupItem *>(parent->parentItem());
                        message.append(i18n(" Selection duration:") + m_document->timecode().getDisplayTimecode(parent2->duration(), KdenliveSettings::frametimecode()));
                    }
                }
            }
        } else if (opMode == RESIZESTART) {
            setCursor(KCursor("left_side", Qt::SizeHorCursor));
            if (ci)
                message = i18n("Crop from start: ") + m_document->timecode().getDisplayTimecode(ci->cropStart(), KdenliveSettings::frametimecode());
            if (item->type() == AVWIDGET && item->parentItem() && item->parentItem() != m_selectionGroup)
                message.append(i18n("Use Ctrl to resize only current item, otherwise all items in this group will be resized at once."));
        } else if (opMode == RESIZEEND) {
            setCursor(KCursor("right_side", Qt::SizeHorCursor));
            if (ci)
                message = i18n("Duration: ") + m_document->timecode().getDisplayTimecode(ci->cropDuration(), KdenliveSettings::frametimecode());
            if (item->type() == AVWIDGET && item->parentItem() && item->parentItem() != m_selectionGroup)
                message.append(i18n("Use Ctrl to resize only current item, otherwise all items in this group will be resized at once."));
        } else if (opMode == FADEIN || opMode == FADEOUT) {
            setCursor(Qt::PointingHandCursor);
            if (ci && opMode == FADEIN && ci->fadeIn()) {
                message = i18n("Fade in duration: ");
                message.append(m_document->timecode().getDisplayTimecodeFromFrames(ci->fadeIn(), KdenliveSettings::frametimecode()));
            } else if (ci && opMode == FADEOUT && ci->fadeOut()) {
                message = i18n("Fade out duration: ");
                message.append(m_document->timecode().getDisplayTimecodeFromFrames(ci->fadeOut(), KdenliveSettings::frametimecode()));
            } else {
                message = i18n("Drag to add or resize a fade effect.");
            }
        } else if (opMode == TRANSITIONSTART || opMode == TRANSITIONEND) {
            setCursor(Qt::PointingHandCursor);
            message = i18n("Click to add a transition.");
        } else if (opMode == KEYFRAME) {
            setCursor(Qt::PointingHandCursor);
            emit displayMessage(i18n("Move keyframe above or below clip to remove it, double click to add a new one."), InformationMessage);
        }

        if (!message.isEmpty())
            emit displayMessage(message, InformationMessage);
    } // no clip under mouse
    else if (m_tool == RAZORTOOL) {
        event->accept();
        return;
    } else if (opMode == MOVEGUIDE) {
        m_moveOpMode = opMode;
    } else {
        removeTipAnimation();
        setCursor(Qt::ArrowCursor);
        if (event->buttons() != Qt::NoButton && event->modifiers() == Qt::NoModifier) {
            QGraphicsView::mouseMoveEvent(event);
            m_moveOpMode = SEEK;
	    if (mappedXPos != m_document->renderer()->getCurrentSeekPosition() && mappedXPos != cursorPos()) {
		seekCursorPos(mappedXPos);
		slotCheckPositionScrolling();
	    }
            return;
        } else m_moveOpMode = NONE;
    }
    QGraphicsView::mouseMoveEvent(event);
}

// virtual
void CustomTrackView::mousePressEvent(QMouseEvent * event)
{
    setFocus(Qt::MouseFocusReason);
    m_menuPosition = QPoint();
    m_clipDrag = false;

    // special cases (middle click button or ctrl / shift click
    if (event->button() == Qt::MidButton) {
        emit playMonitor();
        m_blockRefresh = false;
        m_operationMode = NONE;
        return;
    }

    if (event->modifiers() & Qt::ShiftModifier) {
        // Rectangle selection
        setViewportUpdateMode(QGraphicsView::FullViewportUpdate);
        setDragMode(QGraphicsView::RubberBandDrag);
        if (!(event->modifiers() & Qt::ControlModifier)) {
            resetSelectionGroup();
	    if (m_dragItem) {
		emit clipItemSelected(NULL);
		m_dragItem = NULL;
	    }
            scene()->clearSelection();
        }
        m_blockRefresh = false;
        m_operationMode = RUBBERSELECTION;
        QGraphicsView::mousePressEvent(event);
        return;
    }

    m_blockRefresh = true;
    m_dragGuide = NULL;

    if (m_tool != RAZORTOOL) activateMonitor();
    else if (m_document->renderer()->isPlaying()) {
        m_document->renderer()->pause();
        return;
    }
    m_clickEvent = event->pos();

    // check item under mouse
    QList<QGraphicsItem *> collisionList = items(m_clickEvent);
    if (event->modifiers() == Qt::ControlModifier && m_tool != SPACERTOOL && collisionList.count() == 0) {
        // Pressing Ctrl + left mouse button in an empty area scrolls the timeline
        setDragMode(QGraphicsView::ScrollHandDrag);
        m_blockRefresh = false;
        m_operationMode = SCROLLTIMELINE;
	QGraphicsView::mousePressEvent(event);
        return;
    }

    // if a guide and a clip were pressed, just select the guide
    for (int i = 0; i < collisionList.count(); ++i) {
        if (collisionList.at(i)->type() == GUIDEITEM) {
            // a guide item was pressed
            m_dragGuide = (Guide *) collisionList.at(i);
            if (event->button() == Qt::LeftButton) { // move it
                m_dragGuide->setFlag(QGraphicsItem::ItemIsMovable, true);
                m_operationMode = MOVEGUIDE;
                // deselect all clips so that only the guide will move
                m_scene->clearSelection();
                resetSelectionGroup(false);
                updateSnapPoints(NULL);
                QGraphicsView::mousePressEvent(event);
                return;
            } else // show context menu
                break;
        }
    }

    // Find first clip, transition or group under mouse (when no guides selected)
    int ct = 0;
    AbstractGroupItem *dragGroup = NULL;
    AbstractClipItem *collisionClip = NULL;
    bool found = false;
    QStringList lockedTracks;
    double yOffset = 0;
    while (!m_dragGuide && ct < collisionList.count()) {
        if (collisionList.at(ct)->type() == AVWIDGET || collisionList.at(ct)->type() == TRANSITIONWIDGET) {
            collisionClip = static_cast <AbstractClipItem *>(collisionList.at(ct));
            if (collisionClip->isItemLocked() || !collisionClip->isEnabled()) {
		ct++;
                continue;
	    }
            if (collisionClip == m_dragItem) {
                collisionClip = NULL;
	    }
            else {
                m_dragItem = collisionClip;
	    }
            found = true;
	    for (int i = 0; i < m_document->tracksCount(); i++) {
		if (m_document->trackInfoAt(i).isLocked) lockedTracks << QString::number(m_document->tracksCount() - i - 1);
	    }
	    yOffset = mapToScene(m_clickEvent).y() - m_dragItem->scenePos().y();
	    m_dragItem->setProperty("y_absolute", yOffset);
	    m_dragItem->setProperty("locked_tracks", lockedTracks);
            m_dragItemInfo = m_dragItem->info();
	    if (m_selectionGroup) {
		m_selectionGroup->setProperty("y_absolute", yOffset);
		m_selectionGroup->setProperty("locked_tracks", lockedTracks);
	    }
	    if (m_dragItem->parentItem() && m_dragItem->parentItem()->type() == GROUPWIDGET && m_dragItem->parentItem() != m_selectionGroup) {
		QGraphicsItem *topGroup = m_dragItem->parentItem();
		while (topGroup->parentItem() && topGroup->parentItem()->type() == GROUPWIDGET && topGroup->parentItem() != m_selectionGroup) {
		    topGroup = topGroup->parentItem();
		}
                dragGroup = static_cast <AbstractGroupItem *>(topGroup);
		dragGroup->setProperty("y_absolute", yOffset);
		dragGroup->setProperty("locked_tracks", lockedTracks);
            }
            break;
        }
        ct++;
    }
    if (!found) {
        if (m_dragItem) emit clipItemSelected(NULL);
        m_dragItem = NULL;
    }

#if QT_VERSION >= 0x040800
    // Add shadow to dragged item, currently disabled because of painting artifacts
    /*if (m_dragItem) {
	QGraphicsDropShadowEffect *eff = new QGraphicsDropShadowEffect();
	eff->setBlurRadius(5);
	eff->setOffset(3, 3);
	m_dragItem->setGraphicsEffect(eff);
    }*/
#endif
    if (m_dragItem && m_dragItem->type() == TRANSITIONWIDGET && m_dragItem->isEnabled()) {
        // update transition menu action
        m_autoTransition->setChecked(static_cast<Transition *>(m_dragItem)->isAutomatic());
        m_autoTransition->setEnabled(true);
	// A transition is selected
        QPoint p;
        ClipItem *transitionClip = getClipItemAt(m_dragItemInfo.startPos, m_dragItemInfo.track);
        if (transitionClip && transitionClip->baseClip()) {
            QString size = transitionClip->baseClip()->getProperty("frame_size");
            double factor = transitionClip->baseClip()->getProperty("aspect_ratio").toDouble();
            if (factor == 0) factor = 1.0;
            p.setX((int)(size.section('x', 0, 0).toInt() * factor + 0.5));
            p.setY(size.section('x', 1, 1).toInt());
        }
        emit transitionItemSelected(static_cast <Transition *>(m_dragItem), getPreviousVideoTrack(m_dragItem->track()), p);
    } else {
	emit transitionItemSelected(NULL);
	m_autoTransition->setEnabled(false);
    }
    // context menu requested
    if (event->button() == Qt::RightButton) {
        if (!m_dragItem && !m_dragGuide) {
            // check if there is a guide close to mouse click
            QList<QGraphicsItem *> guidesCollisionList = items(event->pos().x() - 5, event->pos().y(), 10, 2); // a rect of height < 2 does not always collide with the guide
            for (int i = 0; i < guidesCollisionList.count(); i++) {
                if (guidesCollisionList.at(i)->type() == GUIDEITEM) {
                    m_dragGuide = static_cast <Guide *>(guidesCollisionList.at(i));
                    break;
                }
            }
            // keep this to support multiple guides context menu in the future (?)
            /*if (guidesCollisionList.at(0)->type() != GUIDEITEM)
                guidesCollisionList.removeAt(0);
            }
            if (!guidesCollisionList.isEmpty())
            m_dragGuide = static_cast <Guide *>(guidesCollisionList.at(0));*/
        }

        m_operationMode = NONE;
	if (dragGroup == NULL) {
	    if (m_dragItem && m_dragItem->parentItem() && m_dragItem->parentItem() != m_selectionGroup)
		dragGroup = static_cast<AbstractGroupItem*> (m_dragItem->parentItem());
	}
        displayContextMenu(event->globalPos(), m_dragItem, dragGroup);
        m_menuPosition = m_clickEvent;
    }

    // No item under click
    if (m_dragItem == NULL || m_tool == SPACERTOOL) {
        resetSelectionGroup(false);
        m_scene->clearSelection();
        //event->accept();
        updateClipTypeActions(NULL);
        if (m_tool == SPACERTOOL) {
            QList<QGraphicsItem *> selection;
            if (event->modifiers() == Qt::ControlModifier) {
                // Ctrl + click, select all items on track after click position
                int track = (int)(mapToScene(m_clickEvent).y() / m_tracksHeight);
                if (m_document->trackInfoAt(m_document->tracksCount() - track - 1).isLocked) {
                    // Cannot use spacer on locked track
                    emit displayMessage(i18n("Cannot use spacer in a locked track"), ErrorMessage);
                    return;
                }

                QRectF rect(mapToScene(m_clickEvent).x(), track * m_tracksHeight + m_tracksHeight / 2, sceneRect().width() - mapToScene(m_clickEvent).x(), m_tracksHeight / 2 - 2);

                bool isOk;
                selection = checkForGroups(rect, &isOk);
                if (!isOk) {
                    // groups found on track, do not allow the move
                    emit displayMessage(i18n("Cannot use spacer in a track with a group"), ErrorMessage);
                    return;
                }

                kDebug() << "SPACER TOOL + CTRL, SELECTING ALL CLIPS ON TRACK " << track << " WITH SELECTION RECT " << m_clickEvent.x() << "/" <<  track * m_tracksHeight + 1 << "; " << mapFromScene(sceneRect().width(), 0).x() - m_clickEvent.x() << "/" << m_tracksHeight - 2;
            } else {
                // Select all items on all tracks after click position
                selection = items(event->pos().x(), 1, mapFromScene(sceneRect().width(), 0).x() - event->pos().x(), sceneRect().height());
                kDebug() << "SELELCTING ELEMENTS WITHIN =" << event->pos().x() << "/" <<  1 << ", " << mapFromScene(sceneRect().width(), 0).x() - event->pos().x() << "/" << sceneRect().height();
            }

            QList <GenTime> offsetList;
            // create group to hold selected items
            m_selectionGroup = new AbstractGroupItem(m_document->fps());
            scene()->addItem(m_selectionGroup);

            for (int i = 0; i < selection.count(); i++) {
                if (selection.at(i)->parentItem() == 0 && (selection.at(i)->type() == AVWIDGET || selection.at(i)->type() == TRANSITIONWIDGET)) {
                    AbstractClipItem *item = static_cast<AbstractClipItem *>(selection.at(i));
                    if (item->isItemLocked()) continue;
                    offsetList.append(item->startPos());
                    offsetList.append(item->endPos());
                    m_selectionGroup->addItem(selection.at(i));
                } else if (/*selection.at(i)->parentItem() == 0 && */selection.at(i)->type() == GROUPWIDGET) {
                    if (static_cast<AbstractGroupItem *>(selection.at(i))->isItemLocked()) continue;
                    QList<QGraphicsItem *> children = selection.at(i)->childItems();
                    for (int j = 0; j < children.count(); j++) {
                        AbstractClipItem *item = static_cast<AbstractClipItem *>(children.at(j));
                        offsetList.append(item->startPos());
                        offsetList.append(item->endPos());
                    }
                    m_selectionGroup->addItem(selection.at(i));
                } else if (selection.at(i)->parentItem() && !selection.contains(selection.at(i)->parentItem())) {
                    if (static_cast<AbstractGroupItem *>(selection.at(i)->parentItem())->isItemLocked()) continue;
                    m_selectionGroup->addItem(selection.at(i)->parentItem());
                }
            }
            m_spacerOffset = m_selectionGroup->sceneBoundingRect().left() - (int)(mapToScene(m_clickEvent).x());
            if (!offsetList.isEmpty()) {
                qSort(offsetList);
                QList <GenTime> cleandOffsetList;
                GenTime startOffset = offsetList.takeFirst();
                for (int k = 0; k < offsetList.size(); k++) {
                    GenTime newoffset = offsetList.at(k) - startOffset;
                    if (newoffset != GenTime() && !cleandOffsetList.contains(newoffset)) {
                        cleandOffsetList.append(newoffset);
                    }
                }
                updateSnapPoints(NULL, cleandOffsetList, true);
            }
            m_operationMode = SPACER;
        } else if (event->button() != Qt::RightButton) {
	    setCursor(Qt::ArrowCursor);
            seekCursorPos((int)(mapToScene(event->x(), 0).x()));
        }
        QGraphicsView::mousePressEvent(event);
        event->ignore();
        return;
    }

    // Razor tool
    if (m_tool == RAZORTOOL && m_dragItem) {
        GenTime cutPos = GenTime((int)(mapToScene(event->pos()).x()), m_document->fps());
        if (m_dragItem->type() == TRANSITIONWIDGET) {
            emit displayMessage(i18n("Cannot cut a transition"), ErrorMessage);
        } else {
            m_document->renderer()->pause();
            if (m_dragItem->parentItem() && m_dragItem->parentItem() != m_selectionGroup) {
                razorGroup((AbstractGroupItem *)m_dragItem->parentItem(), cutPos);
            } else {
                AbstractClipItem *clip = static_cast <AbstractClipItem *>(m_dragItem);
                RazorClipCommand* command = new RazorClipCommand(this, clip->info(), cutPos);
                m_commandStack->push(command);
            }
            setDocumentModified();
        }
        m_dragItem = NULL;
        event->accept();
        return;
    }

    bool itemSelected = false;
    if (m_dragItem->isSelected()) {
        itemSelected = true;
    }
    else if (m_dragItem->parentItem() && m_dragItem->parentItem()->isSelected()) {
        itemSelected = true;
    }
    else if (dragGroup && dragGroup->isSelected()) {
        itemSelected = true;
    }

    if ((event->modifiers() == Qt::ControlModifier) || itemSelected == false) {
        if (event->modifiers() != Qt::ControlModifier) {
            resetSelectionGroup(false);
            m_scene->clearSelection();
            // A refresh seems necessary otherwise in zoomed mode, some clips disappear
            viewport()->update();
        } else {
	    resetSelectionGroup();
	}
        /*if () {
	    dragGroup = NULL;
	    if (m_dragItem->parentItem() && m_dragItem->parentItem()->type() == GROUPWIDGET) {
		dragGroup = static_cast <AbstractGroupItem *>(m_dragItem->parentItem());
	    }
	}*/

        bool selected = !m_dragItem->isSelected();
	QGraphicsView::mousePressEvent(event);
        if (dragGroup) {
            dragGroup->setSelected(selected);
	    QList<QGraphicsItem *> children = dragGroup->childItems();
	    for (int i = 0; i < children.count(); i++) {
		children.at(i)->setSelected(selected);
	    }
	    if (dragGroup->parentItem()) {
		dragGroup->parentItem()->setSelected(selected);
	    }
	}
        else
            m_dragItem->setSelected(selected);
	if (selected == false) {
	    m_dragItem = NULL;
	}
        groupSelectedItems(QList <QGraphicsItem*>(), false, true);
	if (m_selectionGroup) {
	    m_selectionGroup->setProperty("y_absolute", yOffset);
	    m_selectionGroup->setProperty("locked_tracks", lockedTracks);
	}
	
	if (m_dragItem) { 
	    ClipItem *clip = static_cast <ClipItem *>(m_dragItem);
	    updateClipTypeActions(dragGroup == NULL ? clip : NULL);
	    m_pasteEffectsAction->setEnabled(m_copiedItems.count() == 1);
	}
	else updateClipTypeActions(NULL);
    }
    else {
	QGraphicsView::mousePressEvent(event);
	if (m_selectionGroup) {
	    QList<QGraphicsItem *> children = m_selectionGroup->childItems();
	    for (int i = 0; i < children.count(); i++) {
		children.at(i)->setSelected(itemSelected);
	    }
            m_selectionGroup->setSelected(itemSelected);
	    
	}
	if (dragGroup) {
            dragGroup->setSelected(itemSelected);
	}
	m_dragItem->setSelected(itemSelected);
    }

    if (collisionClip != NULL || m_dragItem == NULL) {
        if (m_dragItem && m_dragItem->type() == AVWIDGET && !m_dragItem->isItemLocked()) {
            ClipItem *selected = static_cast <ClipItem*>(m_dragItem);
            emit clipItemSelected(selected);
        } else {
            emit clipItemSelected(NULL);
        }
    }

    // If clicked item is selected, allow move
    //if (!(event->modifiers() | Qt::ControlModifier) && m_operationMode == NONE)
    //QGraphicsView::mousePressEvent(event);

    if (m_dragItem) {
	m_clickPoint = QPoint((int)(mapToScene(event->pos()).x() - m_dragItem->startPos().frames(m_document->fps())), (int)(event->pos().y() - m_dragItem->pos().y()));
    if (m_selectionGroup && m_dragItem->parentItem() == m_selectionGroup) {
        // all other modes break the selection, so the user probably wants to move it
        m_operationMode = MOVE;
    } else {
	if (m_dragItem->rect().width() * transform().m11() < 15) {
	    // If the item is very small, only allow move
	    m_operationMode = MOVE;
	}
        else m_operationMode = m_dragItem->operationMode(mapToScene(event->pos()));
    }
    } else m_operationMode = NONE;
    m_controlModifier = (event->modifiers() == Qt::ControlModifier);

    // Update snap points
    if (m_selectionGroup == NULL) {
        if (m_operationMode == RESIZEEND || m_operationMode == RESIZESTART)
            updateSnapPoints(NULL);
        else
            updateSnapPoints(m_dragItem);
    } else {
        QList <GenTime> offsetList;
        QList<QGraphicsItem *> children = m_selectionGroup->childItems();
        for (int i = 0; i < children.count(); i++) {
            if (children.at(i)->type() == AVWIDGET || children.at(i)->type() == TRANSITIONWIDGET) {
                AbstractClipItem *item = static_cast <AbstractClipItem *>(children.at(i));
                offsetList.append(item->startPos());
                offsetList.append(item->endPos());
            }
        }
        if (!offsetList.isEmpty()) {
            qSort(offsetList);
            GenTime startOffset = offsetList.takeFirst();
            QList <GenTime> cleandOffsetList;
            for (int k = 0; k < offsetList.size(); k++) {
                GenTime newoffset = offsetList.at(k) - startOffset;
                if (newoffset != GenTime() && !cleandOffsetList.contains(newoffset)) {
                    cleandOffsetList.append(newoffset);
                }
            }
            updateSnapPoints(NULL, cleandOffsetList, true);
        }
    }

    if (m_operationMode == KEYFRAME) {
        m_dragItem->updateSelectedKeyFrame();
        m_blockRefresh = false;
        return;
    } else if (m_operationMode == MOVE) {
        setCursor(Qt::ClosedHandCursor);
    } else if (m_operationMode == TRANSITIONSTART && event->modifiers() != Qt::ControlModifier) {
        ItemInfo info;
        info.startPos = m_dragItem->startPos();
        info.track = m_dragItem->track();
        int transitiontrack = getPreviousVideoTrack(info.track);
        ClipItem *transitionClip = NULL;
        if (transitiontrack != 0) transitionClip = getClipItemAt((int) info.startPos.frames(m_document->fps()), m_document->tracksCount() - transitiontrack);
        if (transitionClip && transitionClip->endPos() < m_dragItem->endPos()) {
            info.endPos = transitionClip->endPos();
        } else {
            GenTime transitionDuration(65, m_document->fps());
            if (m_dragItem->cropDuration() < transitionDuration)
                info.endPos = m_dragItem->endPos();
            else
                info.endPos = info.startPos + transitionDuration;
        }
        if (info.endPos == info.startPos) info.endPos = info.startPos + GenTime(65, m_document->fps());
        // Check there is no other transition at that place
        double startY = info.track * m_tracksHeight + 1 + m_tracksHeight / 2;
        QRectF r(info.startPos.frames(m_document->fps()), startY, (info.endPos - info.startPos).frames(m_document->fps()), m_tracksHeight / 2);
        QList<QGraphicsItem *> selection = m_scene->items(r);
        bool transitionAccepted = true;
        for (int i = 0; i < selection.count(); i++) {
            if (selection.at(i)->type() == TRANSITIONWIDGET) {
                Transition *tr = static_cast <Transition *>(selection.at(i));
                if (tr->startPos() - info.startPos > GenTime(5, m_document->fps())) {
                    if (tr->startPos() < info.endPos) info.endPos = tr->startPos();
                } else transitionAccepted = false;
            }
        }
        if (transitionAccepted) slotAddTransition((ClipItem *) m_dragItem, info, transitiontrack);
        else emit displayMessage(i18n("Cannot add transition"), ErrorMessage);
    } else if (m_operationMode == TRANSITIONEND && event->modifiers() != Qt::ControlModifier) {
        ItemInfo info;
        info.endPos = GenTime(m_dragItem->endPos().frames(m_document->fps()), m_document->fps());
        info.track = m_dragItem->track();
        int transitiontrack = getPreviousVideoTrack(info.track);
        ClipItem *transitionClip = NULL;
        if (transitiontrack != 0) transitionClip = getClipItemAt((int) info.endPos.frames(m_document->fps()), m_document->tracksCount() - transitiontrack);
        if (transitionClip && transitionClip->startPos() > m_dragItem->startPos()) {
            info.startPos = transitionClip->startPos();
        } else {
            GenTime transitionDuration(65, m_document->fps());
            if (m_dragItem->cropDuration() < transitionDuration) info.startPos = m_dragItem->startPos();
            else info.startPos = info.endPos - transitionDuration;
        }
        if (info.endPos == info.startPos) info.startPos = info.endPos - GenTime(65, m_document->fps());
        QDomElement transition = MainWindow::transitions.getEffectByTag("luma", "dissolve").cloneNode().toElement();
        EffectsList::setParameter(transition, "reverse", "1");

        // Check there is no other transition at that place
        double startY = info.track * m_tracksHeight + 1 + m_tracksHeight / 2;
        QRectF r(info.startPos.frames(m_document->fps()), startY, (info.endPos - info.startPos).frames(m_document->fps()), m_tracksHeight / 2);
        QList<QGraphicsItem *> selection = m_scene->items(r);
        bool transitionAccepted = true;
        for (int i = 0; i < selection.count(); i++) {
            if (selection.at(i)->type() == TRANSITIONWIDGET) {
                Transition *tr = static_cast <Transition *>(selection.at(i));
                if (info.endPos - tr->endPos() > GenTime(5, m_document->fps())) {
                    if (tr->endPos() > info.startPos) info.startPos = tr->endPos();
                } else transitionAccepted = false;
            }
        }
        if (transitionAccepted) slotAddTransition((ClipItem *) m_dragItem, info, transitiontrack, transition);
        else emit displayMessage(i18n("Cannot add transition"), ErrorMessage);

    } else if ((m_operationMode == RESIZESTART || m_operationMode == RESIZEEND) && m_selectionGroup) {
        resetSelectionGroup(false);
        m_dragItem->setSelected(true);
    }
    m_blockRefresh = false;
}

void CustomTrackView::rebuildGroup(int childTrack, GenTime childPos)
{
    const QPointF p((int)childPos.frames(m_document->fps()), childTrack * m_tracksHeight + m_tracksHeight / 2);
    QList<QGraphicsItem *> list = scene()->items(p);
    AbstractGroupItem *group = NULL;
    for (int i = 0; i < list.size(); i++) {
        if (!list.at(i)->isEnabled()) continue;
        if (list.at(i)->type() == GROUPWIDGET) {
            group = static_cast <AbstractGroupItem *>(list.at(i));
            break;
        }
    }
    rebuildGroup(group);
}

void CustomTrackView::rebuildGroup(AbstractGroupItem *group)
{
    if (group) {
        QList <QGraphicsItem *> children = group->childItems();
        m_document->clipManager()->removeGroup(group);
	for (int i = 0; i < children.count(); i++) {
	    group->removeFromGroup(children.at(i));
	}
	scene()->destroyItemGroup(group);
        groupSelectedItems(children, group != m_selectionGroup, true);
    }
}

void CustomTrackView::resetSelectionGroup(bool selectItems)
{
    if (m_selectionGroup) {
        // delete selection group
        bool snap = KdenliveSettings::snaptopoints();
        KdenliveSettings::setSnaptopoints(false);

        QList<QGraphicsItem *> children = m_selectionGroup->childItems();
        scene()->destroyItemGroup(m_selectionGroup);
	m_selectionGroup = NULL;
        for (int i = 0; i < children.count(); i++) {
            if (children.at(i)->parentItem() == 0) {
		if ((children.at(i)->type() == AVWIDGET || children.at(i)->type() == TRANSITIONWIDGET)) {
		    if (!static_cast <AbstractClipItem *>(children.at(i))->isItemLocked()) {
			children.at(i)->setFlag(QGraphicsItem::ItemIsMovable, true);
			children.at(i)->setSelected(selectItems);
		    }
		} else if (children.at(i)->type() == GROUPWIDGET) {
		    children.at(i)->setFlag(QGraphicsItem::ItemIsMovable, true);
		    children.at(i)->setSelected(selectItems);
		}
            }
        }
        KdenliveSettings::setSnaptopoints(snap);
    }
}

void CustomTrackView::groupSelectedItems(QList <QGraphicsItem *> selection, bool createNewGroup, bool selectNewGroup)
{
    if (m_selectionGroup) {
        kDebug() << "///// ERROR, TRYING TO OVERRIDE EXISTING GROUP";
        return;
    }
    if (selection.isEmpty()) selection = m_scene->selectedItems();
    // Split groups and items
    QSet <QGraphicsItemGroup *> groupsList;
    QSet <QGraphicsItem *> itemsList;

    for (int i = 0; i < selection.count(); i++) {
	if (selectNewGroup) selection.at(i)->setSelected(true);
	if (selection.at(i)->type() == GROUPWIDGET) {
	    AbstractGroupItem *it = static_cast <AbstractGroupItem *> (selection.at(i));
	    while (it->parentItem() && it->parentItem()->type() == GROUPWIDGET) {
		it = static_cast <AbstractGroupItem *>(it->parentItem());
	    }
	    if (!it || it->isItemLocked()) continue;
	    groupsList.insert(it);
	}
    }
    for (int i = 0; i < selection.count(); i++) {
	if (selection.at(i)->type() == AVWIDGET || selection.at(i)->type() == TRANSITIONWIDGET) {
	    if (selection.at(i)->parentItem() && selection.at(i)->parentItem()->type() == GROUPWIDGET) {
		AbstractGroupItem *it = static_cast <AbstractGroupItem *> (selection.at(i)->parentItem());
		while (it->parentItem() && it->parentItem()->type() == GROUPWIDGET) {
		    it = static_cast <AbstractGroupItem *>(it->parentItem());
		}
		if (!it || it->isItemLocked()) continue;
		groupsList.insert(it);
	    }
	    else {
		AbstractClipItem *it = static_cast<AbstractClipItem *> (selection.at(i));
		if (!it || it->isItemLocked()) continue;
		itemsList.insert(selection.at(i));
	    }
	}
    }
    if (itemsList.isEmpty() && groupsList.isEmpty()) return;
    if (itemsList.count() == 1 && groupsList.isEmpty()) {
	// only one item selected:
	QSetIterator<QGraphicsItem *> it(itemsList);
	m_dragItem = static_cast<AbstractClipItem *>(it.next());
	m_dragItem->setSelected(true);
	return;
    }

    QRectF rectUnion;
    // Find top left position of selection
    foreach (const QGraphicsItemGroup *value, groupsList) {
        rectUnion = rectUnion.united(value->sceneBoundingRect());
    }
    foreach (const QGraphicsItem *value, itemsList) {
        rectUnion = rectUnion.united(value->sceneBoundingRect());
    }
    bool snap = KdenliveSettings::snaptopoints();
    KdenliveSettings::setSnaptopoints(false);
    if (createNewGroup) {
	AbstractGroupItem *newGroup = m_document->clipManager()->createGroup();
        newGroup->setPos(rectUnion.left(), rectUnion.top() - 1);
        QPointF diff = newGroup->pos();
        newGroup->translate(-diff.x(), -diff.y());
        //newGroup->translate((int) -rectUnion.left(), (int) -rectUnion.top() + 1);

        // Check if we are trying to include a group in a group
	foreach (QGraphicsItemGroup *value, groupsList) {
	    newGroup->addItem(value);
        }
	
	foreach (QGraphicsItemGroup *value, groupsList) {
	    QList<QGraphicsItem *> children = value->childItems();
	    for (int i = 0; i < children.count(); i++) {
		if (children.at(i)->type() == AVWIDGET || children.at(i)->type() == TRANSITIONWIDGET)
		    itemsList.insert(children.at(i));
	    }
	    AbstractGroupItem *grp = static_cast<AbstractGroupItem *>(value);
	    m_document->clipManager()->removeGroup(grp);
	    scene()->destroyItemGroup(grp);
	}

	foreach (QGraphicsItem *value, itemsList) {
	    newGroup->addItem(value);
        }
        scene()->addItem(newGroup);
        KdenliveSettings::setSnaptopoints(snap);
	if (selectNewGroup) newGroup->setSelected(true);
    } else {
	m_selectionGroup = new AbstractGroupItem(m_document->fps());
        m_selectionGroup->setPos(rectUnion.left(), rectUnion.top() - 1);
        QPointF diff = m_selectionGroup->pos();
        //m_selectionGroup->translate((int) - rectUnion.left(), (int) -rectUnion.top() + 1);
        m_selectionGroup->translate(- diff.x(), -diff.y());

        scene()->addItem(m_selectionGroup);
        foreach (QGraphicsItemGroup *value, groupsList) {
	    m_selectionGroup->addItem(value);
        }
        foreach (QGraphicsItem *value, itemsList) {
	    m_selectionGroup->addItem(value);
        }
        KdenliveSettings::setSnaptopoints(snap);
        if (m_selectionGroup) {
	    m_selectionGroupInfo.startPos = GenTime(m_selectionGroup->scenePos().x(), m_document->fps());
            m_selectionGroupInfo.track = m_selectionGroup->track();
	    if (selectNewGroup) m_selectionGroup->setSelected(true);
        }
    }
}

void CustomTrackView::mouseDoubleClickEvent(QMouseEvent *event)
{
    if (m_dragItem && m_dragItem->hasKeyFrames()) {
        /*if (m_moveOpMode == KEYFRAME) {
            // user double clicked on a keyframe, open edit dialog
            //TODO: update for effects with several values per keyframe
            QDialog d(parentWidget());
            Ui::KeyFrameDialog_UI view;
            view.setupUi(&d);
            view.kfr_position->setText(m_document->timecode().getTimecode(GenTime(m_dragItem->selectedKeyFramePos(), m_document->fps()) - m_dragItem->cropStart()));
            view.kfr_value->setValue(m_dragItem->selectedKeyFrameValue());
            view.kfr_value->setFocus();
            if (d.exec() == QDialog::Accepted) {
                int pos = m_document->timecode().getFrameCount(view.kfr_position->text());
                m_dragItem->updateKeyFramePos(GenTime(pos, m_document->fps()) + m_dragItem->cropStart(), (double) view.kfr_value->value() * m_dragItem->keyFrameFactor());
                ClipItem *item = static_cast <ClipItem *>(m_dragItem);
                QString previous = item->keyframes(item->selectedEffectIndex());
                item->updateKeyframeEffect();
                QString next = item->keyframes(item->selectedEffectIndex());
                EditKeyFrameCommand *command = new EditKeyFrameCommand(this, item->track(), item->startPos(), item->selectedEffectIndex(), previous, next, false);
                m_commandStack->push(command);
                updateEffect(m_document->tracksCount() - item->track(), item->startPos(), item->selectedEffect(), item->selectedEffectIndex());
                emit clipItemSelected(item, item->selectedEffectIndex());
            }

        } else*/  {
            // add keyframe
            GenTime keyFramePos = GenTime((int)(mapToScene(event->pos()).x()), m_document->fps()) - m_dragItem->startPos() + m_dragItem->cropStart();
            int val = m_dragItem->addKeyFrame(keyFramePos, mapToScene(event->pos()).toPoint().y());
            ClipItem * item = static_cast <ClipItem *>(m_dragItem);
            //QString previous = item->keyframes(item->selectedEffectIndex());
            QDomElement oldEffect = item->selectedEffect().cloneNode().toElement();
            item->insertKeyframe(item->getEffectAtIndex(item->selectedEffectIndex()), keyFramePos.frames(m_document->fps()), val);
            //item->updateKeyframeEffect();
            //QString next = item->keyframes(item->selectedEffectIndex());
            QDomElement newEffect = item->selectedEffect().cloneNode().toElement();
            EditEffectCommand *command = new EditEffectCommand(this, m_document->tracksCount() - item->track(), item->startPos(), oldEffect, newEffect, item->selectedEffectIndex(), false, false);
            //EditKeyFrameCommand *command = new EditKeyFrameCommand(this, m_dragItem->track(), m_dragItem->startPos(), item->selectedEffectIndex(), previous, next, false);
            m_commandStack->push(command);
            updateEffect(m_document->tracksCount() - item->track(), item->startPos(), item->selectedEffect());
            emit clipItemSelected(item, item->selectedEffectIndex());
        }
    } else if (m_dragItem && !m_dragItem->isItemLocked()) {
        editItemDuration();
    } else {
        QList<QGraphicsItem *> collisionList = items(event->pos());
        if (collisionList.count() == 1 && collisionList.at(0)->type() == GUIDEITEM) {
            Guide *editGuide = (Guide *) collisionList.at(0);
            if (editGuide) slotEditGuide(editGuide->info());
        }
    }
}

void CustomTrackView::editItemDuration()
{
    AbstractClipItem *item;
    if (m_dragItem) {
        item = m_dragItem;
    } else {
        if (m_scene->selectedItems().count() == 1) {
            item = static_cast <AbstractClipItem *>(m_scene->selectedItems().at(0));
        } else {
            if (m_scene->selectedItems().empty())
                emit displayMessage(i18n("Cannot find clip to edit"), ErrorMessage);
            else
                emit displayMessage(i18n("Cannot edit the duration of multiple items"), ErrorMessage);
            return;
        }
    }

    if (!item) {
        emit displayMessage(i18n("Cannot find clip to edit"), ErrorMessage);
        return;
    }

    if (item->type() == GROUPWIDGET || (item->parentItem() && item->parentItem()->type() == GROUPWIDGET)) {
        emit displayMessage(i18n("Cannot edit an item in a group"), ErrorMessage);
        return;
    }

    if (!item->isItemLocked()) {
        GenTime minimum;
        GenTime maximum;
        if (item->type() == TRANSITIONWIDGET)
            getTransitionAvailableSpace(item, minimum, maximum);
        else
            getClipAvailableSpace(item, minimum, maximum);

        QPointer<ClipDurationDialog> d = new ClipDurationDialog(item,
                               m_document->timecode(), minimum, maximum, this);
        if (d->exec() == QDialog::Accepted) {
            ItemInfo clipInfo = item->info();
            ItemInfo startInfo = clipInfo;
            if (item->type() == TRANSITIONWIDGET) {
                // move & resize transition
                clipInfo.startPos = d->startPos();
                clipInfo.endPos = clipInfo.startPos + d->duration();
                clipInfo.track = item->track();
                MoveTransitionCommand *command = new MoveTransitionCommand(this, startInfo, clipInfo, true);
                updateTrackDuration(clipInfo.track, command);
                m_commandStack->push(command);
            } else {
                // move and resize clip
                ClipItem *clip = static_cast<ClipItem *>(item);
                QUndoCommand *moveCommand = new QUndoCommand();
                moveCommand->setText(i18n("Edit clip"));
                if (d->duration() < item->cropDuration() || d->cropStart() != clipInfo.cropStart) {
                    // duration was reduced, so process it first
                    clipInfo.endPos = clipInfo.startPos + d->duration();
                    clipInfo.cropStart = d->cropStart();

                    resizeClip(startInfo, clipInfo);
                    new ResizeClipCommand(this, startInfo, clipInfo, false, true, moveCommand);
                    adjustEffects(clip, startInfo, moveCommand);
                    new ResizeClipCommand(this, startInfo, clipInfo, false, true, moveCommand);
                }

                if (d->startPos() != clipInfo.startPos) {
                    startInfo = clipInfo;
                    clipInfo.startPos = d->startPos();
                    clipInfo.endPos = item->endPos() + (clipInfo.startPos - startInfo.startPos);
                    new MoveClipCommand(this, startInfo, clipInfo, true, moveCommand);
                }

                if (d->duration() > item->cropDuration()) {
                    // duration was increased, so process it after move
                    startInfo = clipInfo;
                    clipInfo.endPos = clipInfo.startPos + d->duration();
                    clipInfo.cropStart = d->cropStart();

                    resizeClip(startInfo, clipInfo);
                    new ResizeClipCommand(this, startInfo, clipInfo, false, true, moveCommand);
                    adjustEffects(clip, startInfo, moveCommand);
                    new ResizeClipCommand(this, startInfo, clipInfo, false, true, moveCommand);
                }
                updateTrackDuration(clipInfo.track, moveCommand);
                m_commandStack->push(moveCommand);
            }
        }
        delete d;
    } else {
        emit displayMessage(i18n("Item is locked"), ErrorMessage);
    }
}

void CustomTrackView::editKeyFrame(const GenTime & /*pos*/, const int /*track*/, const int /*index*/, const QString & /*keyframes*/)
{
    /*ClipItem *clip = getClipItemAt((int)pos.frames(m_document->fps()), track);
    if (clip) {
        clip->setKeyframes(index, keyframes);
        updateEffect(m_document->tracksCount() - clip->track(), clip->startPos(), clip->effectAt(index), index, false);
    } else emit displayMessage(i18n("Cannot find clip with keyframe"), ErrorMessage);*/
}


void CustomTrackView::displayContextMenu(QPoint pos, AbstractClipItem *clip, AbstractGroupItem *group)
{
    m_deleteGuide->setEnabled(m_dragGuide != NULL);
    m_editGuide->setEnabled(m_dragGuide != NULL);
    m_markerMenu->clear();
    m_markerMenu->setEnabled(false);
    if (clip == NULL) {
        m_timelineContextMenu->popup(pos);
    } else if (group != NULL) {
        m_pasteEffectsAction->setEnabled(m_copiedItems.count() == 1);
        m_ungroupAction->setEnabled(true);
        updateClipTypeActions(NULL);
        m_timelineContextClipMenu->popup(pos);
    } else {
        m_ungroupAction->setEnabled(false);
        if (clip->type() == AVWIDGET) {
            ClipItem *item = static_cast <ClipItem*>(clip);
            //build go to marker menu
            if (item->baseClip()) {
                QList <CommentedTime> markers = item->baseClip()->commentedSnapMarkers();
                int offset = (item->startPos()- item->cropStart()).frames(m_document->fps());
                if (!markers.isEmpty()) {
                    for (int i = 0; i < markers.count(); i++) {
                        int pos = (int) markers.at(i).time().frames(m_document->timecode().fps());
                        QString position = m_document->timecode().getTimecode(markers.at(i).time()) + ' ' + markers.at(i).comment();
                        QAction *go = m_markerMenu->addAction(position);
                        go->setData(pos + offset);
                    }
                }
                m_markerMenu->setEnabled(!m_markerMenu->isEmpty());
            }
            updateClipTypeActions(item);
            m_pasteEffectsAction->setEnabled(m_copiedItems.count() == 1);
            m_timelineContextClipMenu->popup(pos);
        } else if (clip->type() == TRANSITIONWIDGET) {
            m_timelineContextTransitionMenu->popup(pos);
        }
    }
}

void CustomTrackView::activateMonitor()
{
    emit activateDocumentMonitor();
}

void CustomTrackView::insertClipCut(DocClipBase *clip, int in, int out)
{
    resetSelectionGroup();
    ItemInfo info;
    info.startPos = GenTime();
    info.cropStart = GenTime(in, m_document->fps());
    info.endPos = GenTime(out - in, m_document->fps());
    info.cropDuration = info.endPos - info.startPos;
    info.track = 0;

    // Check if clip can be inserted at that position
    ItemInfo pasteInfo = info;
    pasteInfo.startPos = GenTime(m_cursorPos, m_document->fps());
    pasteInfo.endPos = pasteInfo.startPos + info.endPos;
    pasteInfo.track = selectedTrack();
    bool ok = canBePastedTo(pasteInfo, AVWIDGET);
    if (!ok) {
	// Cannot be inserted at cursor pos, insert at end of track
	int duration = m_document->renderer()->mltTrackDuration(m_document->tracksCount() - pasteInfo.track) + 1;
	pasteInfo.startPos = GenTime(duration, m_document->fps());
	pasteInfo.endPos = pasteInfo.startPos + info.endPos;
	ok = canBePastedTo(pasteInfo, AVWIDGET);
    }
    if (!ok) {
        emit displayMessage(i18n("Cannot insert clip in timeline"), ErrorMessage);
        return;
    }

    // Add refresh command for undo
    QUndoCommand *addCommand = new QUndoCommand();
    addCommand->setText(i18n("Add timeline clip"));
    new RefreshMonitorCommand(this, false, true, addCommand);
    new AddTimelineClipCommand(this, clip->toXML(), clip->getId(), pasteInfo, EffectsList(), m_scene->editMode() == OVERWRITEEDIT, m_scene->editMode() == INSERTEDIT, true, false, addCommand);
    new RefreshMonitorCommand(this, true, false, addCommand);
    updateTrackDuration(pasteInfo.track, addCommand);
    
    m_commandStack->push(addCommand);

    selectClip(true, false);
    // Automatic audio split
    if (KdenliveSettings::splitaudio())
        splitAudio();
}

bool CustomTrackView::insertDropClips(const QMimeData *data, const QPoint &pos)
{
    QPointF framePos = mapToScene(pos);
    int track = framePos.y() / KdenliveSettings::trackheight();
    m_scene->clearSelection();
    m_dragItem = NULL;
    resetSelectionGroup(false);
    m_clipDrag = data->hasFormat("kdenlive/clip") || data->hasFormat("kdenlive/producerslist");
    // This is not a clip drag, maybe effect or other...
    if (!m_clipDrag) return false;
    if (track < 0 || track > m_document->tracksCount() - 1 || m_document->trackInfoAt(m_document->tracksCount() - track - 1).isLocked) return true;
    if (data->hasFormat("kdenlive/clip")) {    
        QStringList list = QString(data->data("kdenlive/clip")).split(';');
        DocClipBase *clip = m_document->getBaseClip(list.at(0));
        if (clip == NULL) {
            kDebug() << " WARNING))))))))) CLIP NOT FOUND : " << list.at(0);
            return false;
        }
        if (clip->getProducer() == NULL) {
            emit displayMessage(i18n("Clip not ready"), ErrorMessage);
            return false;
        }
        ItemInfo info;
        info.startPos = GenTime();
        info.cropStart = GenTime(list.at(1).toInt(), m_document->fps());
        info.endPos = GenTime(list.at(2).toInt() - list.at(1).toInt(), m_document->fps());
        info.cropDuration = info.endPos - info.startPos;
        info.track = 0;

        // Check if clip can be inserted at that position
        ItemInfo pasteInfo = info;
        pasteInfo.startPos = GenTime((int)(framePos.x() + 0.5), m_document->fps());
        pasteInfo.endPos = pasteInfo.startPos + info.endPos;
        pasteInfo.track = (int)(framePos.y() / m_tracksHeight);
        framePos.setX((int)(framePos.x() + 0.5));
        framePos.setY(pasteInfo.track * m_tracksHeight);
        if (!canBePastedTo(pasteInfo, AVWIDGET)) {
            return true;
        }
        m_selectionGroup = new AbstractGroupItem(m_document->fps());
        ClipItem *item = new ClipItem(clip, info, m_document->fps(), 1.0, 1, getFrameWidth());
        m_selectionGroup->addItem(item);

        QList <GenTime> offsetList;
        offsetList.append(info.endPos);
        updateSnapPoints(NULL, offsetList);
	QStringList lockedTracks;
	for (int i = 0; i < m_document->tracksCount(); i++) {
	    if (m_document->trackInfoAt(i).isLocked) lockedTracks << QString::number(m_document->tracksCount() - i - 1);
	}
	m_selectionGroup->setProperty("locked_tracks", lockedTracks);
        m_selectionGroup->setPos(framePos);
        scene()->addItem(m_selectionGroup);
        m_selectionGroup->setSelected(true);
    } else if (data->hasFormat("kdenlive/producerslist")) {
        QStringList ids = QString(data->data("kdenlive/producerslist")).split(';');

        QList <GenTime> offsetList;
        QList <ItemInfo> infoList;
        GenTime start = GenTime((int)(framePos.x() + 0.5), m_document->fps());
        int track = (int)(framePos.y() / m_tracksHeight);
        framePos.setX((int)(framePos.x() + 0.5));
        framePos.setY(track * m_tracksHeight);

        // Check if clips can be inserted at that position
        for (int i = 0; i < ids.size(); ++i) {
	    QString clipData = ids.at(i);
            DocClipBase *clip = m_document->getBaseClip(clipData.section('/', 0, 0));
            if (clip == NULL) {
                kDebug() << " WARNING))))))))) CLIP NOT FOUND : " << ids.at(i);
                return false;
            }
            if (clip->getProducer() == NULL) {
                emit displayMessage(i18n("Clip not ready"), ErrorMessage);
                return false;
            }
            ItemInfo info;
            info.startPos = start;
	    if (clipData.contains('/')) {
		// this is a clip zone, set in / out
		int in = clipData.section('/', 1, 1).toInt();
		int out = clipData.section('/', 2, 2).toInt();
		info.cropStart = GenTime(in, m_document->fps());
		info.cropDuration = GenTime(out - in, m_document->fps());
	    }
            else {
		info.cropDuration = clip->duration();
	    }
	    info.endPos = info.startPos + info.cropDuration;
            info.track = track;
            infoList.append(info);
            start += info.cropDuration;
        }
        if (!canBePastedTo(infoList, AVWIDGET)) {
            return true;
        }
        if (ids.size() > 1) m_selectionGroup = new AbstractGroupItem(m_document->fps());
        start = GenTime();
        for (int i = 0; i < ids.size(); ++i) {
            QString clipData = ids.at(i);
            DocClipBase *clip = m_document->getBaseClip(clipData.section('/', 0, 0));
            ItemInfo info;
            info.startPos = start;
	    if (clipData.contains('/')) {
		// this is a clip zone, set in / out
		int in = clipData.section('/', 1, 1).toInt();
		int out = clipData.section('/', 2, 2).toInt();
		info.cropStart = GenTime(in, m_document->fps());
		info.cropDuration = GenTime(out - in, m_document->fps());
	    }
            else {
		info.cropDuration = clip->duration();
	    }
	    info.endPos = info.startPos + info.cropDuration;
            info.track = 0;
            start += info.cropDuration;
            offsetList.append(start);
            ClipItem *item = new ClipItem(clip, info, m_document->fps(), 1.0, 1, getFrameWidth(), false);
            if (ids.size() > 1) m_selectionGroup->addItem(item);
	    else m_dragItem = item;
	    item->setSelected(true);
            if (!clip->isPlaceHolder()) m_waitingThumbs.append(item);
        }

        updateSnapPoints(NULL, offsetList);
	QStringList lockedTracks;
	for (int i = 0; i < m_document->tracksCount(); i++) {
	    if (m_document->trackInfoAt(i).isLocked) lockedTracks << QString::number(m_document->tracksCount() - i - 1);
	}   
	    
        if (m_selectionGroup) {
	    m_selectionGroup->setProperty("locked_tracks", lockedTracks);
	    m_selectionGroup->setPos(framePos);
	    scene()->addItem(m_selectionGroup);
	}
	else if (m_dragItem) {
	    m_dragItem->setProperty("locked_tracks", lockedTracks);
	    m_dragItem->setPos(framePos);
	    scene()->addItem(m_dragItem);
	}
        //m_selectionGroup->setZValue(10);
        m_thumbsTimer.start();
    }
    return true;
}



void CustomTrackView::dragEnterEvent(QDragEnterEvent * event)
{
    if (insertDropClips(event->mimeData(), event->pos())) {
      if (event->source() == this) {
             event->setDropAction(Qt::MoveAction);
             event->accept();
         } else {
	     event->setDropAction(Qt::MoveAction);
             event->acceptProposedAction();
	 }
    } else QGraphicsView::dragEnterEvent(event);
}

bool CustomTrackView::itemCollision(AbstractClipItem *item, ItemInfo newPos)
{
    QRectF shape = QRectF(newPos.startPos.frames(m_document->fps()), newPos.track * m_tracksHeight + 1, (newPos.endPos - newPos.startPos).frames(m_document->fps()) - 0.02, m_tracksHeight - 1);
    QList<QGraphicsItem*> collindingItems = scene()->items(shape, Qt::IntersectsItemShape);
    collindingItems.removeAll(item);
    if (collindingItems.isEmpty()) return false;
    else {
        for (int i = 0; i < collindingItems.count(); i++) {
            QGraphicsItem *collision = collindingItems.at(i);
            if (collision->type() == item->type()) {
                // Collision
                kDebug() << "// COLLISIION DETECTED";
                return true;
            }
        }
        return false;
    }
}

void CustomTrackView::slotRefreshEffects(ClipItem *clip)
{
    int track = m_document->tracksCount() - clip->track();
    GenTime pos = clip->startPos();
    if (!m_document->renderer()->mltRemoveEffect(track, pos, -1, false, false)) {
        emit displayMessage(i18n("Problem deleting effect"), ErrorMessage);
        return;
    }
    bool success = true;
    for (int i = 0; i < clip->effectsCount(); i++) {
        if (!m_document->renderer()->mltAddEffect(track, pos, getEffectArgs(clip->effect(i)), false)) success = false;
    }
    if (!success) emit displayMessage(i18n("Problem adding effect to clip"), ErrorMessage);
    m_document->renderer()->doRefresh();
}

void CustomTrackView::addEffect(int track, GenTime pos, QDomElement effect)
{
    if (pos < GenTime()) {
        // Add track effect
        if (effect.attribute("id") == "speed") {
            emit displayMessage(i18n("Cannot add speed effect to track"), ErrorMessage);
            return;
        }
        clearSelection();
        m_document->addTrackEffect(track - 1, effect);
        m_document->renderer()->mltAddTrackEffect(track, getEffectArgs(effect));
        emit updateTrackEffectState(track - 1);
        emit showTrackEffects(track, m_document->trackInfoAt(track - 1));
        return;
    }
    ClipItem *clip = getClipItemAt((int)pos.frames(m_document->fps()), m_document->tracksCount() - track);
    if (clip) {
        // Special case: speed effect
        if (effect.attribute("id") == "speed") {
            if (clip->clipType() != VIDEO && clip->clipType() != AV && clip->clipType() != PLAYLIST) {
                emit displayMessage(i18n("Problem adding effect to clip"), ErrorMessage);
                return;
            }
            QLocale locale;
            double speed = locale.toDouble(EffectsList::parameter(effect, "speed")) / 100.0;
            int strobe = EffectsList::parameter(effect, "strobe").toInt();
            if (strobe == 0) strobe = 1;
            doChangeClipSpeed(clip->info(), clip->speedIndependantInfo(), speed, 1.0, strobe, clip->baseClip()->getId());
            EffectsParameterList params = clip->addEffect(effect);
            m_document->renderer()->mltAddEffect(track, pos, params);
            if (clip->isSelected()) emit clipItemSelected(clip);
            return;
        }
        EffectsParameterList params = clip->addEffect(effect);
        if (!m_document->renderer()->mltAddEffect(track, pos, params))
            emit displayMessage(i18n("Problem adding effect to clip"), ErrorMessage);
	clip->setSelectedEffect(params.paramValue("kdenlive_ix").toInt());
        if (clip->isSelected()) emit clipItemSelected(clip);
    } else emit displayMessage(i18n("Cannot find clip to add effect"), ErrorMessage);
}

void CustomTrackView::deleteEffect(int track, GenTime pos, QDomElement effect)
{
    QString index = effect.attribute("kdenlive_ix");
    if (pos < GenTime()) {
        // Delete track effect
        if (m_document->renderer()->mltRemoveTrackEffect(track, index.toInt(), true)) {
	    m_document->removeTrackEffect(track - 1, effect);
	}
	else emit displayMessage(i18n("Problem deleting effect"), ErrorMessage);
        emit updateTrackEffectState(track - 1);
        emit showTrackEffects(track, m_document->trackInfoAt(track - 1));
        return;
    }
    // Special case: speed effect
    if (effect.attribute("id") == "speed") {
        ClipItem *clip = getClipItemAt((int)pos.frames(m_document->fps()), m_document->tracksCount() - track);
        if (clip) {
            doChangeClipSpeed(clip->info(), clip->speedIndependantInfo(), 1.0, clip->speed(), 1, clip->baseClip()->getId());
            clip->deleteEffect(index);
            emit clipItemSelected(clip);
            m_document->renderer()->mltRemoveEffect(track, pos, index.toInt(), true);
            return;
        }
    }
    if (!m_document->renderer()->mltRemoveEffect(track, pos, index.toInt(), true)) {
        kDebug() << "// ERROR REMOV EFFECT: " << index << ", DISABLE: " << effect.attribute("disable");
        emit displayMessage(i18n("Problem deleting effect"), ErrorMessage);
        return;
    }
    ClipItem *clip = getClipItemAt((int)pos.frames(m_document->fps()), m_document->tracksCount() - track);
    if (clip) {
        clip->deleteEffect(index);
        emit clipItemSelected(clip);
    }
}

void CustomTrackView::slotAddGroupEffect(QDomElement effect, AbstractGroupItem *group, AbstractClipItem *dropTarget)
{
    QList<QGraphicsItem *> itemList = group->childItems();
    QUndoCommand *effectCommand = new QUndoCommand();
    QString effectName;
    int offset = effect.attribute("clipstart").toInt();
    QDomElement namenode = effect.firstChildElement("name");
    if (!namenode.isNull()) effectName = i18n(namenode.text().toUtf8().data());
    else effectName = i18n("effect");
    effectCommand->setText(i18n("Add %1", effectName));
    for (int i = 0; i < itemList.count(); i++) {
        if (itemList.at(i)->type() == AVWIDGET) {
            ClipItem *item = static_cast <ClipItem *>(itemList.at(i));
            if (effect.tagName() == "effectgroup") {
		QDomNodeList effectlist = effect.elementsByTagName("effect");
		for (int j = 0; j < effectlist.count(); j++) {
		    QDomElement subeffect = effectlist.at(j).toElement();
		    if (subeffect.hasAttribute("kdenlive_info")) {
			// effect is in a group
			EffectInfo effectInfo;
			effectInfo.fromString(subeffect.attribute("kdenlive_info"));
			if (effectInfo.groupIndex < 0) {
			    // group needs to be appended
			    effectInfo.groupIndex = item->nextFreeEffectGroupIndex();
			    subeffect.setAttribute("kdenlive_info", effectInfo.toString());
			}
		    }
		    processEffect(item, subeffect, offset, effectCommand);
		}
	    }
            else {
		processEffect(item, effect, offset, effectCommand);
	    }
        }
    }
    if (effectCommand->childCount() > 0) {
        m_commandStack->push(effectCommand);
        setDocumentModified();
    } else delete effectCommand;
    if (dropTarget) {
	clearSelection(false);
	m_dragItem = dropTarget;
	m_dragItem->setSelected(true);
	emit clipItemSelected(static_cast<ClipItem *>(dropTarget));
    }
}

void CustomTrackView::slotAddEffect(ClipItem *clip, QDomElement effect)
{
    if (clip) slotAddEffect(effect, clip->startPos(), clip->track());
}

void CustomTrackView::slotAddEffect(QDomElement effect, GenTime pos, int track)
{
    QList<QGraphicsItem *> itemList;
    QUndoCommand *effectCommand = new QUndoCommand();
    QString effectName;
    
    int offset = effect.attribute("clipstart").toInt();
    if (effect.tagName() == "effectgroup") {
	effectName = effect.attribute("name");
    } else {
	QDomElement namenode = effect.firstChildElement("name");
	if (!namenode.isNull()) effectName = i18n(namenode.text().toUtf8().data());
	else effectName = i18n("effect");
    }
    effectCommand->setText(i18n("Add %1", effectName));

    if (track == -1) itemList = scene()->selectedItems();
    if (itemList.isEmpty()) {
        ClipItem *clip = getClipItemAt((int) pos.frames(m_document->fps()), track);
        if (clip) itemList.append(clip);
        else emit displayMessage(i18n("Select a clip if you want to apply an effect"), ErrorMessage);
    }

    //expand groups
    for (int i = 0; i < itemList.count(); i++) {
        if (itemList.at(i)->type() == GROUPWIDGET) {
            QList<QGraphicsItem *> subitems = itemList.at(i)->childItems();
            for (int j = 0; j < subitems.count(); j++) {
                if (!itemList.contains(subitems.at(j))) itemList.append(subitems.at(j));
            }
        }
    }

    for (int i = 0; i < itemList.count(); i++) {
        if (itemList.at(i)->type() == AVWIDGET) {
            ClipItem *item = static_cast <ClipItem *>(itemList.at(i));
	    if (effect.tagName() == "effectgroup") {
		QDomNodeList effectlist = effect.elementsByTagName("effect");
		for (int j = 0; j < effectlist.count(); j++) {
		    QDomElement subeffect = effectlist.at(j).toElement();
		    if (subeffect.hasAttribute("kdenlive_info")) {
			// effect is in a group
			EffectInfo effectInfo;
			effectInfo.fromString(subeffect.attribute("kdenlive_info"));
			if (effectInfo.groupIndex < 0) {
			    // group needs to be appended
			    effectInfo.groupIndex = item->nextFreeEffectGroupIndex();
			    subeffect.setAttribute("kdenlive_info", effectInfo.toString());
			}
		    }
		    processEffect(item, subeffect, offset, effectCommand);
		}
	    }
            else processEffect(item, effect, offset, effectCommand);
        }
    }
    if (effectCommand->childCount() > 0) {
        m_commandStack->push(effectCommand);
        setDocumentModified();
	if (effectCommand->childCount() == 1) {
	    // Display newly added clip effect
	    for (int i = 0; i < itemList.count(); i++) {
		if (itemList.at(i)->type() == AVWIDGET) {
		    ClipItem *clip = static_cast<ClipItem *>(itemList.at(i));
		    clip->setSelectedEffect(clip->effectsCount());
		    if (!clip->isSelected()) {
			clearSelection(false);
			clip->setSelected(true);
			m_dragItem = clip;
<<<<<<< HEAD
			emit clipItemSelected(clip);
=======
>>>>>>> 7bd1fe25
		    }
		    emit clipItemSelected(clip);
		    break;
		}
	    }
	}
	else {
	    for (int i = 0; i < itemList.count(); i++) {
		if (itemList.at(i)->type() == AVWIDGET) {
		    ClipItem *clip = static_cast<ClipItem *>(itemList.at(i));
		    if (clip->isMainSelectedClip()) {
			emit clipItemSelected(clip);
			break;
		    }
		}
	    }
	}
    } else delete effectCommand;
}

void CustomTrackView::processEffect(ClipItem *item, QDomElement effect, int offset, QUndoCommand *effectCommand)
{
    if (effect.attribute("type") == "audio") {
	// Don't add audio effects on video clips
        if (item->isVideoOnly() || (item->clipType() != AUDIO && item->clipType() != AV && item->clipType() != PLAYLIST)) {
	    /* do not show error message when item is part of a group as the user probably knows what he does then
            * and the message is annoying when working with the split audio feature */
            if (!item->parentItem() || item->parentItem() == m_selectionGroup)
		emit displayMessage(i18n("Cannot add an audio effect to this clip"), ErrorMessage);
            return;
        }
    } else if (effect.attribute("type") == "video" || !effect.hasAttribute("type")) {
	// Don't add video effect on audio clips
        if (item->isAudioOnly() || item->clipType() == AUDIO) {
	    /* do not show error message when item is part of a group as the user probably knows what he does then
            * and the message is annoying when working with the split audio feature */
            if (!item->parentItem() || item->parentItem() == m_selectionGroup)
		emit displayMessage(i18n("Cannot add a video effect to this clip"), ErrorMessage);
            return;
        }
    }
    if (effect.attribute("unique", "0") != "0" && item->hasEffect(effect.attribute("tag"), effect.attribute("id")) != -1) {
	emit displayMessage(i18n("Effect already present in clip"), ErrorMessage);
        return;
    }
    if (item->isItemLocked()) {
	return;
    }

    if (effect.attribute("id") == "freeze" && m_cursorPos > item->startPos().frames(m_document->fps()) && m_cursorPos < item->endPos().frames(m_document->fps())) {
	item->initEffect(effect, m_cursorPos - item->startPos().frames(m_document->fps()), offset);
    } else {
	item->initEffect(effect, 0, offset);
    }
    new AddEffectCommand(this, m_document->tracksCount() - item->track(), item->startPos(), effect, true, effectCommand);
}

void CustomTrackView::slotDeleteEffect(ClipItem *clip, int track, QDomElement effect, bool affectGroup)
{
    if (clip == NULL) {
        // delete track effect
        AddEffectCommand *command = new AddEffectCommand(this, track, GenTime(-1), effect, false);
        m_commandStack->push(command);
        setDocumentModified();
        return;
    }
    if (affectGroup && clip->parentItem() && clip->parentItem() == m_selectionGroup) {
        //clip is in a group, also remove the effect in other clips of the group
        QList<QGraphicsItem *> items = m_selectionGroup->childItems();
        QUndoCommand *delCommand = new QUndoCommand();
        QString effectName;
        QDomElement namenode = effect.firstChildElement("name");
        if (!namenode.isNull()) effectName = i18n(namenode.text().toUtf8().data());
        else effectName = i18n("effect");
        delCommand->setText(i18n("Delete %1", effectName));

        //expand groups
        for (int i = 0; i < items.count(); i++) {
            if (items.at(i)->type() == GROUPWIDGET) {
                QList<QGraphicsItem *> subitems = items.at(i)->childItems();
                for (int j = 0; j < subitems.count(); j++) {
                    if (!items.contains(subitems.at(j))) items.append(subitems.at(j));
                }
            }
        }

        for (int i = 0; i < items.count(); i++) {
            if (items.at(i)->type() == AVWIDGET) {
                ClipItem *item = static_cast <ClipItem *>(items.at(i));
                int ix = item->hasEffect(effect.attribute("tag"), effect.attribute("id"));
                if (ix != -1) {
                    QDomElement eff = item->effectAtIndex(ix);
                    new AddEffectCommand(this, m_document->tracksCount() - item->track(), item->startPos(), eff, false, delCommand);
                }
            }
        }
        if (delCommand->childCount() > 0)
            m_commandStack->push(delCommand);
        else
            delete delCommand;
        setDocumentModified();
        return;
    }
    AddEffectCommand *command = new AddEffectCommand(this, m_document->tracksCount() - clip->track(), clip->startPos(), effect, false);
    m_commandStack->push(command);
    setDocumentModified();
}

void CustomTrackView::updateEffect(int track, GenTime pos, QDomElement insertedEffect, bool updateEffectStack)
{
    if (insertedEffect.isNull()) {
	kDebug()<<"// Trying to add null effect";
        emit displayMessage(i18n("Problem editing effect"), ErrorMessage);
        return;
    }
    int ix = insertedEffect.attribute("kdenlive_ix").toInt();
    QDomElement effect = insertedEffect.cloneNode().toElement();
    //kDebug() << "// update effect ix: " << effect.attribute("kdenlive_ix")<<", GAIN: "<<EffectsList::parameter(effect, "gain");
    if (pos < GenTime()) {
        // editing a track effect
        EffectsParameterList effectParams = getEffectArgs(effect);
        // check if we are trying to reset a keyframe effect
        /*if (effectParams.hasParam("keyframes") && effectParams.paramValue("keyframes").isEmpty()) {
            clip->initEffect(effect);
            effectParams = getEffectArgs(effect);
        }*/
        if (!m_document->renderer()->mltEditEffect(m_document->tracksCount() - track, pos, effectParams)) {
            emit displayMessage(i18n("Problem editing effect"), ErrorMessage);
	}
        m_document->setTrackEffect(m_document->tracksCount() - track - 1, ix, effect);
        emit updateTrackEffectState(track);
        setDocumentModified();
        return;

    }
    ClipItem *clip = getClipItemAt((int)pos.frames(m_document->fps()), m_document->tracksCount() - track);
    if (clip) {
        // Special case: speed effect
        if (effect.attribute("id") == "speed") {
            if (effect.attribute("disable") == "1") {
                doChangeClipSpeed(clip->info(), clip->speedIndependantInfo(), 1.0, clip->speed(), 1, clip->baseClip()->getId());
            } else {
                QLocale locale;
                double speed = locale.toDouble(EffectsList::parameter(effect, "speed")) / 100.0;
                int strobe = EffectsList::parameter(effect, "strobe").toInt();
                if (strobe == 0) strobe = 1;
                doChangeClipSpeed(clip->info(), clip->speedIndependantInfo(), speed, clip->speed(), strobe, clip->baseClip()->getId());
            }
            clip->updateEffect(effect);
	    if (updateEffectStack && clip->isSelected())
		emit clipItemSelected(clip);
	    if (ix == clip->selectedEffectIndex()) {
		// make sure to update display of clip keyframes
		clip->setSelectedEffect(ix);
	    }
            return;
        }

        EffectsParameterList effectParams = getEffectArgs(effect);
        // check if we are trying to reset a keyframe effect
        if (effectParams.hasParam("keyframes") && effectParams.paramValue("keyframes").isEmpty()) {
            clip->initEffect(effect);
            effectParams = getEffectArgs(effect);
        }

        if (effect.attribute("tag") == "volume" || effect.attribute("tag") == "brightness") {
            // A fade effect was modified, update the clip
            if (effect.attribute("id") == "fadein" || effect.attribute("id") == "fade_from_black") {
                int pos = EffectsList::parameter(effect, "out").toInt() - EffectsList::parameter(effect, "in").toInt();
                clip->setFadeIn(pos);
            }
            if (effect.attribute("id") == "fadeout" || effect.attribute("id") == "fade_to_black") {
                int pos = EffectsList::parameter(effect, "out").toInt() - EffectsList::parameter(effect, "in").toInt();
                clip->setFadeOut(pos);
            }
        }
	bool success = m_document->renderer()->mltEditEffect(m_document->tracksCount() - clip->track(), clip->startPos(), effectParams);

        if (success) {
	    clip->updateEffect(effect);
	    if (updateEffectStack && clip->isSelected()) {
		emit clipItemSelected(clip);
	    }
	    if (ix == clip->selectedEffectIndex()) {
		// make sure to update display of clip keyframes
		clip->setSelectedEffect(ix);
	    }
	}
	else emit displayMessage(i18n("Problem editing effect"), ErrorMessage);
    }
    else emit displayMessage(i18n("Cannot find clip to update effect"), ErrorMessage);
    setDocumentModified();
}

void CustomTrackView::updateEffectState(int track, GenTime pos, QList <int> effectIndexes, bool disable, bool updateEffectStack)
{
    if (pos < GenTime()) {
        // editing a track effect
        if (!m_document->renderer()->mltEnableEffects(m_document->tracksCount() - track, pos, effectIndexes, disable)) {
            emit displayMessage(i18n("Problem editing effect"), ErrorMessage);
	    return;
	}
        m_document->enableTrackEffects(m_document->tracksCount() - track - 1, effectIndexes, disable);
        emit updateTrackEffectState(track);
        setDocumentModified();
        return;
    }
    // editing a clip effect
    ClipItem *clip = getClipItemAt((int)pos.frames(m_document->fps()), m_document->tracksCount() - track);
    if (clip) {
	bool success = m_document->renderer()->mltEnableEffects(m_document->tracksCount() - clip->track(), clip->startPos(), effectIndexes, disable);
	if (success) {
	    clip->enableEffects(effectIndexes, disable);
	    if (updateEffectStack && clip->isSelected()) {
		emit clipItemSelected(clip);
	    }
	    if (effectIndexes.contains(clip->selectedEffectIndex())) {
		// make sure to update display of clip keyframes
		clip->setSelectedEffect(clip->selectedEffectIndex());
	    }
	}
	else emit displayMessage(i18n("Problem editing effect"), ErrorMessage);
    }
    else emit displayMessage(i18n("Cannot find clip to update effect"), ErrorMessage);
}

void CustomTrackView::moveEffect(int track, GenTime pos, QList <int> oldPos, QList <int> newPos)
{
    if (pos < GenTime()) {
        // Moving track effect
        int documentTrack = m_document->tracksCount() - track - 1;
        int max = m_document->getTrackEffects(documentTrack).count();
	int new_position = newPos.at(0);
	if (new_position > max) {
	    new_position = max;
	}
	int old_position = oldPos.at(0);
	for (int i = 0; i < newPos.count(); i++) {
	    QDomElement act = m_document->getTrackEffect(documentTrack, new_position);
	    if (old_position > new_position) {
		// Moving up, we need to adjust index
		old_position = oldPos.at(i);
		new_position = newPos.at(i);
	    }
	    QDomElement before = m_document->getTrackEffect(documentTrack, old_position);
	    if (!act.isNull() && !before.isNull()) {
		m_document->setTrackEffect(documentTrack, new_position, before);
		m_document->renderer()->mltMoveEffect(m_document->tracksCount() - track, pos, old_position, new_position);
	    } else emit displayMessage(i18n("Cannot move effect"), ErrorMessage);
	}
	emit showTrackEffects(m_document->tracksCount() - track, m_document->trackInfoAt(documentTrack));
        return;
    }
    ClipItem *clip = getClipItemAt((int)pos.frames(m_document->fps()), m_document->tracksCount() - track);
    if (clip) {
	int new_position = newPos.at(0);
	if (new_position > clip->effectsCount()) {
	    new_position = clip->effectsCount();
	}
	int old_position = oldPos.at(0);
	for (int i = 0; i < newPos.count(); i++) {
	    QDomElement act = clip->effectAtIndex(new_position);
	    if (old_position > new_position) {
		// Moving up, we need to adjust index
		old_position = oldPos.at(i);
		new_position = newPos.at(i);
	    }
	    QDomElement before = clip->effectAtIndex(old_position);
	    if (act.isNull() || before.isNull()) {
		emit displayMessage(i18n("Cannot move effect"), ErrorMessage);
		return;
	    }
	    clip->moveEffect(before, new_position);
	    // special case: speed effect, which is a pseudo-effect, not appearing in MLT's effects
	    if (act.attribute("id") == "speed") {
		m_document->renderer()->mltUpdateEffectPosition(track, pos, old_position, new_position);
	    } else if (before.attribute("id") == "speed") {
		m_document->renderer()->mltUpdateEffectPosition(track, pos, new_position, old_position);
	    } else m_document->renderer()->mltMoveEffect(track, pos, old_position, new_position);
	}
	clip->setSelectedEffect(newPos.at(0));
	emit clipItemSelected(clip);
        setDocumentModified();
    } else emit displayMessage(i18n("Cannot move effect"), ErrorMessage);
}

void CustomTrackView::slotChangeEffectState(ClipItem *clip, int track, QList <int> effectIndexes, bool disable)
{
    ChangeEffectStateCommand *command;
    if (clip == NULL) {
        // editing track effect
        command = new ChangeEffectStateCommand(this, m_document->tracksCount() - track, GenTime(-1), effectIndexes, disable, false, true);
    } else {
	// Check if we have a speed effect, disabling / enabling it needs a special procedure since it is a pseudoo effect
	QList <int> speedEffectIndexes;
	for (int i = 0; i < effectIndexes.count(); i++) {
	    QDomElement effect = clip->effectAtIndex(effectIndexes.at(i));
	    if (effect.attribute("id") == "speed") {
		// speed effect
		speedEffectIndexes << effectIndexes.at(i);
		QDomElement newEffect = effect.cloneNode().toElement();
		newEffect.setAttribute("disable", (int) disable);
		EditEffectCommand *editcommand = new EditEffectCommand(this, m_document->tracksCount() - clip->track(), clip->startPos(), effect, newEffect, effectIndexes.at(i), false, true);
		m_commandStack->push(editcommand);
	    }
	}
	for (int j = 0; j < speedEffectIndexes.count(); j++) {
	    effectIndexes.removeAll(speedEffectIndexes.at(j));
	}
        command = new ChangeEffectStateCommand(this, m_document->tracksCount() - clip->track(), clip->startPos(), effectIndexes, disable, false, true);
    }
    m_commandStack->push(command);
    setDocumentModified();
}

void CustomTrackView::slotChangeEffectPosition(ClipItem *clip, int track, QList <int> currentPos, int newPos)
{
    MoveEffectCommand *command;
    if (clip == NULL) {
        // editing track effect
        command = new MoveEffectCommand(this, m_document->tracksCount() - track, GenTime(-1), currentPos, newPos);
    } else command = new MoveEffectCommand(this, m_document->tracksCount() - clip->track(), clip->startPos(), currentPos, newPos);
    m_commandStack->push(command);
    setDocumentModified();
}

void CustomTrackView::slotUpdateClipEffect(ClipItem *clip, int track, QDomElement oldeffect, QDomElement effect, int ix, bool refreshEffectStack)
{
    EditEffectCommand *command;
    if (clip) command = new EditEffectCommand(this, m_document->tracksCount() - clip->track(), clip->startPos(), oldeffect, effect, ix, refreshEffectStack, true);
    else command = new EditEffectCommand(this, m_document->tracksCount() - track, GenTime(-1), oldeffect, effect, ix, refreshEffectStack, true);
    m_commandStack->push(command);
}

void CustomTrackView::slotUpdateClipRegion(ClipItem *clip, int ix, QString region)
{
    QDomElement effect = clip->getEffectAtIndex(ix);
    QDomElement oldeffect = effect.cloneNode().toElement();
    effect.setAttribute("region", region);
    EditEffectCommand *command = new EditEffectCommand(this, m_document->tracksCount() - clip->track(), clip->startPos(), oldeffect, effect, ix, true, true);
    m_commandStack->push(command);
}

ClipItem *CustomTrackView::cutClip(ItemInfo info, GenTime cutTime, bool cut, bool execute)
{
    if (cut) {
        // cut clip
        ClipItem *item = getClipItemAt((int) info.startPos.frames(m_document->fps()), info.track);
        if (!item || cutTime >= item->endPos() || cutTime <= item->startPos()) {
            emit displayMessage(i18n("Cannot find clip to cut"), ErrorMessage);
            if (item)
                kDebug() << "/////////  ERROR CUTTING CLIP : (" << item->startPos().frames(25) << "-" << item->endPos().frames(25) << "), INFO: (" << info.startPos.frames(25) << "-" << info.endPos.frames(25) << ")" << ", CUT: " << cutTime.frames(25);
            else
                kDebug() << "/// ERROR NO CLIP at: " << info.startPos.frames(m_document->fps()) << ", track: " << info.track;
            m_blockRefresh = false;
            return NULL;
        }

        if (execute) {
	    if (!m_document->renderer()->mltCutClip(m_document->tracksCount() - info.track, cutTime)) {
		// Error cuting clip in playlist
		m_blockRefresh = false;
		return NULL;
	    }
	}
        int cutPos = (int) cutTime.frames(m_document->fps());
        ItemInfo newPos;
        newPos.startPos = cutTime;
        newPos.endPos = info.endPos;
        newPos.cropStart = item->info().cropStart + (cutTime - info.startPos);
        newPos.track = info.track;
        newPos.cropDuration = newPos.endPos - newPos.startPos;

        bool snap = KdenliveSettings::snaptopoints();
        KdenliveSettings::setSnaptopoints(false);
        ClipItem *dup = item->clone(newPos);

        // remove unwanted effects
        // fade in from 2nd part of the clip
        int ix = dup->hasEffect(QString(), "fadein");
        if (ix != -1) {
            QDomElement oldeffect = dup->effectAtIndex(ix);
            dup->deleteEffect(oldeffect.attribute("kdenlive_ix"));
        }
        ix = dup->hasEffect(QString(), "fade_from_black");
        if (ix != -1) {
            QDomElement oldeffect = dup->effectAtIndex(ix);
            dup->deleteEffect(oldeffect.attribute("kdenlive_ix"));
        }
        // fade out from 1st part of the clip
        ix = item->hasEffect(QString(), "fadeout");
        if (ix != -1) {
            QDomElement oldeffect = item->effectAtIndex(ix);
            item->deleteEffect(oldeffect.attribute("kdenlive_ix"));
        }
        ix = item->hasEffect(QString(), "fade_to_black");
        if (ix != -1) {
            QDomElement oldeffect = item->effectAtIndex(ix);
            item->deleteEffect(oldeffect.attribute("kdenlive_ix"));
        }


        item->resizeEnd(cutPos);
        scene()->addItem(dup);
        if (item->checkKeyFrames())
            slotRefreshEffects(item);
        if (dup->checkKeyFrames())
            slotRefreshEffects(dup);

        item->baseClip()->addReference();
        m_document->updateClip(item->baseClip()->getId());
        setDocumentModified();
        KdenliveSettings::setSnaptopoints(snap);
        if (execute && item->isSelected()) {
	    m_scene->clearSelection();
	    dup->setSelected(true);
	    m_dragItem = dup;
            emit clipItemSelected(dup);
	}
        return dup;
    } else {
        // uncut clip

        ClipItem *item = getClipItemAt((int) info.startPos.frames(m_document->fps()), info.track);
        ClipItem *dup = getClipItemAt((int) cutTime.frames(m_document->fps()), info.track);

        if (!item || !dup || item == dup) {
            emit displayMessage(i18n("Cannot find clip to uncut"), ErrorMessage);
            m_blockRefresh = false;
            return NULL;
        }
        if (m_document->renderer()->mltRemoveClip(m_document->tracksCount() - info.track, cutTime) == false) {
            emit displayMessage(i18n("Error removing clip at %1 on track %2", m_document->timecode().getTimecodeFromFrames(cutTime.frames(m_document->fps())), info.track), ErrorMessage);
            return NULL;
        }

        bool snap = KdenliveSettings::snaptopoints();
        KdenliveSettings::setSnaptopoints(false);

        // join fade effects again
        int ix = dup->hasEffect(QString(), "fadeout");
        if (ix != -1) {
            QDomElement effect = dup->effectAtIndex(ix);
            item->addEffect(effect);
        }
        ix = dup->hasEffect(QString(), "fade_to_black");
        if (ix != -1) {
            QDomElement effect = dup->effectAtIndex(ix);
            item->addEffect(effect);
        }

        m_waitingThumbs.removeAll(dup);
        bool selected = item->isSelected();
        if (dup->isSelected()) {
            selected = true;
            item->setSelected(true);
            emit clipItemSelected(NULL);
        }
        dup->baseClip()->removeReference();
        m_document->updateClip(dup->baseClip()->getId());
        scene()->removeItem(dup);
        delete dup;
        dup = NULL;

        ItemInfo clipinfo = item->info();
        clipinfo.track = m_document->tracksCount() - clipinfo.track;
        bool success = m_document->renderer()->mltResizeClipEnd(clipinfo, info.endPos - info.startPos, false);
        if (success) {
            item->resizeEnd((int) info.endPos.frames(m_document->fps()));
            setDocumentModified();
        } else {
            emit displayMessage(i18n("Error when resizing clip"), ErrorMessage);
        }
        KdenliveSettings::setSnaptopoints(snap);
        if (execute && selected)
            emit clipItemSelected(item);
        return item;
    }
    //QTimer::singleShot(3000, this, SLOT(slotEnableRefresh()));
}

void CustomTrackView::slotEnableRefresh()
{
    m_blockRefresh = false;
}

void CustomTrackView::slotAddTransitionToSelectedClips(QDomElement transition)
{
    QList<QGraphicsItem *> itemList = scene()->selectedItems();
    if (itemList.count() == 1) {
        if (itemList.at(0)->type() == AVWIDGET) {
            ClipItem *item = (ClipItem *) itemList.at(0);
            ItemInfo info;
            info.track = item->track();
            ClipItem *transitionClip = NULL;
            const int transitiontrack = getPreviousVideoTrack(info.track);
            GenTime pos = GenTime((int)(mapToScene(m_menuPosition).x()), m_document->fps());
            if (pos < item->startPos() + item->cropDuration() / 2) {
                // add transition to clip start
                info.startPos = item->startPos();
                if (transitiontrack != 0) transitionClip = getClipItemAt((int) info.startPos.frames(m_document->fps()), m_document->tracksCount() - transitiontrack);
                if (transitionClip && transitionClip->endPos() < item->endPos()) {
                    info.endPos = transitionClip->endPos();
                } else info.endPos = info.startPos + GenTime(65, m_document->fps());
                // Check there is no other transition at that place
                double startY = info.track * m_tracksHeight + 1 + m_tracksHeight / 2;
                QRectF r(info.startPos.frames(m_document->fps()), startY, (info.endPos - info.startPos).frames(m_document->fps()), m_tracksHeight / 2);
                QList<QGraphicsItem *> selection = m_scene->items(r);
                bool transitionAccepted = true;
                for (int i = 0; i < selection.count(); i++) {
                    if (selection.at(i)->type() == TRANSITIONWIDGET) {
                        Transition *tr = static_cast <Transition *>(selection.at(i));
                        if (tr->startPos() - info.startPos > GenTime(5, m_document->fps())) {
                            if (tr->startPos() < info.endPos) info.endPos = tr->startPos();
                        } else transitionAccepted = false;
                    }
                }
                if (transitionAccepted) slotAddTransition(item, info, transitiontrack, transition);
                else emit displayMessage(i18n("Cannot add transition"), ErrorMessage);

            } else {
                // add transition to clip  end
                info.endPos = item->endPos();
                if (transitiontrack != 0) transitionClip = getClipItemAt((int) info.endPos.frames(m_document->fps()), m_document->tracksCount() - transitiontrack);
                if (transitionClip && transitionClip->startPos() > item->startPos()) {
                    info.startPos = transitionClip->startPos();
                } else info.startPos = info.endPos - GenTime(65, m_document->fps());
                if (transition.attribute("tag") == "luma") EffectsList::setParameter(transition, "reverse", "1");
                else if (transition.attribute("id") == "slide") EffectsList::setParameter(transition, "invert", "1");

                // Check there is no other transition at that place
                double startY = info.track * m_tracksHeight + 1 + m_tracksHeight / 2;
                QRectF r(info.startPos.frames(m_document->fps()), startY, (info.endPos - info.startPos).frames(m_document->fps()), m_tracksHeight / 2);
                QList<QGraphicsItem *> selection = m_scene->items(r);
                bool transitionAccepted = true;
                for (int i = 0; i < selection.count(); i++) {
                    if (selection.at(i)->type() == TRANSITIONWIDGET) {
                        Transition *tr = static_cast <Transition *>(selection.at(i));
                        if (info.endPos - tr->endPos() > GenTime(5, m_document->fps())) {
                            if (tr->endPos() > info.startPos) info.startPos = tr->endPos();
                        } else transitionAccepted = false;
                    }
                }
                if (transitionAccepted) slotAddTransition(item, info, transitiontrack, transition);
                else emit displayMessage(i18n("Cannot add transition"), ErrorMessage);
            }
        }
    } else for (int i = 0; i < itemList.count(); i++) {
            if (itemList.at(i)->type() == AVWIDGET) {
                ClipItem *item = (ClipItem *) itemList.at(i);
                ItemInfo info;
                info.startPos = item->startPos();
                info.endPos = info.startPos + GenTime(65, m_document->fps());
                info.track = item->track();

                // Check there is no other transition at that place
                double startY = info.track * m_tracksHeight + 1 + m_tracksHeight / 2;
                QRectF r(info.startPos.frames(m_document->fps()), startY, (info.endPos - info.startPos).frames(m_document->fps()), m_tracksHeight / 2);
                QList<QGraphicsItem *> selection = m_scene->items(r);
                bool transitionAccepted = true;
                for (int i = 0; i < selection.count(); i++) {
                    if (selection.at(i)->type() == TRANSITIONWIDGET) {
                        Transition *tr = static_cast <Transition *>(selection.at(i));
                        if (tr->startPos() - info.startPos > GenTime(5, m_document->fps())) {
                            if (tr->startPos() < info.endPos) info.endPos = tr->startPos();
                        } else transitionAccepted = false;
                    }
                }
                int transitiontrack = getPreviousVideoTrack(info.track);
                if (transitionAccepted) slotAddTransition(item, info, transitiontrack, transition);
                else emit displayMessage(i18n("Cannot add transition"), ErrorMessage);
            }
        }
}

void CustomTrackView::slotAddTransition(ClipItem* /*clip*/, ItemInfo transitionInfo, int endTrack, QDomElement transition)
{
    if (transitionInfo.startPos >= transitionInfo.endPos) {
        emit displayMessage(i18n("Invalid transition"), ErrorMessage);
        return;
    }
    AddTransitionCommand* command = new AddTransitionCommand(this, transitionInfo, endTrack, transition, false, true);
    m_commandStack->push(command);
    setDocumentModified();
}

void CustomTrackView::addTransition(ItemInfo transitionInfo, int endTrack, QDomElement params, bool refresh)
{
    Transition *tr = new Transition(transitionInfo, endTrack, m_document->fps(), params, true);
    //kDebug() << "---- ADDING transition " << params.attribute("value");
    if (m_document->renderer()->mltAddTransition(tr->transitionTag(), endTrack, m_document->tracksCount() - transitionInfo.track, transitionInfo.startPos, transitionInfo.endPos, tr->toXML(), refresh)) {
        scene()->addItem(tr);
        setDocumentModified();
    } else {
        emit displayMessage(i18n("Cannot add transition"), ErrorMessage);
        delete tr;
    }
}

void CustomTrackView::deleteTransition(ItemInfo transitionInfo, int endTrack, QDomElement /*params*/, bool refresh)
{
    Transition *item = getTransitionItemAt(transitionInfo.startPos, transitionInfo.track);
    if (!item) {
        emit displayMessage(i18n("Select clip to delete"), ErrorMessage);
        return;
    }
    m_document->renderer()->mltDeleteTransition(item->transitionTag(), endTrack, m_document->tracksCount() - transitionInfo.track, transitionInfo.startPos, transitionInfo.endPos, item->toXML(), refresh);
    if (m_dragItem == item) m_dragItem = NULL;

#if QT_VERSION >= 0x040600
    // animate item deletion
    item->closeAnimation();
#else
    delete item;
#endif
    emit transitionItemSelected(NULL);
    setDocumentModified();
}

void CustomTrackView::slotTransitionUpdated(Transition *tr, QDomElement old)
{
    //kDebug() << "TRANS UPDATE, TRACKS: " << old.attribute("transition_btrack") << ", NEW: " << tr->toXML().attribute("transition_btrack");
    QDomElement xml = tr->toXML();
    if (old.isNull() || xml.isNull()) {
        emit displayMessage(i18n("Cannot update transition"), ErrorMessage);
        return;
    }
    EditTransitionCommand *command = new EditTransitionCommand(this, tr->track(), tr->startPos(), old, xml, false);
    updateTrackDuration(tr->track(), command);
    m_commandStack->push(command);
    setDocumentModified();
}

void CustomTrackView::updateTransition(int track, GenTime pos, QDomElement oldTransition, QDomElement transition, bool updateTransitionWidget)
{
    Transition *item = getTransitionItemAt(pos, track);
    if (!item) {
        kWarning() << "Unable to find transition at pos :" << pos.frames(m_document->fps()) << ", ON track: " << track;
        return;
    }
    
    bool force = false;
    if (oldTransition.attribute("transition_atrack") != transition.attribute("transition_atrack") || oldTransition.attribute("transition_btrack") != transition.attribute("transition_btrack"))
        force = true;
    m_document->renderer()->mltUpdateTransition(oldTransition.attribute("tag"), transition.attribute("tag"), transition.attribute("transition_btrack").toInt(), m_document->tracksCount() - transition.attribute("transition_atrack").toInt(), item->startPos(), item->endPos(), transition, force);
    //kDebug() << "ORIGINAL TRACK: "<< oldTransition.attribute("transition_btrack") << ", NEW TRACK: "<<transition.attribute("transition_btrack");
    item->setTransitionParameters(transition);
    if (updateTransitionWidget) {
        ItemInfo info = item->info();
        QPoint p;
        ClipItem *transitionClip = getClipItemAt(info.startPos, info.track);
        if (transitionClip && transitionClip->baseClip()) {
            QString size = transitionClip->baseClip()->getProperty("frame_size");
            double factor = transitionClip->baseClip()->getProperty("aspect_ratio").toDouble();
            if (factor == 0) factor = 1.0;
            p.setX((int)(size.section('x', 0, 0).toInt() * factor + 0.5));
            p.setY(size.section('x', 1, 1).toInt());
        }
        emit transitionItemSelected(item, getPreviousVideoTrack(info.track), p, true);
    }
    setDocumentModified();
}

void CustomTrackView::dragMoveEvent(QDragMoveEvent * event)
{
    if (m_clipDrag) {
        const QPointF pos = mapToScene(event->pos());
        if (m_selectionGroup) {
            m_selectionGroup->setPos(pos);
            emit mousePosition((int)(m_selectionGroup->scenePos().x() + 0.5));
            event->acceptProposedAction();
        } else if (m_dragItem) {
	    m_dragItem->setPos(pos);
            emit mousePosition((int)(m_dragItem->scenePos().x() + 0.5));
            event->acceptProposedAction();
	} else {
            // Drag enter was not possible, try again at mouse position
            insertDropClips(event->mimeData(), event->pos());
            event->accept();
        }
    } else {
        QGraphicsView::dragMoveEvent(event);
    }
}

void CustomTrackView::dragLeaveEvent(QDragLeaveEvent * event)
{
    if ((m_selectionGroup || m_dragItem) && m_clipDrag) {
        m_thumbsTimer.stop();
        m_waitingThumbs.clear();
        QList<QGraphicsItem *> items;
	if (m_selectionGroup) items = m_selectionGroup->childItems();
	else if (m_dragItem) items.append(m_dragItem);
        qDeleteAll(items);
        if (m_selectionGroup) scene()->destroyItemGroup(m_selectionGroup);
        m_selectionGroup = NULL;
	m_dragItem = NULL;
	event->accept();
    } else QGraphicsView::dragLeaveEvent(event);
}

void CustomTrackView::dropEvent(QDropEvent * event)
{
    if ((m_selectionGroup || m_dragItem) && m_clipDrag) {
        QList<QGraphicsItem *> items;
	if (m_selectionGroup) items = m_selectionGroup->childItems();
	else if (m_dragItem) items.append(m_dragItem);
        resetSelectionGroup();
	m_dragItem = NULL;
        m_scene->clearSelection();
        bool hasVideoClip = false;
        QUndoCommand *addCommand = new QUndoCommand();
        addCommand->setText(i18n("Add timeline clip"));
        QList <ClipItem *> brokenClips;
	
	// Add refresh command for undo
	new RefreshMonitorCommand(this, false, true, addCommand);

        for (int i = 0; i < items.count(); i++) {
            ClipItem *item = static_cast <ClipItem *>(items.at(i));
            if (!hasVideoClip && (item->clipType() == AV || item->clipType() == VIDEO)) hasVideoClip = true;
            if (items.count() == 1) {
                updateClipTypeActions(item);
            } else {
                updateClipTypeActions(NULL);
            }

            //TODO: take care of edit mode for undo
            item->baseClip()->addReference();
            //item->setZValue(item->defaultZValue());
            m_document->updateClip(item->baseClip()->getId());
            ItemInfo info = item->info();

            int tracknumber = m_document->tracksCount() - info.track - 1;
            bool isLocked = m_document->trackInfoAt(tracknumber).isLocked;
            if (isLocked) item->setItemLocked(true);
            ItemInfo clipInfo = info;
            clipInfo.track = m_document->tracksCount() - item->track();

            int worked = m_document->renderer()->mltInsertClip(clipInfo, item->xml(), item->baseClip()->getProducer(item->track()), m_scene->editMode() == OVERWRITEEDIT, m_scene->editMode() == INSERTEDIT);
            if (worked == -1) {
                emit displayMessage(i18n("Cannot insert clip in timeline"), ErrorMessage);
                brokenClips.append(item);
                continue;
            }
            adjustTimelineClips(m_scene->editMode(), item, ItemInfo(), addCommand);

            new AddTimelineClipCommand(this, item->xml(), item->clipProducer(), item->info(), item->effectList(), m_scene->editMode() == OVERWRITEEDIT, m_scene->editMode() == INSERTEDIT, false, false, addCommand);
            updateTrackDuration(info.track, addCommand);

            if (item->baseClip()->isTransparent() && getTransitionItemAtStart(info.startPos, info.track) == NULL) {
                // add transparency transition
                QDomElement trans = MainWindow::transitions.getEffectByTag("affine", QString()).cloneNode().toElement();
                new AddTransitionCommand(this, info, getPreviousVideoTrack(info.track), trans, false, true, addCommand);
            }
            item->setSelected(true);
        }
        // Add refresh command for redo
	new RefreshMonitorCommand(this, false, false, addCommand);
	
        qDeleteAll(brokenClips);
        brokenClips.clear();
        if (addCommand->childCount() > 0) m_commandStack->push(addCommand);
        else delete addCommand;

        // Automatic audio split
        if (KdenliveSettings::splitaudio())
            splitAudio();
        setDocumentModified();

        /*
        // debug info
        QRectF rect(0, 1 * m_tracksHeight + m_tracksHeight / 2, sceneRect().width(), 2);
        QList<QGraphicsItem *> selection = m_scene->items(rect);
        QStringList timelineList;

        kDebug()<<"// ITEMS on TRACK: "<<selection.count();
        for (int i = 0; i < selection.count(); i++) {
               if (selection.at(i)->type() == AVWIDGET) {
                   ClipItem *clip = static_cast <ClipItem *>(selection.at(i));
                   int start = clip->startPos().frames(m_document->fps());
                   int end = clip->endPos().frames(m_document->fps());
                   timelineList.append(QString::number(start) + "-" + QString::number(end));
            }
        }
        kDebug() << "// COMPARE:\n" << timelineList << "\n-------------------";
        */

        m_pasteEffectsAction->setEnabled(m_copiedItems.count() == 1);
        if (items.count() > 1) {
            groupSelectedItems(items);
        } else if (items.count() == 1) {
            m_dragItem = static_cast <AbstractClipItem *>(items.at(0));
            emit clipItemSelected((ClipItem*) m_dragItem, false);
        }
        m_document->renderer()->refreshIfActive();
        event->setDropAction(Qt::MoveAction);
        event->accept();

        /// \todo enable when really working
//        alignAudio();

    } else QGraphicsView::dropEvent(event);
    setFocus();
}

void CustomTrackView::adjustTimelineClips(EDITMODE mode, ClipItem *item, ItemInfo posinfo, QUndoCommand *command)
{
    bool snap = KdenliveSettings::snaptopoints();
    KdenliveSettings::setSnaptopoints(false);
    if (mode == OVERWRITEEDIT) {
        // if we are in overwrite mode, move clips accordingly
        ItemInfo info;
        if (item == NULL) info = posinfo;
        else info = item->info();
        QRectF rect(info.startPos.frames(m_document->fps()), info.track * m_tracksHeight + m_tracksHeight / 2, (info.endPos - info.startPos).frames(m_document->fps()) - 1, 5);
        QList<QGraphicsItem *> selection = m_scene->items(rect);
        if (item) selection.removeAll(item);
        for (int i = 0; i < selection.count(); i++) {
            if (!selection.at(i)->isEnabled()) continue;
            if (selection.at(i)->type() == AVWIDGET) {
                ClipItem *clip = static_cast<ClipItem *>(selection.at(i));
                if (clip->startPos() < info.startPos) {
                    if (clip->endPos() > info.endPos) {
                        ItemInfo clipInfo = clip->info();
                        ItemInfo dupInfo = clipInfo;
                        GenTime diff = info.startPos - clipInfo.startPos;
                        dupInfo.startPos = info.startPos;
                        dupInfo.cropStart += diff;
                        dupInfo.cropDuration = clipInfo.endPos - info.startPos;
                        ItemInfo newdupInfo = dupInfo;
                        GenTime diff2 = info.endPos - info.startPos;
                        newdupInfo.startPos = info.endPos;
                        newdupInfo.cropStart += diff2;
                        newdupInfo.cropDuration = clipInfo.endPos - info.endPos;
                        new RazorClipCommand(this, clipInfo, info.startPos, false, command);
                        new ResizeClipCommand(this, dupInfo, newdupInfo, false, false, command);
                        ClipItem *dup = cutClip(clipInfo, info.startPos, true, false);
                        if (dup) {
			    dup->resizeStart(info.endPos.frames(m_document->fps()));
			}
                    } else {
                        ItemInfo newclipInfo = clip->info();
                        newclipInfo.endPos = info.startPos;
                        new ResizeClipCommand(this, clip->info(), newclipInfo, false, false, command);
                        clip->resizeEnd(info.startPos.frames(m_document->fps()));
                    }
                } else if (clip->endPos() <= info.endPos) {
                    new AddTimelineClipCommand(this, clip->xml(), clip->clipProducer(), clip->info(), clip->effectList(), false, false, false, true, command);
                    m_waitingThumbs.removeAll(clip);
                    scene()->removeItem(clip);
                    delete clip;
                    clip = NULL;
                } else {
                    ItemInfo newclipInfo = clip->info();
                    newclipInfo.startPos = info.endPos;
                    new ResizeClipCommand(this, clip->info(), newclipInfo, false, false, command);
                    clip->resizeStart(info.endPos.frames(m_document->fps()));
                }
            }
        }
    } else if (mode == INSERTEDIT) {
        // if we are in push mode, move clips accordingly
        ItemInfo info;
        if (item == NULL) info = posinfo;
        else info = item->info();
        QRectF rect(info.startPos.frames(m_document->fps()), info.track * m_tracksHeight + m_tracksHeight / 2, (info.endPos - info.startPos).frames(m_document->fps()) - 1, 5);
        QList<QGraphicsItem *> selection = m_scene->items(rect);
        if (item) selection.removeAll(item);
        for (int i = 0; i < selection.count(); i++) {
            if (selection.at(i)->type() == AVWIDGET) {
                ClipItem *clip = static_cast<ClipItem *>(selection.at(i));
                if (clip->startPos() < info.startPos) {
                    if (clip->endPos() > info.startPos) {
                        ItemInfo clipInfo = clip->info();
                        ItemInfo dupInfo = clipInfo;
                        GenTime diff = info.startPos - clipInfo.startPos;
                        dupInfo.startPos = info.startPos;
                        dupInfo.cropStart += diff;
                        dupInfo.cropDuration = clipInfo.endPos - info.startPos;
                        new RazorClipCommand(this, clipInfo, info.startPos, false, command);
                        // Commented out; variable dup unused. --granjow
                        //ClipItem *dup = cutClip(clipInfo, info.startPos, true, false);
                        cutClip(clipInfo, info.startPos, true, false);
                    }
                }
                // TODO: add insertspacecommand
            }
        }
    }

    KdenliveSettings::setSnaptopoints(snap);
}


void CustomTrackView::adjustTimelineTransitions(EDITMODE mode, Transition *item, QUndoCommand *command)
{
    if (mode == OVERWRITEEDIT) {
        // if we are in overwrite or push mode, move clips accordingly
        bool snap = KdenliveSettings::snaptopoints();
        KdenliveSettings::setSnaptopoints(false);
        ItemInfo info = item->info();
        QRectF rect(info.startPos.frames(m_document->fps()), info.track * m_tracksHeight + m_tracksHeight, (info.endPos - info.startPos).frames(m_document->fps()) - 1, 5);
        QList<QGraphicsItem *> selection = m_scene->items(rect);
        selection.removeAll(item);
        for (int i = 0; i < selection.count(); i++) {
            if (!selection.at(i)->isEnabled()) continue;
            if (selection.at(i)->type() == TRANSITIONWIDGET) {
                Transition *tr = static_cast<Transition *>(selection.at(i));
                if (tr->startPos() < info.startPos) {
                    ItemInfo firstPos = tr->info();
                    ItemInfo newPos = firstPos;
                    firstPos.endPos = item->startPos();
                    newPos.startPos = item->endPos();
                    new MoveTransitionCommand(this, tr->info(), firstPos, true, command);
                    if (tr->endPos() > info.endPos) {
                        // clone transition
                        new AddTransitionCommand(this, newPos, tr->transitionEndTrack(), tr->toXML(), false, true, command);
                    }
                } else if (tr->endPos() > info.endPos) {
                    // just resize
                    ItemInfo firstPos = tr->info();
                    firstPos.startPos = item->endPos();
                    new MoveTransitionCommand(this, tr->info(), firstPos, true, command);
                } else {
                    // remove transition
                    new AddTransitionCommand(this, tr->info(), tr->transitionEndTrack(), tr->toXML(), true, true, command);
                }
            }
        }
        KdenliveSettings::setSnaptopoints(snap);
    }
}

QStringList CustomTrackView::mimeTypes() const
{
    QStringList qstrList;
    // list of accepted mime types for drop
    qstrList.append("text/plain");
    qstrList.append("kdenlive/producerslist");
    qstrList.append("kdenlive/clip");
    return qstrList;
}

Qt::DropActions CustomTrackView::supportedDropActions() const
{
    // returns what actions are supported when dropping
    return Qt::MoveAction;
}

void CustomTrackView::setDuration(int duration)
{
    int diff = qAbs(duration - sceneRect().width());
    if (diff * matrix().m11() > -50) {
        if (matrix().m11() < 0.4) setSceneRect(0, 0, (duration + 100 / matrix().m11()), sceneRect().height());
        else setSceneRect(0, 0, (duration + 300), sceneRect().height());
    }
    m_projectDuration = duration;
}

int CustomTrackView::duration() const
{
    return m_projectDuration;
}

void CustomTrackView::addTrack(TrackInfo type, int ix)
{
    QList <TransitionInfo> transitionInfos;
    if (ix == -1 || ix == m_document->tracksCount()) {
        m_document->insertTrack(0, type);
        transitionInfos = m_document->renderer()->mltInsertTrack(1, type.type == VIDEOTRACK);
    } else {
        m_document->insertTrack(m_document->tracksCount() - ix, type);
        // insert track in MLT playlist
        transitionInfos = m_document->renderer()->mltInsertTrack(m_document->tracksCount() - ix, type.type == VIDEOTRACK);

        double startY = ix * m_tracksHeight + 1 + m_tracksHeight / 2;
        QRectF r(0, startY, sceneRect().width(), sceneRect().height() - startY);
        QList<QGraphicsItem *> selection = m_scene->items(r);
        resetSelectionGroup();

        m_selectionGroup = new AbstractGroupItem(m_document->fps());
        scene()->addItem(m_selectionGroup);
        for (int i = 0; i < selection.count(); i++) {
            if ((!selection.at(i)->parentItem()) && (selection.at(i)->type() == AVWIDGET || selection.at(i)->type() == TRANSITIONWIDGET || selection.at(i)->type() == GROUPWIDGET)) {
                m_selectionGroup->addItem(selection.at(i));
            }
        }
        // Move graphic items
        m_selectionGroup->translate(0, m_tracksHeight);

        // adjust track number
        Mlt::Tractor *tractor = m_document->renderer()->lockService();
        QList<QGraphicsItem *> children = m_selectionGroup->childItems();
        for (int i = 0; i < children.count(); i++) {
            if (children.at(i)->type() == GROUPWIDGET) {
                AbstractGroupItem *grp = static_cast<AbstractGroupItem*>(children.at(i));
                children << grp->childItems();
                continue;
            }
            AbstractClipItem *item = static_cast <AbstractClipItem *>(children.at(i));
            item->updateItem();
            ItemInfo clipinfo = item->info();
            if (item->type() == AVWIDGET) {
                ClipItem *clip = static_cast <ClipItem *>(item);
                // slowmotion clips are not track dependant, so no need to update them
                if (clip->speed() != 1.0) continue;
                // We add a move clip command so that we get the correct producer for new track number
                if (clip->clipType() == AV || clip->clipType() == AUDIO) {
                    Mlt::Producer *prod = clip->getProducer(clipinfo.track);
                    if (m_document->renderer()->mltUpdateClipProducer(tractor, (int)(m_document->tracksCount() - clipinfo.track), clipinfo.startPos.frames(m_document->fps()), prod) == false) {
                        // problem updating clip
                        emit displayMessage(i18n("Cannot update clip (time: %1, track: %2)", clipinfo.startPos.frames(m_document->fps()), clipinfo.track), ErrorMessage);
                    }
                }
            } /*else if (item->type() == TRANSITIONWIDGET) {
                Transition *tr = static_cast <Transition *>(item);
                int track = tr->transitionEndTrack();
                if (track >= ix) {
                    tr->updateTransitionEndTrack(getPreviousVideoTrack(clipinfo.track));
                }
            }*/
        }
        // Sync transition tracks with MLT playlist
        Transition *tr;        
	TransitionInfo info;
	for (int i = 0; i < transitionInfos.count(); i++) {
	    info = transitionInfos.at(i);
	    tr = getTransitionItem(info);
	    if (tr) tr->setForcedTrack(info.forceTrack, info.a_track);
	    else kDebug()<<"// Cannot update TRANSITION AT: "<<info.b_track<<" / "<<info.startPos.frames(m_document->fps()); 
	}
	
        resetSelectionGroup(false);
        m_document->renderer()->unlockService(tractor);
    }

    int maxHeight = m_tracksHeight * m_document->tracksCount() * matrix().m22();
    for (int i = 0; i < m_guides.count(); i++) {
        QLineF l = m_guides.at(i)->line();
        l.setP2(QPointF(l.x2(), maxHeight));
        m_guides.at(i)->setLine(l);
    }

    m_cursorLine->setLine(m_cursorLine->line().x1(), 0, m_cursorLine->line().x1(), maxHeight - 1);
    setSceneRect(0, 0, sceneRect().width(), m_tracksHeight * m_document->tracksCount());
    viewport()->update();
    //QTimer::singleShot(500, this, SIGNAL(trackHeightChanged()));
    //setFixedHeight(50 * m_tracksCount);

    updateTrackNames(ix, true);
}

void CustomTrackView::removeTrack(int ix)
{
    // Delete track in MLT playlist
    m_document->renderer()->mltDeleteTrack(m_document->tracksCount() - ix);
    m_document->deleteTrack(m_document->tracksCount() - ix - 1);

    double startY = ix * (m_tracksHeight + 1) + m_tracksHeight / 2;
    QRectF r(0, startY, sceneRect().width(), sceneRect().height() - startY);
    QList<QGraphicsItem *> selection = m_scene->items(r);

    resetSelectionGroup();

    m_selectionGroup = new AbstractGroupItem(m_document->fps());
    scene()->addItem(m_selectionGroup);
    for (int i = 0; i < selection.count(); i++) {
        if ((!selection.at(i)->parentItem()) && (selection.at(i)->type() == AVWIDGET || selection.at(i)->type() == TRANSITIONWIDGET || selection.at(i)->type() == GROUPWIDGET)) {
            m_selectionGroup->addItem(selection.at(i));
        }
    }
    // Move graphic items
    qreal ydiff = 0 - (int) m_tracksHeight;
    m_selectionGroup->translate(0, ydiff);
    Mlt::Tractor *tractor = m_document->renderer()->lockService();

    // adjust track number
    QList<QGraphicsItem *> children = m_selectionGroup->childItems();
    //kDebug() << "// FOUND CLIPS TO MOVE: " << children.count();
    for (int i = 0; i < children.count(); i++) {
        if (children.at(i)->type() == GROUPWIDGET) {
            AbstractGroupItem *grp = static_cast<AbstractGroupItem*>(children.at(i));
            children << grp->childItems();
            continue;
        }
        if (children.at(i)->type() == AVWIDGET) {
            ClipItem *clip = static_cast <ClipItem *>(children.at(i));
            clip->updateItem();
            ItemInfo clipinfo = clip->info();
            // We add a move clip command so that we get the correct producer for new track number
            if (clip->clipType() == AV || clip->clipType() == AUDIO || clip->clipType() == PLAYLIST) {
                Mlt::Producer *prod = clip->getProducer(clipinfo.track);
                if (prod == NULL || !m_document->renderer()->mltUpdateClipProducer(tractor, (int)(m_document->tracksCount() - clipinfo.track), clipinfo.startPos.frames(m_document->fps()), prod)) {
                    emit displayMessage(i18n("Cannot update clip (time: %1, track: %2)", clipinfo.startPos.frames(m_document->fps()), clipinfo.track), ErrorMessage);
                }
            }
        } else if (children.at(i)->type() == TRANSITIONWIDGET) {
            Transition *tr = static_cast <Transition *>(children.at(i));
            tr->updateItem();
            int track = tr->transitionEndTrack();
            if (track >= ix) {
                ItemInfo clipinfo = tr->info();
                tr->updateTransitionEndTrack(getPreviousVideoTrack(clipinfo.track));
            }
        }
    }
    resetSelectionGroup(false);
    m_document->renderer()->unlockService(tractor);

    int maxHeight = m_tracksHeight * m_document->tracksCount() * matrix().m22();
    for (int i = 0; i < m_guides.count(); i++) {
        QLineF l = m_guides.at(i)->line();
        l.setP2(QPointF(l.x2(), maxHeight));
        m_guides.at(i)->setLine(l);
    }
    m_cursorLine->setLine(m_cursorLine->line().x1(), 0, m_cursorLine->line().x1(), maxHeight - 1);
    setSceneRect(0, 0, sceneRect().width(), m_tracksHeight * m_document->tracksCount());

    m_selectedTrack = qMin(m_selectedTrack, m_document->tracksCount() - 1);
    viewport()->update();

    updateTrackNames(ix, false);
    //QTimer::singleShot(500, this, SIGNAL(trackHeightChanged()));
}

void CustomTrackView::configTracks(QList < TrackInfo > trackInfos)
{
    for (int i = 0; i < trackInfos.count(); ++i) {
        m_document->setTrackType(i, trackInfos.at(i));
        m_document->renderer()->mltChangeTrackState(i + 1, m_document->trackInfoAt(i).isMute, m_document->trackInfoAt(i).isBlind);
        lockTrack(m_document->tracksCount() - i - 1, m_document->trackInfoAt(i).isLocked, false);
    }

    viewport()->update();
    emit trackHeightChanged();
}

void CustomTrackView::slotSwitchTrackAudio(int ix)
{
    /*for (int i = 0; i < m_document->tracksCount(); i++)
        kDebug() << "TRK " << i << " STATE: " << m_document->trackInfoAt(i).isMute << m_document->trackInfoAt(i).isBlind;*/
    int tracknumber = m_document->tracksCount() - ix - 1;
    m_document->switchTrackAudio(tracknumber, !m_document->trackInfoAt(tracknumber).isMute);
    kDebug() << "NEXT TRK STATE: " << m_document->trackInfoAt(tracknumber).isMute << m_document->trackInfoAt(tracknumber).isBlind;
    m_document->renderer()->mltChangeTrackState(tracknumber + 1, m_document->trackInfoAt(tracknumber).isMute, m_document->trackInfoAt(tracknumber).isBlind);
    setDocumentModified();
}

void CustomTrackView::slotSwitchTrackLock(int ix)
{
    int tracknumber = m_document->tracksCount() - ix - 1;
    LockTrackCommand *command = new LockTrackCommand(this, ix, !m_document->trackInfoAt(tracknumber).isLocked);
    m_commandStack->push(command);
}


void CustomTrackView::lockTrack(int ix, bool lock, bool requestUpdate)
{
    int tracknumber = m_document->tracksCount() - ix - 1;
    m_document->switchTrackLock(tracknumber, lock);
    if (requestUpdate)
        emit doTrackLock(ix, lock);
    AbstractClipItem *clip = NULL;
    QList<QGraphicsItem *> selection = m_scene->items(0, ix * m_tracksHeight + m_tracksHeight / 2, sceneRect().width(), m_tracksHeight / 2 - 2);

    for (int i = 0; i < selection.count(); i++) {
        if (selection.at(i)->type() == GROUPWIDGET && (AbstractGroupItem *)selection.at(i) != m_selectionGroup) {
            if (selection.at(i)->parentItem() && m_selectionGroup) {
                selection.removeAll((QGraphicsItem*)m_selectionGroup);
                resetSelectionGroup();
            }

            bool changeGroupLock = true;
            bool hasClipOnTrack = false;
            QList <QGraphicsItem *> children =  selection.at(i)->childItems();
            for (int j = 0; j < children.count(); ++j) {
                if (children.at(j)->isSelected()) {
                    if (children.at(j)->type() == AVWIDGET)
                        emit clipItemSelected(NULL);
                    else if (children.at(j)->type() == TRANSITIONWIDGET)
                        emit transitionItemSelected(NULL);
                    else
                        continue;
                }

                AbstractClipItem * child = static_cast <AbstractClipItem *>(children.at(j));
                if (child == m_dragItem)
                    m_dragItem = NULL;

                // only unlock group, if it is not locked by another track too
                if (!lock && child->track() != ix && m_document->trackInfoAt(m_document->tracksCount() - child->track() - 1).isLocked)
                    changeGroupLock = false;
                
                // only (un-)lock if at least one clip is on the track
                if (child->track() == ix)
                    hasClipOnTrack = true;
            }
            if (changeGroupLock && hasClipOnTrack)
                ((AbstractGroupItem*)selection.at(i))->setItemLocked(lock);
        } else if((selection.at(i)->type() == AVWIDGET || selection.at(i)->type() == TRANSITIONWIDGET)) {
            if (selection.at(i)->parentItem()) {
                if (selection.at(i)->parentItem() == m_selectionGroup) {
                    selection.removeAll((QGraphicsItem*)m_selectionGroup);
                    resetSelectionGroup();
                } else {
                    // groups are handled separately
                    continue;
                }
            }

            if (selection.at(i)->isSelected()) {
                if (selection.at(i)->type() == AVWIDGET)
                    emit clipItemSelected(NULL);
                else
                    emit transitionItemSelected(NULL);
            }
            clip = static_cast <AbstractClipItem *>(selection.at(i));
            clip->setItemLocked(lock);
            if (clip == m_dragItem)
                m_dragItem = NULL;
        }
    }
    kDebug() << "NEXT TRK STATE: " << m_document->trackInfoAt(tracknumber).isLocked;
    viewport()->update();
    setDocumentModified();
}

void CustomTrackView::slotSwitchTrackVideo(int ix)
{
    int tracknumber = m_document->tracksCount() - ix;
    m_document->switchTrackVideo(tracknumber - 1, !m_document->trackInfoAt(tracknumber - 1).isBlind);
    m_document->renderer()->mltChangeTrackState(tracknumber, m_document->trackInfoAt(tracknumber - 1).isMute, m_document->trackInfoAt(tracknumber - 1).isBlind);
    setDocumentModified();
}

QList<QGraphicsItem *> CustomTrackView::checkForGroups(const QRectF &rect, bool *ok)
{
    // Check there is no group going over several tracks there, or that would result in timeline corruption
    QList<QGraphicsItem *> selection = scene()->items(rect);
    *ok = true;
    int maxHeight = m_tracksHeight * 1.5;
    for (int i = 0; i < selection.count(); i++) {
        // Check that we don't try to move a group with clips on other tracks
        if (selection.at(i)->type() == GROUPWIDGET && (selection.at(i)->boundingRect().height() >= maxHeight)) {
            *ok = false;
            break;
        } else if (selection.at(i)->parentItem() && (selection.at(i)->parentItem()->boundingRect().height() >= maxHeight)) {
            *ok = false;
            break;
        }
    }
    return selection;
}

void CustomTrackView::slotRemoveSpace()
{
    GenTime pos;
    int track = 0;
    if (m_menuPosition.isNull()) {
        pos = GenTime(cursorPos(), m_document->fps());

        QPointer<TrackDialog> d = new TrackDialog(m_document, parentWidget());
        d->comboTracks->setCurrentIndex(m_selectedTrack);
        d->label->setText(i18n("Track"));
        d->before_select->setHidden(true);
        d->setWindowTitle(i18n("Remove Space"));
        d->video_track->setHidden(true);
        d->audio_track->setHidden(true);
        if (d->exec() != QDialog::Accepted) {
            delete d;
            return;
        }
        track = d->comboTracks->currentIndex();
        delete d;
    } else {
        pos = GenTime((int)(mapToScene(m_menuPosition).x()), m_document->fps());
        track = (int)(mapToScene(m_menuPosition).y() / m_tracksHeight);
    }

    if (m_document->isTrackLocked(m_document->tracksCount() - track - 1)) {
        emit displayMessage(i18n("Cannot remove space in a locked track"), ErrorMessage);
        return;
    }

    ClipItem *item = getClipItemAt(pos, track);
    if (item) {
        emit displayMessage(i18n("You must be in an empty space to remove space (time: %1, track: %2)", m_document->timecode().getTimecodeFromFrames(mapToScene(m_menuPosition).x()), track), ErrorMessage);
        return;
    }
    int length = m_document->renderer()->mltGetSpaceLength(pos, m_document->tracksCount() - track, true);
    if (length <= 0) {
        emit displayMessage(i18n("You must be in an empty space to remove space (time: %1, track: %2)", m_document->timecode().getTimecodeFromFrames(mapToScene(m_menuPosition).x()), track), ErrorMessage);
        return;
    }

    // Make sure there is no group in the way
    QRectF rect(pos.frames(m_document->fps()), track * m_tracksHeight + m_tracksHeight / 2, sceneRect().width() - pos.frames(m_document->fps()), m_tracksHeight / 2 - 2);

    bool isOk;
    QList<QGraphicsItem *> items = checkForGroups(rect, &isOk);
    if (!isOk) {
        // groups found on track, do not allow the move
        emit displayMessage(i18n("Cannot remove space in a track with a group"), ErrorMessage);
        return;
    }

    QList<ItemInfo> clipsToMove;
    QList<ItemInfo> transitionsToMove;

    for (int i = 0; i < items.count(); i++) {
        if (items.at(i)->type() == AVWIDGET || items.at(i)->type() == TRANSITIONWIDGET) {
            AbstractClipItem *item = static_cast <AbstractClipItem *>(items.at(i));
            ItemInfo info = item->info();
            if (item->type() == AVWIDGET) {
                clipsToMove.append(info);
            } else if (item->type() == TRANSITIONWIDGET) {
                transitionsToMove.append(info);
            }
        }
    }

    if (!transitionsToMove.isEmpty()) {
        // Make sure that by moving the items, we don't get a transition collision
        // Find first transition
        ItemInfo info = transitionsToMove.at(0);
        for (int i = 1; i < transitionsToMove.count(); i++)
            if (transitionsToMove.at(i).startPos < info.startPos) info = transitionsToMove.at(i);

        // make sure there are no transitions on the way
        QRectF rect(info.startPos.frames(m_document->fps()) - length, track * m_tracksHeight + m_tracksHeight / 2, length - 1, m_tracksHeight / 2 - 2);
        items = scene()->items(rect);
        int transitionCorrection = -1;
        for (int i = 0; i < items.count(); i++) {
            if (items.at(i)->type() == TRANSITIONWIDGET) {
                // There is a transition on the way
                AbstractClipItem *item = static_cast <AbstractClipItem *>(items.at(i));
                int transitionEnd = item->endPos().frames(m_document->fps());
                if (transitionEnd > transitionCorrection) transitionCorrection = transitionEnd;
            }
        }

        if (transitionCorrection > 0) {
            // We need to fix the move length
            length = info.startPos.frames(m_document->fps()) - transitionCorrection;
        }
            
        // Make sure we don't send transition before 0
        if (info.startPos.frames(m_document->fps()) < length) {
            // reduce length to maximum possible
            length = info.startPos.frames(m_document->fps());
        }           
    }

    InsertSpaceCommand *command = new InsertSpaceCommand(this, clipsToMove, transitionsToMove, track, GenTime(-length, m_document->fps()), true);
    updateTrackDuration(track, command);
    m_commandStack->push(command);
}

void CustomTrackView::slotInsertSpace()
{
    GenTime pos;
    int track = 0;
    if (m_menuPosition.isNull()) {
        pos = GenTime(cursorPos(), m_document->fps());
    } else {
        pos = GenTime((int)(mapToScene(m_menuPosition).x()), m_document->fps());
        track = (int)(mapToScene(m_menuPosition).y() / m_tracksHeight) + 1;
    }
    QPointer<SpacerDialog> d = new SpacerDialog(GenTime(65, m_document->fps()),
                m_document->timecode(), track, m_document->tracksList(), this);
    if (d->exec() != QDialog::Accepted) {
        delete d;
        return;
    }
    GenTime spaceDuration = d->selectedDuration();
    track = d->selectedTrack();
    delete d;

    QList<QGraphicsItem *> items;
    if (track >= 0) {
        if (m_document->isTrackLocked(m_document->tracksCount() - track - 1)) {
            emit displayMessage(i18n("Cannot insert space in a locked track"), ErrorMessage);
            return;
        }

        ClipItem *item = getClipItemAt(pos, track);
        if (item) pos = item->startPos();

        // Make sure there is no group in the way
        QRectF rect(pos.frames(m_document->fps()), track * m_tracksHeight + m_tracksHeight / 2, sceneRect().width() - pos.frames(m_document->fps()), m_tracksHeight / 2 - 2);
        bool isOk;
        items = checkForGroups(rect, &isOk);
        if (!isOk) {
            // groups found on track, do not allow the move
            emit displayMessage(i18n("Cannot insert space in a track with a group"), ErrorMessage);
            return;
        }
    } else {
        QRectF rect(pos.frames(m_document->fps()), 0, sceneRect().width() - pos.frames(m_document->fps()), m_document->tracksCount() * m_tracksHeight);
        items = scene()->items(rect);
    }

    QList<ItemInfo> clipsToMove;
    QList<ItemInfo> transitionsToMove;

    for (int i = 0; i < items.count(); i++) {
        if (items.at(i)->type() == AVWIDGET || items.at(i)->type() == TRANSITIONWIDGET) {
            AbstractClipItem *item = static_cast <AbstractClipItem *>(items.at(i));
            ItemInfo info = item->info();
            if (item->type() == AVWIDGET)
                clipsToMove.append(info);
            else if (item->type() == TRANSITIONWIDGET)
                transitionsToMove.append(info);
        }
    }

    if (!clipsToMove.isEmpty() || !transitionsToMove.isEmpty()) {
        InsertSpaceCommand *command = new InsertSpaceCommand(this, clipsToMove, transitionsToMove, track, spaceDuration, true);
        updateTrackDuration(track, command);
        m_commandStack->push(command);
    }
}

void CustomTrackView::insertSpace(QList<ItemInfo> clipsToMove, QList<ItemInfo> transToMove, int track, const GenTime &duration, const GenTime &offset)
{
    int diff = duration.frames(m_document->fps());
    resetSelectionGroup();
    m_selectionGroup = new AbstractGroupItem(m_document->fps());
    scene()->addItem(m_selectionGroup);
    ClipItem *clip;
    Transition *transition;

    // Create lists with start pos for each track
    QMap <int, int> trackClipStartList;
    QMap <int, int> trackTransitionStartList;

    for (int i = 1; i < m_document->tracksCount() + 1; i++) {
        trackClipStartList[i] = -1;
        trackTransitionStartList[i] = -1;
    }

    if (!clipsToMove.isEmpty()) for (int i = 0; i < clipsToMove.count(); i++) {
            clip = getClipItemAtStart(clipsToMove.at(i).startPos + offset, clipsToMove.at(i).track);
            if (clip) {
                if (clip->parentItem()) {
                    m_selectionGroup->addItem(clip->parentItem());
                } else {
                    m_selectionGroup->addItem(clip);
                }
                if (trackClipStartList.value(m_document->tracksCount() - clipsToMove.at(i).track) == -1 || clipsToMove.at(i).startPos.frames(m_document->fps()) < trackClipStartList.value(m_document->tracksCount() - clipsToMove.at(i).track))
                    trackClipStartList[m_document->tracksCount() - clipsToMove.at(i).track] = clipsToMove.at(i).startPos.frames(m_document->fps());
            } else emit {
                    displayMessage(i18n("Cannot move clip at position %1, track %2", m_document->timecode().getTimecodeFromFrames((clipsToMove.at(i).startPos + offset).frames(m_document->fps())), clipsToMove.at(i).track), ErrorMessage);
                }
            }
    if (!transToMove.isEmpty()) for (int i = 0; i < transToMove.count(); i++) {
            transition = getTransitionItemAtStart(transToMove.at(i).startPos + offset, transToMove.at(i).track);
            if (transition) {
                if (transition->parentItem()) {
                    m_selectionGroup->addItem(transition->parentItem());
                } else {
                    m_selectionGroup->addItem(transition);
                }
                if (trackTransitionStartList.value(m_document->tracksCount() - transToMove.at(i).track) == -1 || transToMove.at(i).startPos.frames(m_document->fps()) < trackTransitionStartList.value(m_document->tracksCount() - transToMove.at(i).track))
                    trackTransitionStartList[m_document->tracksCount() - transToMove.at(i).track] = transToMove.at(i).startPos.frames(m_document->fps());
            } else emit displayMessage(i18n("Cannot move transition at position %1, track %2", m_document->timecode().getTimecodeFromFrames(transToMove.at(i).startPos.frames(m_document->fps())), transToMove.at(i).track), ErrorMessage);
        }
    m_selectionGroup->translate(diff, 0);

    // update items coordinates
    QList<QGraphicsItem *> itemList = m_selectionGroup->childItems();

    for (int i = 0; i < itemList.count(); i++) {
        if (itemList.at(i)->type() == AVWIDGET || itemList.at(i)->type() == TRANSITIONWIDGET) {
            static_cast < AbstractClipItem *>(itemList.at(i))->updateItem();
        } else if (itemList.at(i)->type() == GROUPWIDGET) {
            QList<QGraphicsItem *> children = itemList.at(i)->childItems();
            for (int j = 0; j < children.count(); j++) {
                AbstractClipItem * clp = static_cast < AbstractClipItem *>(children.at(j));
                clp->updateItem();
            }
        }
    }
    resetSelectionGroup(false);
    if (track != -1)
        track = m_document->tracksCount() - track;
    m_document->renderer()->mltInsertSpace(trackClipStartList, trackTransitionStartList, track, duration, offset);
}

void CustomTrackView::deleteClip(const QString &clipId)
{
    resetSelectionGroup();
    QList<QGraphicsItem *> itemList = items();
    QUndoCommand *deleteCommand = new QUndoCommand();
    new RefreshMonitorCommand(this, false, true, deleteCommand);
    int count = 0;
    for (int i = 0; i < itemList.count(); i++) {
        if (itemList.at(i)->type() == AVWIDGET) {
            ClipItem *item = (ClipItem *)itemList.at(i);
            if (item->clipProducer() == clipId) {
		count++;
                if (item->parentItem()) {
		    // Clip is in a group, destroy the group
		    new GroupClipsCommand(this, QList<ItemInfo>() << item->info(), QList<ItemInfo>(), false, deleteCommand);
                }
                new AddTimelineClipCommand(this, item->xml(), item->clipProducer(), item->info(), item->effectList(), false, false, true, true, deleteCommand);
            }
        }
    }
    if (count == 0) {
        delete deleteCommand;
    } else {
	deleteCommand->setText(i18np("Delete timeline clip", "Delete timeline clips", count));
	new RefreshMonitorCommand(this, true, false, deleteCommand);
        updateTrackDuration(-1, deleteCommand);
        m_commandStack->push(deleteCommand);
    }
}

void CustomTrackView::seekCursorPos(int pos)
{
    m_document->renderer()->seek(qMax(pos, 0));
    emit updateRuler();
}

int CustomTrackView::seekPosition() const
{
    return m_document->renderer()->requestedSeekPosition;
}


void CustomTrackView::setCursorPos(int pos)
{
    if (pos != m_cursorPos) {
	emit cursorMoved((int)(m_cursorPos), (int)(pos));
	m_cursorPos = pos;
	m_cursorLine->setPos(m_cursorPos, 0);
	if (m_autoScroll) checkScrolling();
    }
    else emit updateRuler();
}

void CustomTrackView::updateCursorPos()
{
    m_cursorLine->setPos(m_cursorPos, 0);
}

int CustomTrackView::cursorPos()
{
    return (int)(m_cursorPos);
}

void CustomTrackView::moveCursorPos(int delta)
{
    int currentPos = m_document->renderer()->requestedSeekPosition;
    if (currentPos == SEEK_INACTIVE) {
	currentPos = m_document->renderer()->seekPosition().frames(m_document->fps()) + delta;
    }
    else {
	currentPos += delta;
    }
    m_document->renderer()->seek(qMax(0, currentPos));
    emit updateRuler();
}

void CustomTrackView::initCursorPos(int pos)
{
    emit cursorMoved((int)(m_cursorPos), (int)(pos));
    m_cursorPos = pos;
    m_cursorLine->setPos(pos, 0);
    checkScrolling();
}

void CustomTrackView::checkScrolling()
{
    ensureVisible(m_cursorPos, verticalScrollBar()->value() + 10, 2, 2, 50, 0);
}

void CustomTrackView::mouseReleaseEvent(QMouseEvent * event)
{
    if (m_moveOpMode == SEEK) m_moveOpMode = NONE;
    if (m_operationMode == SCROLLTIMELINE) {
	m_operationMode = NONE;
	setDragMode(QGraphicsView::NoDrag);
	QGraphicsView::mouseReleaseEvent(event);
	return;
    }
    if (!m_controlModifier && m_operationMode != RUBBERSELECTION) {
	//event->accept();
	setDragMode(QGraphicsView::NoDrag);
	if (m_clipDrag) QGraphicsView::mouseReleaseEvent(event);
    }
    m_clipDrag = false;
    //setViewportUpdateMode(QGraphicsView::MinimalViewportUpdate);
#if QT_VERSION >= 0x040800
    if (m_dragItem) {
	m_dragItem->setGraphicsEffect(NULL);
    }
#endif
    if (m_scrollTimer.isActive()) m_scrollTimer.stop();
    if (event->button() == Qt::MidButton) {
        return;
    }

    if (m_operationMode == MOVEGUIDE) {
        setCursor(Qt::ArrowCursor);
        m_operationMode = NONE;
        m_dragGuide->setFlag(QGraphicsItem::ItemIsMovable, false);
        GenTime newPos = GenTime(m_dragGuide->pos().x(), m_document->fps());
        if (newPos != m_dragGuide->position()) {
            EditGuideCommand *command = new EditGuideCommand(this, m_dragGuide->position(), m_dragGuide->label(), newPos, m_dragGuide->label(), false);
            m_commandStack->push(command);
            m_dragGuide->updateGuide(GenTime(m_dragGuide->pos().x(), m_document->fps()));
            qSort(m_guides.begin(), m_guides.end(), sortGuidesList);
            m_document->syncGuides(m_guides);
        }
        m_dragGuide = NULL;
        m_dragItem = NULL;
        return;
    } else if (m_operationMode == SPACER && m_selectionGroup) {
        int track;
        if (event->modifiers() != Qt::ControlModifier) {
            // We are moving all tracks
            track = -1;
        } else track = (int)(mapToScene(m_clickEvent).y() / m_tracksHeight);
        GenTime timeOffset = GenTime((int)(m_selectionGroup->scenePos().x()), m_document->fps()) - m_selectionGroupInfo.startPos;
	QList <AbstractGroupItem*> groups;

        if (timeOffset != GenTime()) {
            QList<QGraphicsItem *> items = m_selectionGroup->childItems();

            QList<ItemInfo> clipsToMove;
            QList<ItemInfo> transitionsToMove;

            // Create lists with start pos for each track
            QMap <int, int> trackClipStartList;
            QMap <int, int> trackTransitionStartList;

            for (int i = 1; i < m_document->tracksCount() + 1; i++) {
                trackClipStartList[i] = -1;
                trackTransitionStartList[i] = -1;
            }

            for (int i = 0; i < items.count(); i++) {
                if (items.at(i)->type() == GROUPWIDGET) {
		    AbstractGroupItem* group = (AbstractGroupItem*)items.at(i);
		    if (!groups.contains(group)) groups.append(group);
		    items += items.at(i)->childItems();
		}
            }

            for (int i = 0; i < items.count(); i++) {
                if (items.at(i)->type() == AVWIDGET) {
                    AbstractClipItem *item = static_cast <AbstractClipItem *>(items.at(i));
                    ItemInfo info = item->info();
                    clipsToMove.append(info);
                    item->updateItem();
                    if (trackClipStartList.value(m_document->tracksCount() - info.track) == -1 || info.startPos.frames(m_document->fps()) < trackClipStartList.value(m_document->tracksCount() - info.track))
                        trackClipStartList[m_document->tracksCount() - info.track] = info.startPos.frames(m_document->fps());
                } else if (items.at(i)->type() == TRANSITIONWIDGET) {
                    AbstractClipItem *item = static_cast <AbstractClipItem *>(items.at(i));
                    ItemInfo info = item->info();
                    transitionsToMove.append(info);
                    item->updateItem();
                    if (trackTransitionStartList.value(m_document->tracksCount() - info.track) == -1 || info.startPos.frames(m_document->fps()) < trackTransitionStartList.value(m_document->tracksCount() - info.track))
                        trackTransitionStartList[m_document->tracksCount() - info.track] = info.startPos.frames(m_document->fps());
                }
            }
            if (!clipsToMove.isEmpty() || !transitionsToMove.isEmpty()) {
                InsertSpaceCommand *command = new InsertSpaceCommand(this, clipsToMove, transitionsToMove, track, timeOffset, false);
                updateTrackDuration(track, command);
                m_commandStack->push(command);
                if (track != -1) track = m_document->tracksCount() - track;
                m_document->renderer()->mltInsertSpace(trackClipStartList, trackTransitionStartList, track, timeOffset, GenTime());
                setDocumentModified();
            }
        }
        resetSelectionGroup();
        for (int i = 0; i < groups.count(); i++) {
	    rebuildGroup(groups.at(i));
	}

	
        clearSelection();
	
        m_operationMode = NONE;
    } else if (m_operationMode == RUBBERSELECTION) {
	//event->accept();
	QGraphicsView::mouseReleaseEvent(event);
	setDragMode(QGraphicsView::NoDrag);
	setViewportUpdateMode(QGraphicsView::MinimalViewportUpdate);
	if (event->modifiers() != Qt::ControlModifier) m_dragItem = NULL;
        resetSelectionGroup();
        groupSelectedItems();
        m_operationMode = NONE;
	if (m_selectionGroup == NULL && m_dragItem) {
	    // Only 1 item selected
	    if (m_dragItem->type() == AVWIDGET)
		emit clipItemSelected(static_cast<ClipItem *>(m_dragItem));
	}
    }

    if (m_dragItem == NULL && m_selectionGroup == NULL) {
        emit transitionItemSelected(NULL);
        return;
    }
    ItemInfo info;
    if (m_dragItem) info = m_dragItem->info();

    if (m_operationMode == MOVE) {
        setCursor(Qt::OpenHandCursor);
        if (m_dragItem->parentItem() == 0) {
            // we are moving one clip, easy
            if (m_dragItem->type() == AVWIDGET && (m_dragItemInfo.startPos != info.startPos || m_dragItemInfo.track != info.track)) {
                ClipItem *item = static_cast <ClipItem *>(m_dragItem);
                Mlt::Producer *prod = item->getProducer(info.track);
                bool success = m_document->renderer()->mltMoveClip((int)(m_document->tracksCount() - m_dragItemInfo.track), (int)(m_document->tracksCount() - info.track), (int) m_dragItemInfo.startPos.frames(m_document->fps()), (int)(info.startPos.frames(m_document->fps())), prod, m_scene->editMode() == OVERWRITEEDIT, m_scene->editMode() == INSERTEDIT);

                if (success) {
                    QUndoCommand *moveCommand = new QUndoCommand();
                    moveCommand->setText(i18n("Move clip"));
                    adjustTimelineClips(m_scene->editMode(), item, ItemInfo(), moveCommand);

                    int tracknumber = m_document->tracksCount() - item->track() - 1;
                    bool isLocked = m_document->trackInfoAt(tracknumber).isLocked;
                    if (isLocked) item->setItemLocked(true);
                    new MoveClipCommand(this, m_dragItemInfo, info, false, moveCommand);
                    // Also move automatic transitions (on lower track)
                    Transition *startTransition = getTransitionItemAtStart(m_dragItemInfo.startPos, m_dragItemInfo.track);
                    ItemInfo startTrInfo;
                    ItemInfo newStartTrInfo;
                    bool moveStartTrans = false;
                    bool moveEndTrans = false;
                    if (startTransition && startTransition->isAutomatic()) {
                        startTrInfo = startTransition->info();
                        newStartTrInfo = startTrInfo;
                        newStartTrInfo.track = info.track;
                        newStartTrInfo.startPos = info.startPos;
                        if (m_dragItemInfo.track == info.track && !item->baseClip()->isTransparent() && getClipItemAtEnd(newStartTrInfo.endPos, m_document->tracksCount() - startTransition->transitionEndTrack())) {
                            // transition end should stay the same
                        } else {
                            // transition end should be adjusted to clip
                            newStartTrInfo.endPos = newStartTrInfo.endPos + (newStartTrInfo.startPos - startTrInfo.startPos);
                        }
                        if (newStartTrInfo.startPos < newStartTrInfo.endPos) moveStartTrans = true;
                    }
                    if (startTransition == NULL || startTransition->endPos() < m_dragItemInfo.endPos) {
                        // Check if there is a transition at clip end
                        Transition *tr = getTransitionItemAtEnd(m_dragItemInfo.endPos, m_dragItemInfo.track);
                        if (tr && tr->isAutomatic()) {
                            ItemInfo trInfo = tr->info();
                            ItemInfo newTrInfo = trInfo;
                            newTrInfo.track = info.track;
                            newTrInfo.endPos = m_dragItem->endPos();
                            if (m_dragItemInfo.track == info.track && !item->baseClip()->isTransparent() && getClipItemAtStart(trInfo.startPos, m_document->tracksCount() - tr->transitionEndTrack())) {
                                // transition start should stay the same
                            } else {
                                // transition start should be moved
                                newTrInfo.startPos = newTrInfo.startPos + (newTrInfo.endPos - trInfo.endPos);
                            }
                            if (newTrInfo.startPos < newTrInfo.endPos) {
                                moveEndTrans = true;
                                if (moveStartTrans) {
                                    // we have to move both transitions, remove the start one so that there is no collision
                                    new AddTransitionCommand(this, startTrInfo, startTransition->transitionEndTrack(), startTransition->toXML(), true, true, moveCommand);
                                }
                                adjustTimelineTransitions(m_scene->editMode(), tr, moveCommand);
                                new MoveTransitionCommand(this, trInfo, newTrInfo, true, moveCommand);
                                if (moveStartTrans) {
                                    // re-add transition in correct place
                                    int transTrack = startTransition->transitionEndTrack();
                                    if (m_dragItemInfo.track != info.track && !startTransition->forcedTrack()) {
                                        transTrack = getPreviousVideoTrack(info.track);
                                    }
                                    adjustTimelineTransitions(m_scene->editMode(), startTransition, moveCommand);
                                    new AddTransitionCommand(this, newStartTrInfo, transTrack, startTransition->toXML(), false, true, moveCommand);
                                }
                            }
                        }
                    }

                    if (moveStartTrans && !moveEndTrans) {
                        adjustTimelineTransitions(m_scene->editMode(), startTransition, moveCommand);
                        new MoveTransitionCommand(this, startTrInfo, newStartTrInfo, true, moveCommand);
                    }

                    // Also move automatic transitions (on upper track)
                    Transition *tr = getTransitionItemAtStart(m_dragItemInfo.startPos, m_dragItemInfo.track - 1);
                    if (m_dragItemInfo.track == info.track && tr && tr->isAutomatic() && (m_document->tracksCount() - tr->transitionEndTrack()) == m_dragItemInfo.track) {
                        ItemInfo trInfo = tr->info();
                        ItemInfo newTrInfo = trInfo;
                        newTrInfo.startPos = m_dragItem->startPos();
                        ClipItem * upperClip = getClipItemAt(m_dragItemInfo.startPos, m_dragItemInfo.track - 1);
                        if (!upperClip || !upperClip->baseClip()->isTransparent()) {
                            if (!getClipItemAtEnd(newTrInfo.endPos, tr->track())) {
                                // transition end should be adjusted to clip on upper track
                                newTrInfo.endPos = newTrInfo.endPos + (newTrInfo.startPos - trInfo.startPos);
                            }
                            if (newTrInfo.startPos < newTrInfo.endPos) {
                                adjustTimelineTransitions(m_scene->editMode(), tr, moveCommand);
                                new MoveTransitionCommand(this, trInfo, newTrInfo, true, moveCommand);
                            }
                        }
                    }
                    if (m_dragItemInfo.track == info.track && (tr == NULL || tr->endPos() < m_dragItemInfo.endPos)) {
                        // Check if there is a transition at clip end
                        tr = getTransitionItemAtEnd(m_dragItemInfo.endPos, m_dragItemInfo.track - 1);
                        if (tr && tr->isAutomatic() && (m_document->tracksCount() - tr->transitionEndTrack()) == m_dragItemInfo.track) {
                            ItemInfo trInfo = tr->info();
                            ItemInfo newTrInfo = trInfo;
                            newTrInfo.endPos = m_dragItem->endPos();
                            kDebug() << "CLIP ENDS AT: " << newTrInfo.endPos.frames(25);
                            kDebug() << "CLIP STARTS AT: " << newTrInfo.startPos.frames(25);
                            ClipItem * upperClip = getClipItemAt(m_dragItemInfo.startPos, m_dragItemInfo.track - 1);
                            if (!upperClip || !upperClip->baseClip()->isTransparent()) {
                                if (!getClipItemAtStart(trInfo.startPos, tr->track())) {
                                    // transition start should be moved
                                    newTrInfo.startPos = newTrInfo.startPos + (newTrInfo.endPos - trInfo.endPos);
                                }
                                if (newTrInfo.startPos < newTrInfo.endPos) {
                                    adjustTimelineTransitions(m_scene->editMode(), tr, moveCommand);
                                    new MoveTransitionCommand(this, trInfo, newTrInfo, true, moveCommand);
                                }
                            }
                        }
                    }
                    updateTrackDuration(info.track, moveCommand);
                    if (m_dragItemInfo.track != info.track)
                        updateTrackDuration(m_dragItemInfo.track, moveCommand);
                    m_commandStack->push(moveCommand);
                    //checkTrackSequence(m_dragItem->track());
                } else {
                    // undo last move and emit error message
                    bool snap = KdenliveSettings::snaptopoints();
                    KdenliveSettings::setSnaptopoints(false);
                    item->setPos((int) m_dragItemInfo.startPos.frames(m_document->fps()), (int)(m_dragItemInfo.track * m_tracksHeight + 1));
                    KdenliveSettings::setSnaptopoints(snap);
                    emit displayMessage(i18n("Cannot move clip to position %1", m_document->timecode().getTimecodeFromFrames(info.startPos.frames(m_document->fps()))), ErrorMessage);
                }
                setDocumentModified();
            } else if (m_dragItem->type() == TRANSITIONWIDGET && (m_dragItemInfo.startPos != info.startPos || m_dragItemInfo.track != info.track)) {
                Transition *transition = static_cast <Transition *>(m_dragItem);
                transition->updateTransitionEndTrack(getPreviousVideoTrack(m_dragItem->track()));
                if (!m_document->renderer()->mltMoveTransition(transition->transitionTag(), (int)(m_document->tracksCount() - m_dragItemInfo.track), (int)(m_document->tracksCount() - m_dragItem->track()), transition->transitionEndTrack(), m_dragItemInfo.startPos, m_dragItemInfo.endPos, info.startPos, info.endPos)) {
                    // Moving transition failed, revert to previous position
                    emit displayMessage(i18n("Cannot move transition"), ErrorMessage);
                    transition->setPos((int) m_dragItemInfo.startPos.frames(m_document->fps()), (m_dragItemInfo.track) * m_tracksHeight + 1);
                } else {
                    QUndoCommand *moveCommand = new QUndoCommand();
                    moveCommand->setText(i18n("Move transition"));
                    adjustTimelineTransitions(m_scene->editMode(), transition, moveCommand);
                    new MoveTransitionCommand(this, m_dragItemInfo, info, false, moveCommand);
                    updateTrackDuration(info.track, moveCommand);
                    if (m_dragItemInfo.track != info.track)
                        updateTrackDuration(m_dragItemInfo.track, moveCommand);
                    m_commandStack->push(moveCommand);
                    setDocumentModified();
                }
            }
        } else {
            // Moving several clips. We need to delete them and readd them to new position,
            // or they might overlap each other during the move
            QGraphicsItemGroup *group;
            if (m_selectionGroup) {
                group = static_cast <QGraphicsItemGroup *>(m_selectionGroup);
	    }
            else {
                group = static_cast <QGraphicsItemGroup *>(m_dragItem->parentItem());
	    }
            QList<QGraphicsItem *> items = group->childItems();
            QList<ItemInfo> clipsToMove;
            QList<ItemInfo> transitionsToMove;

            GenTime timeOffset = GenTime(m_dragItem->scenePos().x(), m_document->fps()) - m_dragItemInfo.startPos;
            const int trackOffset = (int)(m_dragItem->scenePos().y() / m_tracksHeight) - m_dragItemInfo.track;

            QUndoCommand *moveGroup = new QUndoCommand();
            moveGroup->setText(i18n("Move group"));
            if (timeOffset != GenTime() || trackOffset != 0) {
                // remove items in MLT playlist

                // Expand groups
                int max = items.count();
                for (int i = 0; i < max; i++) {
                    if (items.at(i)->type() == GROUPWIDGET) {
                        items += items.at(i)->childItems();
                    }
                }
                m_document->renderer()->blockSignals(true);
                for (int i = 0; i < items.count(); i++) {
                    if (items.at(i)->type() != AVWIDGET && items.at(i)->type() != TRANSITIONWIDGET) continue;
                    AbstractClipItem *item = static_cast <AbstractClipItem *>(items.at(i));
                    ItemInfo info = item->info();
                    if (item->type() == AVWIDGET) {
                        if (m_document->renderer()->mltRemoveClip(m_document->tracksCount() - info.track, info.startPos) == false) {
                            // error, clip cannot be removed from playlist
                            emit displayMessage(i18n("Error removing clip at %1 on track %2", m_document->timecode().getTimecodeFromFrames(info.startPos.frames(m_document->fps())), info.track), ErrorMessage);
                        } else {
                            clipsToMove.append(info);
                        }
                    } else {
                        transitionsToMove.append(info);
                        Transition *tr = static_cast <Transition*>(item);
                        m_document->renderer()->mltDeleteTransition(tr->transitionTag(), tr->transitionEndTrack(), m_document->tracksCount() - info.track, info.startPos, info.endPos, tr->toXML());
                    }
                }
                m_document->renderer()->blockSignals(false);
                for (int i = 0; i < items.count(); i++) {
                    // re-add items in correct place
                    if (items.at(i)->type() != AVWIDGET && items.at(i)->type() != TRANSITIONWIDGET) continue;
                    AbstractClipItem *item = static_cast <AbstractClipItem *>(items.at(i));
                    item->updateItem();
                    ItemInfo info = item->info();
                    int tracknumber = m_document->tracksCount() - info.track - 1;
                    bool isLocked = m_document->trackInfoAt(tracknumber).isLocked;
                    if (isLocked) {
                        group->removeFromGroup(item);
                        item->setItemLocked(true);
                    }

                    if (item->type() == AVWIDGET) {
                        ClipItem *clip = static_cast <ClipItem*>(item);
                        int trackProducer = info.track;
                        info.track = m_document->tracksCount() - info.track;
                        adjustTimelineClips(m_scene->editMode(), clip, ItemInfo(), moveGroup);
                        m_document->renderer()->mltInsertClip(info, clip->xml(), clip->getProducer(trackProducer), m_scene->editMode() == OVERWRITEEDIT, m_scene->editMode() == INSERTEDIT);
                        for (int i = 0; i < clip->effectsCount(); i++) {
                            m_document->renderer()->mltAddEffect(info.track, info.startPos, getEffectArgs(clip->effect(i)), false);
                        }
                    } else {
                        Transition *tr = static_cast <Transition*>(item);
                        int newTrack = tr->transitionEndTrack();
                        if (!tr->forcedTrack()) {
                            newTrack = getPreviousVideoTrack(info.track);
                        }
                        tr->updateTransitionEndTrack(newTrack);
                        adjustTimelineTransitions(m_scene->editMode(), tr, moveGroup);
                        m_document->renderer()->mltAddTransition(tr->transitionTag(), newTrack, m_document->tracksCount() - info.track, info.startPos, info.endPos, tr->toXML());
                    }
                }
                new MoveGroupCommand(this, clipsToMove, transitionsToMove, timeOffset, trackOffset, false, moveGroup);
                updateTrackDuration(-1, moveGroup);
                m_commandStack->push(moveGroup);

                //QPointF top = group->sceneBoundingRect().topLeft();
                //QPointF oldpos = m_selectionGroup->scenePos();
                //kDebug()<<"SELECTION GRP POS: "<<m_selectionGroup->scenePos()<<", TOP: "<<top;
                //group->setPos(top);
                //TODO: get rid of the 3 lines below
                if (m_selectionGroup) {
                    m_selectionGroupInfo.startPos = GenTime(m_selectionGroup->scenePos().x(), m_document->fps());
                    m_selectionGroupInfo.track = m_selectionGroup->track();
		    items = m_selectionGroup->childItems();
		    resetSelectionGroup(false);

		    QSet <QGraphicsItem*> groupList;
		    QSet <QGraphicsItem*> itemList;
		    while (!items.isEmpty()) {
			QGraphicsItem *first = items.takeFirst();
			if (first->type() == GROUPWIDGET) {
			    if (first != m_selectionGroup) {
				groupList.insert(first);
			    }
                        }
                        else if (first->type() == AVWIDGET || first->type() == TRANSITIONWIDGET) {
			    if (first->parentItem() && first->parentItem()->type() == GROUPWIDGET) {
				if (first->parentItem() != m_selectionGroup) {
				    groupList.insert(first->parentItem());
				}
				else itemList.insert(first);
			    }
			    else itemList.insert(first);
			}
		    }
		    foreach(QGraphicsItem *item, groupList) {
			itemList.unite(item->childItems().toSet());
			rebuildGroup(static_cast <AbstractGroupItem*>(item));
		    }

                    foreach(QGraphicsItem *item, itemList) {
			item->setSelected(true);
                        if (item->parentItem())
                            item->parentItem()->setSelected(true);
                    }
                    resetSelectionGroup();
                    groupSelectedItems(itemList.toList());
                } else {
		    AbstractGroupItem *grp = static_cast <AbstractGroupItem *>(group);
                    rebuildGroup(grp);
                }
                setDocumentModified();
            }
        }
        m_document->renderer()->doRefresh();
    } else if (m_operationMode == RESIZESTART && m_dragItem->startPos() != m_dragItemInfo.startPos) {
        // resize start
        if (!m_controlModifier && m_dragItem->type() == AVWIDGET && m_dragItem->parentItem() && m_dragItem->parentItem() != m_selectionGroup) {
            AbstractGroupItem *parent = static_cast <AbstractGroupItem *>(m_dragItem->parentItem());
            if (parent) {
                QUndoCommand *resizeCommand = new QUndoCommand();
                resizeCommand->setText(i18n("Resize group"));
                QList <QGraphicsItem *> items = parent->childItems();
                QList <ItemInfo> infos = parent->resizeInfos();
                parent->clearResizeInfos();
                int itemcount = 0;
                for (int i = 0; i < items.count(); ++i) {
                    AbstractClipItem *item = static_cast<AbstractClipItem *>(items.at(i));
                    if (item && item->type() == AVWIDGET) {
                        ItemInfo info = infos.at(itemcount);
                        prepareResizeClipStart(item, info, item->startPos().frames(m_document->fps()), false, resizeCommand);
                        ++itemcount;
                    }
                }
                m_commandStack->push(resizeCommand);
            }
        } else {
            prepareResizeClipStart(m_dragItem, m_dragItemInfo, m_dragItem->startPos().frames(m_document->fps()));
	    if (m_dragItem->type() == AVWIDGET) static_cast <ClipItem*>(m_dragItem)->slotUpdateRange();
        }
    } else if (m_operationMode == RESIZEEND && m_dragItem->endPos() != m_dragItemInfo.endPos) {
        // resize end
        if (!m_controlModifier && m_dragItem->type() == AVWIDGET && m_dragItem->parentItem() && m_dragItem->parentItem() != m_selectionGroup) {
            AbstractGroupItem *parent = static_cast <AbstractGroupItem *>(m_dragItem->parentItem());
            if (parent) {
                QUndoCommand *resizeCommand = new QUndoCommand();
                resizeCommand->setText(i18n("Resize group"));
                QList <QGraphicsItem *> items = parent->childItems();
                QList <ItemInfo> infos = parent->resizeInfos();
                parent->clearResizeInfos();
                int itemcount = 0;
                for (int i = 0; i < items.count(); ++i) {
                    AbstractClipItem *item = static_cast<AbstractClipItem *>(items.at(i));
                    if (item && item->type() == AVWIDGET) {
                        ItemInfo info = infos.at(itemcount);
                        prepareResizeClipEnd(item, info, item->endPos().frames(m_document->fps()), false, resizeCommand);
                        ++itemcount;
                    }
                }
                updateTrackDuration(-1, resizeCommand);
                m_commandStack->push(resizeCommand);
            }
        } else {
            prepareResizeClipEnd(m_dragItem, m_dragItemInfo, m_dragItem->endPos().frames(m_document->fps()));
	    if (m_dragItem->type() == AVWIDGET) static_cast <ClipItem*>(m_dragItem)->slotUpdateRange();
        }
    } else if (m_operationMode == FADEIN) {
        // resize fade in effect
        ClipItem * item = static_cast <ClipItem *>(m_dragItem);
        int ix = item->hasEffect("volume", "fadein");
        int ix2 = item->hasEffect("", "fade_from_black");
        if (ix != -1) {
            QDomElement oldeffect = item->effectAtIndex(ix);
            int start = item->cropStart().frames(m_document->fps());
            int end = item->fadeIn();
            if (end == 0) {
                slotDeleteEffect(item, -1, oldeffect, false);
            } else {
                end += start;
                QDomElement effect = oldeffect.cloneNode().toElement();
                EffectsList::setParameter(oldeffect, "in", QString::number(start));
                EffectsList::setParameter(oldeffect, "out", QString::number(end));
                slotUpdateClipEffect(item, -1, effect, oldeffect, ix);
                emit clipItemSelected(item);
            }
        } else if (item->fadeIn() != 0 && ix2 == -1) {
            QDomElement effect;
            if (item->isVideoOnly() || (item->clipType() != AUDIO && item->clipType() != AV && item->clipType() != PLAYLIST)) {
                // add video fade
                effect = MainWindow::videoEffects.getEffectByTag("", "fade_from_black").cloneNode().toElement();
            } else effect = MainWindow::audioEffects.getEffectByTag("volume", "fadein").cloneNode().toElement();
            EffectsList::setParameter(effect, "out", QString::number(item->fadeIn()));
            slotAddEffect(effect, m_dragItem->startPos(), m_dragItem->track());
        }
        if (ix2 != -1) {
            QDomElement oldeffect = item->effectAtIndex(ix2);
            int start = item->cropStart().frames(m_document->fps());
            int end = item->fadeIn();
            if (end == 0) {
                slotDeleteEffect(item, -1, oldeffect, false);
            } else {
                end += start;
                QDomElement effect = oldeffect.cloneNode().toElement();
                EffectsList::setParameter(oldeffect, "in", QString::number(start));
                EffectsList::setParameter(oldeffect, "out", QString::number(end));
                slotUpdateClipEffect(item, -1, effect, oldeffect, ix2);
                emit clipItemSelected(item);
            }
        }
    } else if (m_operationMode == FADEOUT) {
        // resize fade out effect
        ClipItem * item = static_cast <ClipItem *>(m_dragItem);
        int ix = item->hasEffect("volume", "fadeout");
        int ix2 = item->hasEffect("", "fade_to_black");
        if (ix != -1) {
            QDomElement oldeffect = item->effectAtIndex(ix);
            int end = (item->cropDuration() + item->cropStart()).frames(m_document->fps());
            int start = item->fadeOut();
            if (start == 0) {
                slotDeleteEffect(item, -1, oldeffect, false);
            } else {
                start = end - start;
                QDomElement effect = oldeffect.cloneNode().toElement();
                EffectsList::setParameter(oldeffect, "in", QString::number(start));
                EffectsList::setParameter(oldeffect, "out", QString::number(end));
                // kDebug()<<"EDIT FADE OUT : "<<start<<"x"<<end;
                slotUpdateClipEffect(item, -1, effect, oldeffect, ix);
                emit clipItemSelected(item);
            }
        } else if (item->fadeOut() != 0 && ix2 == -1) {
            QDomElement effect;
            if (item->isVideoOnly() || (item->clipType() != AUDIO && item->clipType() != AV && item->clipType() != PLAYLIST)) {
                // add video fade
                effect = MainWindow::videoEffects.getEffectByTag("", "fade_to_black").cloneNode().toElement();
            } else effect = MainWindow::audioEffects.getEffectByTag("volume", "fadeout").cloneNode().toElement();
            int end = (item->cropDuration() + item->cropStart()).frames(m_document->fps());
            int start = end-item->fadeOut();
            EffectsList::setParameter(effect, "in", QString::number(start));
            EffectsList::setParameter(effect, "out", QString::number(end));
            slotAddEffect(effect, m_dragItem->startPos(), m_dragItem->track());
        }
        if (ix2 != -1) {
            QDomElement oldeffect = item->effectAtIndex(ix2);
            int end = (item->cropDuration() + item->cropStart()).frames(m_document->fps());
            int start = item->fadeOut();
            if (start == 0) {
                slotDeleteEffect(item, -1, oldeffect, false);
            } else {
                start = end - start;
                QDomElement effect = oldeffect.cloneNode().toElement();
                EffectsList::setParameter(oldeffect, "in", QString::number(start));
                EffectsList::setParameter(oldeffect, "out", QString::number(end));
                // kDebug()<<"EDIT FADE OUT : "<<start<<"x"<<end;
                slotUpdateClipEffect(item, -1, effect, oldeffect, ix2);
                emit clipItemSelected(item);
            }
        }
    } else if (m_operationMode == KEYFRAME) {
        // update the MLT effect
        ClipItem * item = static_cast <ClipItem *>(m_dragItem);
        QDomElement oldEffect = item->selectedEffect().cloneNode().toElement();

        // check if we want to remove keyframe
        double val = mapToScene(event->pos()).toPoint().y();
        QRectF br = item->sceneBoundingRect();
        double maxh = 100.0 / br.height();
        val = (br.bottom() - val) * maxh;
        int start = item->cropStart().frames(m_document->fps());
        int end = (item->cropStart() + item->cropDuration()).frames(m_document->fps()) - 1;

        if ((val < -50 || val > 150) && item->editedKeyFramePos() != start && item->editedKeyFramePos() != end && item->keyFrameNumber() > 1) {
            //delete keyframe
            item->movedKeyframe(item->getEffectAtIndex(item->selectedEffectIndex()), item->selectedKeyFramePos(), -1, 0);
        } else {
            item->movedKeyframe(item->getEffectAtIndex(item->selectedEffectIndex()), item->selectedKeyFramePos(), item->editedKeyFramePos(), item->editedKeyFrameValue());
        }

        QDomElement newEffect = item->selectedEffect().cloneNode().toElement();
        //item->updateKeyframeEffect();
        //QString next = item->keyframes(item->selectedEffectIndex());
        //EditKeyFrameCommand *command = new EditKeyFrameCommand(this, item->track(), item->startPos(), item->selectedEffectIndex(), previous, next, false);
        EditEffectCommand *command = new EditEffectCommand(this, m_document->tracksCount() - item->track(), item->startPos(), oldEffect, newEffect, item->selectedEffectIndex(), false, false);

        m_commandStack->push(command);
        updateEffect(m_document->tracksCount() - item->track(), item->startPos(), item->selectedEffect());
        emit clipItemSelected(item);
    }
    if (m_operationMode != NONE && m_operationMode != MOVE) setDocumentModified();
    m_operationMode = NONE;
}

void CustomTrackView::deleteClip(ItemInfo info, bool refresh)
{
    ClipItem *item = getClipItemAt((int) info.startPos.frames(m_document->fps()), info.track);
    m_ct++;
    if (!item) kDebug()<<"// PROBLEM FINDING CLIP ITEM TO REMOVVE!!!!!!!!!";
    else kDebug()<<"// deleting CLIP: "<<info.startPos.frames(m_document->fps())<<", "<<item->baseClip()->fileURL();
    //m_document->renderer()->saveSceneList(QString("/tmp/error%1.mlt").arg(m_ct), QDomElement());
    if (!item || m_document->renderer()->mltRemoveClip(m_document->tracksCount() - info.track, info.startPos) == false) {
        emit displayMessage(i18n("Error removing clip at %1 on track %2", m_document->timecode().getTimecodeFromFrames(info.startPos.frames(m_document->fps())), info.track), ErrorMessage);
        kDebug()<<"CANNOT REMOVE: "<<info.startPos.frames(m_document->fps())<<", TK: "<<info.track;
        //m_document->renderer()->saveSceneList(QString("/tmp/error%1.mlt").arg(m_ct), QDomElement());
        return;
    }
    m_waitingThumbs.removeAll(item);
    item->stopThumbs();
    if (item->isSelected()) emit clipItemSelected(NULL);
    item->baseClip()->removeReference();
    m_document->updateClip(item->baseClip()->getId());

    /*if (item->baseClip()->isTransparent()) {
        // also remove automatic transition
        Transition *tr = getTransitionItemAt(info.startPos, info.track);
        if (tr && tr->isAutomatic()) {
            m_document->renderer()->mltDeleteTransition(tr->transitionTag(), tr->transitionEndTrack(), m_document->tracksCount() - info.track, info.startPos, info.endPos, tr->toXML());
            scene()->removeItem(tr);
            delete tr;
        }
    }*/

    if (m_dragItem == item) m_dragItem = NULL;

#if QT_VERSION >= 0x040600
    // animate item deletion
    item->closeAnimation();
    /*if (refresh) item->closeAnimation();
    else {
        // no refresh, means we have several operations chained, we need to delete clip immediatly
        // so that it does not get in the way of the other
        delete item;
        item = NULL;
    }*/
#else
    delete item;
    item = NULL;
#endif

    setDocumentModified();
    if (refresh) m_document->renderer()->doRefresh();
}

void CustomTrackView::deleteSelectedClips()
{
    resetSelectionGroup();
    QList<QGraphicsItem *> itemList = scene()->selectedItems();
    if (itemList.count() == 0) {
        emit displayMessage(i18n("Select clip to delete"), ErrorMessage);
        return;
    }
    scene()->clearSelection();
    QUndoCommand *deleteSelected = new QUndoCommand();
    new RefreshMonitorCommand(this, false, true, deleteSelected);

    int groupCount = 0;
    int clipCount = 0;
    int transitionCount = 0;
    // expand & destroy groups    
    for (int i = 0; i < itemList.count(); i++) {
        if (itemList.at(i)->type() == GROUPWIDGET) {
            groupCount++;
            QList<QGraphicsItem *> children = itemList.at(i)->childItems();
            QList <ItemInfo> clipInfos;
            QList <ItemInfo> transitionInfos;
            for (int j = 0; j < children.count(); j++) {
                if (children.at(j)->type() == AVWIDGET) {
                    AbstractClipItem *clip = static_cast <AbstractClipItem *>(children.at(j));
                    if (!clip->isItemLocked()) clipInfos.append(clip->info());
                } else if (children.at(j)->type() == TRANSITIONWIDGET) {
                    AbstractClipItem *clip = static_cast <AbstractClipItem *>(children.at(j));
                    if (!clip->isItemLocked()) transitionInfos.append(clip->info());
                }
                if (itemList.contains(children.at(j))) {
                    children.removeAt(j);
                    j--;
                }
            }
            itemList += children;
            if (clipInfos.count() > 0)
                new GroupClipsCommand(this, clipInfos, transitionInfos, false, deleteSelected);

        } else if (itemList.at(i)->parentItem() && itemList.at(i)->parentItem()->type() == GROUPWIDGET)
            itemList.insert(i + 1, itemList.at(i)->parentItem());
    }
    emit clipItemSelected(NULL);
    emit transitionItemSelected(NULL);
    for (int i = 0; i < itemList.count(); i++) {
        if (itemList.at(i)->type() == AVWIDGET) {
            clipCount++;
            ClipItem *item = static_cast <ClipItem *>(itemList.at(i));
            //kDebug()<<"// DELETE CLP AT: "<<item->info().startPos.frames(25);
            new AddTimelineClipCommand(this, item->xml(), item->clipProducer(), item->info(), item->effectList(), false, false, true, true, deleteSelected);
        } else if (itemList.at(i)->type() == TRANSITIONWIDGET) {
            transitionCount++;
            Transition *item = static_cast <Transition *>(itemList.at(i));
            //kDebug()<<"// DELETE TRANS AT: "<<item->info().startPos.frames(25);
            new AddTransitionCommand(this, item->info(), item->transitionEndTrack(), item->toXML(), true, true, deleteSelected);
        }
    }
    if (groupCount > 0 && clipCount == 0 && transitionCount == 0)
        deleteSelected->setText(i18np("Delete selected group", "Delete selected groups", groupCount));
    else if (clipCount > 0 && groupCount == 0 && transitionCount == 0)
        deleteSelected->setText(i18np("Delete selected clip", "Delete selected clips", clipCount));
    else if (transitionCount > 0 && groupCount == 0 && clipCount == 0)
        deleteSelected->setText(i18np("Delete selected transition", "Delete selected transitions", transitionCount));
    else deleteSelected->setText(i18n("Delete selected items"));
    updateTrackDuration(-1, deleteSelected);
    new RefreshMonitorCommand(this, true, false, deleteSelected);
    m_commandStack->push(deleteSelected);
}


void CustomTrackView::doChangeClipSpeed(ItemInfo info, ItemInfo speedIndependantInfo, const double speed, const double oldspeed, int strobe, const QString &id)
{
    Q_UNUSED(id)
    //DocClipBase *baseclip = m_document->clipManager()->getClipById(id);

    ClipItem *item = getClipItemAt((int) info.startPos.frames(m_document->fps()), info.track);
    if (!item) {
        kDebug() << "ERROR: Cannot find clip for speed change";
        emit displayMessage(i18n("Cannot find clip for speed change"), ErrorMessage);
        return;
    }
    info.track = m_document->tracksCount() - item->track();
    int endPos = m_document->renderer()->mltChangeClipSpeed(info, speedIndependantInfo, speed, oldspeed, strobe, item->getProducer(item->track(), false));
    if (endPos >= 0) {
        item->setSpeed(speed, strobe);
        item->updateRectGeometry();
        if (item->cropDuration().frames(m_document->fps()) != endPos)
            item->resizeEnd((int) info.startPos.frames(m_document->fps()) + endPos - 1);
        updatePositionEffects(item, info, false);
        setDocumentModified();
    } else {
        emit displayMessage(i18n("Invalid clip"), ErrorMessage);
    }
}

void CustomTrackView::cutSelectedClips()
{
    QList<QGraphicsItem *> itemList = scene()->selectedItems();
    QList<AbstractGroupItem *> groups;
    GenTime currentPos = GenTime(m_cursorPos, m_document->fps());
    for (int i = 0; i < itemList.count(); ++i) {
        if (!itemList.at(i))
            continue;
        if (itemList.at(i)->type() == AVWIDGET) {
            ClipItem *item = static_cast <ClipItem *>(itemList.at(i));
            if (item->parentItem() && item->parentItem() != m_selectionGroup) {
                AbstractGroupItem *group = static_cast <AbstractGroupItem *>(item->parentItem());
                if (!groups.contains(group))
                    groups << group;
            } else if (currentPos > item->startPos() && currentPos < item->endPos()) {
                RazorClipCommand *command = new RazorClipCommand(this, item->info(), currentPos);
                m_commandStack->push(command);
            }
        } else if (itemList.at(i)->type() == GROUPWIDGET && itemList.at(i) != m_selectionGroup) {
            AbstractGroupItem *group = static_cast<AbstractGroupItem *>(itemList.at(i));
            if (!groups.contains(group))
                groups << group;
        }
    }

    for (int i = 0; i < groups.count(); ++i)
        razorGroup(groups.at(i), currentPos);
}

void CustomTrackView::razorGroup(AbstractGroupItem* group, GenTime cutPos)
{
    if (group) {
        QList <QGraphicsItem *> children = group->childItems();
        QList <ItemInfo> clips1, transitions1;
        QList <ItemInfo> clipsCut, transitionsCut;
        QList <ItemInfo> clips2, transitions2;
        for (int i = 0; i < children.count(); ++i) {
            children.at(i)->setSelected(false);
            AbstractClipItem *child = static_cast <AbstractClipItem *>(children.at(i));
            if (child->type() == AVWIDGET) {
                if (cutPos > child->endPos())
                    clips1 << child->info();
                else if (cutPos < child->startPos())
                    clips2 << child->info();
                else
                    clipsCut << child->info();
            } else {
                if (cutPos > child->endPos())
                    transitions1 << child->info();
                else if (cutPos < child->startPos())
                    transitions2 << child->info();
                else
                    transitionsCut << child->info();
            }
        }
        if (clipsCut.isEmpty() && transitionsCut.isEmpty() && ((clips1.isEmpty() && transitions1.isEmpty()) || (clips2.isEmpty() && transitions2.isEmpty())))
            return;
        RazorGroupCommand *command = new RazorGroupCommand(this, clips1, transitions1, clipsCut, transitionsCut, clips2, transitions2, cutPos);
        m_commandStack->push(command);
    }
}

void CustomTrackView::slotRazorGroup(QList <ItemInfo> clips1, QList <ItemInfo> transitions1, QList <ItemInfo> clipsCut, QList <ItemInfo> transitionsCut, QList <ItemInfo> clips2, QList <ItemInfo> transitions2, GenTime cutPos, bool cut)
{
    if (cut) {
        for (int i = 0; i < clipsCut.count(); ++i) {
            ClipItem *clip = getClipItemAt(clipsCut.at(i).startPos.frames(m_document->fps()), clipsCut.at(i).track);
            if (clip) {
                ClipItem *clipBehind = cutClip(clipsCut.at(i), cutPos, true);
                clips1 << clip->info();
                if (clipBehind != NULL)
                    clips2 << clipBehind->info();
            }
        }
        /* TODO: cut transitionsCut
         * For now just append them to group1 */
        transitions1 << transitionsCut;
        doGroupClips(clips1, transitions1, true);
        doGroupClips(clips2, transitions2, true);
    } else {
        /* we might also just use clipsCut.at(0)->parentItem().
         * Do this loop just in case something went wrong during cut */
        for (int i = 0; i < clipsCut.count(); ++i) {
            ClipItem *clip = getClipItemAt(cutPos.frames(m_document->fps()), clipsCut.at(i).track);
            if (clip && clip->parentItem() && clip->parentItem()->type() == GROUPWIDGET) {
                AbstractGroupItem *group = static_cast <AbstractGroupItem *>(clip->parentItem());
                QList <QGraphicsItem *> children = group->childItems();
                QList <ItemInfo> groupClips;
                QList <ItemInfo> groupTrans;
                for (int j = 0; j < children.count(); ++j) {
                    if (children.at(j)->type() == AVWIDGET)
                        groupClips << ((AbstractClipItem *)children.at(j))->info();
                    else if (children.at(j)->type() == TRANSITIONWIDGET)
                        groupTrans << ((AbstractClipItem *)children.at(j))->info();
                }
                doGroupClips(groupClips, groupTrans, false);
                break;
            }
        }
        for (int i = 0; i < clipsCut.count(); ++i)
            cutClip(clipsCut.at(i), cutPos, false);
        // TODO: uncut transitonsCut
        doGroupClips(QList <ItemInfo>() << clips1 << clipsCut << clips2, QList <ItemInfo>() << transitions1 << transitionsCut << transitions2, true);
    }
}

void CustomTrackView::groupClips(bool group)
{
    QList<QGraphicsItem *> itemList = scene()->selectedItems();
    QList <ItemInfo> clipInfos;
    QList <ItemInfo> transitionInfos;

    // Expand groups
    int max = itemList.count();
    for (int i = 0; i < max; i++) {
        if (itemList.at(i)->type() == GROUPWIDGET) {
            itemList += itemList.at(i)->childItems();
        }
    }

    for (int i = 0; i < itemList.count(); i++) {
        if (itemList.at(i)->type() == AVWIDGET) {
            AbstractClipItem *clip = static_cast <AbstractClipItem *>(itemList.at(i));
            if (!clip->isItemLocked()) clipInfos.append(clip->info());
        } else if (itemList.at(i)->type() == TRANSITIONWIDGET) {
            AbstractClipItem *clip = static_cast <AbstractClipItem *>(itemList.at(i));
            if (!clip->isItemLocked()) transitionInfos.append(clip->info());
        }
    }
    if (clipInfos.count() > 0) {
        GroupClipsCommand *command = new GroupClipsCommand(this, clipInfos, transitionInfos, group);
        m_commandStack->push(command);
    }
}

void CustomTrackView::doGroupClips(QList <ItemInfo> clipInfos, QList <ItemInfo> transitionInfos, bool group)
{
    resetSelectionGroup();
    m_scene->clearSelection();
    if (!group) {
	// ungroup, find main group to destroy it...
	for (int i = 0; i < clipInfos.count(); i++) {
            ClipItem *clip = getClipItemAt(clipInfos.at(i).startPos, clipInfos.at(i).track);
            if (clip == NULL) continue;
            if (clip->parentItem() && clip->parentItem()->type() == GROUPWIDGET) {
                AbstractGroupItem *grp = static_cast <AbstractGroupItem *>(clip->parentItem());
                m_document->clipManager()->removeGroup(grp);
                scene()->destroyItemGroup(grp);
            }
            clip->setFlag(QGraphicsItem::ItemIsMovable, true);
        }
        for (int i = 0; i < transitionInfos.count(); i++) {
            Transition *tr = getTransitionItemAt(transitionInfos.at(i).startPos, transitionInfos.at(i).track);
            if (tr == NULL) continue;
            if (tr->parentItem() && tr->parentItem()->type() == GROUPWIDGET) {
                AbstractGroupItem *grp = static_cast <AbstractGroupItem *>(tr->parentItem());
                m_document->clipManager()->removeGroup(grp);
                scene()->destroyItemGroup(grp);
            }
            tr->setFlag(QGraphicsItem::ItemIsMovable, true);
        }
        setDocumentModified();
        return;
    }
    QList <QGraphicsItem *>list;
    for (int i = 0; i < clipInfos.count(); i++) {
        ClipItem *clip = getClipItemAt(clipInfos.at(i).startPos, clipInfos.at(i).track);
        if (clip) {
	    list.append(clip);
            //clip->setSelected(true);
        }
    }
    for (int i = 0; i < transitionInfos.count(); i++) {
        Transition *clip = getTransitionItemAt(transitionInfos.at(i).startPos, transitionInfos.at(i).track);
        if (clip) {
	    list.append(clip);
            //clip->setSelected(true);
        }
    }
    groupSelectedItems(list, true, true);
    setDocumentModified();
}

void CustomTrackView::addClip(QDomElement xml, const QString &clipId, ItemInfo info, EffectsList effects, bool overwrite, bool push, bool refresh)
{
    DocClipBase *baseclip = m_document->clipManager()->getClipById(clipId);
    if (baseclip == NULL) {
        emit displayMessage(i18n("No clip copied"), ErrorMessage);
        return;
    }

    if (baseclip->getProducer() == NULL) {
        // If the clip has no producer, we must wait until it is created...
        m_mutex.lock();
        emit displayMessage(i18n("Waiting for clip..."), InformationMessage);
        emit forceClipProcessing(clipId);
        qApp->processEvents();
        for (int i = 0; i < 10; i++) {
            if (baseclip->getProducer() == NULL) {
                qApp->processEvents();
                m_producerNotReady.wait(&m_mutex, 200);
            } else break;
        }
        if (baseclip->getProducer() == NULL) {
            emit displayMessage(i18n("Cannot insert clip..."), ErrorMessage);
            m_mutex.unlock();
            return;
        }
        emit displayMessage(QString(), InformationMessage);
        m_mutex.unlock();
    }

    ClipItem *item = new ClipItem(baseclip, info, m_document->fps(), xml.attribute("speed", "1").toDouble(), xml.attribute("strobe", "1").toInt(), getFrameWidth());
    item->setEffectList(effects);
    if (xml.hasAttribute("audio_only")) item->setAudioOnly(true);
    else if (xml.hasAttribute("video_only")) item->setVideoOnly(true);
    scene()->addItem(item);

    int producerTrack = info.track;
    int tracknumber = m_document->tracksCount() - info.track - 1;
    bool isLocked = m_document->trackInfoAt(tracknumber).isLocked;
    if (isLocked) item->setItemLocked(true);

    baseclip->addReference();
    m_document->updateClip(baseclip->getId());
    info.track = m_document->tracksCount() - info.track;
    m_document->renderer()->mltInsertClip(info, xml, item->getProducer(producerTrack), overwrite, push);
    for (int i = 0; i < item->effectsCount(); i++) {
        m_document->renderer()->mltAddEffect(info.track, info.startPos, getEffectArgs(item->effect(i)), false);
    }
    setDocumentModified();
    if (refresh) {
        m_document->renderer()->doRefresh();
    }
    if (!baseclip->isPlaceHolder())
        m_waitingThumbs.append(item);
    m_thumbsTimer.start();
}

void CustomTrackView::slotUpdateClip(const QString &clipId, bool reload)
{
    QMutexLocker locker(&m_mutex);
    QList<QGraphicsItem *> list = scene()->items();
    QList <ClipItem *>clipList;
    ClipItem *clip = NULL;
    DocClipBase *baseClip = NULL;
    Mlt::Tractor *tractor = m_document->renderer()->lockService();
    for (int i = 0; i < list.size(); ++i) {
        if (list.at(i)->type() == AVWIDGET) {
            clip = static_cast <ClipItem *>(list.at(i));
            if (clip->clipProducer() == clipId) {
                if (baseClip == NULL) {
                    baseClip = clip->baseClip();
                }
                ItemInfo info = clip->info();
                Mlt::Producer *prod = NULL;
                if (clip->isAudioOnly()) prod = baseClip->audioProducer(info.track);
                else if (clip->isVideoOnly()) prod = baseClip->videoProducer(info.track);
                else prod = baseClip->getProducer(info.track);
                if (reload && !m_document->renderer()->mltUpdateClip(tractor, info, clip->xml(), prod)) {
                    emit displayMessage(i18n("Cannot update clip (time: %1, track: %2)", info.startPos.frames(m_document->fps()), info.track), ErrorMessage);
                }
                else clipList.append(clip);
            }
        }
    }
    for (int i = 0; i < clipList.count(); i++)
        clipList.at(i)->refreshClip(true, true);
    m_document->renderer()->unlockService(tractor);
}

ClipItem *CustomTrackView::getClipItemAtEnd(GenTime pos, int track)
{
    int framepos = (int)(pos.frames(m_document->fps()));
    QList<QGraphicsItem *> list = scene()->items(QPointF(framepos - 1, track * m_tracksHeight + m_tracksHeight / 2));
    ClipItem *clip = NULL;
    for (int i = 0; i < list.size(); i++) {
        if (!list.at(i)->isEnabled()) continue;
        if (list.at(i)->type() == AVWIDGET) {
            ClipItem *test = static_cast <ClipItem *>(list.at(i));
            if (test->endPos() == pos) clip = test;
            break;
        }
    }
    return clip;
}

ClipItem *CustomTrackView::getClipItemAtStart(GenTime pos, int track)
{
    QList<QGraphicsItem *> list = scene()->items(QPointF(pos.frames(m_document->fps()), track * m_tracksHeight + m_tracksHeight / 2));
    ClipItem *clip = NULL;
    for (int i = 0; i < list.size(); i++) {
        if (!list.at(i)->isEnabled()) continue;
        if (list.at(i)->type() == AVWIDGET) {
            ClipItem *test = static_cast <ClipItem *>(list.at(i));
            if (test->startPos() == pos) clip = test;
            break;
        }
    }
    return clip;
}

ClipItem *CustomTrackView::getClipItemAt(int pos, int track)
{
    const QPointF p(pos, track * m_tracksHeight + m_tracksHeight / 2);
    QList<QGraphicsItem *> list = scene()->items(p);
    ClipItem *clip = NULL;
    for (int i = 0; i < list.size(); i++) {
        if (!list.at(i)->isEnabled()) continue;
        if (list.at(i)->type() == AVWIDGET) {
            clip = static_cast <ClipItem *>(list.at(i));
            break;
        }
    }
    return clip;
}

ClipItem *CustomTrackView::getClipItemAt(GenTime pos, int track)
{
    return getClipItemAt((int) pos.frames(m_document->fps()), track);
}


Transition *CustomTrackView::getTransitionItem(TransitionInfo info)
{
    int pos = info.startPos.frames(m_document->fps());
    int track = m_document->tracksCount() - info.b_track;
    return getTransitionItemAt(pos, track);
}

Transition *CustomTrackView::getTransitionItemAt(int pos, int track)
{
    const QPointF p(pos, track * m_tracksHeight + Transition::itemOffset() + 1);
    QList<QGraphicsItem *> list = scene()->items(p);
    Transition *clip = NULL;
    for (int i = 0; i < list.size(); i++) {
        if (!list.at(i)->isEnabled()) continue;
        if (list.at(i)->type() == TRANSITIONWIDGET) {
            clip = static_cast <Transition *>(list.at(i));
            break;
        }
    }
    return clip;
}

Transition *CustomTrackView::getTransitionItemAt(GenTime pos, int track)
{
    return getTransitionItemAt(pos.frames(m_document->fps()), track);
}

Transition *CustomTrackView::getTransitionItemAtEnd(GenTime pos, int track)
{
    int framepos = (int)(pos.frames(m_document->fps()));
    const QPointF p(framepos - 1, track * m_tracksHeight + Transition::itemOffset() + 1);
    QList<QGraphicsItem *> list = scene()->items(p);
    Transition *clip = NULL;
    for (int i = 0; i < list.size(); i++) {
        if (!list.at(i)->isEnabled()) continue;
        if (list.at(i)->type() == TRANSITIONWIDGET) {
            Transition *test = static_cast <Transition *>(list.at(i));
            if (test->endPos() == pos) clip = test;
            break;
        }
    }
    return clip;
}

Transition *CustomTrackView::getTransitionItemAtStart(GenTime pos, int track)
{
    const QPointF p(pos.frames(m_document->fps()), track * m_tracksHeight + Transition::itemOffset() + 1);
    QList<QGraphicsItem *> list = scene()->items(p);
    Transition *clip = NULL;
    for (int i = 0; i < list.size(); ++i) {
        if (!list.at(i)->isEnabled()) continue;
        if (list.at(i)->type() == TRANSITIONWIDGET) {
            Transition *test = static_cast <Transition *>(list.at(i));
            if (test->startPos() == pos) clip = test;
            break;
        }
    }
    return clip;
}

bool CustomTrackView::moveClip(const ItemInfo &start, const ItemInfo &end, bool refresh, ItemInfo *out_actualEnd)
{
    if (m_selectionGroup) resetSelectionGroup(false);
    ClipItem *item = getClipItemAt((int) start.startPos.frames(m_document->fps()), start.track);
    if (!item) {
        emit displayMessage(i18n("Cannot move clip at time: %1 on track %2", m_document->timecode().getTimecodeFromFrames(start.startPos.frames(m_document->fps())), start.track), ErrorMessage);
        kDebug() << "----------------  ERROR, CANNOT find clip to move at.. ";
        return false;
    }
    Mlt::Producer *prod = item->getProducer(end.track);

#ifdef DEBUG
    qDebug() << "Moving item " << (long)item << " from .. to:";
    qDebug() << item->info();
    qDebug() << start;
    qDebug() << end;
#endif
    bool success = m_document->renderer()->mltMoveClip((int)(m_document->tracksCount() - start.track), (int)(m_document->tracksCount() - end.track),
                                                       (int) start.startPos.frames(m_document->fps()), (int)end.startPos.frames(m_document->fps()),
                                                       prod);
    if (success) {
        bool snap = KdenliveSettings::snaptopoints();
        KdenliveSettings::setSnaptopoints(false);
        item->setPos((int) end.startPos.frames(m_document->fps()), (int)(end.track * m_tracksHeight + 1));

        int tracknumber = m_document->tracksCount() - end.track - 1;
        bool isLocked = m_document->trackInfoAt(tracknumber).isLocked;
        m_scene->clearSelection();
        if (isLocked) item->setItemLocked(true);
        else {
            if (item->isItemLocked()) item->setItemLocked(false);
            item->setSelected(true);
        }
        if (item->baseClip()->isTransparent()) {
            // Also move automatic transition
            Transition *tr = getTransitionItemAt(start.startPos, start.track);
            if (tr && tr->isAutomatic()) {
                tr->updateTransitionEndTrack(getPreviousVideoTrack(end.track));
                m_document->renderer()->mltMoveTransition(tr->transitionTag(), m_document->tracksCount() - start.track, m_document->tracksCount() - end.track, tr->transitionEndTrack(), start.startPos, start.endPos, end.startPos, end.endPos);
                tr->setPos((int) end.startPos.frames(m_document->fps()), (int)(end.track * m_tracksHeight + 1));
            }
        }
        KdenliveSettings::setSnaptopoints(snap);
        setDocumentModified();
    } else {
        // undo last move and emit error message
        emit displayMessage(i18n("Cannot move clip to position %1", m_document->timecode().getTimecodeFromFrames(end.startPos.frames(m_document->fps()))), ErrorMessage);
    }
    if (refresh) m_document->renderer()->doRefresh();
    if (out_actualEnd != NULL) {
        *out_actualEnd = item->info();
#ifdef DEBUG
        qDebug() << "Actual end position updated:" << *out_actualEnd;
#endif
    }
#ifdef DEBUG
    qDebug() << item->info();
#endif
    return success;
}

void CustomTrackView::moveGroup(QList <ItemInfo> startClip, QList <ItemInfo> startTransition, const GenTime &offset, const int trackOffset, bool reverseMove)
{
    // Group Items
    resetSelectionGroup();
    m_scene->clearSelection();

    m_selectionGroup = new AbstractGroupItem(m_document->fps());
    scene()->addItem(m_selectionGroup);

    m_document->renderer()->blockSignals(true);
    for (int i = 0; i < startClip.count(); i++) {
        if (reverseMove) {
            startClip[i].startPos = startClip.at(i).startPos - offset;
            startClip[i].track = startClip.at(i).track - trackOffset;
        }
        ClipItem *clip = getClipItemAt(startClip.at(i).startPos, startClip.at(i).track);
        if (clip) {
            clip->setItemLocked(false);
            if (clip->parentItem()) {
                m_selectionGroup->addItem(clip->parentItem());
            } else {
                m_selectionGroup->addItem(clip);
            }
            m_document->renderer()->mltRemoveClip(m_document->tracksCount() - startClip.at(i).track, startClip.at(i).startPos);
        } else kDebug() << "//MISSING CLIP AT: " << startClip.at(i).startPos.frames(25);
    }
    for (int i = 0; i < startTransition.count(); i++) {
        if (reverseMove) {
            startTransition[i].startPos = startTransition.at(i).startPos - offset;
            startTransition[i].track = startTransition.at(i).track - trackOffset;
        }
        Transition *tr = getTransitionItemAt(startTransition.at(i).startPos, startTransition.at(i).track);
        if (tr) {
            tr->setItemLocked(false);
            if (tr->parentItem()) {
                m_selectionGroup->addItem(tr->parentItem());
            } else {
                m_selectionGroup->addItem(tr);
            }
            m_document->renderer()->mltDeleteTransition(tr->transitionTag(), tr->transitionEndTrack(), m_document->tracksCount() - startTransition.at(i).track, startTransition.at(i).startPos, startTransition.at(i).endPos, tr->toXML());
        } else kDebug() << "//MISSING TRANSITION AT: " << startTransition.at(i).startPos.frames(25);
    }
    m_document->renderer()->blockSignals(false);

    if (m_selectionGroup) {
        bool snap = KdenliveSettings::snaptopoints();
        KdenliveSettings::setSnaptopoints(false);

        m_selectionGroup->translate(offset.frames(m_document->fps()), trackOffset *(qreal) m_tracksHeight);
        //m_selectionGroup->moveBy(offset.frames(m_document->fps()), trackOffset *(qreal) m_tracksHeight);

        QList<QGraphicsItem *> children = m_selectionGroup->childItems();
	QList <AbstractGroupItem*> groupList;
        // Expand groups
        int max = children.count();
        for (int i = 0; i < max; i++) {
            if (children.at(i)->type() == GROUPWIDGET) {
                children += children.at(i)->childItems();
                //AbstractGroupItem *grp = static_cast<AbstractGroupItem *>(children.at(i));
                //grp->moveBy(offset.frames(m_document->fps()), trackOffset *(qreal) m_tracksHeight);
                /*m_document->clipManager()->removeGroup(grp);
                m_scene->destroyItemGroup(grp);*/
		AbstractGroupItem *group = (AbstractGroupItem*) children.at(i);
		if (!groupList.contains(group)) groupList.append(group);
                children.removeAll(children.at(i));
                i--;
            }
        }

        for (int i = 0; i < children.count(); i++) {
            // re-add items in correct place
            if (children.at(i)->type() != AVWIDGET && children.at(i)->type() != TRANSITIONWIDGET) continue;
            AbstractClipItem *item = static_cast <AbstractClipItem *>(children.at(i));
            item->updateItem();
            ItemInfo info = item->info();
            int tracknumber = m_document->tracksCount() - info.track - 1;
            bool isLocked = m_document->trackInfoAt(tracknumber).isLocked;
            if (isLocked)
                item->setItemLocked(true);
            else if (item->isItemLocked())
                item->setItemLocked(false);

            if (item->type() == AVWIDGET) {
                ClipItem *clip = static_cast <ClipItem*>(item);
                int trackProducer = info.track;
                info.track = m_document->tracksCount() - info.track;
                m_document->renderer()->mltInsertClip(info, clip->xml(), clip->getProducer(trackProducer));
                for (int i = 0; i < clip->effectsCount(); i++) {
                    m_document->renderer()->mltAddEffect(info.track, info.startPos, getEffectArgs(clip->effect(i)), false);
                }
            } else if (item->type() == TRANSITIONWIDGET) {
                Transition *tr = static_cast <Transition*>(item);
                int newTrack;
                if (!tr->forcedTrack()) {
                    newTrack = getPreviousVideoTrack(info.track);
                } else {
                    newTrack = tr->transitionEndTrack() + trackOffset;
                    if (newTrack < 0 || newTrack > m_document->tracksCount()) newTrack = getPreviousVideoTrack(info.track);
                }
                tr->updateTransitionEndTrack(newTrack);
                m_document->renderer()->mltAddTransition(tr->transitionTag(), newTrack, m_document->tracksCount() - info.track, info.startPos, info.endPos, tr->toXML());
            }
        }

        resetSelectionGroup(false);
	for (int i = 0; i < groupList.count(); i++) {
	    rebuildGroup(groupList.at(i));
	}

        clearSelection();

        KdenliveSettings::setSnaptopoints(snap);
        m_document->renderer()->doRefresh();
    } else kDebug() << "///////// WARNING; NO GROUP TO MOVE";
}

void CustomTrackView::moveTransition(const ItemInfo &start, const ItemInfo &end, bool refresh)
{
    Transition *item = getTransitionItemAt(start.startPos, start.track);
    if (!item) {
        emit displayMessage(i18n("Cannot move transition at time: %1 on track %2", m_document->timecode().getTimecodeFromFrames(start.startPos.frames(m_document->fps())), start.track), ErrorMessage);
        kDebug() << "----------------  ERROR, CANNOT find transition to move... ";// << startPos.x() * m_scale * FRAME_SIZE + 1 << ", " << startPos.y() * m_tracksHeight + m_tracksHeight / 2;
        return;
    }

    bool snap = KdenliveSettings::snaptopoints();
    KdenliveSettings::setSnaptopoints(false);

    if (end.endPos - end.startPos == start.endPos - start.startPos) {
        // Transition was moved
        item->setPos((int) end.startPos.frames(m_document->fps()), (end.track) * m_tracksHeight + 1);
    } else if (end.endPos == start.endPos) {
        // Transition start resize
        item->resizeStart((int) end.startPos.frames(m_document->fps()));
    } else if (end.startPos == start.startPos) {
        // Transition end resize;
        kDebug() << "// resize END: " << end.endPos.frames(m_document->fps());
        item->resizeEnd((int) end.endPos.frames(m_document->fps()));
    } else {
        // Move & resize
        item->setPos((int) end.startPos.frames(m_document->fps()), (end.track) * m_tracksHeight + 1);
        item->resizeStart((int) end.startPos.frames(m_document->fps()));
        item->resizeEnd((int) end.endPos.frames(m_document->fps()));
    }
    //item->moveTransition(GenTime((int) (endPos.x() - startPos.x()), m_document->fps()));
    KdenliveSettings::setSnaptopoints(snap);
    item->updateTransitionEndTrack(getPreviousVideoTrack(end.track));
    m_document->renderer()->mltMoveTransition(item->transitionTag(), m_document->tracksCount() - start.track, m_document->tracksCount() - item->track(), item->transitionEndTrack(), start.startPos, start.endPos, item->startPos(), item->endPos());
    if (m_dragItem && m_dragItem == item) {
        QPoint p;
        ClipItem *transitionClip = getClipItemAt(item->startPos(), item->track());
        if (transitionClip && transitionClip->baseClip()) {
            QString size = transitionClip->baseClip()->getProperty("frame_size");
            double factor = transitionClip->baseClip()->getProperty("aspect_ratio").toDouble();
            if (factor == 0) factor = 1.0;
            p.setX((int)(size.section('x', 0, 0).toInt() * factor + 0.5));
            p.setY(size.section('x', 1, 1).toInt());
        }
        emit transitionItemSelected(item, getPreviousVideoTrack(item->track()), p);
    }
    if (refresh) m_document->renderer()->doRefresh();
    setDocumentModified();
}

void CustomTrackView::resizeClip(const ItemInfo &start, const ItemInfo &end, bool dontWorry)
{
    bool resizeClipStart = (start.startPos != end.startPos);
    ClipItem *item = getClipItemAtStart(start.startPos, start.track);
    if (!item) {
        if (dontWorry) return;
        emit displayMessage(i18n("Cannot move clip at time: %1 on track %2", m_document->timecode().getTimecodeFromFrames(start.startPos.frames(m_document->fps())), start.track), ErrorMessage);
        kDebug() << "----------------  ERROR, CANNOT find clip to resize at... "; // << startPos;
        return;
    }
    if (item->parentItem()) {
        // Item is part of a group, reset group
        resetSelectionGroup();
    }

    bool snap = KdenliveSettings::snaptopoints();
    KdenliveSettings::setSnaptopoints(false);

    if (resizeClipStart) {
        ItemInfo clipinfo = item->info();
        clipinfo.track = m_document->tracksCount() - clipinfo.track;
        bool success = m_document->renderer()->mltResizeClipStart(clipinfo, end.startPos - clipinfo.startPos);
        if (success) {
            item->resizeStart((int) end.startPos.frames(m_document->fps()));
	}
        else
            emit displayMessage(i18n("Error when resizing clip"), ErrorMessage);
    } else {
        ItemInfo clipinfo = item->info();
        clipinfo.track = m_document->tracksCount() - clipinfo.track;
        bool success = m_document->renderer()->mltResizeClipEnd(clipinfo, end.endPos - clipinfo.startPos);
        if (success)
            item->resizeEnd((int) end.endPos.frames(m_document->fps()));
        else
            emit displayMessage(i18n("Error when resizing clip"), ErrorMessage);
    }
    if (!resizeClipStart && end.cropStart != start.cropStart) {
        kDebug() << "// RESIZE CROP, DIFF: " << (end.cropStart - start.cropStart).frames(25);
        ItemInfo clipinfo = end;
        clipinfo.track = m_document->tracksCount() - end.track;
        bool success = m_document->renderer()->mltResizeClipCrop(clipinfo, end.cropStart);
        if (success) {
            item->setCropStart(end.cropStart);
            item->resetThumbs(true);
        }
    }
    m_document->renderer()->doRefresh();
    KdenliveSettings::setSnaptopoints(snap);
    setDocumentModified();
}

void CustomTrackView::prepareResizeClipStart(AbstractClipItem* item, ItemInfo oldInfo, int pos, bool check, QUndoCommand *command)
{
    if (pos == oldInfo.startPos.frames(m_document->fps()))
        return;
    bool snap = KdenliveSettings::snaptopoints();
    if (check) {
        KdenliveSettings::setSnaptopoints(false);
        item->resizeStart(pos);
        if (item->startPos().frames(m_document->fps()) != pos) {
            item->resizeStart(oldInfo.startPos.frames(m_document->fps()));
            emit displayMessage(i18n("Not possible to resize"), ErrorMessage);
            KdenliveSettings::setSnaptopoints(snap);
            return;
        }
        KdenliveSettings::setSnaptopoints(snap);
    }

    bool hasParentCommand = false;
    if (command) {
        hasParentCommand = true;
    } else {
        command = new QUndoCommand();
        command->setText(i18n("Resize clip start"));
    }

    // do this here, too, because otherwise undo won't update the group
    if (item->parentItem() && item->parentItem() != m_selectionGroup)
        new RebuildGroupCommand(this, item->info().track, item->endPos() - GenTime(1, m_document->fps()), command);

    ItemInfo info = item->info();
    if (item->type() == AVWIDGET) {
        ItemInfo resizeinfo = oldInfo;
        resizeinfo.track = m_document->tracksCount() - resizeinfo.track;
        bool success = m_document->renderer()->mltResizeClipStart(resizeinfo, item->startPos() - oldInfo.startPos);
        if (success) {
            // Check if there is an automatic transition on that clip (lower track)
            Transition *transition = getTransitionItemAtStart(oldInfo.startPos, oldInfo.track);
            if (transition && transition->isAutomatic()) {
                ItemInfo trInfo = transition->info();
                ItemInfo newTrInfo = trInfo;
                newTrInfo.startPos = item->startPos();
                if (newTrInfo.startPos < newTrInfo.endPos)
                    new MoveTransitionCommand(this, trInfo, newTrInfo, true, command);
            }
            // Check if there is an automatic transition on that clip (upper track)
            transition = getTransitionItemAtStart(oldInfo.startPos, oldInfo.track - 1);
            if (transition && transition->isAutomatic() && (m_document->tracksCount() - transition->transitionEndTrack()) == oldInfo.track) {
                ItemInfo trInfo = transition->info();
                ItemInfo newTrInfo = trInfo;
                newTrInfo.startPos = item->startPos();
                ClipItem * upperClip = getClipItemAt(oldInfo.startPos, oldInfo.track - 1);
                if ((!upperClip || !upperClip->baseClip()->isTransparent()) && newTrInfo.startPos < newTrInfo.endPos)
                    new MoveTransitionCommand(this, trInfo, newTrInfo, true, command);
            }

            ClipItem *clip = static_cast < ClipItem * >(item);

            // Hack:
            // Since we must always resize clip before updating the keyframes, we
            // put a resize command before & after checking keyframes so that
            // we are sure the resize is performed before whenever we do or undo the action
            new ResizeClipCommand(this, oldInfo, info, false, true, command);
            adjustEffects(clip, oldInfo, command);
            new ResizeClipCommand(this, oldInfo, info, false, true, command);
        } else {
            KdenliveSettings::setSnaptopoints(false);
            item->resizeStart((int) oldInfo.startPos.frames(m_document->fps()));
            KdenliveSettings::setSnaptopoints(snap);
            emit displayMessage(i18n("Error when resizing clip"), ErrorMessage);
        }
    } else if (item->type() == TRANSITIONWIDGET) {
        Transition *transition = static_cast <Transition *>(item);
        if (!m_document->renderer()->mltMoveTransition(transition->transitionTag(), (int)(m_document->tracksCount() - oldInfo.track), (int)(m_document->tracksCount() - oldInfo.track), transition->transitionEndTrack(), oldInfo.startPos, oldInfo.endPos, info.startPos, info.endPos)) {
            // Cannot resize transition
            KdenliveSettings::setSnaptopoints(false);
            transition->resizeStart((int) oldInfo.startPos.frames(m_document->fps()));
            KdenliveSettings::setSnaptopoints(snap);
            emit displayMessage(i18n("Cannot resize transition"), ErrorMessage);
        } else {
            MoveTransitionCommand *moveCommand = new MoveTransitionCommand(this, oldInfo, info, false, command);
            if (command == NULL)
                m_commandStack->push(moveCommand);
        }

    }
    if (item->parentItem() && item->parentItem() != m_selectionGroup)
        new RebuildGroupCommand(this, item->info().track, item->endPos() - GenTime(1, m_document->fps()), command);

    if (!hasParentCommand)
        m_commandStack->push(command);
}

void CustomTrackView::prepareResizeClipEnd(AbstractClipItem* item, ItemInfo oldInfo, int pos, bool check, QUndoCommand *command)
{
    if (pos == oldInfo.endPos.frames(m_document->fps()))
        return;
    bool snap = KdenliveSettings::snaptopoints();
    if (check) {
        KdenliveSettings::setSnaptopoints(false);
        item->resizeEnd(pos);
        if (item->endPos().frames(m_document->fps()) != pos) {
            item->resizeEnd(oldInfo.endPos.frames(m_document->fps()));
            emit displayMessage(i18n("Not possible to resize"), ErrorMessage);
            KdenliveSettings::setSnaptopoints(snap);
            return;
        }
        KdenliveSettings::setSnaptopoints(snap);
    }

    bool hasParentCommand = false;
    if (command) {
        hasParentCommand = true;
    } else {
        command = new QUndoCommand();
    }

    // do this here, too, because otherwise undo won't update the group
    if (item->parentItem() && item->parentItem() != m_selectionGroup)
        new RebuildGroupCommand(this, item->info().track, item->startPos(), command);

    ItemInfo info = item->info();
    if (item->type() == AVWIDGET) {
        if (!hasParentCommand) command->setText(i18n("Resize clip end"));
        ItemInfo resizeinfo = info;
        resizeinfo.track = m_document->tracksCount() - resizeinfo.track;
        bool success = m_document->renderer()->mltResizeClipEnd(resizeinfo, resizeinfo.cropDuration);
        if (success) {
            // Check if there is an automatic transition on that clip (lower track)
            Transition *tr = getTransitionItemAtEnd(oldInfo.endPos, oldInfo.track);
            if (tr && tr->isAutomatic()) {
                ItemInfo trInfo = tr->info();
                ItemInfo newTrInfo = trInfo;
                newTrInfo.endPos = item->endPos();
                if (newTrInfo.endPos > newTrInfo.startPos)
                    new MoveTransitionCommand(this, trInfo, newTrInfo, true, command);
            }

            // Check if there is an automatic transition on that clip (upper track)
            tr = getTransitionItemAtEnd(oldInfo.endPos, oldInfo.track - 1);
            if (tr && tr->isAutomatic() && (m_document->tracksCount() - tr->transitionEndTrack()) == oldInfo.track) {
                ItemInfo trInfo = tr->info();
                ItemInfo newTrInfo = trInfo;
                newTrInfo.endPos = item->endPos();
                ClipItem * upperClip = getClipItemAtEnd(oldInfo.endPos, oldInfo.track - 1);
                if ((!upperClip || !upperClip->baseClip()->isTransparent()) && newTrInfo.endPos > newTrInfo.startPos)
                    new MoveTransitionCommand(this, trInfo, newTrInfo, true, command);

            }

            ClipItem *clip = static_cast < ClipItem * >(item);

            // Hack:
            // Since we must always resize clip before updating the keyframes, we
            // put a resize command before & after checking keyframes so that
            // we are sure the resize is performed before whenever we do or undo the action
            new ResizeClipCommand(this, oldInfo, info, false, true, command);
            adjustEffects(clip, oldInfo, command);
            new ResizeClipCommand(this, oldInfo, info, false, true, command);
        } else {
            KdenliveSettings::setSnaptopoints(false);
            item->resizeEnd((int) oldInfo.endPos.frames(m_document->fps()));
            KdenliveSettings::setSnaptopoints(true);
            emit displayMessage(i18n("Error when resizing clip"), ErrorMessage);
        }
    } else if (item->type() == TRANSITIONWIDGET) {
        if (!hasParentCommand) command->setText(i18n("Resize transition end"));
        Transition *transition = static_cast <Transition *>(item);
        if (!m_document->renderer()->mltMoveTransition(transition->transitionTag(), (int)(m_document->tracksCount() - oldInfo.track), (int)(m_document->tracksCount() - oldInfo.track), transition->transitionEndTrack(), oldInfo.startPos, oldInfo.endPos, info.startPos, info.endPos)) {
            // Cannot resize transition
            KdenliveSettings::setSnaptopoints(false);
            transition->resizeEnd((int) oldInfo.endPos.frames(m_document->fps()));
            KdenliveSettings::setSnaptopoints(true);
            emit displayMessage(i18n("Cannot resize transition"), ErrorMessage);
        } else {
            // Check transition keyframes
            QDomElement old = transition->toXML();
            if (transition->updateKeyframes()) {
                QDomElement xml = transition->toXML();
                m_document->renderer()->mltUpdateTransition(xml.attribute("tag"), xml.attribute("tag"), xml.attribute("transition_btrack").toInt(), m_document->tracksCount() - xml.attribute("transition_atrack").toInt(), transition->startPos(), transition->endPos(), xml);
                new EditTransitionCommand(this, transition->track(), transition->startPos(), old, xml, false, command);
            }
            new MoveTransitionCommand(this, oldInfo, info, false, command);
        }
    }
    if (item->parentItem() && item->parentItem() != m_selectionGroup)
        new RebuildGroupCommand(this, item->info().track, item->startPos(), command);

    if (!hasParentCommand) {
        updateTrackDuration(oldInfo.track, command);
        m_commandStack->push(command);
    }
}

void CustomTrackView::updatePositionEffects(ClipItem* item, ItemInfo info, bool standalone)
{
    int end = item->fadeIn();
    if (end != 0) {
        // there is a fade in effect
        int effectPos = item->hasEffect("volume", "fadein");
        if (effectPos != -1) {
            QDomElement effect = item->getEffectAtIndex(effectPos);
            int start = item->cropStart().frames(m_document->fps());
            int max = item->cropDuration().frames(m_document->fps());
            if (end > max) {
                // Make sure the fade effect is not longer than the clip
                item->setFadeIn(max);
                end = item->fadeIn();
            }
            end += start;
            EffectsList::setParameter(effect, "in", QString::number(start));
            EffectsList::setParameter(effect, "out", QString::number(end));
            if (standalone) {
                if (!m_document->renderer()->mltEditEffect(m_document->tracksCount() - item->track(), item->startPos(), getEffectArgs(effect)))
                    emit displayMessage(i18n("Problem editing effect"), ErrorMessage);
                // if fade effect is displayed, update the effect edit widget with new clip duration
                if (item->isSelected() && effectPos == item->selectedEffectIndex())
                    emit clipItemSelected(item);
            }
        }
        effectPos = item->hasEffect("brightness", "fade_from_black");
        if (effectPos != -1) {
            QDomElement effect = item->getEffectAtIndex(effectPos);
            int start = item->cropStart().frames(m_document->fps());
            int max = item->cropDuration().frames(m_document->fps());
            if (end > max) {
                // Make sure the fade effect is not longer than the clip
                item->setFadeIn(max);
                end = item->fadeIn();
            }
            end += start;
            EffectsList::setParameter(effect, "in", QString::number(start));
            EffectsList::setParameter(effect, "out", QString::number(end));
            if (standalone) {
                if (!m_document->renderer()->mltEditEffect(m_document->tracksCount() - item->track(), item->startPos(), getEffectArgs(effect)))
                    emit displayMessage(i18n("Problem editing effect"), ErrorMessage);
                // if fade effect is displayed, update the effect edit widget with new clip duration
                if (item->isSelected() && effectPos == item->selectedEffectIndex())
                    emit clipItemSelected(item);
            }
        }
    }

    int start = item->fadeOut();
    if (start != 0) {
        // there is a fade out effect
        int effectPos = item->hasEffect("volume", "fadeout");
        if (effectPos != -1) {
            QDomElement effect = item->getEffectAtIndex(effectPos);
            int max = item->cropDuration().frames(m_document->fps());
            int end = max + item->cropStart().frames(m_document->fps()) - 1;
            if (start > max) {
                // Make sure the fade effect is not longer than the clip
                item->setFadeOut(max);
                start = item->fadeOut();
            }
            start = end - start;
            EffectsList::setParameter(effect, "in", QString::number(start));
            EffectsList::setParameter(effect, "out", QString::number(end));
            if (standalone) {
                if (!m_document->renderer()->mltEditEffect(m_document->tracksCount() - item->track(), item->startPos(), getEffectArgs(effect)))
                    emit displayMessage(i18n("Problem editing effect"), ErrorMessage);
                // if fade effect is displayed, update the effect edit widget with new clip duration
                if (item->isSelected() && effectPos == item->selectedEffectIndex())
                    emit clipItemSelected(item);
            }
        }
        effectPos = item->hasEffect("brightness", "fade_to_black");
        if (effectPos != -1) {
            QDomElement effect = item->getEffectAtIndex(effectPos);
            int max = item->cropDuration().frames(m_document->fps());
            int end = max + item->cropStart().frames(m_document->fps()) - 1;
            if (start > max) {
                // Make sure the fade effect is not longer than the clip
                item->setFadeOut(max);
                start = item->fadeOut();
            }
            start = end - start;
            EffectsList::setParameter(effect, "in", QString::number(start));
            EffectsList::setParameter(effect, "out", QString::number(end));
            if (standalone) {
                if (!m_document->renderer()->mltEditEffect(m_document->tracksCount() - item->track(), item->startPos(), getEffectArgs(effect)))
                    emit displayMessage(i18n("Problem editing effect"), ErrorMessage);
                // if fade effect is displayed, update the effect edit widget with new clip duration
                if (item->isSelected() && effectPos == item->selectedEffectIndex())
                    emit clipItemSelected(item);
            }
        }
    }

    int effectPos = item->hasEffect("freeze", "freeze");
    if (effectPos != -1) {
        // Freeze effect needs to be adjusted with clip resize
        int diff = (info.startPos - item->startPos()).frames(m_document->fps());
        QDomElement eff = item->getEffectAtIndex(effectPos);
        if (!eff.isNull() && diff != 0) {
            int freeze_pos = EffectsList::parameter(eff, "frame").toInt() + diff;
            EffectsList::setParameter(eff, "frame", QString::number(freeze_pos));
            if (standalone) {
                if (item->isSelected() && item->selectedEffect().attribute("id") == "freeze") {
                    emit clipItemSelected(item);
                }
            }
        }
    }
}

double CustomTrackView::getSnapPointForPos(double pos)
{
    return m_scene->getSnapPointForPos(pos, KdenliveSettings::snaptopoints());
}

void CustomTrackView::updateSnapPoints(AbstractClipItem *selected, QList <GenTime> offsetList, bool skipSelectedItems)
{
    QList <GenTime> snaps;
    if (selected && offsetList.isEmpty()) offsetList.append(selected->cropDuration());
    QList<QGraphicsItem *> itemList = items();
    for (int i = 0; i < itemList.count(); i++) {
        if (itemList.at(i) == selected) continue;
        if (skipSelectedItems && itemList.at(i)->isSelected()) continue;
        if (itemList.at(i)->type() == AVWIDGET) {
            ClipItem *item = static_cast <ClipItem *>(itemList.at(i));
            GenTime start = item->startPos();
            GenTime end = item->endPos();
            snaps.append(start);
            snaps.append(end);
            if (!offsetList.isEmpty()) {
                for (int j = 0; j < offsetList.size(); j++) {
                    if (start > offsetList.at(j)) snaps.append(start - offsetList.at(j));
                    if (end > offsetList.at(j)) snaps.append(end - offsetList.at(j));
                }
            }
            // Add clip markers
            QList < GenTime > markers = item->snapMarkers();
            for (int j = 0; j < markers.size(); ++j) {
                GenTime t = markers.at(j);
                snaps.append(t);
                if (!offsetList.isEmpty()) {
                    for (int k = 0; k < offsetList.size(); k++) {
                        if (t > offsetList.at(k)) snaps.append(t - offsetList.at(k));
                    }
                }
            }
        } else if (itemList.at(i)->type() == TRANSITIONWIDGET) {
            Transition *transition = static_cast <Transition*>(itemList.at(i));
            GenTime start = transition->startPos();
            GenTime end = transition->endPos();
            snaps.append(start);
            snaps.append(end);
            if (!offsetList.isEmpty()) {
                for (int j = 0; j < offsetList.size(); j++) {
                    if (start > offsetList.at(j)) snaps.append(start - offsetList.at(j));
                    if (end > offsetList.at(j)) snaps.append(end - offsetList.at(j));
                }
            }
        }
    }

    // add cursor position
    GenTime pos = GenTime(m_cursorPos, m_document->fps());
    snaps.append(pos);
    if (!offsetList.isEmpty()) {
        for (int j = 0; j < offsetList.size(); j++) {
            snaps.append(pos - offsetList.at(j));
        }
    }

    // add guides
    for (int i = 0; i < m_guides.count(); i++) {
        snaps.append(m_guides.at(i)->position());
        if (!offsetList.isEmpty()) {
            for (int j = 0; j < offsetList.size(); j++) {
                snaps.append(m_guides.at(i)->position() - offsetList.at(j));
            }
        }
    }

    // add render zone
    QPoint z = m_document->zone();
    snaps.append(GenTime(z.x(), m_document->fps()));
    snaps.append(GenTime(z.y(), m_document->fps()));

    qSort(snaps);
    m_scene->setSnapList(snaps);
    //for (int i = 0; i < m_snapPoints.size(); ++i)
    //    kDebug() << "SNAP POINT: " << m_snapPoints.at(i).frames(25);
}

void CustomTrackView::slotSeekToPreviousSnap()
{
    updateSnapPoints(NULL);
    GenTime res = m_scene->previousSnapPoint(GenTime(m_cursorPos, m_document->fps()));
    seekCursorPos((int) res.frames(m_document->fps()));
    checkScrolling();
}

void CustomTrackView::slotSeekToNextSnap()
{
    updateSnapPoints(NULL);
    GenTime res = m_scene->nextSnapPoint(GenTime(m_cursorPos, m_document->fps()));
    seekCursorPos((int) res.frames(m_document->fps()));
    checkScrolling();
}

void CustomTrackView::clipStart()
{
    AbstractClipItem *item = getMainActiveClip();
    if (item != NULL) {
        seekCursorPos((int) item->startPos().frames(m_document->fps()));
        checkScrolling();
    }
}

void CustomTrackView::clipEnd()
{
    AbstractClipItem *item = getMainActiveClip();
    if (item != NULL) {
        seekCursorPos((int) item->endPos().frames(m_document->fps()) - 1);
        checkScrolling();
    }
}

void CustomTrackView::slotAddClipExtraData(const QString &id, const QString &key, const QString &data, QUndoCommand *groupCommand)
{
    DocClipBase *base = m_document->clipManager()->getClipById(id);
    if (!base) return;
    QMap <QString, QString> extraData = base->analysisData();
    QString oldData = extraData.value(key);
    AddExtraDataCommand *command = new AddExtraDataCommand(this, id, key, oldData, data, groupCommand);
    if (!groupCommand) m_commandStack->push(command);
}

void CustomTrackView::slotAddClipMarker(const QString &id, QList <CommentedTime> newMarkers, QUndoCommand *groupCommand)
{
    QUndoCommand *subCommand = NULL;
    if (newMarkers.count() > 1 && groupCommand == NULL) {
	subCommand = new QUndoCommand;
	subCommand->setText("Add markers");
    }
    for (int i = 0; i < newMarkers.count(); i++) {
	CommentedTime oldMarker = m_document->clipManager()->getClipById(id)->markerAt(newMarkers.at(i).time());
	if (oldMarker == CommentedTime()) {
	    oldMarker = newMarkers.at(i);
	    oldMarker.setMarkerType(-1);
	}
	if (newMarkers.count() == 1 && !groupCommand) {
	    AddMarkerCommand *command = new AddMarkerCommand(this, oldMarker, newMarkers.at(i), id, groupCommand);
	    m_commandStack->push(command);
	}
	else if (groupCommand) {
	    (void) new AddMarkerCommand(this, oldMarker, newMarkers.at(i), id, groupCommand);
	}
	else {
	    (void) new AddMarkerCommand(this, oldMarker, newMarkers.at(i), id, subCommand);
	}
    }
    if (subCommand) m_commandStack->push(subCommand);
}

void CustomTrackView::slotDeleteClipMarker(const QString &comment, const QString &id, const GenTime &position)
{
    CommentedTime oldmarker(position, comment);
    CommentedTime marker = oldmarker;
    marker.setMarkerType(-1);
    AddMarkerCommand *command = new AddMarkerCommand(this, oldmarker, marker, id);
    m_commandStack->push(command);
}

void CustomTrackView::slotDeleteAllClipMarkers(const QString &id)
{
    DocClipBase *base = m_document->clipManager()->getClipById(id);
    QList <CommentedTime> markers = base->commentedSnapMarkers();

    if (markers.isEmpty()) {
        emit displayMessage(i18n("Clip has no markers"), ErrorMessage);
        return;
    }
    QUndoCommand *deleteMarkers = new QUndoCommand();
    deleteMarkers->setText("Delete clip markers");

    for (int i = 0; i < markers.size(); i++) {
	CommentedTime oldMarker = markers.at(i);
	CommentedTime marker = oldMarker;
	marker.setMarkerType(-1);
        new AddMarkerCommand(this, oldMarker, marker, id, deleteMarkers);
    }
    m_commandStack->push(deleteMarkers);
}

void CustomTrackView::slotSaveClipMarkers(const QString &id)
{
    DocClipBase *base = m_document->clipManager()->getClipById(id);
    QList < CommentedTime > markers = base->commentedSnapMarkers();
    if (!markers.isEmpty()) {
	// Set  up categories
	QComboBox *cbox = new QComboBox;
	cbox->insertItem(0, i18n("All categories"));
	for (int i = 0; i < 5; ++i) {
	    cbox->insertItem(i + 1, i18n("Category %1", i));
	    cbox->setItemData(i + 1, CommentedTime::markerColor(i), Qt::DecorationRole);
	}
	cbox->setCurrentIndex(0);
	KFileDialog fd(KUrl("kfiledialog:///projectfolder"), "text/plain", this, cbox);
	fd.setMode(KFile::File);
	fd.setOperationMode(KFileDialog::Saving);
	fd.exec();
	QString url = fd.selectedFile();
	//QString url = KFileDialog::getSaveFileName(KUrl("kfiledialog:///projectfolder"), "text/plain", this, i18n("Save markers"));
	if (url.isEmpty()) return;

	QString data;
	int category = cbox->currentIndex() - 1;
	for (int i = 0; i < markers.count(); i++) {
	    if (category >= 0) {
		// Save only the markers in selected category
		if (markers.at(i).markerType() != category) continue;
	    }
	    data.append(QString::number(markers.at(i).time().seconds()));
	    data.append("\t");
	    data.append(QString::number(markers.at(i).time().seconds()));
	    data.append("\t");
	    data.append(markers.at(i).comment());
	    data.append("\n");
	}
	delete cbox;
	
	QFile file(url);
	if (!file.open(QIODevice::WriteOnly | QIODevice::Text)) {
	    emit displayMessage(i18n("Cannot open file %1", url), ErrorMessage);
	    return;
	}
	file.write(data.toUtf8());
	file.close();
    }
}

void CustomTrackView::slotLoadClipMarkers(const QString &id)
{
    QComboBox *cbox = new QComboBox;
    for (int i = 0; i < 5; ++i) {
	cbox->insertItem(i, i18n("Category %1", i));
	cbox->setItemData(i, CommentedTime::markerColor(i), Qt::DecorationRole);
    }
    cbox->setCurrentIndex(KdenliveSettings::default_marker_type());
    KFileDialog fd(KUrl("kfiledialog:///projectfolder"), "text/plain", this, cbox);
    fd.setMode(KFile::File);
    fd.setOperationMode(KFileDialog::Opening);
    fd.exec();
    QString url = fd.selectedFile();
	
    //KUrl url = KFileDialog::getOpenUrl(KUrl("kfiledialog:///projectfolder"), "text/plain", this, i18n("Load marker file"));
    if (url.isEmpty()) return;
    int category = cbox->currentIndex();
    delete cbox;
    QFile file(url);
    if (!file.open(QIODevice::ReadOnly | QIODevice::Text)) {
	emit displayMessage(i18n("Cannot open file %1", KUrl(url).fileName()), ErrorMessage);
	return;
    }
    QString data = QString::fromUtf8(file.readAll());
    file.close();
    QStringList lines = data.split("\n", QString::SkipEmptyParts);
    QStringList values;
    bool ok;
    QUndoCommand *command = new QUndoCommand();
    command->setText("Load markers");
    QString markerText;
    QList <CommentedTime> markersList;
    foreach(QString line, lines) {
	markerText.clear();
	values = line.split("\t", QString::SkipEmptyParts);
	double time1 = values.at(0).toDouble(&ok);
	double time2 = -1;
	if (!ok) continue;
	if (values.count() >1) {
	    time2 = values.at(1).toDouble(&ok);
	    if (values.count() == 2) {
		// Check if second value is a number or text
		if (!ok) {
		    time2 = -1;
		    markerText = values.at(1);
		}
		else markerText = i18n("Marker");
	    }
	    else {
		// We assume 3 values per line: in out name
		if (!ok) {
		    // 2nd value is not a number, drop
		}
		else {
		    markerText = values.at(2);
		}
	    }
	}
	if (!markerText.isEmpty()) {
	    // Marker found, add it
	    //TODO: allow user to set a marker category
	    CommentedTime marker1(GenTime(time1), markerText, category);
	    markersList << marker1;
	    if (time2 > 0 && time2 != time1) {
		CommentedTime marker2(GenTime(time2), markerText, category);
		markersList << marker2;
	    }
	}
    }
    if (!markersList.isEmpty()) slotAddClipMarker(id, markersList, command);
    if (command->childCount() > 0) m_commandStack->push(command);
    else delete command;
}

void CustomTrackView::addMarker(const QString &id, const CommentedTime marker)
{
    DocClipBase *base = m_document->clipManager()->getClipById(id);
    if (base == NULL) return;
    if (marker.markerType() < 0) base->deleteSnapMarker(marker.time());
    else base->addSnapMarker(marker);
    emit updateClipMarkers(base);
    setDocumentModified();
    viewport()->update();
}

void CustomTrackView::addData(const QString &id, const QString &key, const QString &data)
{
    DocClipBase *base = m_document->clipManager()->getClipById(id);
    if (base == NULL) return;
    base->setAnalysisData(key, data);
    emit updateClipExtraData(base);
    setDocumentModified();
    viewport()->update();
}

int CustomTrackView::hasGuide(int pos, int offset)
{
    for (int i = 0; i < m_guides.count(); i++) {
        int guidePos = m_guides.at(i)->position().frames(m_document->fps());
        if (qAbs(guidePos - pos) <= offset) return guidePos;
        else if (guidePos > pos) return -1;
    }
    return -1;
}

void CustomTrackView::buildGuidesMenu(QMenu *goMenu) const
{
    QAction *act;
    goMenu->clear();
    double fps = m_document->fps();
    for (int i = 0; i < m_guides.count(); i++) {
        act = goMenu->addAction(m_guides.at(i)->label() + '/' + Timecode::getStringTimecode(m_guides.at(i)->position().frames(fps), fps));
        act->setData(m_guides.at(i)->position().frames(m_document->fps()));
    }
    goMenu->setEnabled(!m_guides.isEmpty());
}

void CustomTrackView::editGuide(const GenTime &oldPos, const GenTime &pos, const QString &comment)
{
    if (comment.isEmpty() && pos < GenTime()) {
	// Delete guide
	bool found = false;
        for (int i = 0; i < m_guides.count(); i++) {
            if (m_guides.at(i)->position() == oldPos) {
                delete m_guides.takeAt(i);
                found = true;
                break;
            }
        }
        if (!found) emit displayMessage(i18n("No guide at cursor time"), ErrorMessage);
    }
    
    else if (oldPos >= GenTime()) {
        // move guide
        for (int i = 0; i < m_guides.count(); i++) {
            if (m_guides.at(i)->position() == oldPos) {
                Guide *item = m_guides.at(i);
                item->updateGuide(pos, comment);
                break;
            }
        }
    } else addGuide(pos, comment);
    qSort(m_guides.begin(), m_guides.end(), sortGuidesList);
    m_document->syncGuides(m_guides);
}

bool CustomTrackView::addGuide(const GenTime &pos, const QString &comment)
{
    for (int i = 0; i < m_guides.count(); i++) {
        if (m_guides.at(i)->position() == pos) {
            emit displayMessage(i18n("A guide already exists at position %1", m_document->timecode().getTimecodeFromFrames(pos.frames(m_document->fps()))), ErrorMessage);
            return false;
        }
    }
    Guide *g = new Guide(this, pos, comment, m_tracksHeight * m_document->tracksCount() * matrix().m22());
    scene()->addItem(g);
    m_guides.append(g);
    qSort(m_guides.begin(), m_guides.end(), sortGuidesList);
    m_document->syncGuides(m_guides);
    return true;
}

void CustomTrackView::slotAddGuide(bool dialog)
{
    CommentedTime marker(GenTime(m_cursorPos, m_document->fps()), i18n("Guide"));
    if (dialog) {
        QPointer<MarkerDialog> d = new MarkerDialog(NULL, marker,
                             m_document->timecode(), i18n("Add Guide"), this);
        if (d->exec() != QDialog::Accepted) {
            delete d;
            return;
        }
        marker = d->newMarker();
        delete d;
    } else {
        marker.setComment(m_document->timecode().getDisplayTimecodeFromFrames(m_cursorPos, false));
    }
    if (addGuide(marker.time(), marker.comment())) {
        EditGuideCommand *command = new EditGuideCommand(this, GenTime(), QString(), marker.time(), marker.comment(), false);
        m_commandStack->push(command);
    }
}

void CustomTrackView::slotEditGuide(int guidePos)
{
    GenTime pos;
    if (guidePos == -1) pos = GenTime(m_cursorPos, m_document->fps());
    else pos = GenTime(guidePos, m_document->fps());
    bool found = false;
    for (int i = 0; i < m_guides.count(); i++) {
        if (m_guides.at(i)->position() == pos) {
            slotEditGuide(m_guides.at(i)->info());
            found = true;
            break;
        }
    }
    if (!found) emit displayMessage(i18n("No guide at cursor time"), ErrorMessage);
}

void CustomTrackView::slotEditGuide(CommentedTime guide)
{
    QPointer<MarkerDialog> d = new MarkerDialog(NULL, guide, m_document->timecode(), i18n("Edit Guide"), this);
    if (d->exec() == QDialog::Accepted) {
        EditGuideCommand *command = new EditGuideCommand(this, guide.time(), guide.comment(), d->newMarker().time(), d->newMarker().comment(), true);
        m_commandStack->push(command);
    }
    delete d;
}


void CustomTrackView::slotEditTimeLineGuide()
{
    if (m_dragGuide == NULL) return;
    CommentedTime guide = m_dragGuide->info();
    QPointer<MarkerDialog> d = new MarkerDialog(NULL, guide,
                     m_document->timecode(), i18n("Edit Guide"), this);
    if (d->exec() == QDialog::Accepted) {
        EditGuideCommand *command = new EditGuideCommand(this, guide.time(), guide.comment(), d->newMarker().time(), d->newMarker().comment(), true);
        m_commandStack->push(command);
    }
    delete d;
}

void CustomTrackView::slotDeleteGuide(int guidePos)
{
    GenTime pos;
    if (guidePos == -1) pos = GenTime(m_cursorPos, m_document->fps());
    else pos = GenTime(guidePos, m_document->fps());
    bool found = false;
    for (int i = 0; i < m_guides.count(); i++) {
        if (m_guides.at(i)->position() == pos) {
            EditGuideCommand *command = new EditGuideCommand(this, m_guides.at(i)->position(), m_guides.at(i)->label(), GenTime(-1), QString(), true);
            m_commandStack->push(command);
            found = true;
            break;
        }
    }
    if (!found) emit displayMessage(i18n("No guide at cursor time"), ErrorMessage);
}


void CustomTrackView::slotDeleteTimeLineGuide()
{
    if (m_dragGuide == NULL) return;
    EditGuideCommand *command = new EditGuideCommand(this, m_dragGuide->position(), m_dragGuide->label(), GenTime(-1), QString(), true);
    m_commandStack->push(command);
}


void CustomTrackView::slotDeleteAllGuides()
{
    QUndoCommand *deleteAll = new QUndoCommand();
    deleteAll->setText("Delete all guides");
    for (int i = 0; i < m_guides.count(); i++) {
        new EditGuideCommand(this, m_guides.at(i)->position(), m_guides.at(i)->label(), GenTime(-1), QString(), true, deleteAll);
    }
    m_commandStack->push(deleteAll);
}

void CustomTrackView::setTool(PROJECTTOOL tool)
{
    m_tool = tool;
    switch (m_tool) {
      case RAZORTOOL:
	  setCursor(m_razorCursor);
	  break;
      case SPACERTOOL:
	  setCursor(m_spacerCursor);
	  break;
      default:
	  unsetCursor();
    }
}

void CustomTrackView::setScale(double scaleFactor, double verticalScale)
{
    QMatrix newmatrix;
    newmatrix = newmatrix.scale(scaleFactor, verticalScale);
    m_scene->setScale(scaleFactor, verticalScale);
    removeTipAnimation();
    bool adjust = false;
    if (verticalScale != matrix().m22()) adjust = true;
    setMatrix(newmatrix);
    if (adjust) {
        double newHeight = m_tracksHeight * m_document->tracksCount() * matrix().m22();
        m_cursorLine->setLine(m_cursorLine->line().x1(), 0, m_cursorLine->line().x1(), newHeight - 1);
        for (int i = 0; i < m_guides.count(); i++) {
            QLineF l = m_guides.at(i)->line();
            l.setP2(QPointF(l.x2(), newHeight));
            m_guides.at(i)->setLine(l);
        }
        setSceneRect(0, 0, sceneRect().width(), m_tracksHeight * m_document->tracksCount());
    }

    int diff = sceneRect().width() - m_projectDuration;
    if (diff * newmatrix.m11() < 50) {
        if (newmatrix.m11() < 0.4)
            setSceneRect(0, 0, (m_projectDuration + 100 / newmatrix.m11()), sceneRect().height());
        else
            setSceneRect(0, 0, (m_projectDuration + 300), sceneRect().height());
    }
    double verticalPos = mapToScene(QPoint(0, viewport()->height() / 2)).y();
    centerOn(QPointF(cursorPos(), verticalPos));
}

void CustomTrackView::slotRefreshGuides()
{
    if (KdenliveSettings::showmarkers()) {
        for (int i = 0; i < m_guides.count(); i++)
            m_guides.at(i)->update();
    }
}

void CustomTrackView::drawBackground(QPainter * painter, const QRectF &rect)
{
    painter->setClipRect(rect);
    QPen pen1 = painter->pen();
    QColor lineColor = palette().dark().color();
    lineColor.setAlpha(100);
    pen1.setColor(lineColor);
    painter->setPen(pen1);
    double min = rect.left();
    double max = rect.right();
    painter->drawLine(QPointF(min, 0), QPointF(max, 0));
    int maxTrack = m_document->tracksCount();
    QColor lockedColor = palette().button().color();
    QColor audioColor = palette().alternateBase().color();
    for (int i = 0; i < maxTrack; i++) {
        TrackInfo info = m_document->trackInfoAt(maxTrack - i - 1);
        if (info.isLocked || info.type == AUDIOTRACK || i == m_selectedTrack) {
            const QRectF track(min, m_tracksHeight * i + 1, max - min, m_tracksHeight - 1);
            if (i == m_selectedTrack)
                painter->fillRect(track, m_activeTrackBrush.brush(this));
            else
                painter->fillRect(track, info.isLocked ? lockedColor : audioColor);
        }
        painter->drawLine(QPointF(min, m_tracksHeight *(i + 1)), QPointF(max, m_tracksHeight *(i + 1)));
    }
}

bool CustomTrackView::findString(const QString &text)
{
    QString marker;
    for (int i = 0; i < m_searchPoints.size(); ++i) {
        marker = m_searchPoints.at(i).comment();
        if (marker.contains(text, Qt::CaseInsensitive)) {
            seekCursorPos(m_searchPoints.at(i).time().frames(m_document->fps()));
            int vert = verticalScrollBar()->value();
            int hor = cursorPos();
            ensureVisible(hor, vert + 10, 2, 2, 50, 0);
            m_findIndex = i;
            return true;
        }
    }
    return false;
}

void CustomTrackView::selectFound(QString track, QString pos)
{
    seekCursorPos(m_document->timecode().getFrameCount(pos));
    slotSelectTrack(track.toInt());
    selectClip(true);
    int vert = verticalScrollBar()->value();
    int hor = cursorPos();
    ensureVisible(hor, vert + 10, 2, 2, 50, 0);
}

bool CustomTrackView::findNextString(const QString &text)
{
    QString marker;
    for (int i = m_findIndex + 1; i < m_searchPoints.size(); ++i) {
        marker = m_searchPoints.at(i).comment();
        if (marker.contains(text, Qt::CaseInsensitive)) {
            seekCursorPos(m_searchPoints.at(i).time().frames(m_document->fps()));
            int vert = verticalScrollBar()->value();
            int hor = cursorPos();
            ensureVisible(hor, vert + 10, 2, 2, 50, 0);
            m_findIndex = i;
            return true;
        }
    }
    m_findIndex = -1;
    return false;
}

void CustomTrackView::initSearchStrings()
{
    m_searchPoints.clear();
    QList<QGraphicsItem *> itemList = items();
    for (int i = 0; i < itemList.count(); i++) {
        // parse all clip names
        if (itemList.at(i)->type() == AVWIDGET) {
            ClipItem *item = static_cast <ClipItem *>(itemList.at(i));
            GenTime start = item->startPos();
            CommentedTime t(start, item->clipName());
            m_searchPoints.append(t);
            // add all clip markers
            QList < CommentedTime > markers = item->commentedSnapMarkers();
            m_searchPoints += markers;
        }
    }

    // add guides
    for (int i = 0; i < m_guides.count(); i++)
        m_searchPoints.append(m_guides.at(i)->info());

    qSort(m_searchPoints);
}

void CustomTrackView::clearSearchStrings()
{
    m_searchPoints.clear();
    m_findIndex = 0;
}

QList<ItemInfo> CustomTrackView::findId(const QString &clipId)
{
    QList<ItemInfo> matchingInfo;
    QList<QGraphicsItem *> itemList = items();
    for (int i = 0; i < itemList.count(); i++) {
        if (itemList.at(i)->type() == AVWIDGET) {
            ClipItem *item = (ClipItem *)itemList.at(i);
            if (item->clipProducer() == clipId)
                matchingInfo << item->info();
        }
    }
    return matchingInfo;
}

void CustomTrackView::copyClip()
{
    qDeleteAll(m_copiedItems);
    m_copiedItems.clear();
    QList<QGraphicsItem *> itemList = scene()->selectedItems();
    if (itemList.count() == 0) {
        emit displayMessage(i18n("Select a clip before copying"), ErrorMessage);
        return;
    }
    for (int i = 0; i < itemList.count(); i++) {
        if (itemList.at(i)->type() == AVWIDGET) {
            ClipItem *clip = static_cast <ClipItem *>(itemList.at(i));
            ClipItem *clone = clip->clone(clip->info());
            m_copiedItems.append(clone);
        } else if (itemList.at(i)->type() == TRANSITIONWIDGET) {
            Transition *dup = static_cast <Transition *>(itemList.at(i));
            m_copiedItems.append(dup->clone());
        }
    }
}

bool CustomTrackView::canBePastedTo(ItemInfo info, int type) const
{
    if (m_scene->editMode() != NORMALEDIT) {
        // If we are in overwrite mode, always allow the move
        return true;
    }
    int height = m_tracksHeight - 2;
    int offset = 0;
    if (type == TRANSITIONWIDGET) {
        height = Transition::itemHeight();
        offset = Transition::itemOffset();
    }
    else if (type == AVWIDGET) {
        height = ClipItem::itemHeight();
        offset = ClipItem::itemOffset();
    }
    QRectF rect((double) info.startPos.frames(m_document->fps()), (double)(info.track * m_tracksHeight + 1 + offset), (double)(info.endPos - info.startPos).frames(m_document->fps()), (double) height);
    QList<QGraphicsItem *> collisions = scene()->items(rect, Qt::IntersectsItemBoundingRect);
    for (int i = 0; i < collisions.count(); i++) {
        if (collisions.at(i)->type() == type) {
            return false;
        }
    }
    return true;
}

bool CustomTrackView::canBePastedTo(QList <ItemInfo> infoList, int type) const
{
    QPainterPath path;
    for (int i = 0; i < infoList.count(); i++) {
        const QRectF rect((double) infoList.at(i).startPos.frames(m_document->fps()), (double)(infoList.at(i).track * m_tracksHeight + 1), (double)(infoList.at(i).endPos - infoList.at(i).startPos).frames(m_document->fps()), (double)(m_tracksHeight - 1));
        path.addRect(rect);
    }
    QList<QGraphicsItem *> collisions = scene()->items(path);
    for (int i = 0; i < collisions.count(); i++) {
        if (collisions.at(i)->type() == type) return false;
    }
    return true;
}

bool CustomTrackView::canBePasted(QList<AbstractClipItem *> items, GenTime offset, int trackOffset) const
{
    for (int i = 0; i < items.count(); i++) {
        ItemInfo info = items.at(i)->info();
        info.startPos += offset;
        info.endPos += offset;
        info.track += trackOffset;
        if (!canBePastedTo(info, items.at(i)->type())) return false;
    }
    return true;
}

bool CustomTrackView::canBeMoved(QList<AbstractClipItem *> items, GenTime offset, int trackOffset) const
{
    QPainterPath movePath;
    movePath.moveTo(0, 0);

    for (int i = 0; i < items.count(); i++) {
        ItemInfo info = items.at(i)->info();
        info.startPos = info.startPos + offset;
        info.endPos = info.endPos + offset;
        info.track = info.track + trackOffset;
        if (info.startPos < GenTime()) {
            // No clip should go below 0
            return false;
        }
        QRectF rect((double) info.startPos.frames(m_document->fps()), (double)(info.track * m_tracksHeight + 1), (double)(info.endPos - info.startPos).frames(m_document->fps()), (double)(m_tracksHeight - 1));
        movePath.addRect(rect);
    }
    QList<QGraphicsItem *> collisions = scene()->items(movePath, Qt::IntersectsItemBoundingRect);
    for (int i = 0; i < collisions.count(); i++) {
        if ((collisions.at(i)->type() == AVWIDGET || collisions.at(i)->type() == TRANSITIONWIDGET) && !items.contains(static_cast <AbstractClipItem *>(collisions.at(i)))) {
            kDebug() << "  ////////////   CLIP COLLISION, MOVE NOT ALLOWED";
            return false;
        }
    }
    return true;
}


void CustomTrackView::pasteClip()
{
    if (m_copiedItems.count() == 0) {
        emit displayMessage(i18n("No clip copied"), ErrorMessage);
        return;
    }
    QPoint position;
    int track = -1;
    GenTime pos = GenTime(-1);
    if (m_menuPosition.isNull()) {
        position = mapFromGlobal(QCursor::pos());
        if (!contentsRect().contains(position) || mapToScene(position).y() / m_tracksHeight > m_document->tracksCount()) {
            track = m_selectedTrack;
            pos = GenTime(m_cursorPos, m_document->fps());
            /*emit displayMessage(i18n("Cannot paste selected clips"), ErrorMessage);
            return;*/
        }
    } else {
        position = m_menuPosition;
    }

    if (pos == GenTime(-1))
        pos = GenTime((int)(mapToScene(position).x()), m_document->fps());
    if (track == -1)
        track = (int)(mapToScene(position).y() / m_tracksHeight);

    GenTime leftPos = m_copiedItems.at(0)->startPos();
    int lowerTrack = m_copiedItems.at(0)->track();
    int upperTrack = m_copiedItems.at(0)->track();
    for (int i = 1; i < m_copiedItems.count(); i++) {
        if (m_copiedItems.at(i)->startPos() < leftPos) leftPos = m_copiedItems.at(i)->startPos();
        if (m_copiedItems.at(i)->track() < lowerTrack) lowerTrack = m_copiedItems.at(i)->track();
        if (m_copiedItems.at(i)->track() > upperTrack) upperTrack = m_copiedItems.at(i)->track();
    }

    GenTime offset = pos - leftPos;
    int trackOffset = track - lowerTrack;

    if (lowerTrack + trackOffset < 0) trackOffset = 0 - lowerTrack;
    if (upperTrack + trackOffset > m_document->tracksCount() - 1) trackOffset = m_document->tracksCount() - upperTrack - 1;
    if (!canBePasted(m_copiedItems, offset, trackOffset)) {
        emit displayMessage(i18n("Cannot paste selected clips"), ErrorMessage);
        return;
    }
    QUndoCommand *pasteClips = new QUndoCommand();
    pasteClips->setText("Paste clips");
    new RefreshMonitorCommand(this, false, true, pasteClips);

    for (int i = 0; i < m_copiedItems.count(); i++) {
        // parse all clip names
        if (m_copiedItems.at(i) && m_copiedItems.at(i)->type() == AVWIDGET) {
            ClipItem *clip = static_cast <ClipItem *>(m_copiedItems.at(i));
            ItemInfo info = clip->info();
            info.startPos += offset;
            info.endPos += offset;
            info.track += trackOffset;
            if (canBePastedTo(info, AVWIDGET)) {
                new AddTimelineClipCommand(this, clip->xml(), clip->clipProducer(), info, clip->effectList(), m_scene->editMode() == OVERWRITEEDIT, m_scene->editMode() == INSERTEDIT, true, false, pasteClips);
            } else emit displayMessage(i18n("Cannot paste clip to selected place"), ErrorMessage);
        } else if (m_copiedItems.at(i) && m_copiedItems.at(i)->type() == TRANSITIONWIDGET) {
            Transition *tr = static_cast <Transition *>(m_copiedItems.at(i));
            ItemInfo info;
            info.startPos = tr->startPos() + offset;
            info.endPos = tr->endPos() + offset;
            info.track = tr->track() + trackOffset;
            int transitionEndTrack;
            if (!tr->forcedTrack()) transitionEndTrack = getPreviousVideoTrack(info.track);
            else transitionEndTrack = tr->transitionEndTrack();
            if (canBePastedTo(info, TRANSITIONWIDGET)) {
                if (info.startPos >= info.endPos) {
                    emit displayMessage(i18n("Invalid transition"), ErrorMessage);
                } else new AddTransitionCommand(this, info, transitionEndTrack, tr->toXML(), false, true, pasteClips);
            } else emit displayMessage(i18n("Cannot paste transition to selected place"), ErrorMessage);
        }
    }
    updateTrackDuration(-1, pasteClips);
    new RefreshMonitorCommand(this, false, false, pasteClips);
    m_commandStack->push(pasteClips);
}

void CustomTrackView::pasteClipEffects()
{
    if (m_copiedItems.count() != 1 || m_copiedItems.at(0)->type() != AVWIDGET) {
        emit displayMessage(i18n("You must copy exactly one clip before pasting effects"), ErrorMessage);
        return;
    }
    ClipItem *clip = static_cast < ClipItem *>(m_copiedItems.at(0));

    QUndoCommand *paste = new QUndoCommand();
    paste->setText("Paste effects");

    QList<QGraphicsItem *> clips = scene()->selectedItems();

    // expand groups
    for (int i = 0; i < clips.count(); ++i) {
        if (clips.at(i)->type() == GROUPWIDGET) {
            QList<QGraphicsItem *> children = clips.at(i)->childItems();
            for (int j = 0; j < children.count(); j++) {
                if (children.at(j)->type() == AVWIDGET && !clips.contains(children.at(j))) {
                    clips.append(children.at(j));
                }
            }
        }
    }

    for (int i = 0; i < clips.count(); ++i) {
        if (clips.at(i)->type() == AVWIDGET) {
            ClipItem *item = static_cast < ClipItem *>(clips.at(i));
            for (int j = 0; j < clip->effectsCount(); j++) {
                QDomElement eff = clip->effect(j);
                if (eff.attribute("unique", "0") == "0" || item->hasEffect(eff.attribute("tag"), eff.attribute("id")) == -1) {
                    adjustKeyfames(clip->cropStart(), item->cropStart(), item->cropDuration(), eff);
                    new AddEffectCommand(this, m_document->tracksCount() - item->track(), item->startPos(), eff, true, paste);
                }
            }
        }
    }
    if (paste->childCount() > 0) m_commandStack->push(paste);
    else delete paste;

    //adjust effects (fades, ...)
    for (int i = 0; i < clips.count(); ++i) {
        if (clips.at(i)->type() == AVWIDGET) {
            ClipItem *item = static_cast < ClipItem *>(clips.at(i));
            updatePositionEffects(item, item->info());
        }
    }
}


void CustomTrackView::adjustKeyfames(GenTime oldstart, GenTime newstart, GenTime duration, QDomElement xml)
{
    // parse parameters to check if we need to adjust to the new crop start
    int diff = (newstart - oldstart).frames(m_document->fps());
    int max = (newstart + duration).frames(m_document->fps());
    QLocale locale;
    QDomNodeList params = xml.elementsByTagName("parameter");
    for (int i = 0; i < params.count(); i++) {
        QDomElement e = params.item(i).toElement();
        if (!e.isNull() && (e.attribute("type") == "keyframe" || e.attribute("type") == "simplekeyframe")) {
            QString def = e.attribute("default");
            // Effect has a keyframe type parameter, we need to adjust the values
            QStringList keys = e.attribute("keyframes").split(';', QString::SkipEmptyParts);
            QStringList newKeyFrames;
            foreach(const QString &str, keys) {
                int pos = str.section(':', 0, 0).toInt();
                double val = str.section(':', 1, 1).toDouble();
                pos += diff;
                if (pos > max) {
                    newKeyFrames.append(QString::number(max) + ':' + locale.toString(val));
                    break;
                } else newKeyFrames.append(QString::number(pos) + ':' + locale.toString(val));
            }
            //kDebug()<<"ORIGIN: "<<keys<<", FIXED: "<<newKeyFrames;
            e.setAttribute("keyframes", newKeyFrames.join(";"));
        }
    }
}

ClipItem *CustomTrackView::getClipUnderCursor() const
{
    QRectF rect((double) m_cursorPos, 0.0, 1.0, (double)(m_tracksHeight * m_document->tracksCount()));
    QList<QGraphicsItem *> collisions = scene()->items(rect, Qt::IntersectsItemBoundingRect);
    for (int i = 0; i < collisions.count(); i++) {
        if (collisions.at(i)->type() == AVWIDGET) {
	    ClipItem *clip = static_cast < ClipItem *>(collisions.at(i));
	    if (!clip->isItemLocked()) return clip;
        }
    }
    return NULL;
}

AbstractClipItem *CustomTrackView::getMainActiveClip() const
{
    QList<QGraphicsItem *> clips = scene()->selectedItems();
    if (clips.isEmpty()) {
        return getClipUnderCursor();
    } else {
        AbstractClipItem *item = NULL;
        for (int i = 0; i < clips.count(); ++i) {
            if (clips.at(i)->type() == AVWIDGET) {
                item = static_cast < AbstractClipItem *>(clips.at(i));
                if (clips.count() > 1 && item->startPos().frames(m_document->fps()) <= m_cursorPos && item->endPos().frames(m_document->fps()) >= m_cursorPos) break;
            }
        }
        if (item) return item;
    }
    return NULL;
}

ClipItem *CustomTrackView::getActiveClipUnderCursor(bool allowOutsideCursor) const
{
    QList<QGraphicsItem *> clips = scene()->selectedItems();
    if (clips.isEmpty()) {
        return getClipUnderCursor();
    } else {
        ClipItem *item;
        // remove all items in the list that are not clips
        for (int i = 0; i < clips.count();) {
            if (clips.at(i)->type() != AVWIDGET) clips.removeAt(i);
            else i++;
        }
        if (clips.count() == 1 && allowOutsideCursor) return static_cast < ClipItem *>(clips.at(0));
        for (int i = 0; i < clips.count(); ++i) {
            if (clips.at(i)->type() == AVWIDGET) {
                item = static_cast < ClipItem *>(clips.at(i));
                if (item->startPos().frames(m_document->fps()) <= m_cursorPos && item->endPos().frames(m_document->fps()) >= m_cursorPos)
                    return item;
            }
        }
    }
    return NULL;
}

void CustomTrackView::setInPoint()
{
    AbstractClipItem *clip = getActiveClipUnderCursor(true);
    if (clip == NULL) {
        if (m_dragItem && m_dragItem->type() == TRANSITIONWIDGET) {
            clip = m_dragItem;
        } else {
            emit displayMessage(i18n("You must select one clip for this action"), ErrorMessage);
            return;
        }
    }

    AbstractGroupItem *parent = static_cast <AbstractGroupItem *>(clip->parentItem());
    if (parent) {
	// Resizing a group
	QUndoCommand *resizeCommand = new QUndoCommand();
        resizeCommand->setText(i18n("Resize group"));
        QList <QGraphicsItem *> items = parent->childItems();
        for (int i = 0; i < items.count(); ++i) {
	    AbstractClipItem *item = static_cast<AbstractClipItem *>(items.at(i));
            if (item && item->type() == AVWIDGET) {
                prepareResizeClipStart(item, item->info(), m_cursorPos, true, resizeCommand);
            }
        }
        if (resizeCommand->childCount() > 0) m_commandStack->push(resizeCommand);
	else {
	    //TODO warn user of failed resize
	    delete resizeCommand;
	}
    }
    else prepareResizeClipStart(clip, clip->info(), m_cursorPos, true);
}

void CustomTrackView::setOutPoint()
{
    AbstractClipItem *clip = getActiveClipUnderCursor(true);
    if (clip == NULL) {
        if (m_dragItem && m_dragItem->type() == TRANSITIONWIDGET) {
            clip = m_dragItem;
        } else {
            emit displayMessage(i18n("You must select one clip for this action"), ErrorMessage);
            return;
        }
    }
    AbstractGroupItem *parent = static_cast <AbstractGroupItem *>(clip->parentItem());
    if (parent) {
	// Resizing a group
	QUndoCommand *resizeCommand = new QUndoCommand();
        resizeCommand->setText(i18n("Resize group"));
        QList <QGraphicsItem *> items = parent->childItems();
        for (int i = 0; i < items.count(); ++i) {
	    AbstractClipItem *item = static_cast<AbstractClipItem *>(items.at(i));
            if (item && item->type() == AVWIDGET) {
                prepareResizeClipEnd(item, item->info(), m_cursorPos, true, resizeCommand);
            }
        }
        if (resizeCommand->childCount() > 0) m_commandStack->push(resizeCommand);
	else {
	    //TODO warn user of failed resize
	    delete resizeCommand;
	}
    }
    else prepareResizeClipEnd(clip, clip->info(), m_cursorPos, true);
}

void CustomTrackView::slotUpdateAllThumbs()
{
    if (!isEnabled()) return;
    QList<QGraphicsItem *> itemList = items();
    //if (itemList.isEmpty()) return;
    ClipItem *item;
    const QString thumbBase = m_document->projectFolder().path() + "/thumbs/";
    for (int i = 0; i < itemList.count(); i++) {
        if (itemList.at(i)->type() == AVWIDGET) {
            item = static_cast <ClipItem *>(itemList.at(i));
            if (item && item->isEnabled() && item->clipType() != COLOR && item->clipType() != AUDIO) {
                // Check if we have a cached thumbnail
                if (item->clipType() == IMAGE || item->clipType() == TEXT) {
                    QString thumb = thumbBase + item->baseClip()->getClipHash() + "_0.png";
                    if (QFile::exists(thumb)) {
                        QPixmap pix(thumb);
                        if (pix.isNull()) KIO::NetAccess::del(KUrl(thumb), this);
                        item->slotSetStartThumb(pix);
                    }
                } else {
                    QString startThumb = thumbBase + item->baseClip()->getClipHash() + '_';
                    QString endThumb = startThumb;
                    startThumb.append(QString::number((int) item->speedIndependantCropStart().frames(m_document->fps())) + ".png");
                    endThumb.append(QString::number((int) (item->speedIndependantCropStart() + item->speedIndependantCropDuration()).frames(m_document->fps()) - 1) + ".png");
                    if (QFile::exists(startThumb)) {
                        QPixmap pix(startThumb);
                        if (pix.isNull()) KIO::NetAccess::del(KUrl(startThumb), this);
                        item->slotSetStartThumb(pix);
                    }
                    if (QFile::exists(endThumb)) {
                        QPixmap pix(endThumb);
                        if (pix.isNull()) KIO::NetAccess::del(KUrl(endThumb), this);
                        item->slotSetEndThumb(pix);
                    }
                }
                item->refreshClip(false, false);
            }
        }
    }
    viewport()->update();
}

void CustomTrackView::saveThumbnails()
{
    QList<QGraphicsItem *> itemList = items();
    ClipItem *item;
    QString thumbBase = m_document->projectFolder().path() + "/thumbs/";
    for (int i = 0; i < itemList.count(); i++) {
        if (itemList.at(i)->type() == AVWIDGET) {
            item = static_cast <ClipItem *>(itemList.at(i));
            if (item->clipType() != COLOR) {
                // Check if we have a cached thumbnail
                if (item->clipType() == IMAGE || item->clipType() == TEXT || item->clipType() == AUDIO) {
                    QString thumb = thumbBase + item->baseClip()->getClipHash() + "_0.png";
                    if (!QFile::exists(thumb)) {
                        QPixmap pix(item->startThumb());
                        pix.save(thumb);
                    }
                } else {
                    QString startThumb = thumbBase + item->baseClip()->getClipHash() + '_';
                    QString endThumb = startThumb;
                    startThumb.append(QString::number((int) item->speedIndependantCropStart().frames(m_document->fps())) + ".png");
                    endThumb.append(QString::number((int) (item->speedIndependantCropStart() + item->speedIndependantCropDuration()).frames(m_document->fps()) - 1) + ".png");
                    if (!QFile::exists(startThumb)) {
                        QPixmap pix(item->startThumb());
                        pix.save(startThumb);
                    }
                    if (!QFile::exists(endThumb)) {
                        QPixmap pix(item->endThumb());
                        pix.save(endThumb);
                    }
                }
            }
        }
    }
}


void CustomTrackView::slotInsertTrack(int ix)
{
    QPointer<TrackDialog> d = new TrackDialog(m_document, parentWidget());
    d->comboTracks->setCurrentIndex(ix);
    d->label->setText(i18n("Insert track"));
    d->setWindowTitle(i18n("Insert New Track"));

    if (d->exec() == QDialog::Accepted) {
        ix = d->comboTracks->currentIndex();
        if (d->before_select->currentIndex() == 1)
            ix++;
        TrackInfo info;
        info.duration = 0;
        info.isMute = false;
        info.isLocked = false;
	info.effectsList = EffectsList(true);
        if (d->video_track->isChecked()) {
            info.type = VIDEOTRACK;
            info.isBlind = false;
        } else {
            info.type = AUDIOTRACK;
            info.isBlind = true;
        }
        AddTrackCommand *addTrack = new AddTrackCommand(this, ix, info, true);
        m_commandStack->push(addTrack);
        setDocumentModified();
    }
    delete d;
}

void CustomTrackView::slotDeleteTrack(int ix)
{
    if (m_document->tracksCount() < 2) return;
    QPointer<TrackDialog> d = new TrackDialog(m_document, parentWidget());
    d->comboTracks->setCurrentIndex(ix);
    d->label->setText(i18n("Delete track"));
    d->before_select->setHidden(true);
    d->setWindowTitle(i18n("Delete Track"));
    d->video_track->setHidden(true);
    d->audio_track->setHidden(true);
    if (d->exec() == QDialog::Accepted) {
        ix = d->comboTracks->currentIndex();
        TrackInfo info = m_document->trackInfoAt(m_document->tracksCount() - ix - 1);
        deleteTimelineTrack(ix, info);
        setDocumentModified();
        /*AddTrackCommand* command = new AddTrackCommand(this, ix, info, false);
        m_commandStack->push(command);*/
    }
    delete d;
}

void CustomTrackView::slotConfigTracks(int ix)
{
    QPointer<TracksConfigDialog> d = new TracksConfigDialog(m_document,
                                                        ix, parentWidget());
    if (d->exec() == QDialog::Accepted) {
        ConfigTracksCommand *configTracks = new ConfigTracksCommand(this, m_document->tracksList(), d->tracksList());
        m_commandStack->push(configTracks);
        QList <int> toDelete = d->deletedTracks();
        for (int i = 0; i < toDelete.count(); ++i) {
            TrackInfo info = m_document->trackInfoAt(m_document->tracksCount() - toDelete.at(i) + i - 1);
            deleteTimelineTrack(toDelete.at(i) - i, info);
        }
        setDocumentModified();
    }
    delete d;
}

void CustomTrackView::deleteTimelineTrack(int ix, TrackInfo trackinfo)
{
    if (m_document->tracksCount() < 2) return;
    double startY = ix * m_tracksHeight + 1 + m_tracksHeight / 2;
    QRectF r(0, startY, sceneRect().width(), m_tracksHeight / 2 - 1);
    QList<QGraphicsItem *> selection = m_scene->items(r);
    QUndoCommand *deleteTrack = new QUndoCommand();
    deleteTrack->setText("Delete track");
    new RefreshMonitorCommand(this, false, true, deleteTrack);

    // Delete all clips in selected track
    for (int i = 0; i < selection.count(); i++) {
        if (selection.at(i)->type() == AVWIDGET) {
            ClipItem *item =  static_cast <ClipItem *>(selection.at(i));
            new AddTimelineClipCommand(this, item->xml(), item->clipProducer(), item->info(), item->effectList(), false, false, false, true, deleteTrack);
            m_waitingThumbs.removeAll(item);
            m_scene->removeItem(item);
            delete item;
            item = NULL;
        } else if (selection.at(i)->type() == TRANSITIONWIDGET) {
            Transition *item =  static_cast <Transition *>(selection.at(i));
            new AddTransitionCommand(this, item->info(), item->transitionEndTrack(), item->toXML(), true, false, deleteTrack);
            m_scene->removeItem(item);
            delete item;
            item = NULL;
        }
    }

    new AddTrackCommand(this, ix, trackinfo, false, deleteTrack);
    new RefreshMonitorCommand(this, true, false, deleteTrack);
    m_commandStack->push(deleteTrack);
}

void CustomTrackView::autoTransition()
{
    QList<QGraphicsItem *> itemList = scene()->selectedItems();
    if (itemList.count() != 1 || itemList.at(0)->type() != TRANSITIONWIDGET) {
        emit displayMessage(i18n("You must select one transition for this action"), ErrorMessage);
        return;
    }
    Transition *tr = static_cast <Transition*>(itemList.at(0));
    tr->setAutomatic(!tr->isAutomatic());
    QDomElement transition = tr->toXML();
    m_document->renderer()->mltUpdateTransition(transition.attribute("tag"), transition.attribute("tag"), transition.attribute("transition_btrack").toInt(), m_document->tracksCount() - transition.attribute("transition_atrack").toInt(), tr->startPos(), tr->endPos(), transition);
    setDocumentModified();
}

void CustomTrackView::clipNameChanged(const QString &id, const QString &name)
{
    QList<QGraphicsItem *> list = scene()->items();
    ClipItem *clip = NULL;
    for (int i = 0; i < list.size(); ++i) {
        if (list.at(i)->type() == AVWIDGET) {
            clip = static_cast <ClipItem *>(list.at(i));
            if (clip->clipProducer() == id) {
                clip->setClipName(name);
            }
        }
    }
    viewport()->update();
}

void CustomTrackView::getClipAvailableSpace(AbstractClipItem *item, GenTime &minimum, GenTime &maximum)
{
    minimum = GenTime();
    maximum = GenTime();
    QList<QGraphicsItem *> selection;
    selection = m_scene->items(0, item->track() * m_tracksHeight + m_tracksHeight / 2, sceneRect().width(), 2);
    selection.removeAll(item);
    for (int i = 0; i < selection.count(); i++) {
        AbstractClipItem *clip = static_cast <AbstractClipItem *>(selection.at(i));
        if (clip && clip->type() == AVWIDGET) {
            if (clip->endPos() <= item->startPos() && clip->endPos() > minimum) minimum = clip->endPos();
            if (clip->startPos() > item->startPos() && (clip->startPos() < maximum || maximum == GenTime())) maximum = clip->startPos();
        }
    }
}

void CustomTrackView::getTransitionAvailableSpace(AbstractClipItem *item, GenTime &minimum, GenTime &maximum)
{
    minimum = GenTime();
    maximum = GenTime();
    QList<QGraphicsItem *> selection;
    selection = m_scene->items(0, (item->track() + 1) * m_tracksHeight, sceneRect().width(), 2);
    selection.removeAll(item);
    for (int i = 0; i < selection.count(); i++) {
        AbstractClipItem *clip = static_cast <AbstractClipItem *>(selection.at(i));
        if (clip && clip->type() == TRANSITIONWIDGET) {
            if (clip->endPos() <= item->startPos() && clip->endPos() > minimum) minimum = clip->endPos();
            if (clip->startPos() > item->startPos() && (clip->startPos() < maximum || maximum == GenTime())) maximum = clip->startPos();
        }
    }
}

void CustomTrackView::loadGroups(const QDomNodeList &groups)
{
    for (int i = 0; i < groups.count(); i++) {
        QDomNodeList children = groups.at(i).childNodes();
        scene()->clearSelection();
	QList <QGraphicsItem*>list;
        for (int nodeindex = 0; nodeindex < children.count(); nodeindex++) {
            QDomElement elem = children.item(nodeindex).toElement();
            int pos = elem.attribute("position").toInt();
            int track = elem.attribute("track").toInt();
            if (elem.tagName() == "clipitem") {
                ClipItem *clip = getClipItemAt(pos, track); //m_document->tracksCount() - transitiontrack);
                if (clip) list.append(clip);//clip->setSelected(true);
            } else {
                Transition *clip = getTransitionItemAt(pos, track); //m_document->tracksCount() - transitiontrack);
                if (clip) list.append(clip);//clip->setSelected(true);
            }
        }
        groupSelectedItems(list, true);
    }
}

void CustomTrackView::splitAudio()
{
    resetSelectionGroup();
    QList<QGraphicsItem *> selection = scene()->selectedItems();
    if (selection.isEmpty()) {
        emit displayMessage(i18n("You must select at least one clip for this action"), ErrorMessage);
        return;
    }
    QUndoCommand *splitCommand = new QUndoCommand();
    splitCommand->setText(i18n("Split audio"));
    for (int i = 0; i < selection.count(); i++) {
        if (selection.at(i)->type() == AVWIDGET) {
            ClipItem *clip = static_cast <ClipItem *>(selection.at(i));
            if (clip->clipType() == AV || clip->clipType() == PLAYLIST) {
                if (clip->parentItem()) {
                    emit displayMessage(i18n("Cannot split audio of grouped clips"), ErrorMessage);
                } else {
                    EffectsList effects;
                    effects.clone(clip->effectList());
                    new SplitAudioCommand(this, clip->track(), clip->startPos(), effects, splitCommand);
                }
            }
        }
    }
    if (splitCommand->childCount()) {
        updateTrackDuration(-1, splitCommand);
        m_commandStack->push(splitCommand);
    }
}

void CustomTrackView::setAudioAlignReference()
{
    QList<QGraphicsItem *> selection = scene()->selectedItems();
    if (selection.isEmpty() || selection.size() > 1) {
        emit displayMessage(i18n("You must select exactly one clip for the audio reference."), ErrorMessage);
        return;
    }
    if (m_audioCorrelator != NULL) {
        delete m_audioCorrelator;
    }
    if (selection.at(0)->type() == AVWIDGET) {
        ClipItem *clip = static_cast<ClipItem*>(selection.at(0));
        if (clip->clipType() == AV || clip->clipType() == AUDIO) {
            m_audioAlignmentReference = clip;

            AudioEnvelope *envelope = new AudioEnvelope(clip->baseClip()->fileURL().path(), clip->getProducer(clip->track()));
            m_audioCorrelator = new AudioCorrelation(envelope);


#ifdef DEBUG
            envelope->drawEnvelope().save("kdenlive-audio-reference-envelope.png");
            envelope->dumpInfo();
#endif


            emit displayMessage(i18n("Audio align reference set."), InformationMessage);
        }
        return;
    }
    emit displayMessage(i18n("Reference for audio alignment must contain audio data."), ErrorMessage);
}

void CustomTrackView::alignAudio()
{
    bool referenceOK = true;
    if (m_audioCorrelator == NULL) {
        referenceOK = false;
    }
    if (referenceOK) {
        if (!scene()->items().contains(m_audioAlignmentReference)) {
            // The reference item has been deleted from the timeline (or so)
            referenceOK = false;
        }
    }
    if (!referenceOK) {
        emit displayMessage(i18n("Audio alignment reference not yet set."), InformationMessage);
        return;
    }

    int counter = 0;
    QList<QGraphicsItem *> selection = scene()->selectedItems();
    foreach (QGraphicsItem *item, selection) {
        if (item->type() == AVWIDGET) {

            ClipItem *clip = static_cast<ClipItem*>(item);
            if (clip == m_audioAlignmentReference) {
                continue;
            }

            if (clip->clipType() == AV || clip->clipType() == AUDIO) {
                AudioEnvelope *envelope = new AudioEnvelope(clip->baseClip()->fileURL().path(), clip->getProducer(clip->track()), clip->info().cropStart.frames(m_document->fps()), clip->info().cropDuration.frames(m_document->fps()));

                // FFT only for larger vectors. We could use it all time, but for small vectors
                // the (anyway not noticeable) overhead is smaller with a nested for loop correlation.
                int index = m_audioCorrelator->addChild(envelope, envelope->envelopeSize() > 200);
                int shift = m_audioCorrelator->getShift(index);
                counter++;


#ifdef DEBUG
                m_audioCorrelator->info(index)->toImage().save("kdenlive-audio-align-cross-correlation.png");
                envelope->drawEnvelope().save("kdenlive-audio-align-envelope.png");
                envelope->dumpInfo();

                int targetPos = m_audioAlignmentReference->startPos().frames(m_document->fps()) + shift;
                qDebug() << "Reference starts at " << m_audioAlignmentReference->startPos().frames(m_document->fps());
                qDebug() << "We will start at " << targetPos;
                qDebug() << "to shift by " << shift;
                qDebug() << "(eventually)";
                qDebug() << "(maybe)";
#endif


                QUndoCommand *moveCommand = new QUndoCommand();

                GenTime add(shift, m_document->fps());
                ItemInfo start = clip->info();

                ItemInfo end = start;
                end.startPos = m_audioAlignmentReference->startPos() + add - m_audioAlignmentReference->cropStart();
                end.endPos = end.startPos + start.cropDuration;

                if ( end.startPos.seconds() < 0 ) {
                    // Clip would start before 0, so crop it first
                    GenTime cropBy = -end.startPos;

#ifdef DEBUG
                    qDebug() << "Need to crop clip. " << start;
                    qDebug() << "end.startPos: " << end.startPos.toString() << ", cropBy: " << cropBy.toString();
#endif

                    ItemInfo resized = start;
                    resized.startPos += cropBy;

                    resizeClip(start, resized);
                    new ResizeClipCommand(this, start, resized, false, false, moveCommand);

                    start = clip->info();
                    end.startPos += cropBy;

#ifdef DEBUG
                    qDebug() << "Clip cropped. " << start;
                    qDebug() << "Moving to: " << end;
#endif
                }

                if (itemCollision(clip, end)) {
                    delete moveCommand;
                    emit displayMessage(i18n("Unable to move clip due to collision."), ErrorMessage);
                    return;
                }

                moveCommand->setText(i18n("Auto-align clip"));
                new MoveClipCommand(this, start, end, true, moveCommand);
                updateTrackDuration(clip->track(), moveCommand);
                m_commandStack->push(moveCommand);

            }
        }
    }

    if (counter == 0) {
        emit displayMessage(i18n("No audio clips selected."), ErrorMessage);
    } else {
        emit displayMessage(i18n("Auto-aligned %1 clips.", counter), InformationMessage);
    }
}

void CustomTrackView::doSplitAudio(const GenTime &pos, int track, EffectsList effects, bool split)
{
    ClipItem *clip = getClipItemAt(pos, track);
    if (clip == NULL) {
        kDebug() << "// Cannot find clip to split!!!";
        return;
    }
    if (split) {
        int start = pos.frames(m_document->fps());
        int freetrack = m_document->tracksCount() - track - 1;

        // do not split audio when we are on an audio track
        if (m_document->trackInfoAt(freetrack).type == AUDIOTRACK)
            return;

        for (; freetrack > 0; freetrack--) {
            //kDebug() << "// CHK DOC TRK:" << freetrack << ", DUR:" << m_document->renderer()->mltTrackDuration(freetrack);
            if (m_document->trackInfoAt(freetrack - 1).type == AUDIOTRACK && !m_document->trackInfoAt(freetrack - 1).isLocked) {
                //kDebug() << "// CHK DOC TRK:" << freetrack << ", DUR:" << m_document->renderer()->mltTrackDuration(freetrack);
                if (m_document->renderer()->mltTrackDuration(freetrack) < start || m_document->renderer()->mltGetSpaceLength(pos, freetrack, false) >= clip->cropDuration().frames(m_document->fps())) {
                    //kDebug() << "FOUND SPACE ON TRK: " << freetrack;
                    break;
                }
            }
        }
        if (freetrack == 0) {
            emit displayMessage(i18n("No empty space to put clip audio"), ErrorMessage);
        } else {
            ItemInfo info = clip->info();
            info.track = m_document->tracksCount() - freetrack;
	    QDomElement xml = clip->xml();
	    xml.setAttribute("audio_only", 1);
	    scene()->clearSelection();
            addClip(xml, clip->clipProducer(), info, clip->effectList(), false, false, false);
            clip->setSelected(true);
            ClipItem *audioClip = getClipItemAt(start, info.track);
            if (audioClip) {
		clip->setVideoOnly(true);
                Mlt::Tractor *tractor = m_document->renderer()->lockService();
                if (m_document->renderer()->mltUpdateClipProducer(tractor, m_document->tracksCount() - track, start, clip->baseClip()->videoProducer(info.track)) == false) {
                    emit displayMessage(i18n("Cannot update clip (time: %1, track: %2)", start, track), ErrorMessage);
                }
                m_document->renderer()->unlockService(tractor);
                audioClip->setSelected(true);

                // keep video effects, move audio effects to audio clip
                int videoIx = 0;
                int audioIx = 0;
                for (int i = 0; i < effects.count(); ++i) {
                    if (effects.at(i).attribute("type") == "audio") {
                        deleteEffect(m_document->tracksCount() - track, pos, clip->effect(videoIx));
                        audioIx++;
                    } else {
                        deleteEffect(freetrack, pos, audioClip->effect(audioIx));
                        videoIx++;
                    }
                }
                groupSelectedItems(QList <QGraphicsItem*>()<<clip<<audioClip, true);
            }
        }
    } else {
        // unsplit clip: remove audio part and change video part to normal clip
        if (clip->parentItem() == NULL || clip->parentItem()->type() != GROUPWIDGET) {
            kDebug() << "//CANNOT FIND CLP GRP";
            return;
        }
        AbstractGroupItem *grp = static_cast <AbstractGroupItem *>(clip->parentItem());
        QList<QGraphicsItem *> children = grp->childItems();
        if (children.count() != 2) {
            kDebug() << "//SOMETHING IS WRONG WITH CLP GRP";
            return;
        }
        for (int i = 0; i < children.count(); i++) {
            if (children.at(i) != clip) {
                ClipItem *clp = static_cast <ClipItem *>(children.at(i));
                ItemInfo info = clip->info();
                deleteClip(clp->info());
                clip->setVideoOnly(false);
                Mlt::Tractor *tractor = m_document->renderer()->lockService();
                if (!m_document->renderer()->mltUpdateClipProducer(
                            tractor,
                            m_document->tracksCount() - info.track,
                            info.startPos.frames(m_document->fps()),
                            clip->baseClip()->getProducer(info.track))) {

                    emit displayMessage(i18n("Cannot update clip (time: %1, track: %2)",
                                             info.startPos.frames(m_document->fps()), info.track),
                                        ErrorMessage);
                }
                m_document->renderer()->unlockService(tractor);

                // re-add audio effects
                for (int i = 0; i < effects.count(); ++i) {
                    if (effects.at(i).attribute("type") == "audio") {
                        addEffect(m_document->tracksCount() - track, pos, effects.at(i));
                    }
                }

                break;
            }
        }
        clip->setFlag(QGraphicsItem::ItemIsMovable, true);
        m_document->clipManager()->removeGroup(grp);
        scene()->destroyItemGroup(grp);
    }
}

void CustomTrackView::setVideoOnly()
{
    resetSelectionGroup();
    QList<QGraphicsItem *> selection = scene()->selectedItems();
    if (selection.isEmpty()) {
        emit displayMessage(i18n("You must select one clip for this action"), ErrorMessage);
        return;
    }
    QUndoCommand *videoCommand = new QUndoCommand();
    videoCommand->setText(i18n("Video only"));
    for (int i = 0; i < selection.count(); i++) {
        if (selection.at(i)->type() == AVWIDGET) {
            ClipItem *clip = static_cast <ClipItem *>(selection.at(i));
            if (clip->clipType() == AV || clip->clipType() == PLAYLIST) {
                if (clip->parentItem()) {
                    emit displayMessage(i18n("Cannot change grouped clips"), ErrorMessage);
                } else {
                    new ChangeClipTypeCommand(this, clip->track(), clip->startPos(), true, false, clip->isVideoOnly(), clip->isAudioOnly(), videoCommand);
                }
            }
        }
    }
    m_commandStack->push(videoCommand);
}

void CustomTrackView::setAudioOnly()
{
    resetSelectionGroup();
    QList<QGraphicsItem *> selection = scene()->selectedItems();
    if (selection.isEmpty()) {
        emit displayMessage(i18n("You must select one clip for this action"), ErrorMessage);
        return;
    }
    QUndoCommand *videoCommand = new QUndoCommand();
    videoCommand->setText(i18n("Audio only"));
    for (int i = 0; i < selection.count(); i++) {
        if (selection.at(i)->type() == AVWIDGET) {
            ClipItem *clip = static_cast <ClipItem *>(selection.at(i));
            if (clip->clipType() == AV || clip->clipType() == PLAYLIST) {
                if (clip->parentItem()) {
                    emit displayMessage(i18n("Cannot change grouped clips"), ErrorMessage);
                } else {
                    new ChangeClipTypeCommand(this, clip->track(), clip->startPos(), false, true, clip->isVideoOnly(), clip->isAudioOnly(), videoCommand);
                }
            }
        }
    }
    m_commandStack->push(videoCommand);
}

void CustomTrackView::setAudioAndVideo()
{
    resetSelectionGroup();
    QList<QGraphicsItem *> selection = scene()->selectedItems();
    if (selection.isEmpty()) {
        emit displayMessage(i18n("You must select one clip for this action"), ErrorMessage);
        return;
    }
    QUndoCommand *videoCommand = new QUndoCommand();
    videoCommand->setText(i18n("Audio and Video"));
    for (int i = 0; i < selection.count(); i++) {
        if (selection.at(i)->type() == AVWIDGET) {
            ClipItem *clip = static_cast <ClipItem *>(selection.at(i));
            if (clip->clipType() == AV || clip->clipType() == PLAYLIST) {
                if (clip->parentItem()) {
                    emit displayMessage(i18n("Cannot change grouped clips"), ErrorMessage);
                } else {
                    new ChangeClipTypeCommand(this, clip->track(), clip->startPos(), false, false, clip->isVideoOnly(), clip->isAudioOnly(), videoCommand);
                }
            }
        }
    }
    m_commandStack->push(videoCommand);
}

void CustomTrackView::monitorRefresh()
{
    m_document->renderer()->doRefresh();
}

void CustomTrackView::doChangeClipType(const GenTime &pos, int track, bool videoOnly, bool audioOnly)
{
    ClipItem *clip = getClipItemAt(pos, track);
    if (clip == NULL) {
        kDebug() << "// Cannot find clip to split!!!";
        return;
    }
    Mlt::Tractor *tractor = m_document->renderer()->lockService();
    if (videoOnly) {
        int start = pos.frames(m_document->fps());
        clip->setVideoOnly(true);
        clip->setAudioOnly(false);
        if (m_document->renderer()->mltUpdateClipProducer(tractor, m_document->tracksCount() - track, start, clip->baseClip()->videoProducer(track)) == false) {
            emit displayMessage(i18n("Cannot update clip (time: %1, track: %2)", start, track), ErrorMessage);
        }
    } else if (audioOnly) {
        int start = pos.frames(m_document->fps());
        clip->setAudioOnly(true);
        clip->setVideoOnly(false);
        if (m_document->renderer()->mltUpdateClipProducer(tractor, m_document->tracksCount() - track, start, clip->baseClip()->audioProducer(track)) == false) {
            emit displayMessage(i18n("Cannot update clip (time: %1, track: %2)", start, track), ErrorMessage);
        }
    } else {
        int start = pos.frames(m_document->fps());
        clip->setAudioOnly(false);
        clip->setVideoOnly(false);
        if (m_document->renderer()->mltUpdateClipProducer(tractor, m_document->tracksCount() - track, start, clip->baseClip()->getProducer(track)) == false) {
            emit displayMessage(i18n("Cannot update clip (time: %1, track: %2)", start, track), ErrorMessage);
        }
    }
    m_document->renderer()->unlockService(tractor);
    clip->update();
    setDocumentModified();
}

void CustomTrackView::updateClipTypeActions(ClipItem *clip)
{
    bool hasAudio;
    bool hasAV;
    if (clip == NULL || (clip->clipType() != AV && clip->clipType() != PLAYLIST)) {
        m_clipTypeGroup->setEnabled(false);
	hasAudio = clip != NULL && clip->clipType() == AUDIO;
	hasAV = false;
    } else {
	switch (clip->clipType()) {
	  case AV:
	  case PLAYLIST:
	      hasAudio = true;
	      hasAV = true;
	      break;
	  case AUDIO:
	      hasAudio = true;
	      hasAV = false;
	      break;
	  default:
	      hasAudio = false;
	      hasAV = false;
	}
        m_clipTypeGroup->setEnabled(true);
        QList <QAction *> actions = m_clipTypeGroup->actions();
        QString lookup;
        if (clip->isAudioOnly()) lookup = "clip_audio_only";
        else if (clip->isVideoOnly()) lookup = "clip_video_only";
        else  lookup = "clip_audio_and_video";
        for (int i = 0; i < actions.count(); i++) {
            if (actions.at(i)->data().toString() == lookup) {
                actions.at(i)->setChecked(true);
                break;
            }
        }
    }
    
    for (int i = 0; i < m_audioActions.count(); i++) {
	m_audioActions.at(i)->setEnabled(hasAudio);
    }
    for (int i = 0; i < m_avActions.count(); i++) {
	m_avActions.at(i)->setEnabled(hasAV);
    }
}

void CustomTrackView::slotGoToMarker(QAction *action)
{
    int pos = action->data().toInt();
    seekCursorPos(pos);
}

void CustomTrackView::reloadTransitionLumas()
{
    QString lumaNames;
    QString lumaFiles;
    QDomElement lumaTransition = MainWindow::transitions.getEffectByTag("luma", "luma");
    QDomNodeList params = lumaTransition.elementsByTagName("parameter");
    for (int i = 0; i < params.count(); i++) {
        QDomElement e = params.item(i).toElement();
        if (e.attribute("tag") == "resource") {
            lumaNames = e.attribute("paramlistdisplay");
            lumaFiles = e.attribute("paramlist");
            break;
        }
    }

    QList<QGraphicsItem *> itemList = items();
    Transition *transitionitem;
    QDomElement transitionXml;
    for (int i = 0; i < itemList.count(); i++) {
        if (itemList.at(i)->type() == TRANSITIONWIDGET) {
            transitionitem = static_cast <Transition*>(itemList.at(i));
            transitionXml = transitionitem->toXML();
            if (transitionXml.attribute("id") == "luma" && transitionXml.attribute("tag") == "luma") {
                QDomNodeList params = transitionXml.elementsByTagName("parameter");
                for (int i = 0; i < params.count(); i++) {
                    QDomElement e = params.item(i).toElement();
                    if (e.attribute("tag") == "resource") {
                        e.setAttribute("paramlistdisplay", lumaNames);
                        e.setAttribute("paramlist", lumaFiles);
                        break;
                    }
                }
            }
            if (transitionXml.attribute("id") == "composite" && transitionXml.attribute("tag") == "composite") {
                QDomNodeList params = transitionXml.elementsByTagName("parameter");
                for (int i = 0; i < params.count(); i++) {
                    QDomElement e = params.item(i).toElement();
                    if (e.attribute("tag") == "luma") {
                        e.setAttribute("paramlistdisplay", lumaNames);
                        e.setAttribute("paramlist", lumaFiles);
                        break;
                    }
                }
            }
        }
    }
    emit transitionItemSelected(NULL);
}

double CustomTrackView::fps() const
{
    return m_document->fps();
}

void CustomTrackView::updateProjectFps()
{
    // update all clips to the new fps
    resetSelectionGroup();
    scene()->clearSelection();
    m_dragItem = NULL;
    QList<QGraphicsItem *> itemList = items();
    for (int i = 0; i < itemList.count(); i++) {
        // remove all items and re-add them one by one
        if (itemList.at(i) != m_cursorLine && itemList.at(i)->parentItem() == NULL) m_scene->removeItem(itemList.at(i));
    }
    for (int i = 0; i < itemList.count(); i++) {
        if (itemList.at(i)->parentItem() == 0 && (itemList.at(i)->type() == AVWIDGET || itemList.at(i)->type() == TRANSITIONWIDGET)) {
            AbstractClipItem *clip = static_cast <AbstractClipItem *>(itemList.at(i));
            clip->updateFps(m_document->fps());
            m_scene->addItem(clip);
        } else if (itemList.at(i)->type() == GROUPWIDGET) {
            AbstractGroupItem *grp = static_cast <AbstractGroupItem *>(itemList.at(i));
            QList<QGraphicsItem *> children = grp->childItems();
            for (int j = 0; j < children.count(); j++) {
                if (children.at(j)->type() == AVWIDGET || children.at(j)->type() == TRANSITIONWIDGET) {
                    AbstractClipItem *clip = static_cast <AbstractClipItem *>(children.at(j));
                    clip->setFlag(QGraphicsItem::ItemIsMovable, true);
                    clip->updateFps(m_document->fps());
                }
            }
            m_document->clipManager()->removeGroup(grp);
            m_scene->addItem(grp);
            scene()->destroyItemGroup(grp);
            scene()->clearSelection();
            /*for (int j = 0; j < children.count(); j++) {
                if (children.at(j)->type() == AVWIDGET || children.at(j)->type() == TRANSITIONWIDGET) {
                    //children.at(j)->setParentItem(0);
                    children.at(j)->setSelected(true);
                }
            }*/
            groupSelectedItems(children, true);
        } else if (itemList.at(i)->type() == GUIDEITEM) {
            Guide *g = static_cast<Guide *>(itemList.at(i));
            g->updatePos();
            m_scene->addItem(g);
        }
    }
    viewport()->update();
}

void CustomTrackView::slotTrackDown()
{
    if (m_selectedTrack > m_document->tracksCount() - 2) m_selectedTrack = 0;
    else m_selectedTrack++;
    emit updateTrackHeaders();
    QRectF rect(mapToScene(QPoint(10, 0)).x(), m_selectedTrack * m_tracksHeight, 10, m_tracksHeight);
    ensureVisible(rect, 0, 0);
    viewport()->update();
}

void CustomTrackView::slotTrackUp()
{
    if (m_selectedTrack > 0) m_selectedTrack--;
    else m_selectedTrack = m_document->tracksCount() - 1;
    emit updateTrackHeaders();
    QRectF rect(mapToScene(QPoint(10, 0)).x(), m_selectedTrack * m_tracksHeight, 10, m_tracksHeight);
    ensureVisible(rect, 0, 0);
    viewport()->update();
}

int CustomTrackView::selectedTrack() const
{
    return m_selectedTrack;
}

QStringList CustomTrackView::selectedClips() const
{
    QStringList clipIds;
    QList<QGraphicsItem *> selection = m_scene->selectedItems();
    for (int i = 0; i < selection.count(); i++) {
        if (selection.at(i)->type() == AVWIDGET) {
            ClipItem *item = (ClipItem *)selection.at(i);
            clipIds << item->clipProducer();
        }
    }
    return clipIds;
}

QList<ClipItem *> CustomTrackView::selectedClipItems() const
{
    QList<ClipItem *> clips;
    QList<QGraphicsItem *> selection = m_scene->selectedItems();
    for (int i = 0; i < selection.count(); i++) {
        if (selection.at(i)->type() == AVWIDGET) {
            clips.append((ClipItem *)selection.at(i));
        }
    }
    return clips;
}

void CustomTrackView::slotSelectTrack(int ix)
{
    m_selectedTrack = qMax(0, ix);
    m_selectedTrack = qMin(ix, m_document->tracksCount() - 1);
    emit updateTrackHeaders();
    QRectF rect(mapToScene(QPoint(10, 0)).x(), m_selectedTrack * m_tracksHeight, 10, m_tracksHeight);
    ensureVisible(rect, 0, 0);
    viewport()->update();
}

void CustomTrackView::slotSelectClipsInTrack()
{
    QRectF rect(0, m_selectedTrack * m_tracksHeight + m_tracksHeight / 2, sceneRect().width(), m_tracksHeight / 2 - 1);
    resetSelectionGroup();
    QList<QGraphicsItem *> selection = m_scene->items(rect);
    m_scene->clearSelection();
    QList<QGraphicsItem *> list;
    for (int i = 0; i < selection.count(); i++) {
        if (selection.at(i)->type() == AVWIDGET || selection.at(i)->type() == TRANSITIONWIDGET || selection.at(i)->type() == GROUPWIDGET) {
	    list.append(selection.at(i));
        }
    }    
    groupSelectedItems(list, false, true);
}

void CustomTrackView::slotSelectAllClips()
{
    m_scene->clearSelection();
    resetSelectionGroup();
    groupSelectedItems(m_scene->items(), false, true);
}

void CustomTrackView::selectClip(bool add, bool group, int track, int pos)
{
    QRectF rect;
    if (track != -1 && pos != -1)
        rect = QRectF(pos, track * m_tracksHeight + m_tracksHeight / 2, 1, 1);
    else
        rect = QRectF(m_cursorPos, m_selectedTrack * m_tracksHeight + m_tracksHeight / 2, 1, 1);
    QList<QGraphicsItem *> selection = m_scene->items(rect);
    resetSelectionGroup(group);
    if (!group) m_scene->clearSelection();
    for (int i = 0; i < selection.count(); i++) {
        if (selection.at(i)->type() == AVWIDGET) {
            selection.at(i)->setSelected(add);
            break;
        }
    }
    if (group) groupSelectedItems();
}

void CustomTrackView::selectTransition(bool add, bool group)
{
    QRectF rect(m_cursorPos, m_selectedTrack * m_tracksHeight + m_tracksHeight, 1, 1);
    QList<QGraphicsItem *> selection = m_scene->items(rect);
    resetSelectionGroup(group);
    if (!group) m_scene->clearSelection();
    for (int i = 0; i < selection.count(); i++) {
        if (selection.at(i)->type() == TRANSITIONWIDGET) {
            selection.at(i)->setSelected(add);
            break;
        }
    }
    if (group) groupSelectedItems();
}

QStringList CustomTrackView::extractTransitionsLumas()
{
    QStringList urls;
    QList<QGraphicsItem *> itemList = items();
    Transition *transitionitem;
    QDomElement transitionXml;
    for (int i = 0; i < itemList.count(); i++) {
        if (itemList.at(i)->type() == TRANSITIONWIDGET) {
            transitionitem = static_cast <Transition*>(itemList.at(i));
            transitionXml = transitionitem->toXML();
            // luma files in transitions can be in "resource" or "luma" property
            QString luma = EffectsList::parameter(transitionXml, "luma");
            if (luma.isEmpty()) luma = EffectsList::parameter(transitionXml, "resource");
            if (!luma.isEmpty()) urls << KUrl(luma).path();
        }
    }
    urls.removeDuplicates();
    return urls;
}

void CustomTrackView::setEditMode(EDITMODE mode)
{
    m_scene->setEditMode(mode);
}

void CustomTrackView::checkTrackSequence(int track)
{
    QList <int> times = m_document->renderer()->checkTrackSequence(m_document->tracksCount() - track);
    //track = m_document->tracksCount() -track;
    QRectF rect(0, track * m_tracksHeight + m_tracksHeight / 2, sceneRect().width(), 2);
    QList<QGraphicsItem *> selection = m_scene->items(rect);
    QList <int> timelineList;
    timelineList.append(0);
    for (int i = 0; i < selection.count(); i++) {
        if (selection.at(i)->type() == AVWIDGET) {
            ClipItem *clip = static_cast <ClipItem *>(selection.at(i));
            int start = clip->startPos().frames(m_document->fps());
            int end = clip->endPos().frames(m_document->fps());
            if (!timelineList.contains(start)) timelineList.append(start);
            if (!timelineList.contains(end)) timelineList.append(end);
        }
    }
    qSort(timelineList);
    kDebug() << "// COMPARE:\n" << times << "\n" << timelineList << "\n-------------------";
    if (times != timelineList) KMessageBox::sorry(this, i18n("error"), i18n("TRACTOR"));
}

void CustomTrackView::insertZoneOverwrite(QStringList data, int in)
{
    if (data.isEmpty()) return;
    DocClipBase *clip = m_document->getBaseClip(data.at(0));
    ItemInfo info;
    info.startPos = GenTime(in, m_document->fps());
    info.cropStart = GenTime(data.at(1).toInt(), m_document->fps());
    info.endPos = info.startPos + GenTime(data.at(2).toInt(), m_document->fps()) - info.cropStart;
    info.cropDuration = info.endPos - info.startPos;
    info.track = m_selectedTrack;
    QUndoCommand *addCommand = new QUndoCommand();
    addCommand->setText(i18n("Insert clip"));
    adjustTimelineClips(OVERWRITEEDIT, NULL, info, addCommand);
    new AddTimelineClipCommand(this, clip->toXML(), clip->getId(), info, EffectsList(), true, false, true, false, addCommand);
    updateTrackDuration(info.track, addCommand);
    m_commandStack->push(addCommand);

    selectClip(true, false, m_selectedTrack, in);
    // Automatic audio split
    if (KdenliveSettings::splitaudio())
        splitAudio();
}

void CustomTrackView::clearSelection(bool emitInfo)
{
    resetSelectionGroup();
    scene()->clearSelection();
    m_dragItem = NULL;
    if (emitInfo) emit clipItemSelected(NULL);
}

void CustomTrackView::updatePalette()
{
    m_activeTrackBrush = KStatefulBrush(KColorScheme::View, KColorScheme::ActiveBackground, KSharedConfig::openConfig(KdenliveSettings::colortheme()));
    if (m_cursorLine) {
        QPen pen1 = QPen();
        pen1.setWidth(1);
        pen1.setColor(palette().text().color());
        m_cursorLine->setPen(pen1);
    }
}

void CustomTrackView::removeTipAnimation()
{
    if (m_visualTip) {
        scene()->removeItem(m_visualTip);
        m_animationTimer->stop();
        delete m_animation;
        m_animation = NULL;
        delete m_visualTip;
        m_visualTip = NULL;
    }
}

void CustomTrackView::setTipAnimation(AbstractClipItem *clip, OPERATIONTYPE mode, const double size)
{
    if (m_visualTip == NULL) {
        QRectF rect = clip->sceneBoundingRect();
        m_animation = new QGraphicsItemAnimation;
        m_animation->setTimeLine(m_animationTimer);
        m_animation->setScaleAt(1, 1, 1);
        QPolygon polygon;
        switch (mode) {
        case FADEIN:
        case FADEOUT:
            m_visualTip = new QGraphicsEllipseItem(-size, -size, size * 2, size * 2);
            ((QGraphicsEllipseItem*) m_visualTip)->setBrush(m_tipColor);
            ((QGraphicsEllipseItem*) m_visualTip)->setPen(m_tipPen);
            if (mode == FADEIN)
                m_visualTip->setPos(rect.x() + ((ClipItem *) clip)->fadeIn(), rect.y());
            else
                m_visualTip->setPos(rect.right() - ((ClipItem *) clip)->fadeOut(), rect.y());

            m_animation->setScaleAt(.5, 2, 2);
            break;
        case RESIZESTART:
        case RESIZEEND:
            polygon << QPoint(0, - size * 2);
            if (mode == RESIZESTART)
                polygon << QPoint(size * 2, 0);
            else
                polygon << QPoint(- size * 2, 0);
            polygon << QPoint(0, size * 2);
            polygon << QPoint(0, - size * 2);

            m_visualTip = new QGraphicsPolygonItem(polygon);
            ((QGraphicsPolygonItem*) m_visualTip)->setBrush(m_tipColor);
            ((QGraphicsPolygonItem*) m_visualTip)->setPen(m_tipPen);
            if (mode == RESIZESTART)
                m_visualTip->setPos(rect.x(), rect.y() + rect.height() / 2);
            else
                m_visualTip->setPos(rect.right(), rect.y() + rect.height() / 2);

            m_animation->setScaleAt(.5, 2, 1);
            break;
        case TRANSITIONSTART:
        case TRANSITIONEND:
            polygon << QPoint(0, - size * 2);
            if (mode == TRANSITIONSTART)
                polygon << QPoint(size * 2, 0);
            else
                polygon << QPoint(- size * 2, 0);
            polygon << QPoint(0, 0);
            polygon << QPoint(0, - size * 2);

            m_visualTip = new QGraphicsPolygonItem(polygon);
            ((QGraphicsPolygonItem*) m_visualTip)->setBrush(m_tipColor);
            ((QGraphicsPolygonItem*) m_visualTip)->setPen(m_tipPen);
            if (mode == TRANSITIONSTART)
                m_visualTip->setPos(rect.x(), rect.bottom());
            else
                m_visualTip->setPos(rect.right(), rect.bottom());

            m_animation->setScaleAt(.5, 2, 2);
            break;
        default:
            delete m_animation;
            return;
        }

        m_visualTip->setFlags(QGraphicsItem::ItemIgnoresTransformations);
        m_visualTip->setZValue(100);
        scene()->addItem(m_visualTip);
        m_animation->setItem(m_visualTip);
        m_animationTimer->start();
    }
}

bool CustomTrackView::hasAudio(int track) const
{
    QRectF rect(0, (double)(track * m_tracksHeight + 1), (double) sceneRect().width(), (double)(m_tracksHeight - 1));
    QList<QGraphicsItem *> collisions = scene()->items(rect, Qt::IntersectsItemBoundingRect);
    QGraphicsItem *item;
    for (int i = 0; i < collisions.count(); i++) {
        item = collisions.at(i);
        if (!item->isEnabled()) continue;
        if (item->type() == AVWIDGET) {
            ClipItem *clip = static_cast <ClipItem *>(item);
            if (!clip->isVideoOnly() && (clip->clipType() == AUDIO || clip->clipType() == AV || clip->clipType() == PLAYLIST)) return true;
        }
    }
    return false;
}

void CustomTrackView::slotAddTrackEffect(const QDomElement &effect, int ix)
{
    
    QUndoCommand *effectCommand = new QUndoCommand();
    QString effectName;
    if (effect.tagName() == "effectgroup") {
        effectName = effect.attribute("name");
    } else {
        QDomElement namenode = effect.firstChildElement("name");
        if (!namenode.isNull()) effectName = i18n(namenode.text().toUtf8().data());
        else effectName = i18n("effect");
    }
    effectCommand->setText(i18n("Add %1", effectName));
    if (effect.tagName() == "effectgroup") {
        QDomNodeList effectlist = effect.elementsByTagName("effect");
        for (int j = 0; j < effectlist.count(); j++) {
            QDomElement trackeffect = effectlist.at(j).toElement();
            if (trackeffect.attribute("unique", "0") != "0" && m_document->hasTrackEffect(m_document->tracksCount() - ix - 1, trackeffect.attribute("tag"), trackeffect.attribute("id")) != -1) {
                emit displayMessage(i18n("Effect already present in track"), ErrorMessage);
                continue;
            }
            new AddEffectCommand(this, m_document->tracksCount() - ix, GenTime(-1), trackeffect, true, effectCommand);
        }
    }
    else {
        if (effect.attribute("unique", "0") != "0" && m_document->hasTrackEffect(m_document->tracksCount() - ix - 1, effect.attribute("tag"), effect.attribute("id")) != -1) {
            emit displayMessage(i18n("Effect already present in track"), ErrorMessage);
            delete effectCommand;
            return;
        }
        new AddEffectCommand(this, m_document->tracksCount() - ix, GenTime(-1), effect, true, effectCommand);
    }

    if (effectCommand->childCount() > 0) {
        m_commandStack->push(effectCommand);
        setDocumentModified();
    }
    else delete effectCommand;
}


EffectsParameterList CustomTrackView::getEffectArgs(const QDomElement &effect)
{
    EffectsParameterList parameters;
    QLocale locale;
    parameters.addParam("tag", effect.attribute("tag"));
    //if (effect.hasAttribute("region")) parameters.addParam("region", effect.attribute("region"));
    parameters.addParam("kdenlive_ix", effect.attribute("kdenlive_ix"));
    parameters.addParam("kdenlive_info", effect.attribute("kdenlive_info"));
    parameters.addParam("id", effect.attribute("id"));
    if (effect.hasAttribute("src")) parameters.addParam("src", effect.attribute("src"));
    if (effect.hasAttribute("disable")) parameters.addParam("disable", effect.attribute("disable"));
    if (effect.hasAttribute("in")) parameters.addParam("in", effect.attribute("in"));
    if (effect.hasAttribute("out")) parameters.addParam("out", effect.attribute("out"));
    if (effect.attribute("id") == "region") {
	QDomNodeList subeffects = effect.elementsByTagName("effect");
	for (int i = 0; i < subeffects.count(); i++) {
	    QDomElement subeffect = subeffects.at(i).toElement();
	    int subeffectix = subeffect.attribute("region_ix").toInt();
	    parameters.addParam(QString("filter%1").arg(subeffectix), subeffect.attribute("id"));
	    parameters.addParam(QString("filter%1.tag").arg(subeffectix), subeffect.attribute("tag"));
	    parameters.addParam(QString("filter%1.kdenlive_info").arg(subeffectix), subeffect.attribute("kdenlive_info"));
	    QDomNodeList subparams = subeffect.elementsByTagName("parameter");
	    adjustEffectParameters(parameters, subparams, m_document->mltProfile(), QString("filter%1.").arg(subeffectix));
	}
    }

    QDomNodeList params = effect.elementsByTagName("parameter");
    adjustEffectParameters(parameters, params, m_document->mltProfile());
    
    return parameters;
}


void CustomTrackView::adjustEffectParameters(EffectsParameterList &parameters, QDomNodeList params, MltVideoProfile profile, const QString &prefix)
{
  QLocale locale;
  for (int i = 0; i < params.count(); i++) {
        QDomElement e = params.item(i).toElement();
	QString paramname = prefix + e.attribute("name");
        if (e.attribute("type") == "geometry" && !e.hasAttribute("fixed")) {
            // effects with geometry param need in / out synced with the clip, request it...
            parameters.addParam("_sync_in_out", "1");
        }
        if (e.attribute("type") == "simplekeyframe") {
            QStringList values = e.attribute("keyframes").split(';', QString::SkipEmptyParts);
            double factor = e.attribute("factor", "1").toDouble();
            double offset = e.attribute("offset", "0").toDouble();
            for (int j = 0; j < values.count(); j++) {
                QString pos = values.at(j).section(':', 0, 0);
                double val = (values.at(j).section(':', 1, 1).toDouble() - offset) / factor;
                values[j] = pos + '=' + locale.toString(val);
            }
            // kDebug() << "/ / / /SENDING KEYFR:" << values;
            parameters.addParam(paramname, values.join(";"));
            /*parameters.addParam(e.attribute("name"), e.attribute("keyframes").replace(":", "="));
            parameters.addParam("max", e.attribute("max"));
            parameters.addParam("min", e.attribute("min"));
            parameters.addParam("factor", e.attribute("factor", "1"));*/
        } else if (e.attribute("type") == "keyframe") {
            kDebug() << "/ / / /SENDING KEYFR EFFECT TYPE";
            parameters.addParam("keyframes", e.attribute("keyframes"));
            parameters.addParam("max", e.attribute("max"));
            parameters.addParam("min", e.attribute("min"));
            parameters.addParam("factor", e.attribute("factor", "1"));
            parameters.addParam("offset", e.attribute("offset", "0"));
            parameters.addParam("starttag", e.attribute("starttag", "start"));
            parameters.addParam("endtag", e.attribute("endtag", "end"));
        } else if (e.attribute("namedesc").contains(';')) {
            QString format = e.attribute("format");
            QStringList separators = format.split("%d", QString::SkipEmptyParts);
            QStringList values = e.attribute("value").split(QRegExp("[,:;x]"));
            QString neu;
            QTextStream txtNeu(&neu);
            if (values.size() > 0)
                txtNeu << (int)values[0].toDouble();
            for (int i = 0; i < separators.size() && i + 1 < values.size(); i++) {
                txtNeu << separators[i];
                txtNeu << (int)(values[i+1].toDouble());
            }
            parameters.addParam("start", neu);
        } else {
            if (e.attribute("factor", "1") != "1" || e.attribute("offset", "0") != "0") {
                double fact;
                if (e.attribute("factor").contains('%')) {
                    fact = ProfilesDialog::getStringEval(profile, e.attribute("factor"));
                } else {
                    fact = e.attribute("factor", "1").toDouble();
                }
                double offset = e.attribute("offset", "0").toDouble();
                parameters.addParam(paramname, locale.toString((e.attribute("value").toDouble() - offset) / fact));
            } else {
                parameters.addParam(paramname, e.attribute("value"));
            }
        }
    }
}


void CustomTrackView::updateTrackNames(int track, bool added)
{
    QList <TrackInfo> tracks = m_document->tracksList();
    int max = tracks.count();
    int docTrack = max - track - 1;

    // count number of tracks of each type
    int videoTracks = 0;
    int audioTracks = 0;
    for (int i = max - 1; i >= 0; --i) {
        TrackInfo info = tracks.at(i);
        if (info.type == VIDEOTRACK)
            videoTracks++;
        else
            audioTracks++;

        if (i <= docTrack) {
            QString type = (info.type == VIDEOTRACK ? "Video " : "Audio ");
            int typeNumber = (info.type == VIDEOTRACK ? videoTracks : audioTracks);

            if (added) {
                if (i == docTrack || info.trackName == type + QString::number(typeNumber - 1)) {
                    info.trackName = type + QString::number(typeNumber);
                    m_document->setTrackType(i, info);
                }
            } else {
                if (info.trackName == type + QString::number(typeNumber + 1)) {
                    info.trackName = type + QString::number(typeNumber);
                    m_document->setTrackType(i, info);
                }
            }
        }
    }
    emit tracksChanged();
}

void CustomTrackView::updateTrackDuration(int track, QUndoCommand *command)
{
    Q_UNUSED(command)

    QList<int> tracks;
    if (track >= 0) {
        tracks << m_document->tracksCount() - track - 1;
    } else {
        // negative track number -> update all tracks
        for (int i = 0; i < m_document->tracksCount(); ++i)
            tracks << i;
    }
    int t, duration;
    for (int i = 0; i < tracks.count(); ++i) {
        t = tracks.at(i);
        // t + 1 because of black background track
        duration = m_document->renderer()->mltTrackDuration(t + 1);
        if (duration != m_document->trackDuration(t)) {
            m_document->setTrackDuration(t, duration);

            // update effects
            EffectsList effects = m_document->getTrackEffects(t);
            for (int j = 0; j < effects.count(); ++j) {
                /* TODO
                 * - lookout for keyframable parameters and update them so all keyframes are in the new range (0 - duration)
                 * - update the effectstack if necessary
                 */
            }
        }
    }
}

void CustomTrackView::slotRefreshThumbs(const QString &id, bool resetThumbs)
{
    QList<QGraphicsItem *> list = scene()->items();
    ClipItem *clip = NULL;
    for (int i = 0; i < list.size(); ++i) {
        if (list.at(i)->type() == AVWIDGET) {
            clip = static_cast <ClipItem *>(list.at(i));
            if (clip->clipProducer() == id) {
                clip->refreshClip(true, resetThumbs);
            }
        }
    }
}

void CustomTrackView::adjustEffects(ClipItem* item, ItemInfo oldInfo, QUndoCommand* command)
{
    QMap<int, QDomElement> effects = item->adjustEffectsToDuration(m_document->width(), m_document->height(), oldInfo);

    if (!effects.isEmpty()) {
        QMap<int, QDomElement>::const_iterator i = effects.constBegin();
        while (i != effects.constEnd()) {
            new EditEffectCommand(this, m_document->tracksCount() - item->track(), item->startPos(), i.value(), item->effect(i.key()), i.value().attribute("kdenlive_ix").toInt(), true, true, command);
            ++i;
        }
    }
}


void CustomTrackView::slotGotFilterJobResults(const QString &/*id*/, int startPos, int track, stringMap filterParams, stringMap extra)
{
    ClipItem *clip = getClipItemAt(GenTime(startPos, m_document->fps()), track);
    if (clip == NULL) {
        emit displayMessage(i18n("Cannot find clip for effect update %1.", extra.value("finalfilter")), ErrorMessage);
        return;
    }
    QDomElement newEffect;
    QDomElement effect = clip->getEffectAtIndex(clip->selectedEffectIndex());
    if (effect.attribute("id") == extra.value("finalfilter")) {
        newEffect = effect.cloneNode().toElement();
        QMap<QString, QString>::const_iterator i = filterParams.constBegin();
        while (i != filterParams.constEnd()) {
            EffectsList::setParameter(newEffect, i.key(), i.value());
            kDebug()<<"// RESULT FILTER: "<<i.key()<<"="<< i.value();
            ++i;
        }
        EditEffectCommand *command = new EditEffectCommand(this, m_document->tracksCount() - clip->track(), clip->startPos(), effect, newEffect, clip->selectedEffectIndex(), true, true);
        m_commandStack->push(command);
        emit clipItemSelected(clip);
    }    
}


void CustomTrackView::slotImportClipKeyframes(GRAPHICSRECTITEM type)
{
    ClipItem *item = NULL;
    if (type == TRANSITIONWIDGET) {
	// We want to import keyframes to a transition
	if (!m_selectionGroup) {
	    emit displayMessage(i18n("You need to select one clip and one transition"), ErrorMessage);
	    return;
	}
	// Make sure there is no collision
	QList<QGraphicsItem *> children = m_selectionGroup->childItems();
	for (int i = 0; i < children.count(); i++) {
	    if (children.at(i)->type() == AVWIDGET) {
		item = (ClipItem*) children.at(i);
		break;
	    }
	}
    }
    else {
	// Import keyframes from current clip to its effect
	if (m_dragItem) item = static_cast<ClipItem*> (m_dragItem);
    }
    
    if (!item) {
	emit displayMessage(i18n("No clip found"), ErrorMessage);
	return;
    }
    QMap <QString, QString> data = item->baseClip()->analysisData();
    if (data.isEmpty()) {
	emit displayMessage(i18n("No keyframe data found in clip"), ErrorMessage);
	return;
    }
    QPointer<QDialog> d = new QDialog(this);
    Ui::ImportKeyframesDialog_UI ui;
    ui.setupUi(d);

    // Set  up data
    int ix = 0;
    QMap<QString, QString>::const_iterator i = data.constBegin();
    while (i != data.constEnd()) {
	ui.data_list->insertItem(ix, i.key());
	ui.data_list->setItemData(ix, i.value(), Qt::UserRole);
	++i;
	ix++;
    }

    if (d->exec() != QDialog::Accepted) {
	delete d;
	return;
    }
    QString keyframeData = ui.data_list->itemData(ui.data_list->currentIndex()).toString();
    
    int offset = item->cropStart().frames(m_document->fps());
    Mlt::Geometry geometry(keyframeData.toUtf8().data(), item->baseClip()->maxDuration().frames(m_document->fps()), m_document->mltProfile().width, m_document->mltProfile().height);
    Mlt::Geometry newGeometry(QString().toUtf8().data(), item->baseClip()->maxDuration().frames(m_document->fps()), m_document->mltProfile().width, m_document->mltProfile().height);
    Mlt::GeometryItem gitem;
    geometry.fetch(&gitem, offset);
    gitem.frame(0);
    newGeometry.insert(gitem);
    int pos = offset + 1;
    while (!geometry.next_key(&gitem, pos)) {
	pos = gitem.frame();
	gitem.frame(pos - offset);
	pos++;
	newGeometry.insert(gitem);
    }
    QStringList keyframeList = QString(newGeometry.serialise()).split(';', QString::SkipEmptyParts);
    
    QString result;
    if (ui.import_position->isChecked()) {
	if (ui.import_size->isChecked()) {
	    foreach(QString key, keyframeList) {
		if (key.count(':') > 1) result.append(key.section(':', 0, 1));
		else result.append(key);
		result.append(';');
	    }
	}
	else {
	    foreach(QString key, keyframeList) {
		result.append(key.section(':', 0, 0));
		result.append(';');
	    }
	}
    }
    else if (ui.import_size->isChecked()) {
	foreach(QString key, keyframeList) {
	    result.append(key.section(':', 1, 1));
	    result.append(';');
	}
    }
    emit importKeyframes(type, result, ui.limit_keyframes->isChecked() ? ui.max_keyframes->value() : -1);
    delete d;
}
<|MERGE_RESOLUTION|>--- conflicted
+++ resolved
@@ -2037,10 +2037,6 @@
 			clearSelection(false);
 			clip->setSelected(true);
 			m_dragItem = clip;
-<<<<<<< HEAD
-			emit clipItemSelected(clip);
-=======
->>>>>>> 7bd1fe25
 		    }
 		    emit clipItemSelected(clip);
 		    break;
