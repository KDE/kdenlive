--- conflicted
+++ resolved
@@ -20,7 +20,6 @@
 class QDomElement;
 
 
-<<<<<<< HEAD
 /**
  * @class AbstractProjectItem
  * @brief Base class for all project items (clips, folders, ...).
@@ -28,8 +27,6 @@
  * Project items are stored in a tree like structure ...
  */
 
-=======
->>>>>>> 27042c59
 
 class KDE_EXPORT AbstractProjectItem : public QObject, public QList<AbstractProjectItem *>
 {
@@ -87,7 +84,7 @@
         DataName = 0,
         DataDescription,
         DataDate,
-	DataThumbnail
+        DataThumbnail
     };
 
     /** @brief Returns the data that describes this item.
