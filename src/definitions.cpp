--- conflicted
+++ resolved
@@ -200,11 +200,7 @@
 
 void CommentedTime::setMarkerType(int newtype)
 {
-<<<<<<< HEAD
-    m_type = t;
-=======
-    type = newtype;
->>>>>>> f863490f
+    m_type = newtype;
 }
 
 QString CommentedTime::hash() const
