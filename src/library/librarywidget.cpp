/***************************************************************************
 *   Copyright (C) 2016 by Jean-Baptiste Mardelle (jb@kdenlive.org)        *
 *   This file is part of Kdenlive. See www.kdenlive.org.                  *
 *                                                                         *
 *   This program is free software; you can redistribute it and/or         *
 *   modify it under the terms of the GNU General Public License as        *
 *   published by the Free Software Foundation; either version 2 of        *
 *   the License or (at your option) version 3 or any later version        *
 *   accepted by the membership of KDE e.V. (or its successor approved     *
 *   by the membership of KDE e.V.), which shall act as a proxy            *
 *   defined in Section 14 of version 3 of the license.                    *
 *                                                                         *
 *   This program is distributed in the hope that it will be useful,       *
 *   but WITHOUT ANY WARRANTY; without even the implied warranty of        *
 *   MERCHANTABILITY or FITNESS FOR A PARTICULAR PURPOSE.  See the         *
 *   GNU General Public License for more details.                          *
 *                                                                         *
 *   You should have received a copy of the GNU General Public License     *
 *   along with this program.  If not, see <http://www.gnu.org/licenses/>. *
 ***************************************************************************/

#include "librarywidget.h"
#include "project/projectmanager.h"
#include "utils/KoIconUtils.h"
#include "doc/kthumb.h"
#include "kdenlivesettings.h"

#include <QVBoxLayout>
#include <QStandardPaths>
#include <QTreeWidgetItem>
#include <QInputDialog>
#include <QAction>
#include <QMimeData>
#include <QDropEvent>
#include <QToolBar>
#include <QProgressBar>

#include <klocalizedstring.h>
#include <KMessageBox>
#include <KIO/FileCopyJob>

enum LibraryItem {
    PlayList,
    Clip,
    Folder
};

LibraryTree::LibraryTree(QWidget *parent) : QTreeWidget(parent)
{
    int size = QFontInfo(font()).pixelSize();
    setIconSize(QSize(size * 4, size * 2));
    setDragDropMode(QAbstractItemView::DragDrop);
    setAcceptDrops(true);
    setDragEnabled(true);
    setDropIndicatorShown(true);
    viewport()->setAcceptDrops(true);
}

//virtual
QMimeData *LibraryTree::mimeData(const QList<QTreeWidgetItem *> list) const
{
    QList<QUrl> urls;
    foreach (QTreeWidgetItem *item, list) {
        urls << QUrl::fromLocalFile(item->data(0, Qt::UserRole).toString());
    }
    QMimeData *mime = new QMimeData;
    mime->setUrls(urls);
    return mime;
}

QStringList LibraryTree::mimeTypes() const
{
    return QStringList() << QStringLiteral("text/uri-list") << QStringLiteral("kdenlive/clip") << QStringLiteral("kdenlive/producerslist");
}

void LibraryTree::slotUpdateThumb(const QString &path, const QString &iconPath)
{
    QString name = QUrl::fromLocalFile(path).fileName();
    QList<QTreeWidgetItem *> list = findItems(name, Qt::MatchExactly | Qt::MatchRecursive);
    foreach (QTreeWidgetItem *item, list) {
        if (item->data(0, Qt::UserRole).toString() == path) {
            // We found our item
            blockSignals(true);
            item->setData(0, Qt::DecorationRole, QIcon(iconPath));
            blockSignals(false);
            break;
        }
    }
}

void LibraryTree::slotUpdateThumb(const QString &path, const QPixmap &pix)
{
    QString name = QUrl::fromLocalFile(path).fileName();
    QList<QTreeWidgetItem *> list = findItems(name, Qt::MatchExactly | Qt::MatchRecursive);
    foreach (QTreeWidgetItem *item, list) {
        if (item->data(0, Qt::UserRole).toString() == path) {
            // We found our item
            blockSignals(true);
            item->setData(0, Qt::DecorationRole, QIcon(pix));
            blockSignals(false);
            break;
        }
    }
}

void LibraryTree::mousePressEvent(QMouseEvent *event)
{
    QTreeWidgetItem *clicked = this->itemAt(event->pos());
    QList<QAction *> act = actions();
    if (clicked) {
        foreach (QAction *a, act) {
            a->setEnabled(true);
        }
    } else {
        // Clicked in empty area, disable clip actions
        clearSelection();
        foreach (QAction *a, act) {
            if (a->data().toInt() == 1) {
                a->setEnabled(false);
            }
        }
    }
    QTreeWidget::mousePressEvent(event);
}

void LibraryTree::dropEvent(QDropEvent *event)
{
    //QTreeWidget::dropEvent(event);
    const QMimeData *qMimeData = event->mimeData();
    QTreeWidgetItem *dropped = this->itemAt(event->pos());
    QString dest;
    if (dropped) {
        dest = dropped->data(0, Qt::UserRole).toString();
        if (dropped->data(0, Qt::UserRole + 2).toInt() != LibraryItem::Folder) {
            dest = QUrl::fromLocalFile(dest).adjusted(QUrl::RemoveFilename).toLocalFile();
        }
    }
    if (qMimeData->hasUrls()) {
        QList<QUrl> urls = qMimeData->urls();
        emit moveData(urls, dest);
    } else if (qMimeData->hasFormat(QStringLiteral("kdenlive/clip"))) {
        emit importSequence(QString(qMimeData->data(QStringLiteral("kdenlive/clip"))).split(';'), dest);
    } else if (qMimeData->hasFormat(QStringLiteral("kdenlive/producerslist"))) {
        QStringList list = QString(qMimeData->data(QStringLiteral("kdenlive/producerslist"))).split(';');
        foreach (const QString &data, list) {
            if (data.startsWith(QLatin1Char('#'))) {
                // Bin folder, not supported yet
                continue;
            }
            if (data.contains(QLatin1Char('/'))) {
                // Clip zone
                emit importSequence(data.split(QLatin1Char('/')), dest);
            } else {
                // Full clip
                emit importSequence(QStringList() << data << QStringLiteral("-1") << QStringLiteral("-1"), dest);
            }
        }
    }
    event->accept();
}

LibraryWidget::LibraryWidget(ProjectManager *manager, QWidget *parent) : QWidget(parent)
    , m_manager(manager)
    , m_previewJob(Q_NULLPTR)
{
    QVBoxLayout *lay = new QVBoxLayout(this);
    m_libraryTree = new LibraryTree(this);
    m_libraryTree->setColumnCount(1);
    m_libraryTree->setHeaderHidden(true);
    m_libraryTree->setDragEnabled(true);
    m_libraryTree->setItemDelegate(new LibraryItemDelegate(this));
    m_libraryTree->setAlternatingRowColors(true);
    lay->addWidget(m_libraryTree);

    // Library path
    QString path;
    if (KdenliveSettings::librarytodefaultfolder() || KdenliveSettings::libraryfolder().isEmpty()) {
        path = QStandardPaths::writableLocation(QStandardPaths::AppDataLocation) + QStringLiteral("/library");
    } else {
        path = KdenliveSettings::libraryfolder();
    }

    // Info message
    m_infoWidget = new KMessageWidget;
    lay->addWidget(m_infoWidget);
    m_infoWidget->hide();
    // Download progress bar
    m_progressBar = new QProgressBar(this);
    lay->addWidget(m_progressBar);
    m_toolBar = new QToolBar(this);
    m_progressBar->setRange(0, 100);
    m_progressBar->setOrientation(Qt::Horizontal);
    m_progressBar->setVisible(false);
    lay->addWidget(m_toolBar);
    setLayout(lay);

    m_directory = QDir(path);
    if (!m_directory.exists()) {
        m_directory.mkpath(QStringLiteral("."));
    }
    QFileInfo fi(m_directory.absolutePath());
    if (!m_directory.exists() || !fi.isWritable()) {
        // Something went wrong
        showMessage(i18n("Check your settings, Library path is invalid: %1", m_directory.absolutePath()), KMessageWidget::Warning);
        setEnabled(false);
    }

    m_libraryTree->setContextMenuPolicy(Qt::ActionsContextMenu);
    m_timer.setSingleShot(true);
    m_timer.setInterval(4000);
    connect(&m_timer, &QTimer::timeout, m_infoWidget, &KMessageWidget::animatedHide);
    connect(m_libraryTree, &LibraryTree::moveData, this, &LibraryWidget::slotMoveData);
    connect(m_libraryTree, &LibraryTree::importSequence, this, &LibraryWidget::slotSaveSequence);

    m_coreLister = new KCoreDirLister(this);
    m_coreLister->setDelayedMimeTypes(false);
    connect(m_coreLister, SIGNAL(itemsAdded(QUrl, KFileItemList)), this, SLOT(slotItemsAdded(QUrl, KFileItemList)));
    connect(m_coreLister, &KCoreDirLister::itemsDeleted, this, &LibraryWidget::slotItemsDeleted);
    connect(m_coreLister, SIGNAL(clear()), this, SLOT(slotClearAll()));
    m_coreLister->openUrl(QUrl::fromLocalFile(m_directory.absolutePath()));
    m_libraryTree->setSortingEnabled(true);
    m_libraryTree->sortByColumn(0, Qt::AscendingOrder);
    connect(m_libraryTree, &LibraryTree::itemChanged, this, &LibraryWidget::slotItemEdited, Qt::UniqueConnection);
}

void LibraryWidget::setupActions(const QList<QAction *> &list)
{
    QList<QAction *> menuList;
    m_addAction = new QAction(KoIconUtils::themedIcon(QStringLiteral("kdenlive-add-clip")), i18n("Add Clip to Project"), this);
    connect(m_addAction, &QAction::triggered, this, &LibraryWidget::slotAddToProject);
    m_addAction->setData(1);
    m_deleteAction = new QAction(KoIconUtils::themedIcon(QStringLiteral("edit-delete")), i18n("Delete Clip from Library"), this);
    connect(m_deleteAction, &QAction::triggered, this, &LibraryWidget::slotDeleteFromLibrary);
    m_deleteAction->setData(1);
    QAction *addFolder = new QAction(KoIconUtils::themedIcon(QStringLiteral("folder-new")), i18n("Create Library Folder"), this);
    connect(addFolder, &QAction::triggered, this, &LibraryWidget::slotAddFolder);
    QAction *renameFolder = new QAction(QIcon(), i18n("Rename Library Clip"), this);
    renameFolder->setData(1);
    connect(renameFolder, &QAction::triggered, this, &LibraryWidget::slotRenameItem);
    menuList << m_addAction << addFolder << renameFolder << m_deleteAction;
    m_toolBar->addAction(m_addAction);
    m_toolBar->addSeparator();
    m_toolBar->addAction(addFolder);
    foreach (QAction *action, list) {
        m_toolBar->addAction(action);
        menuList << action;
    }

    // Create spacer
    QWidget *spacer = new QWidget();
    spacer->setSizePolicy(QSizePolicy::Expanding, QSizePolicy::Expanding);
    m_toolBar->addWidget(spacer);
    m_toolBar->addSeparator();
    m_toolBar->addAction(m_deleteAction);
    m_libraryTree->addActions(menuList);
    connect(m_libraryTree, &QTreeWidget::itemSelectionChanged, this, &LibraryWidget::updateActions);
}

void LibraryWidget::slotAddToLibrary()
{
    if (!isEnabled()) {
        return;
    }
    if (!m_manager->hasSelection()) {
        showMessage(i18n("Select clips in timeline for the Library"));
        return;
    }
    bool ok;
    QString name = QInputDialog::getText(this, i18n("Add Clip to Library"), i18n("Enter a name for the clip in Library"), QLineEdit::Normal, QString(), &ok);
    if (name.isEmpty() || !ok) {
        return;
    }
    if (m_directory.exists(name + ".mlt")) {
        //TODO: warn and ask for overwrite / rename
    }
    QString fullPath = m_directory.absoluteFilePath(name + ".mlt");
    m_manager->slotSaveSelection(fullPath);
}

void LibraryWidget::showMessage(const QString &text, KMessageWidget::MessageType type)
{
    m_timer.stop();
    m_infoWidget->setText(text);
    m_infoWidget->setWordWrap(m_infoWidget->text().length() > 35);
    m_infoWidget->setMessageType(type);
    m_infoWidget->animatedShow();
    m_timer.start();
}

void LibraryWidget::slotAddToProject()
{
    QTreeWidgetItem *current = m_libraryTree->currentItem();
    if (!current) {
        return;
    }
    QList<QUrl> list;
    list << QUrl::fromLocalFile(current->data(0, Qt::UserRole).toString());
    emit addProjectClips(list);
}

void LibraryWidget::updateActions()
{
    QTreeWidgetItem *current = m_libraryTree->currentItem();
    if (!current) {
        m_addAction->setEnabled(false);
        m_deleteAction->setEnabled(false);
        return;
    }
    m_addAction->setEnabled(true);
    m_deleteAction->setEnabled(true);
}

void LibraryWidget::slotDeleteFromLibrary()
{
    QTreeWidgetItem *current = m_libraryTree->currentItem();
    if (!current) {
        qCDebug(KDENLIVE_LOG) << " * * *Deleting no item ";
        return;
    }
    QString path = current->data(0, Qt::UserRole).toString();
    if (path.isEmpty()) {
        return;
    }
    if (current->data(0, Qt::UserRole + 2).toInt() == LibraryItem::Folder) {
        // Deleting a folder
        QDir dir(path);
        // Make sure we are really trying to remove a directory located in the library folder
        if (!path.startsWith(m_directory.absolutePath())) {
            showMessage(i18n("You are trying to remove an invalid folder: %1", path));
            return;
        }
        const QStringList fileList = dir.entryList(QDir::Files | QDir::Dirs | QDir::NoDotAndDotDot);
        if (!fileList.isEmpty()) {
            if (KMessageBox::warningContinueCancel(this, i18n("This will delete the folder %1, including all playlists in it.\nThis cannot be undone", path)) != KMessageBox::Continue) {
                return;
            }
        }
        dir.removeRecursively();
    } else {
        QString message;
        if (current->data(0, Qt::UserRole + 2).toInt() == LibraryItem::PlayList) {
            message = i18n("This will delete the MLT playlist:\n%1", path);
        } else {
            message = i18n("This will delete the file :\n%1", path);
        }
        if (KMessageBox::warningContinueCancel(this, message) != KMessageBox::Continue) {
            return;
        }
        // Remove playlist
        if (!QFile::remove(path)) {
            showMessage(i18n("Error removing %1", path));
        }
    }
}

void LibraryWidget::slotAddFolder()
{
    bool ok;
    QString name = QInputDialog::getText(this, i18n("Add Folder to Library"), i18n("Enter a folder name"), QLineEdit::Normal, QString(), &ok);
    if (name.isEmpty() || !ok) {
        return;
    }
    QTreeWidgetItem *current = m_libraryTree->currentItem();
    QString parentFolder;
    if (current) {
        if (current->data(0, Qt::UserRole + 2).toInt() == LibraryItem::Folder) {
            // Creating a subfolder
            parentFolder = current->data(0, Qt::UserRole).toString();
        } else {
            QTreeWidgetItem *parentItem = current->parent();
            if (parentItem) {
                parentFolder = parentItem->data(0, Qt::UserRole).toString();
            }
        }
    }
    if (parentFolder.isEmpty()) {
        parentFolder = m_directory.absolutePath();
    }
    QDir dir(parentFolder);
    if (dir.exists(name)) {
        // TODO: warn user
        return;
    }
    if (!dir.mkdir(name)) {
        showMessage(i18n("Error creating folder %1", name));
        return;
    }
}

void LibraryWidget::slotRenameItem()
{
    QTreeWidgetItem *current = m_libraryTree->currentItem();
    if (!current) {
        // This is not a folder, abort
        return;
    }
    m_libraryTree->editItem(current);
}

void LibraryWidget::slotMoveData(const QList<QUrl> &urls, QString dest)
{
    if (urls.isEmpty()) {
        return;
    }
    if (dest .isEmpty()) {
        // moving to library's root
        dest = m_directory.absolutePath();
    }
    QDir dir(dest);
<<<<<<< HEAD
    if (!dir.exists()) {
        return;
    }
    foreach (const QUrl &url, urls) {
        if (!url.path().startsWith(m_directory.absolutePath())) {
=======
    if (!dir.exists()) return;
    foreach(const QUrl &url, urls) {
        if (!url.toLocalFile().startsWith(m_directory.absolutePath())) {
>>>>>>> 0f367c64
            // Dropped an external file, attempt to copy it to library
            KIO::FileCopyJob *copyJob = KIO::file_copy(url, QUrl::fromLocalFile(dir.absoluteFilePath(url.fileName())));
            connect(copyJob, &KJob::result, this, &LibraryWidget::slotDownloadFinished);
            connect(copyJob, SIGNAL(percent(KJob *, ulong)), this, SLOT(slotDownloadProgress(KJob *, ulong)));
        } else {
            // Internal drag/drop
            dir.rename(url.toLocalFile(), url.fileName());
        }
    }
}

void LibraryWidget::slotSaveSequence(const QStringList &info, QString dest)
{
    if (info.isEmpty()) {
        return;
    }
    if (dest .isEmpty()) {
        // moving to library's root
        dest = m_directory.absolutePath();
    }
    QDir dir(dest);
    if (!dir.exists()) {
        return;
    }
    m_manager->saveZone(info, dir);
}

void LibraryWidget::slotItemEdited(QTreeWidgetItem *item, int column)
{
    if (!item || column != 0) {
        return;
    }
    if (item->data(0, Qt::UserRole + 2).toInt() == LibraryItem::Folder) {
        QDir dir(item->data(0, Qt::UserRole).toString());
        dir.cdUp();
        dir.rename(item->data(0, Qt::UserRole).toString(), item->text(0));
        //item->setData(0, Qt::UserRole, dir.absoluteFilePath(item->text(0)));
    } else {
        QString oldPath = item->data(0, Qt::UserRole).toString();
        QDir dir(QUrl::fromLocalFile(oldPath).adjusted(QUrl::RemoveFilename).toLocalFile());
        dir.rename(oldPath, item->text(0));
        //item->setData(0, Qt::UserRole, dir.absoluteFilePath(item->text(0)));
    }
}

void LibraryWidget::slotDownloadFinished(KJob *)
{
    m_progressBar->setValue(100);
    m_progressBar->setVisible(false);
}

void LibraryWidget::slotDownloadProgress(KJob *, unsigned long progress)
{
    m_progressBar->setVisible(true);
    m_progressBar->setValue(progress);
}

void LibraryWidget::slotUpdateLibraryPath()
{
    // Library path changed, reload library with updated path
    m_libraryTree->blockSignals(true);
    m_folders.clear();
    m_libraryTree->clear();
    QString defaultPath = QStandardPaths::writableLocation(QStandardPaths::AppDataLocation) + QStringLiteral("/library");
    if (KdenliveSettings::librarytodefaultfolder() || KdenliveSettings::libraryfolder().isEmpty()) {
        m_directory.setPath(defaultPath);
        if (!m_directory.exists()) {
            m_directory.mkpath(QStringLiteral("."));
        }
        showMessage(i18n("Library path set to default: %1", defaultPath), KMessageWidget::Information);
    } else {
        m_directory.setPath(KdenliveSettings::libraryfolder());
        if (!m_directory.exists()) {
            m_directory.mkpath(QStringLiteral("."));
        }
        showMessage(i18n("Library path set to custom: %1", KdenliveSettings::libraryfolder()), KMessageWidget::Information);
    }
    QFileInfo fi(m_directory.absolutePath());
    if (!m_directory.exists() || !fi.isWritable()) {
        // Cannot write to new Library, try default one
        if (m_directory.absolutePath() != defaultPath) {
            showMessage(i18n("Cannot write to Library path: %1, using default", KdenliveSettings::libraryfolder()), KMessageWidget::Warning);
            m_directory.setPath(defaultPath);
            if (!m_directory.exists()) {
                m_directory.mkpath(QStringLiteral("."));
            }
        }
    }
    fi.setFile(m_directory.absolutePath());
    if (!m_directory.exists() || !fi.isWritable()) {
        // Something is really broken, disable library
        showMessage(i18n("Check your settings, Library path is invalid: %1", m_directory.absolutePath()), KMessageWidget::Warning);
        setEnabled(false);
    } else {
        m_coreLister->openUrl(QUrl::fromLocalFile(m_directory.absolutePath()));
        setEnabled(true);
    }
    m_libraryTree->blockSignals(false);
}

void LibraryWidget::slotGotPreview(const KFileItem &item, const QPixmap &pix)
{
    const QString path = item.url().toLocalFile();
    m_libraryTree->blockSignals(true);
    m_libraryTree->slotUpdateThumb(path, pix);
    m_libraryTree->blockSignals(false);
}

void LibraryWidget::slotItemsDeleted(const KFileItemList &list)
{
    m_libraryTree->blockSignals(true);
    QMutexLocker lock(&m_treeMutex);
    foreach (const KFileItem &fitem, list) {
        QUrl fileUrl = fitem.url();
        QString path;
        if (fitem.isDir()) {
            path = fileUrl.toLocalFile();
        } else {
            path = fileUrl.adjusted(QUrl::RemoveFilename | QUrl::StripTrailingSlash).toLocalFile();
        }
<<<<<<< HEAD
        QTreeWidgetItem *matchingFolder = Q_NULLPTR;
        if (path != m_directory.path()) {
            foreach (QTreeWidgetItem *folder, m_folders) {
=======
        QTreeWidgetItem *matchingFolder = NULL;
        if (path != m_directory.absolutePath()) {
            foreach(QTreeWidgetItem *folder, m_folders) {
>>>>>>> 0f367c64
                if (folder->data(0, Qt::UserRole).toString() == path) {
                    // Found parent folder
                    matchingFolder = folder;
                    break;
                }
            }
        }
        if (fitem.isDir()) {
            if (matchingFolder) {
                m_folders.removeAll(matchingFolder);
                // warning, we also need to remove all subfolders since they will be recreated
                QList<QTreeWidgetItem *> subList;
                foreach (QTreeWidgetItem *folder, m_folders) {
                    if (folder->data(0, Qt::UserRole).toString().startsWith(path)) {
                        subList << folder;
                    }
                }
                foreach (QTreeWidgetItem *sub, subList) {
                    m_folders.removeAll(sub);
                }
                delete matchingFolder;
            }
        } else {
            if (matchingFolder == Q_NULLPTR) {
                matchingFolder = m_libraryTree->invisibleRootItem();
            }
            for (int i = 0; i < matchingFolder->childCount(); i++) {
                QTreeWidgetItem *item = matchingFolder->child(i);
                if (item->data(0, Qt::UserRole).toString() == fileUrl.toLocalFile()) {
                    // Found deleted item
                    delete item;
                    break;
                }
            }
        }
    }
    m_libraryTree->blockSignals(false);
}

void LibraryWidget::slotItemsAdded(const QUrl &url, const KFileItemList &list)
{
    m_libraryTree->blockSignals(true);
    QMutexLocker lock(&m_treeMutex);
    foreach (const KFileItem &fitem, list) {
        QUrl fileUrl = fitem.url();
        QString name = fileUrl.fileName();
        QTreeWidgetItem *treeItem;
<<<<<<< HEAD
        QTreeWidgetItem *parent = Q_NULLPTR;
        if (url != QUrl::fromLocalFile(m_directory.path())) {
            // not a top level item
            QString directory = fileUrl.adjusted(QUrl::RemoveFilename | QUrl::StripTrailingSlash).path();
            foreach (QTreeWidgetItem *folder, m_folders) {
=======
        QTreeWidgetItem *parent = NULL;
        if (url != QUrl::fromLocalFile(m_directory.absolutePath())) {
            // not a top level item
            QString directory = fileUrl.adjusted(QUrl::RemoveFilename | QUrl::StripTrailingSlash).toLocalFile();
            foreach(QTreeWidgetItem *folder, m_folders) {
>>>>>>> 0f367c64
                if (folder->data(0, Qt::UserRole).toString() == directory) {
                    // Found parent folder
                    parent = folder;
                    break;
                }
            }
        }
        if (parent) {
            treeItem = new QTreeWidgetItem(parent, QStringList() << name);
        } else {
            treeItem = new QTreeWidgetItem(m_libraryTree, QStringList() << name);
        }
        treeItem->setData(0, Qt::UserRole, fileUrl.toLocalFile());
        treeItem->setData(0, Qt::UserRole + 1, fitem.timeString());
        if (fitem.isDir()) {
            treeItem->setData(0, Qt::UserRole + 2, (int) LibraryItem::Folder);
            m_folders << treeItem;
            m_coreLister->openUrl(fileUrl, KCoreDirLister::Keep);
        } else if (name.endsWith(QLatin1String(".mlt")) || name.endsWith(QLatin1String(".kdenlive"))) {
            treeItem->setData(0, Qt::UserRole + 2, (int) LibraryItem::PlayList);
        } else {
            treeItem->setData(0, Qt::UserRole + 2, (int) LibraryItem::Clip);
        }
        treeItem->setData(0, Qt::DecorationRole, KoIconUtils::themedIcon(fitem.iconName()));
        treeItem->setFlags(Qt::ItemIsSelectable | Qt::ItemIsEnabled | Qt::ItemIsDragEnabled | Qt::ItemIsDropEnabled | Qt::ItemIsEditable);
    }
    QStringList plugins = KIO::PreviewJob::availablePlugins();
    m_previewJob = KIO::filePreview(list, QSize(80, 80), &plugins);
    m_previewJob->setIgnoreMaximumSize();
    connect(m_previewJob, &KIO::PreviewJob::gotPreview, this, &LibraryWidget::slotGotPreview);
    m_libraryTree->blockSignals(false);
}

void LibraryWidget::slotClearAll()
{
    m_libraryTree->blockSignals(true);
    m_folders.clear();
    m_libraryTree->clear();
    m_libraryTree->blockSignals(false);
}
<|MERGE_RESOLUTION|>--- conflicted
+++ resolved
@@ -407,17 +407,11 @@
         dest = m_directory.absolutePath();
     }
     QDir dir(dest);
-<<<<<<< HEAD
     if (!dir.exists()) {
         return;
     }
     foreach (const QUrl &url, urls) {
-        if (!url.path().startsWith(m_directory.absolutePath())) {
-=======
-    if (!dir.exists()) return;
-    foreach(const QUrl &url, urls) {
         if (!url.toLocalFile().startsWith(m_directory.absolutePath())) {
->>>>>>> 0f367c64
             // Dropped an external file, attempt to copy it to library
             KIO::FileCopyJob *copyJob = KIO::file_copy(url, QUrl::fromLocalFile(dir.absoluteFilePath(url.fileName())));
             connect(copyJob, &KJob::result, this, &LibraryWidget::slotDownloadFinished);
@@ -538,15 +532,9 @@
         } else {
             path = fileUrl.adjusted(QUrl::RemoveFilename | QUrl::StripTrailingSlash).toLocalFile();
         }
-<<<<<<< HEAD
         QTreeWidgetItem *matchingFolder = Q_NULLPTR;
-        if (path != m_directory.path()) {
+        if (path != m_directory.absolutePath()) {
             foreach (QTreeWidgetItem *folder, m_folders) {
-=======
-        QTreeWidgetItem *matchingFolder = NULL;
-        if (path != m_directory.absolutePath()) {
-            foreach(QTreeWidgetItem *folder, m_folders) {
->>>>>>> 0f367c64
                 if (folder->data(0, Qt::UserRole).toString() == path) {
                     // Found parent folder
                     matchingFolder = folder;
@@ -594,19 +582,11 @@
         QUrl fileUrl = fitem.url();
         QString name = fileUrl.fileName();
         QTreeWidgetItem *treeItem;
-<<<<<<< HEAD
         QTreeWidgetItem *parent = Q_NULLPTR;
-        if (url != QUrl::fromLocalFile(m_directory.path())) {
-            // not a top level item
-            QString directory = fileUrl.adjusted(QUrl::RemoveFilename | QUrl::StripTrailingSlash).path();
-            foreach (QTreeWidgetItem *folder, m_folders) {
-=======
-        QTreeWidgetItem *parent = NULL;
         if (url != QUrl::fromLocalFile(m_directory.absolutePath())) {
             // not a top level item
             QString directory = fileUrl.adjusted(QUrl::RemoveFilename | QUrl::StripTrailingSlash).toLocalFile();
-            foreach(QTreeWidgetItem *folder, m_folders) {
->>>>>>> 0f367c64
+            foreach (QTreeWidgetItem *folder, m_folders) {
                 if (folder->data(0, Qt::UserRole).toString() == directory) {
                     // Found parent folder
                     parent = folder;
