--- conflicted
+++ resolved
@@ -1188,15 +1188,10 @@
                 pa.setAttribute(QStringLiteral("intimeline"), QStringLiteral("0"));
             }
         } else if (type == QLatin1String("url")) {
-<<<<<<< HEAD
             KUrlRequester *req = static_cast<Urlval *>(m_valueItems.value(paramName))->urlwidget;
             if (req) {
-                setValue = req->url().path();
-            }
-=======
-            KUrlRequester *req = static_cast<Urlval*>(m_valueItems.value(paramName))->urlwidget;
-            if (req) setValue = req->url().toLocalFile();
->>>>>>> 0f367c64
+                setValue = req->url().toLocalFile();
+            }
         } else if (type == QLatin1String("keywords")) {
             Keywordval *val = static_cast<Keywordval *>(m_valueItems.value(paramName));
             if (val) {
