--- conflicted
+++ resolved
@@ -143,13 +143,9 @@
         QString conditionParam = EffectsList::parameter(effect, condition);
         m_conditionParameter = !conditionParam.isEmpty();
     }
-<<<<<<< HEAD
 
     if (effect.attribute(QStringLiteral("id")) == QLatin1String("movit.lift_gamma_gain") ||
         effect.attribute(QStringLiteral("id")) == QLatin1String("lift_gamma_gain")) {
-=======
-    if (effect.attribute(QStringLiteral("id")) == QLatin1String("movit.lift_gamma_gain") || effect.attribute(QStringLiteral("id")) == QLatin1String("lift_gamma_gain")) {
->>>>>>> 42cc3b0e
         // We use a special custom widget here
         auto *gainWidget = new LumaLiftGain(namenode, parent);
         m_vbox->addWidget(gainWidget);
@@ -286,13 +282,8 @@
                 }
                 m_vbox->addWidget(lswid);
             } else if (type == QLatin1String("bool")) {
-<<<<<<< HEAD
-                bool checked = (value == QLatin1String("1"));
+                bool checked = (value.toInt() == 1);
                 auto *bwid = new BoolParamWidget(paramName, comment, checked, parent);
-=======
-                bool checked = (value.toInt() == 1);
-                BoolParamWidget *bwid = new BoolParamWidget(paramName, comment, checked, parent);
->>>>>>> 42cc3b0e
                 if (m_conditionParameter && pa.hasAttribute(QStringLiteral("conditional"))) {
                     bwid->setEnabled(false);
                     m_conditionalWidgets << bwid;
@@ -302,13 +293,8 @@
                 connect(this, SIGNAL(showComments(bool)), bwid, SLOT(slotShowComment(bool)));
                 m_vbox->addWidget(bwid);
             } else if (type == QLatin1String("switch")) {
-<<<<<<< HEAD
-                bool checked = (value == pa.attribute("min"));
+                bool checked = (value == pa.attribute("max"));
                 auto *bwid = new BoolParamWidget(paramName, comment, checked, parent);
-=======
-                bool checked = (value == pa.attribute("max"));
-                BoolParamWidget *bwid = new BoolParamWidget(paramName, comment, checked, parent);
->>>>>>> 42cc3b0e
                 if (m_conditionParameter && pa.hasAttribute(QStringLiteral("conditional"))) {
                     bwid->setEnabled(false);
                     m_conditionalWidgets << bwid;
