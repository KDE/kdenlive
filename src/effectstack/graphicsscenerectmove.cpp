/***************************************************************************
 *   copyright (C) 2008 by Marco Gittler (g.marco@freenet.de)                                 *
 *   Copyright (C) 2008 by Jean-Baptiste Mardelle (jb@kdenlive.org)        *
 *                                                                         *
 *   This program is free software; you can redistribute it and/or modify  *
 *   it under the terms of the GNU General Public License as published by  *
 *   the Free Software Foundation; either version 2 of the License, or     *
 *   (at your option) any later version.                                   *
 *                                                                         *
 *   This program is distributed in the hope that it will be useful,       *
 *   but WITHOUT ANY WARRANTY; without even the implied warranty of        *
 *   MERCHANTABILITY or FITNESS FOR A PARTICULAR PURPOSE.  See the         *
 *   GNU General Public License for more details.                          *
 *                                                                         *
 *   You should have received a copy of the GNU General Public License     *
 *   along with this program; if not, write to the                         *
 *   Free Software Foundation, Inc.,                                       *
 *   51 Franklin Street, Fifth Floor, Boston, MA  02110-1301  USA          *
 ***************************************************************************/

#include "graphicsscenerectmove.h"
#include "titler/titledocument.h"
#include "titler/gradientwidget.h"

#include "kdenlive_debug.h"
#include <QGraphicsSceneMouseEvent>
#include <QGraphicsRectItem>
#include <QGraphicsSvgItem>
#include <QScrollBar>
#include <QGraphicsView>
#include <QCursor>
#include <QTextCursor>
#include <QList>
#include <QKeyEvent>
#include <QApplication>
#include <QTextBlock>
#include <QTextDocument>

MyQGraphicsEffect::MyQGraphicsEffect(QObject *parent) :
    QGraphicsEffect(parent)
    , m_xOffset(0)
    , m_yOffset(0)
    , m_blur(0)
{
}

void MyQGraphicsEffect::setShadow(const QImage &image)
{
    m_shadow = image;
}

void MyQGraphicsEffect::setOffset(int xOffset, int yOffset, int blur)
{
    m_xOffset = xOffset;
    m_yOffset = yOffset;
    m_blur = blur;
    updateBoundingRect();
}

void MyQGraphicsEffect::draw(QPainter *painter)
{
    painter->fillRect(boundingRect(), Qt::transparent);
    painter->drawImage(-2 * m_blur + m_xOffset, -2 * m_blur + m_yOffset, m_shadow);
    drawSource(painter);
}

MyTextItem::MyTextItem(const QString &txt, QGraphicsItem *parent) :
    QGraphicsTextItem(txt, parent)
    , m_alignment(Qt::AlignLeft)
{
    setCacheMode(QGraphicsItem::ItemCoordinateCache);
    setFlag(QGraphicsItem::ItemSendsGeometryChanges, true);
    document()->setDocumentMargin(0);
    m_shadowEffect = new MyQGraphicsEffect(this);
    m_shadowEffect->setEnabled(false);
    setGraphicsEffect(m_shadowEffect);
    updateGeometry();
    connect(document(), SIGNAL(contentsChange(int, int, int)),
            this, SLOT(updateGeometry(int, int, int)));
}

Qt::Alignment MyTextItem::alignment() const
{
    return m_alignment;
}

void MyTextItem::updateShadow(bool enabled, int blur, int xoffset, int yoffset, QColor color)
{
    m_shadowOffset = QPoint(xoffset, yoffset);
    m_shadowBlur = blur;
    m_shadowColor = color;
    m_shadowEffect->setEnabled(enabled);
    m_shadowEffect->setOffset(xoffset, yoffset, blur);
    if (enabled) {
        updateShadow();
    }
    update();
}

void MyTextItem::setTextColor(const QColor &col)
{
    setDefaultTextColor(col);
    refreshFormat();
}

QStringList MyTextItem::shadowInfo() const
{
    QStringList info;
    info << QString::number(m_shadowEffect->isEnabled()) << m_shadowColor.name(QColor::HexArgb) << QString::number(m_shadowBlur) << QString::number(m_shadowOffset.x()) << QString::number(m_shadowOffset.y());
    return info;
}

void MyTextItem::loadShadow(const QStringList &info)
{
    if (info.count() < 5) {
        return;
    }
    updateShadow((info.at(0).toInt() == true), info.at(2).toInt(), info.at(3).toInt(), info.at(4).toInt(), QColor(info.at(1)));
}

void MyTextItem::setAlignment(Qt::Alignment alignment)
{
    m_alignment = alignment;
    QTextBlockFormat format;
    format.setAlignment(alignment);
    QTextCursor cursor = textCursor();      // save cursor position
    int position = textCursor().position();
    cursor.select(QTextCursor::Document);
    cursor.mergeBlockFormat(format);
    cursor.clearSelection();
    cursor.setPosition(position);           // restore cursor position
    setTextCursor(cursor);
}

void MyTextItem::refreshFormat()
{
    QString gradientData = data(TitleDocument::Gradient).toString();
    QTextCursor cursor = textCursor();
    QTextCharFormat cformat;
    cursor.select(QTextCursor::Document);
    int position = textCursor().position();

    // Formatting can be lost on paste, since our QTextCursor gets overwritten, so re-apply all formatting here
    QColor fgColor = defaultTextColor();
    cformat.setForeground(fgColor);
    cformat.setFont(font());

    if (!gradientData.isEmpty()) {
        QRectF rect = boundingRect();
        QLinearGradient gr = GradientWidget::gradientFromString(gradientData, rect.width(), rect.height());
        cformat.setForeground(QBrush(gr));
    }

    //Apply
    cursor.mergeCharFormat(cformat);
    // restore cursor position
    cursor.clearSelection();
    cursor.setPosition(position);
    setTextCursor(cursor);
}

void MyTextItem::updateGeometry(int, int, int)
{
    updateGeometry();
    // update gradient if necessary
    refreshFormat();

    QString text = toPlainText();
    m_path = QPainterPath();
    if (text.isEmpty()) {
        //
    } else {
        QFontMetrics metrics(font());
        double lineSpacing = data(TitleDocument::LineSpacing).toInt() + metrics.lineSpacing();

        // Calculate line width
        QStringList lines = text.split('\n');
        double linePos = metrics.ascent();
        QRectF bounding = boundingRect();
        /*if (lines.count() > 0) {
            lineSpacing = bounding.height() / lines.count();
            if (lineSpacing != data(TitleDocument::LineSpacing).toInt() + metrics.lineSpacing()) {
                linePos = 2 * lineSpacing - metrics.descent() - metrics.height();
            }
        }*/

        foreach (const QString &line, lines) {
            QPainterPath linePath;
            linePath.addText(0, linePos, font(), line);
            linePos += lineSpacing;
            if (m_alignment == Qt::AlignHCenter) {
                double offset = (bounding.width() - metrics.width(line)) / 2;
                linePath.translate(offset, 0);
            } else if (m_alignment == Qt::AlignRight) {
                double offset = bounding.width() - metrics.width(line);
                linePath.translate(offset, 0);
            }
            m_path.addPath(linePath);
        }
    }

    if (m_shadowEffect->isEnabled()) {
        updateShadow();
    }
    update();
}

void MyTextItem::paint(QPainter *painter, const QStyleOptionGraphicsItem *option, QWidget *w)
{
    if (textInteractionFlags() & Qt::TextEditable) {
        QGraphicsTextItem::paint(painter, option, w);
    } else {
        painter->setRenderHint(QPainter::Antialiasing);
        int outline = data(TitleDocument::OutlineWidth).toInt();
        QTextCursor cursor(document());
        cursor.select(QTextCursor::Document);
        QColor fontcolor = cursor.charFormat().foreground().color();
        painter->fillPath(m_path, QBrush(fontcolor));
        if (outline > 0) {
            QVariant variant = data(TitleDocument::OutlineColor);
            QColor outlineColor = variant.value<QColor>();
            QPen pen(outlineColor);
            pen.setWidthF(outline);
            painter->strokePath(m_path, pen);
        }
        if (isSelected()) {
            QPen pen(Qt::red);
            pen.setStyle(Qt::DashLine);
            painter->setPen(pen);
            painter->drawRect(boundingRect());
        }
    }
}

void MyTextItem::updateShadow()
{
    QString text = toPlainText();
    if (text.isEmpty()) {
        m_shadowEffect->setShadow(QImage());
        return;
    }
    QRectF bounding = boundingRect();
    QPainterPath path = m_path;
    // Calculate position of text in parent item
    path.translate(QPointF(2 * m_shadowBlur, 2 * m_shadowBlur));
    QRectF fullSize = bounding.united(path.boundingRect());
    QImage shadow(fullSize.width() + qAbs(m_shadowOffset.x()) + 4 * m_shadowBlur, fullSize.height() + qAbs(m_shadowOffset.y()) + 4 * m_shadowBlur, QImage::Format_ARGB32_Premultiplied);
    shadow.fill(Qt::transparent);
    QPainter painter(&shadow);
    painter.fillPath(path, QBrush(m_shadowColor));
    painter.end();
    if (m_shadowBlur > 0) {
        blurShadow(shadow, m_shadowBlur);
    }
    m_shadowEffect->setShadow(shadow);
}

void MyTextItem::blurShadow(QImage &result, int radius)
{
    int tab[] = { 14, 10, 8, 6, 5, 5, 4, 3, 3, 3, 3, 2, 2, 2, 2, 2, 2 };
    int alpha = (radius < 1)  ? 16 : (radius > 17) ? 1 : tab[radius - 1];

    int r1 = 0;
    int r2 = result.height() - 1;
    int c1 = 0;
    int c2 = result.width() - 1;

    int bpl = result.bytesPerLine();
    int rgba[4];
    unsigned char *p;

    int i1 = 0;
    int i2 = 3;

    for (int col = c1; col <= c2; col++) {
        p = result.scanLine(r1) + col * 4;
        for (int i = i1; i <= i2; i++) {
            rgba[i] = p[i] << 4;
        }

        p += bpl;
        for (int j = r1; j < r2; j++, p += bpl)
            for (int i = i1; i <= i2; i++) {
                p[i] = (rgba[i] += ((p[i] << 4) - rgba[i]) * alpha / 16) >> 4;
            }
    }

    for (int row = r1; row <= r2; row++) {
        p = result.scanLine(row) + c1 * 4;
        for (int i = i1; i <= i2; i++) {
            rgba[i] = p[i] << 4;
        }

        p += 4;
        for (int j = c1; j < c2; j++, p += 4)
            for (int i = i1; i <= i2; i++) {
                p[i] = (rgba[i] += ((p[i] << 4) - rgba[i]) * alpha / 16) >> 4;
            }
    }

    for (int col = c1; col <= c2; col++) {
        p = result.scanLine(r2) + col * 4;
        for (int i = i1; i <= i2; i++) {
            rgba[i] = p[i] << 4;
        }

        p -= bpl;
        for (int j = r1; j < r2; j++, p -= bpl)
            for (int i = i1; i <= i2; i++) {
                p[i] = (rgba[i] += ((p[i] << 4) - rgba[i]) * alpha / 16) >> 4;
            }
    }

    for (int row = r1; row <= r2; row++) {
        p = result.scanLine(row) + c2 * 4;
        for (int i = i1; i <= i2; i++) {
            rgba[i] = p[i] << 4;
        }

        p -= 4;
        for (int j = c1; j < c2; j++, p -= 4)
            for (int i = i1; i <= i2; i++) {
                p[i] = (rgba[i] += ((p[i] << 4) - rgba[i]) * alpha / 16) >> 4;
            }
    }
}

void MyTextItem::updateGeometry()
{
    QPointF topRightPrev = boundingRect().topRight();
    setTextWidth(-1);
    setTextWidth(boundingRect().width());
    setAlignment(m_alignment);
    QPointF topRight = boundingRect().topRight();

    if (m_alignment & Qt::AlignRight) {
        setPos(pos() + (topRightPrev - topRight));
    }
}

QRectF MyTextItem::baseBoundingRect() const
{
    QRectF base = QGraphicsTextItem::boundingRect();
    QTextCursor cur(document());
    cur.select(QTextCursor::Document);
    QTextBlockFormat format = cur.blockFormat();
    int lineHeight = format.lineHeight();
    int lineHeight2 = QFontMetrics(font()).lineSpacing();
    int lines = document()->lineCount();
    if (lines > 1) {
        base.setHeight(lines * lineHeight2 + lineHeight * (lines - 1));
    }
    return base;
}

QRectF MyTextItem::boundingRect() const
{
    QRectF base = baseBoundingRect();
    if (m_shadowEffect->isEnabled() && m_shadowOffset.x() > 0) {
        base.setRight(base.right() + m_shadowOffset.x());
    }
    if (m_shadowEffect->isEnabled() && m_shadowOffset.y() > 0) {
        base.setBottom(base.bottom() + m_shadowOffset.y());
    }
    return base;
}

QVariant MyTextItem::itemChange(GraphicsItemChange change, const QVariant &value)
{
    if (change == ItemPositionChange && scene()) {
        QPoint newPos = value.toPoint();
        if (QApplication::mouseButtons() == Qt::LeftButton && qobject_cast<GraphicsSceneRectMove *> (scene())) {
            GraphicsSceneRectMove *customScene = qobject_cast<GraphicsSceneRectMove *> (scene());
            int gridSize = customScene->gridSize();
            int xV = (newPos.x() / gridSize) * gridSize;
            int yV = (newPos.y() / gridSize) * gridSize;
            newPos = QPoint(xV, yV);
        }
        return newPos;
    } else if (change == QGraphicsItem::ItemSelectedHasChanged) {
        if (value.toBool() == false) {
            // Make sure to deselect text when item loses focus
            QTextCursor cur(document());
            cur.clearSelection();
            setTextCursor(cur);
        }
    }
    return QGraphicsItem::itemChange(change, value);
}

void MyTextItem::mouseDoubleClickEvent(QGraphicsSceneMouseEvent *evt)
{
    if (textInteractionFlags() == Qt::TextEditorInteraction) {
        // if editor mode is already on: pass double click events on to the editor:
        QGraphicsTextItem::mouseDoubleClickEvent(evt);
        return;
    }
    // if editor mode is off:
    // 1. turn editor mode on and set selected and focused:
    //SetTextInteraction(true);
    setTextInteractionFlags(Qt::TextEditorInteraction);
    setFocus(Qt::MouseFocusReason);
    // 2. send a single click to this QGraphicsTextItem (this will set the cursor to the mouse position):
    // create a new mouse event with the same parameters as evt
    QGraphicsSceneMouseEvent *click = new QGraphicsSceneMouseEvent(QEvent::GraphicsSceneMousePress);
    click->setButton(evt->button());
    click->setPos(evt->pos());
    QGraphicsTextItem::mousePressEvent(click);
    delete click; // don't forget to delete the event
}

MyRectItem::MyRectItem(QGraphicsItem *parent) :
    QGraphicsRectItem(parent)
{
    setCacheMode(QGraphicsItem::ItemCoordinateCache);
    setFlag(QGraphicsItem::ItemSendsGeometryChanges, true);
}

void MyRectItem::setRect(const QRectF &rectangle)
{
    QGraphicsRectItem::setRect(rectangle);
    if (m_rect != rectangle && !data(TitleDocument::Gradient).isNull()) {
        m_rect = rectangle;
        QLinearGradient gr = GradientWidget::gradientFromString(data(TitleDocument::Gradient).toString(), m_rect.width(), m_rect.height());
        setBrush(QBrush(gr));
    }
}

QVariant MyRectItem::itemChange(GraphicsItemChange change, const QVariant &value)
{
    if (change == ItemPositionChange && scene()) {
        QPoint newPos = value.toPoint();
        if (QApplication::mouseButtons() == Qt::LeftButton && qobject_cast<GraphicsSceneRectMove *> (scene())) {
            GraphicsSceneRectMove *customScene = qobject_cast<GraphicsSceneRectMove *> (scene());
            int gridSize = customScene->gridSize();
            int xV = (newPos.x() / gridSize) * gridSize;
            int yV = (newPos.y() / gridSize) * gridSize;
            newPos = QPoint(xV, yV);
        }
        return newPos;
    }
    return QGraphicsItem::itemChange(change, value);
}

MyPixmapItem::MyPixmapItem(const QPixmap &pixmap, QGraphicsItem *parent) :
    QGraphicsPixmapItem(pixmap, parent)
{
    setCacheMode(QGraphicsItem::ItemCoordinateCache);
    setFlag(QGraphicsItem::ItemSendsGeometryChanges, true);
}

QVariant MyPixmapItem::itemChange(GraphicsItemChange change, const QVariant &value)
{
    if (change == ItemPositionChange && scene()) {
        QPoint newPos = value.toPoint();
        if (QApplication::mouseButtons() == Qt::LeftButton && qobject_cast<GraphicsSceneRectMove *> (scene())) {
            GraphicsSceneRectMove *customScene = qobject_cast<GraphicsSceneRectMove *> (scene());
            int gridSize = customScene->gridSize();
            int xV = (newPos.x() / gridSize) * gridSize;
            int yV = (newPos.y() / gridSize) * gridSize;
            newPos = QPoint(xV, yV);
        }
        return newPos;
    }
    return QGraphicsItem::itemChange(change, value);
}

MySvgItem::MySvgItem(const QString &fileName, QGraphicsItem *parent) :
    QGraphicsSvgItem(fileName, parent)
{
    setCacheMode(QGraphicsItem::ItemCoordinateCache);
    setFlag(QGraphicsItem::ItemSendsGeometryChanges, true);
}

QVariant MySvgItem::itemChange(GraphicsItemChange change, const QVariant &value)
{
    if (change == ItemPositionChange && scene()) {
        QPoint newPos = value.toPoint();
        if (QApplication::mouseButtons() == Qt::LeftButton && qobject_cast<GraphicsSceneRectMove *> (scene())) {
            GraphicsSceneRectMove *customScene = qobject_cast<GraphicsSceneRectMove *> (scene());
            int gridSize = customScene->gridSize();
            int xV = (newPos.x() / gridSize) * gridSize;
            int yV = (newPos.y() / gridSize) * gridSize;
            newPos = QPoint(xV, yV);
        }
        return newPos;
    }
    return QGraphicsItem::itemChange(change, value);
}
GraphicsSceneRectMove::GraphicsSceneRectMove(QObject *parent) :
    QGraphicsScene(parent),
    m_selectedItem(nullptr),
    m_resizeMode(NoResize),
    m_possibleAction(NoResize),
    m_tool(TITLE_RECTANGLE),
    m_gridSize(20),
    m_createdText(false),
    m_moveStarted(false),
    m_pan(false)
{
    //grabMouse();
    m_zoom = 1.0;
    setBackgroundBrush(QBrush(Qt::transparent));
    m_fontSize = 0;
}

void GraphicsSceneRectMove::setSelectedItem(QGraphicsItem *item)
{
    clearSelection();
    m_selectedItem = item;
    item->setSelected(true);
    update();
}

TITLETOOL GraphicsSceneRectMove::tool() const
{
    return m_tool;
}

void GraphicsSceneRectMove::setTool(TITLETOOL tool)
{
    m_tool = tool;
    switch (m_tool) {
    case TITLE_RECTANGLE:
        setCursor(Qt::CrossCursor);
        break;
    case TITLE_TEXT:
        setCursor(Qt::IBeamCursor);
        break;
    default:
        setCursor(Qt::ArrowCursor);
    }
}

void GraphicsSceneRectMove::keyPressEvent(QKeyEvent *keyEvent)
{
    if (m_selectedItem == nullptr || !(m_selectedItem->flags() & QGraphicsItem::ItemIsMovable)) {
        QGraphicsScene::keyPressEvent(keyEvent);
        return;
    }
    if (m_selectedItem->type() == QGraphicsTextItem::Type) {
        MyTextItem *t = static_cast<MyTextItem *>(m_selectedItem);
        if (t->textInteractionFlags() & Qt::TextEditorInteraction) {
            QGraphicsScene::keyPressEvent(keyEvent);
            return;
        }
    }
    int diff = m_gridSize;
    if (keyEvent->modifiers() & Qt::ControlModifier) {
        diff = m_gridSize * 5;
    }
    switch (keyEvent->key()) {
    case Qt::Key_Left:
        foreach (QGraphicsItem *qgi, selectedItems()) {
            qgi->moveBy(-diff, 0);
        }
        emit itemMoved();
        break;
    case Qt::Key_Right:
        foreach (QGraphicsItem *qgi, selectedItems()) {
            qgi->moveBy(diff, 0);
        }
        emit itemMoved();
        break;
    case Qt::Key_Up:
        foreach (QGraphicsItem *qgi, selectedItems()) {
            qgi->moveBy(0, -diff);
        }
        emit itemMoved();
        break;
    case Qt::Key_Down:
        foreach (QGraphicsItem *qgi, selectedItems()) {
            qgi->moveBy(0, diff);
        }
        emit itemMoved();
        break;
    case Qt::Key_Delete:
    case Qt::Key_Backspace:
        foreach (QGraphicsItem *qgi, selectedItems()) {
            if (qgi->data(-1).toInt() == -1) {
                continue;
            }
            removeItem(qgi);
            delete qgi;
        }
        m_selectedItem = nullptr;
        emit selectionChanged();
        break;
    default:
        QGraphicsScene::keyPressEvent(keyEvent);
    }
    emit actionFinished();
}

void GraphicsSceneRectMove::mouseDoubleClickEvent(QGraphicsSceneMouseEvent *e)
{
    QPointF p = e->scenePos();
    p += QPoint(-2, -2);
    m_resizeMode = NoResize;
    m_selectedItem = nullptr;

    // http://www.kdenlive.org/mantis/view.php?id=1035
    QList<QGraphicsItem *> i = items(QRectF(p, QSizeF(4, 4)).toRect());
    if (i.isEmpty()) {
        return;
    }

    int ix = 1;
    QGraphicsItem *g = i.first();
    while (!(g->flags() & QGraphicsItem::ItemIsSelectable) && ix < i.count()) {
        g = i.at(ix);
        ix++;
    }
    if (g && g->type() == QGraphicsTextItem::Type && g->flags() & QGraphicsItem::ItemIsSelectable) {
        m_selectedItem = g;
    } else {
        emit doubleClickEvent();
    }
    QGraphicsScene::mouseDoubleClickEvent(e);
}

void GraphicsSceneRectMove::mouseReleaseEvent(QGraphicsSceneMouseEvent *e)
{
    m_pan = false;
    if (m_tool == TITLE_RECTANGLE && m_selectedItem) {
        setSelectedItem(m_selectedItem);
    }
    if (m_createdText) {
        m_selectedItem->setSelected(true);
        MyTextItem *newText = static_cast<MyTextItem *>(m_selectedItem);
        QTextCursor cur(newText->document());
        cur.select(QTextCursor::Document);
        newText->setTextCursor(cur);
        m_createdText = false;
    }
    if (e->modifiers() & Qt::ShiftModifier) {
        e->accept();
    } else {
        QGraphicsScene::mouseReleaseEvent(e);
    }
    QList<QGraphicsView*> viewlist = views();
    if (!viewlist.isEmpty()) {
        viewlist.first()->setDragMode(QGraphicsView::RubberBandDrag);
    }
    emit actionFinished();
}

void GraphicsSceneRectMove::mousePressEvent(QGraphicsSceneMouseEvent *e)
{
    if (e->buttons() & Qt::MiddleButton) {
        clearTextSelection();
        QList<QGraphicsView*> viewlist = views();
        if (!viewlist.isEmpty()) {
            viewlist.first()->setDragMode(QGraphicsView::ScrollHandDrag);
            m_pan = true;
            e->accept();
            QGraphicsScene::mousePressEvent(e);
            return;
        }
    }
    int xPos = ((int) e->scenePos().x() / m_gridSize) * m_gridSize;
    int yPos = ((int) e->scenePos().y() / m_gridSize) * m_gridSize;
    m_moveStarted = false;
    m_clickPoint = e->scenePos();
    m_resizeMode = m_possibleAction;
    const QList<QGraphicsItem *> list = items(e->scenePos());
    QGraphicsItem *item = nullptr;
    if (m_tool == TITLE_SELECT) {
        QList<QGraphicsView*> viewlist = views();
        if (e->modifiers() & Qt::ControlModifier) {
            clearTextSelection();
            if (!viewlist.isEmpty()) {
                viewlist.first()->setDragMode(QGraphicsView::ScrollHandDrag);
                e->ignore();
                //QGraphicsScene::mousePressEvent(e);
                return;
            }
        } else {
            if (!viewlist.isEmpty()) {
                viewlist.first()->setRubberBandSelectionMode(Qt::IntersectsItemShape);
            }
        }
        bool alreadySelected = false;
        foreach(QGraphicsItem *g, list) {
            //qDebug() << " - - CHECKING ITEM Z:" << g->zValue() << ", TYPE: " << g->type();
            // check is there is a selected item in list
            if (!(g->flags() & QGraphicsItem::ItemIsSelectable)) {
                continue;
            }
            if (g->zValue() > -1000/* && g->isSelected()*/) {
                alreadySelected = g->isSelected();
                if (!alreadySelected) {
                    g->setSelected(true);
                }
                item = g;
                break;
            }
        }
        if (item == nullptr || (e->modifiers() != Qt::ShiftModifier && !alreadySelected)) {
            clearTextSelection();
        } else if (e->modifiers() & Qt::ShiftModifier) {
            clearTextSelection(false);
        }
        if (item && item->flags() & QGraphicsItem::ItemIsMovable) {
            m_sceneClickPoint = e->scenePos();
            m_selectedItem = item;
            //qCDebug(KDENLIVE_LOG) << "/////////  ITEM TYPE: " << item->type();
            if (item->type() == QGraphicsTextItem::Type) {
                MyTextItem *t = static_cast<MyTextItem *>(item);
                if (t->textInteractionFlags() == Qt::TextEditorInteraction) {
                    QGraphicsScene::mousePressEvent(e);
                    return;
                }
                t->setTextInteractionFlags(Qt::NoTextInteraction);
                t->setFlag(QGraphicsItem::ItemSendsGeometryChanges, true);
                setCursor(Qt::ClosedHandCursor);
            } else if (item->type() == QGraphicsRectItem::Type || item->type() == QGraphicsSvgItem::Type || item->type() == QGraphicsPixmapItem::Type) {
                QRectF r1;
                if (m_selectedItem->type() == QGraphicsRectItem::Type) {
                    r1 = ((QGraphicsRectItem *)m_selectedItem)->rect().normalized();
                } else {
                    r1 = m_selectedItem->boundingRect().normalized();
                }

                r1.translate(m_selectedItem->scenePos());
                switch (m_resizeMode) {
                case BottomRight:
                case Right:
                case Down:
                    m_clickPoint = r1.topLeft();
                    e->accept();
                    break;
                case TopLeft:
                case Left:
                case Up:
                    m_clickPoint = r1.bottomRight();
                    e->accept();
                    break;
                case TopRight:
                    m_clickPoint = r1.bottomLeft();
                    e->accept();
                    break;
                case BottomLeft:
                    m_clickPoint = r1.topRight();
                    e->accept();
                    break;
                default:
                    break;
                }
            }
        }
        QGraphicsScene::mousePressEvent(e);
    } else if (m_tool == TITLE_RECTANGLE) {
        clearTextSelection();
        m_sceneClickPoint = QPointF(xPos, yPos);
        m_selectedItem = nullptr;
        e->ignore();
    } else if (m_tool == TITLE_TEXT) {
        clearTextSelection();
        MyTextItem *textItem = new MyTextItem(i18n("Text"), nullptr);
        yPos = (((int) e->scenePos().y() - (int)(m_fontSize / 2)) / m_gridSize) * m_gridSize;
        textItem->setPos(xPos, yPos);
        addItem(textItem);
        textItem->setFlags(QGraphicsItem::ItemIsMovable | QGraphicsItem::ItemIsSelectable);
        textItem->setTextInteractionFlags(Qt::TextEditorInteraction);
        textItem->setFocus(Qt::MouseFocusReason);
        emit newText(textItem);
        m_selectedItem = textItem;
        m_selectedItem->setSelected(true);
        m_createdText = true;
    }
    //qCDebug(KDENLIVE_LOG) << "//////  MOUSE CLICK, RESIZE MODE: " << m_resizeMode;
}

void GraphicsSceneRectMove::clearTextSelection(bool reset)
{
    if (m_selectedItem && m_selectedItem->type() == QGraphicsTextItem::Type) {
        // disable text editing
        MyTextItem *t = static_cast<MyTextItem *>(m_selectedItem);
        t->textCursor().setPosition(0);
        QTextBlock cur = t->textCursor().block();
        t->setTextCursor(QTextCursor(cur));
        t->setTextInteractionFlags(Qt::NoTextInteraction);
    }
<<<<<<< HEAD
    m_selectedItem = nullptr;
    clearSelection();
    if (reset) {
=======
    if (reset && m_selectedItem) {
        m_selectedItem = NULL;
>>>>>>> 463e9f84
        clearSelection();
    }
}

void GraphicsSceneRectMove::mouseMoveEvent(QGraphicsSceneMouseEvent *e)
{
    QList<QGraphicsView*> viewlist = views();
    if (viewlist.isEmpty()) {
        e->ignore();
        return;
    }
    QGraphicsView *view = viewlist.first();
    if (m_pan) {
        QPoint diff = e->lastScreenPos() - e->screenPos();
        view->horizontalScrollBar()->setValue(view->horizontalScrollBar()->value() + diff.x());
        view->verticalScrollBar()->setValue(view->verticalScrollBar()->value() + diff.y());
        e->accept();
        QGraphicsScene::mouseMoveEvent(e);
        return;
    }
    if (e->buttons() != Qt::NoButton && !m_moveStarted) {
        if ((view->mapFromScene(e->scenePos()) - view->mapFromScene(m_clickPoint)).manhattanLength() < QApplication::startDragDistance()) {
            e->ignore();
            return;
        } else {
            m_moveStarted = true;
        }
    }
    if (m_selectedItem && (e->buttons() & Qt::LeftButton)) {
        if (m_selectedItem->type() == QGraphicsRectItem::Type || m_selectedItem->type() == QGraphicsSvgItem::Type || m_selectedItem->type() == QGraphicsPixmapItem::Type) {
            QRectF newrect;
            if (m_selectedItem->type() == QGraphicsRectItem::Type) {
                newrect = ((QGraphicsRectItem *)m_selectedItem)->rect();
            } else {
                newrect = m_selectedItem->boundingRect();
            }
            int xPos = ((int) e->scenePos().x() / m_gridSize) * m_gridSize;
            int yPos = ((int) e->scenePos().y() / m_gridSize) * m_gridSize;
            QPointF newpoint(xPos, yPos);
            switch (m_resizeMode) {
            case BottomRight:
            case BottomLeft:
            case TopRight:
            case TopLeft:
                newrect = QRectF(m_clickPoint, newpoint).normalized();
                break;
            case Up:
                newrect = QRectF(m_clickPoint, QPointF(m_clickPoint.x() - newrect.width(), newpoint.y())).normalized();
                break;
            case Down:
                newrect = QRectF(m_clickPoint, QPointF(newrect.width() + m_clickPoint.x(), newpoint.y())).normalized();
                break;
            case Right:
                newrect = QRectF(m_clickPoint, QPointF(newpoint.x(), m_clickPoint.y() + newrect.height())).normalized();
                break;
            case Left:
                newrect = QRectF(m_clickPoint, QPointF(newpoint.x(), m_clickPoint.y() - newrect.height())).normalized();
                break;
            default:
                break;
            }

            if (m_selectedItem->type() == QGraphicsRectItem::Type && m_resizeMode != NoResize) {
                MyRectItem *gi = static_cast<MyRectItem *>(m_selectedItem);
                // Resize using aspect ratio
                if (!m_selectedItem->data(0).isNull()) {
                    // we want to keep aspect ratio
                    double hRatio = (double) newrect.width() / m_selectedItem->data(0).toInt();
                    double vRatio = (double) newrect.height() / m_selectedItem->data(1).toInt();
                    if (hRatio < vRatio) {
                        newrect.setHeight(m_selectedItem->data(1).toInt() * hRatio);
                    } else {
                        newrect.setWidth(m_selectedItem->data(0).toInt() * vRatio);
                    }
                }
                gi->setPos(newrect.topLeft());
                gi->setRect(QRectF(QPointF(), newrect.bottomRight() - newrect.topLeft()));
                return;
            }
            QGraphicsScene::mouseMoveEvent(e);
        } else if (m_selectedItem->type() == QGraphicsTextItem::Type) {
            MyTextItem *t = static_cast<MyTextItem *>(m_selectedItem);
            if (t->textInteractionFlags() & Qt::TextEditorInteraction) {
                QGraphicsScene::mouseMoveEvent(e);
                return;
            }
            QGraphicsScene::mouseMoveEvent(e);
            m_sceneClickPoint = e->scenePos();
        }
        emit itemMoved();
    } else if (m_tool == TITLE_SELECT) {
        QPointF p = e->scenePos();
        p += QPoint(-2, -2);
        m_resizeMode = NoResize;
        bool itemFound = false;
        QList<QGraphicsItem *> list = items(QRectF(p, QSizeF(4, 4)).toRect());
        foreach (const QGraphicsItem *g, list) {
            if (!(g->flags() & QGraphicsItem::ItemIsSelectable)) {
                continue;
            }
            if ((g->type() == QGraphicsSvgItem::Type || g->type() == QGraphicsPixmapItem::Type) && g->zValue() > -1000) {
                // image or svg item
                setCursor(Qt::OpenHandCursor);
                itemFound = true;
                break;
            } else if (g->type() == QGraphicsRectItem::Type && g->zValue() > -1000) {
                if (view == nullptr) {
                    continue;
                }
                QRectF r1 = ((const QGraphicsRectItem *)g)->rect().normalized();
                itemFound = true;

                // Item mapped coordinates
                QPolygon r = g->deviceTransform(view->viewportTransform()).map(r1).toPolygon();
                QPainterPath top(r.point(0));
                top.lineTo(r.point(1));
                QPainterPath bottom(r.point(2));
                bottom.lineTo(r.point(3));
                QPainterPath left(r.point(0));
                left.lineTo(r.point(3));
                QPainterPath right(r.point(1));
                right.lineTo(r.point(2));

                // The area interested by the mouse pointer
                QPoint viewPos = view->mapFromScene(e->scenePos());
                QPainterPath mouseArea;
                QFontMetrics metrics(font());
                int box = metrics.lineSpacing() / 2;
                mouseArea.addRect(viewPos.x() - box, viewPos.y() - box, 2 * box, 2 * box);

                // Check for collisions between the mouse and the borders
                if (mouseArea.contains(r.point(0))) {
                    m_possibleAction = TopLeft;
                    setCursor(Qt::SizeFDiagCursor);
                } else if (mouseArea.contains(r.point(2))) {
                    m_possibleAction = BottomRight;
                    setCursor(Qt::SizeFDiagCursor);
                } else if (mouseArea.contains(r.point(1))) {
                    m_possibleAction = TopRight;
                    setCursor(Qt::SizeBDiagCursor);
                } else if (mouseArea.contains(r.point(3))) {
                    m_possibleAction = BottomLeft;
                    setCursor(Qt::SizeBDiagCursor);
                } else if (top.intersects(mouseArea)) {
                    m_possibleAction = Up;
                    setCursor(Qt::SizeVerCursor);
                } else if (bottom.intersects(mouseArea)) {
                    m_possibleAction = Down;
                    setCursor(Qt::SizeVerCursor);
                } else if (right.intersects(mouseArea)) {
                    m_possibleAction = Right;
                    setCursor(Qt::SizeHorCursor);
                } else if (left.intersects(mouseArea)) {
                    m_possibleAction = Left;
                    setCursor(Qt::SizeHorCursor);
                } else {
                    setCursor(Qt::OpenHandCursor);
                    m_possibleAction = NoResize;
                }
            }
            break;
        }
        if (!itemFound) {
            m_possibleAction = NoResize;
            setCursor(Qt::ArrowCursor);
        }
        QGraphicsScene::mouseMoveEvent(e);
    } else if (m_tool == TITLE_RECTANGLE && e->buttons() & Qt::LeftButton) {
        if (m_selectedItem == nullptr) {
            // create new rect item
            QRectF r(0, 0, e->scenePos().x() - m_sceneClickPoint.x(), e->scenePos().y() - m_sceneClickPoint.y());
            r = r.normalized();
            MyRectItem *rect = new MyRectItem();
            rect->setRect(QRectF(0, 0, r.width(), r.height()));
            addItem(rect);
            m_selectedItem = rect;
            m_selectedItem->setPos(m_sceneClickPoint);
            m_selectedItem->setSelected(true);
            emit newRect(rect);
            m_selectedItem->setFlags(QGraphicsItem::ItemIsMovable | QGraphicsItem::ItemIsSelectable | QGraphicsItem::ItemSendsGeometryChanges);
            m_resizeMode = BottomRight;
            QGraphicsScene::mouseMoveEvent(e);
        }
    }
}

void GraphicsSceneRectMove::wheelEvent(QGraphicsSceneWheelEvent *wheelEvent)
{
    if (wheelEvent->modifiers() == Qt::ControlModifier) {
        QList<QGraphicsView *> viewlist = views();
        ////qCDebug(KDENLIVE_LOG) << wheelEvent->delta() << ' ' << zoom;
        if (!viewlist.isEmpty()) {
            if (wheelEvent->delta() > 0) {
                emit sceneZoom(true);
            } else {
                emit sceneZoom(false);
            }
        }
    } else {
        wheelEvent->setAccepted(false);
    }
}

void GraphicsSceneRectMove::setScale(double s)
{
    if (m_zoom < 1.0 / 7.0 && s < 1.0) {
        return;
    } else if (m_zoom > 10.0 / 7.9 && s > 1.0) {
        return;
    }
    QList<QGraphicsView *> viewlist = views();
    if (!viewlist.isEmpty()) {
        viewlist[0]->scale(s, s);
        m_zoom = m_zoom * s;
    }
    ////qCDebug(KDENLIVE_LOG)<<"//////////  ZOOM: "<<zoom;
}

void GraphicsSceneRectMove::setZoom(double s)
{
    QList<QGraphicsView *> viewlist = views();
    if (!viewlist.isEmpty()) {
        viewlist[0]->resetTransform();
        viewlist[0]->scale(s, s);
        m_zoom = s;
    }

    ////qCDebug(KDENLIVE_LOG)<<"//////////  ZOOM: "<<zoom;
}

void GraphicsSceneRectMove::setCursor(const QCursor &c)
{
    const QList<QGraphicsView *> l = views();
    foreach (QGraphicsView *v, l) {
        v->setCursor(c);
    }
}

void GraphicsSceneRectMove::slotUpdateFontSize(int s)
{
    m_fontSize = s;
}

void GraphicsSceneRectMove::drawForeground(QPainter *painter, const QRectF &rect)
{
    // draw the grid if needed
    if (m_gridSize <= 1) {
        return;
    }

    QPen pen(QColor(255, 0, 0, 100));
    painter->setPen(pen);

    qreal left = int(rect.left()) - (int(rect.left()) % m_gridSize);
    qreal top = int(rect.top()) - (int(rect.top()) % m_gridSize);
    QVector<QPointF> points;
    for (qreal x = left; x < rect.right(); x += m_gridSize) {
        for (qreal y = top; y < rect.bottom(); y += m_gridSize) {
            points.append(QPointF(x, y));
        }
    }
    painter->drawPoints(points.data(), points.size());
}

int GraphicsSceneRectMove::gridSize() const
{
    return m_gridSize;
}

void GraphicsSceneRectMove::slotUseGrid(bool enableGrid)
{
    m_gridSize = enableGrid ? 20 : 1;
}

void GraphicsSceneRectMove::addNewItem(QGraphicsItem *item)
{
    clearSelection();
    addItem(item);
    item->setSelected(true);
    m_selectedItem = item;
}
<|MERGE_RESOLUTION|>--- conflicted
+++ resolved
@@ -782,14 +782,8 @@
         t->setTextCursor(QTextCursor(cur));
         t->setTextInteractionFlags(Qt::NoTextInteraction);
     }
-<<<<<<< HEAD
-    m_selectedItem = nullptr;
-    clearSelection();
     if (reset) {
-=======
-    if (reset && m_selectedItem) {
-        m_selectedItem = NULL;
->>>>>>> 463e9f84
+        m_selectedItem = nullptr;
         clearSelection();
     }
 }
