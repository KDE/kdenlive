--- conflicted
+++ resolved
@@ -57,14 +57,9 @@
     Qt::Alignment alignment() const;
     void updateShadow(bool enabled, int blur, int xoffset, int yoffset, QColor color);
     QStringList shadowInfo() const;
-<<<<<<< HEAD
     void loadShadow(const QStringList &info);
     void mouseDoubleClickEvent(QGraphicsSceneMouseEvent *evt) Q_DECL_OVERRIDE;
-=======
-    void loadShadow(QStringList info);
-    void mouseDoubleClickEvent(QGraphicsSceneMouseEvent *evt);
     void setTextColor(const QColor &col);
->>>>>>> fa4acc48
 
 protected:
     QVariant itemChange(GraphicsItemChange change, const QVariant &value) Q_DECL_OVERRIDE;
