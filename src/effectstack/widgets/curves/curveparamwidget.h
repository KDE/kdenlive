--- conflicted
+++ resolved
@@ -78,12 +78,8 @@
 public:
     /** @brief Toggle the comments on or off
      */
-<<<<<<< HEAD
-    void slotShowComment(bool);
+    void slotShowComment(bool) override;
 
-=======
-    void slotShowComment(bool) Q_DECL_OVERRIDE;
->>>>>>> 02f86a87
 private:
     Ui::BezierSpline_UI m_ui;
     DragValue *m_pX;
