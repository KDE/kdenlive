--- conflicted
+++ resolved
@@ -46,21 +46,10 @@
         values.insert(pa.attribute(QStringLiteral("name")), val);
     }
 
-<<<<<<< HEAD
     QColor lift = QColor::fromRgbF(values.value(QStringLiteral("lift_r")), values.value(QStringLiteral("lift_g")), values.value(QStringLiteral("lift_b")));
     QColor gamma = QColor::fromRgbF(values.value(QStringLiteral("gamma_r")) / GAMMA_FACTOR, values.value(QStringLiteral("gamma_g")) / GAMMA_FACTOR,
                                     values.value(QStringLiteral("gamma_b")) / GAMMA_FACTOR);
     QColor gain = QColor::fromRgbF(values.value(QStringLiteral("gain_r")) / GAIN_FACTOR, values.value(QStringLiteral("gain_g")) / GAIN_FACTOR,
-=======
-    NegQColor lift = NegQColor::fromRgbF(values.value(QStringLiteral("lift_r")) / LIFT_FACTOR,
-                                   values.value(QStringLiteral("lift_g")) / LIFT_FACTOR,
-                                   values.value(QStringLiteral("lift_b")) / LIFT_FACTOR);
-    NegQColor gamma = NegQColor::fromRgbF(values.value(QStringLiteral("gamma_r")) / GAMMA_FACTOR,
-                                    values.value(QStringLiteral("gamma_g")) / GAMMA_FACTOR,
-                                    values.value(QStringLiteral("gamma_b")) / GAMMA_FACTOR);
-    NegQColor gain = NegQColor::fromRgbF(values.value(QStringLiteral("gain_r")) / GAIN_FACTOR,
-                                   values.value(QStringLiteral("gain_g")) / GAIN_FACTOR,
->>>>>>> eb395991
                                    values.value(QStringLiteral("gain_b")) / GAIN_FACTOR);
 
     m_lift = new ColorWheel(QStringLiteral("lift"), i18n("Lift"), lift, this);
