/*
SPDX-FileCopyrightText: 2014 Till Theato <root@ttill.de>
SPDX-License-Identifier: GPL-3.0-only OR LicenseRef-KDE-Accepted-GPL
*/

#include "core.h"
#include "assets/keyframes/model/keyframemodel.hpp"
#include "audiomixer/mixermanager.hpp"
#include "bin/bin.h"
#include "bin/mediabrowser.h"
#include "bin/projectitemmodel.h"
#include "capture/mediacapture.h"
#include "dialogs/proxytest.h"
#include "dialogs/subtitleedit.h"
#include "dialogs/textbasededit.h"
#include "dialogs/timeremap.h"
#include "doc/docundostack.hpp"
#include "doc/kdenlivedoc.h"
#include "kdenlive_debug.h"
#include "kdenlivesettings.h"
#include "library/librarywidget.h"
#include "mainwindow.h"
#include "mltconnection.h"
#include "mltcontroller/clipcontroller.h"
#include "monitor/monitormanager.h"
#include "profiles/profilemodel.hpp"
#include "profiles/profilerepository.hpp"
#include "project/dialogs/guideslist.h"
#include "project/projectmanager.h"
#include "timeline2/model/timelineitemmodel.hpp"
#include "timeline2/view/timelinecontroller.h"
#include "timeline2/view/timelinewidget.h"
#include <mlt++/MltRepository.h>

#include "utils/KMessageBox_KdenliveCompat.h"
#include <KMessageBox>
#include <QCoreApplication>
#include <QDir>
#include <QInputDialog>
#include <QQuickStyle>
#include <locale>
#ifdef Q_OS_MAC
#include <xlocale.h>
#endif

std::unique_ptr<Core> Core::m_self;
Core::Core(const QString &packageType)
    : audioThumbCache(QStringLiteral("audioCache"), 2000000)
    , taskManager(this)
    , m_packageType(packageType)
    , m_capture(new MediaCapture(this))
    , sessionId(QUuid::createUuid().toString())
{
}

void Core::prepareShutdown()
{
    m_guiConstructed = false;
    // m_mainWindow->getCurrentTimeline()->controller()->prepareClose();
    projectItemModel()->blockSignals(true);
    QThreadPool::globalInstance()->clear();
}

void Core::finishShutdown()
{
    if (m_monitorManager) {
        delete m_monitorManager;
    }
    if (m_projectManager) {
        delete m_projectManager;
    }
    ClipController::mediaUnavailable.reset();
}

Core::~Core() {}

bool Core::build(const QString &packageType, bool testMode)
{
    if (m_self) {
        return true;
    }
    m_self.reset(new Core(packageType));
    m_self->initLocale();

    qRegisterMetaType<audioShortVector>("audioShortVector");
    qRegisterMetaType<QVector<double>>("QVector<double>");
    qRegisterMetaType<QList<QAction *>>("QList<QAction*>");
    qRegisterMetaType<MessageType>("MessageType");
    qRegisterMetaType<stringMap>("stringMap");
    qRegisterMetaType<audioByteArray>("audioByteArray");
    qRegisterMetaType<QList<ItemInfo>>("QList<ItemInfo>");
    qRegisterMetaType<std::shared_ptr<Mlt::Producer>>("std::shared_ptr<Mlt::Producer>");
    qRegisterMetaType<QVector<int>>();
    qRegisterMetaType<QDomElement>("QDomElement");
    qRegisterMetaType<requestClipInfo>("requestClipInfo");
    qRegisterMetaType<QVector<QPair<QString, QVariant>>>("paramVector");
    qRegisterMetaType<ProfileParam *>("ProfileParam*");
    KeyframeModel::initKeyframeTypes();

    if (!testMode) {
        // Check if we had a crash
        QFile lockFile(QDir::temp().absoluteFilePath(QStringLiteral("kdenlivelock")));
        if (lockFile.exists()) {
            // a previous instance crashed, propose some actions
            if (KdenliveSettings::gpu_accel()) {
                // Propose to disable movit
                if (KMessageBox::questionTwoActions(QApplication::activeWindow(),
                                                    i18n("Kdenlive crashed on last startup.\nDo you want to disable experimental GPU processing (Movit) ?"), {},
                                                    KGuiItem(i18n("Disable GPU processing")), KStandardGuiItem::cont()) == KMessageBox::PrimaryAction) {
                    KdenliveSettings::setGpu_accel(false);
                }
            } else {
                // propose to delete config files
                if (KMessageBox::questionTwoActions(QApplication::activeWindow(),
                                                    i18n("Kdenlive crashed on last startup.\nDo you want to reset the configuration files ?"), {},
                                                    KStandardGuiItem::reset(), KStandardGuiItem::cont()) == KMessageBox::PrimaryAction) {
                    // Release startup crash lock file
                    QFile lockFile(QDir::temp().absoluteFilePath(QStringLiteral("kdenlivelock")));
                    lockFile.remove();
                    return false;
                }
            }
        } else {
            // Create lock file
            lockFile.open(QFile::WriteOnly);
            lockFile.write(QByteArray());
            lockFile.close();
        }
    }

    m_self->m_projectItemModel = ProjectItemModel::construct();
    m_self->m_projectManager = new ProjectManager(m_self.get());
    return true;
}

void Core::initHeadless(const QUrl &url)
{
    MltConnection::construct(QString());
    m_projectManager = new ProjectManager(this);
    QMetaObject::invokeMethod(pCore->projectManager(), "slotLoadHeadless", Qt::QueuedConnection, Q_ARG(QUrl, url));
}

void Core::initGUI(bool inSandbox, const QString &MltPath, const QUrl &Url, const QString &clipsToLoad)
{
    m_mainWindow = new MainWindow();
#if QT_VERSION < QT_VERSION_CHECK(6, 0, 0)

    QStringList styles = QQuickStyle::availableStyles();
    if (styles.contains(QLatin1String("org.kde.desktop"))) {
        QQuickStyle::setStyle("org.kde.desktop");
    } else if (styles.contains(QLatin1String("Fusion"))) {
        QQuickStyle::setStyle("Fusion");
    }
    // ELSE Qt6 see: https://doc.qt.io/qt-6/qtquickcontrols-changes-qt6.html#custom-styles-are-now-proper-qml-modules
#endif

    connect(this, &Core::showConfigDialog, m_mainWindow, &MainWindow::slotShowPreferencePage);

    Bin *bin = new Bin(m_projectItemModel, m_mainWindow);
    m_mainWindow->addBin(bin);

    connect(bin, &Bin::requestShowClipProperties, bin, &Bin::showClipProperties);
    connect(m_projectItemModel.get(), &ProjectItemModel::refreshPanel, m_mainWindow->activeBin(), &Bin::refreshPanel);
    connect(m_projectItemModel.get(), &ProjectItemModel::refreshClip, m_mainWindow->activeBin(), &Bin::refreshClip);
    connect(m_projectItemModel.get(), &ProjectItemModel::itemDropped, m_mainWindow->activeBin(), &Bin::slotItemDropped, Qt::QueuedConnection);
    connect(m_projectItemModel.get(), &ProjectItemModel::urlsDropped, m_mainWindow->activeBin(), &Bin::slotUrlsDropped, Qt::QueuedConnection);

    connect(m_projectItemModel.get(), &ProjectItemModel::effectDropped, m_mainWindow->activeBin(), &Bin::slotEffectDropped);
    connect(m_projectItemModel.get(), &ProjectItemModel::addTag, m_mainWindow->activeBin(), &Bin::slotTagDropped);
    connect(m_projectItemModel.get(), &QAbstractItemModel::dataChanged, m_mainWindow->activeBin(), &Bin::slotItemEdited);

    m_monitorManager = new MonitorManager(this);
<<<<<<< HEAD
    if (!Url.isEmpty()) {
        Q_EMIT loadingMessageNewStage(i18n("Loading project…"));
    }
=======
>>>>>>> 9041fef0
    projectManager()->init(Url, clipsToLoad);

    // The MLT Factory will be initiated there, all MLT classes will be usable only after this
    if (inSandbox) {
        // In a sandbox environment we need to search some paths recursively
        QString appPath = qApp->applicationDirPath();
        KdenliveSettings::setFfmpegpath(QDir::cleanPath(appPath + QStringLiteral("/ffmpeg")));
        KdenliveSettings::setFfplaypath(QDir::cleanPath(appPath + QStringLiteral("/ffplay")));
        KdenliveSettings::setFfprobepath(QDir::cleanPath(appPath + QStringLiteral("/ffprobe")));
        KdenliveSettings::setMeltpath(QDir::cleanPath(appPath + QStringLiteral("/melt")));
        m_mainWindow->init(QDir::cleanPath(appPath + QStringLiteral("/../share/mlt/profiles")));
    } else {
        // Open connection with Mlt
        m_mainWindow->init(MltPath);
    }
    m_projectItemModel->buildPlaylist(QUuid());
    // load the profiles from disk
    ProfileRepository::get()->refresh();
    // load default profile
    m_profile = KdenliveSettings::default_profile();
    // load default profile and ask user to select one if not found.
    if (m_profile.isEmpty()) {
        m_profile = ProjectManager::getDefaultProjectFormat();
        KdenliveSettings::setDefault_profile(m_profile);
    }
    setCurrentProfile(m_profile);
    profileChanged();
    resetThumbProfile();

    if (!ProfileRepository::get()->profileExists(m_profile)) {
        KMessageBox::error(m_mainWindow, i18n("The default profile of Kdenlive is not set or invalid, press OK to set it to a correct value."));

        // TODO this simple widget should be improved and probably use profileWidget
        // we get the list of profiles
        QVector<QPair<QString, QString>> all_profiles = ProfileRepository::get()->getAllProfiles();
        QStringList all_descriptions;
        for (const auto &profile : qAsConst(all_profiles)) {
            all_descriptions << profile.first;
        }

        // ask the user
        bool ok;
        QString item = QInputDialog::getItem(m_mainWindow, i18nc("@title:window", "Select Default Profile"), i18n("Profile:"), all_descriptions, 0, false, &ok);
        if (ok) {
            ok = false;
            for (const auto &profile : qAsConst(all_profiles)) {
                if (profile.first == item) {
                    m_profile = profile.second;
                    ok = true;
                }
            }
        }
        if (!ok) {
            KMessageBox::error(
                m_mainWindow,
                i18n("The given profile is invalid. We default to the profile \"dv_pal\", but you can change this from Kdenlive's settings panel"));
            m_profile = QStringLiteral("dv_pal");
        }
        KdenliveSettings::setDefault_profile(m_profile);
        profileChanged();
    }
    // Init producer shown for unavailable media
    // TODO make it a more proper image, it currently causes a crash on exit
    ClipController::mediaUnavailable = std::make_shared<Mlt::Producer>(ProfileRepository::get()->getProfile(m_self->m_profile)->profile(), "color:blue");
    ClipController::mediaUnavailable->set("length", 99999999);

    if (qApp->isSessionRestored()) {
        // NOTE: we are restoring only one window, because Kdenlive only uses one MainWindow
        m_mainWindow->restore(1, false);
    }
    m_guiConstructed = true;
    m_mainWindow->show();
    bin->slotUpdatePalette();
    Q_EMIT m_mainWindow->GUISetupDone();
    if (!Url.isEmpty()) {
        Q_EMIT loadingMessageUpdated(i18n("Loading project…"));
    }
    QMetaObject::invokeMethod(pCore->projectManager(), "slotLoadOnOpen", Qt::QueuedConnection);
}

void Core::buildDocks()
{
    // Mixer
    m_mixerWidget = new MixerManager(m_mainWindow);
    connect(m_capture.get(), &MediaCapture::recordStateChanged, m_mixerWidget, &MixerManager::recordStateChanged);
    connect(m_mixerWidget, &MixerManager::updateRecVolume, m_capture.get(), &MediaCapture::setAudioVolume);
    connect(m_monitorManager, &MonitorManager::cleanMixer, m_mixerWidget, &MixerManager::clearMixers);
    m_mixerWidget->checkAudioLevelVersion();

    // Media Browser
    m_mediaBrowser = new MediaBrowser(m_mainWindow);

    // Library
    m_library = new LibraryWidget(m_projectManager, m_mainWindow);
    connect(m_library, SIGNAL(addProjectClips(QList<QUrl>)), m_mainWindow->getBin(), SLOT(droppedUrls(QList<QUrl>)));
    connect(this, &Core::updateLibraryPath, m_library, &LibraryWidget::slotUpdateLibraryPath);
    m_library->setupActions();

    // Subtitles
    m_subtitleWidget = new SubtitleEdit(m_mainWindow);
    connect(m_subtitleWidget, &SubtitleEdit::addSubtitle, m_mainWindow, &MainWindow::slotAddSubtitle);
    connect(m_subtitleWidget, &SubtitleEdit::cutSubtitle, this, [this](int id, int cursorPos) {
        if (m_guiConstructed && m_mainWindow->getCurrentTimeline()->controller()) {
            if (cursorPos <= 0) {
                m_mainWindow->getCurrentTimeline()->controller()->requestClipCut(id, -1);
            } else {
                m_mainWindow->getCurrentTimeline()->model()->getSubtitleModel()->doCutSubtitle(id, cursorPos);
            }
        }
    });

    // Text edit speech
    m_textEditWidget = new TextBasedEdit(m_mainWindow);

    // Time remap
    m_timeRemapWidget = new TimeRemap(m_mainWindow);

    // Guides
    m_guidesList = new GuidesList(m_mainWindow);
}

void Core::buildLumaThumbs(const QStringList &values)
{
    for (auto &entry : values) {
        if (MainWindow::m_lumacache.contains(entry)) {
            continue;
        }
        QImage pix(entry);
        if (!pix.isNull()) {
            MainWindow::m_lumacache.insert(entry, pix.scaled(50, 30, Qt::KeepAspectRatio, Qt::SmoothTransformation));
        }
    }
}

QString Core::openExternalApp(QString appPath, QStringList args)
{
    QProcess process;
    if (QFileInfo(appPath).isRelative()) {
        QString updatedPath = QStandardPaths::findExecutable(appPath);
        if (updatedPath.isEmpty()) {
            return i18n("Cannot open file %1", appPath);
        }
        appPath = updatedPath;
    }
#if defined(Q_OS_MACOS)
    args.prepend(QStringLiteral("--args"));
    args.prepend(appPath);
    args.prepend(QStringLiteral("-a"));
    process.setProgram("open");
#else
    process.setProgram(appPath);
#endif
    process.setArguments(args);
    if (pCore->packageType() == QStringLiteral("appimage")) {
        // Strip appimage custom LD_LIBRARY_PATH...
        QProcessEnvironment env = QProcessEnvironment::systemEnvironment();
        qDebug() << "::: GOT ENV: " << env.value("LD_LIBRARY_PATH") << ", PATH: " << env.value("PATH");
        QStringList libPath = env.value(QStringLiteral("LD_LIBRARY_PATH")).split(QLatin1Char(':'), Qt::SkipEmptyParts);
        QStringList updatedLDPath;
        for (auto &s : libPath) {
            if (!s.startsWith(QStringLiteral("/tmp/.mount_"))) {
                updatedLDPath << s;
            }
        }
        if (updatedLDPath.isEmpty()) {
            env.remove(QStringLiteral("LD_LIBRARY_PATH"));
        } else {
            env.insert(QStringLiteral("LD_LIBRARY_PATH"), updatedLDPath.join(QLatin1Char(':')));
        }
        libPath = env.value(QStringLiteral("PATH")).split(QLatin1Char(':'), Qt::SkipEmptyParts);
        updatedLDPath.clear();
        for (auto &s : libPath) {
            if (!s.startsWith(QStringLiteral("/tmp/.mount_"))) {
                updatedLDPath << s;
            }
        }
        if (updatedLDPath.isEmpty()) {
            env.remove(QStringLiteral("PATH"));
        } else {
            env.insert(QStringLiteral("PATH"), updatedLDPath.join(QLatin1Char(':')));
        }
        process.setProcessEnvironment(env);
    }
    qDebug() << "Starting external app" << appPath << "with arguments" << args;
    if (!process.startDetached()) {
        return process.errorString();
    }
    return QString();
}

const QString Core::nameForLumaFile(const QString &filename)
{
    static QMap<QString, QString> names;
    names.insert("square2-bars.pgm", i18nc("Luma transition name", "Square 2 Bars"));
    names.insert("checkerboard_small.pgm", i18nc("Luma transition name", "Checkerboard Small"));
    names.insert("horizontal_blinds.pgm", i18nc("Luma transition name", "Horizontal Blinds"));
    names.insert("radial.pgm", i18nc("Luma transition name", "Radial"));
    names.insert("linear_x.pgm", i18nc("Luma transition name", "Linear X"));
    names.insert("bi-linear_x.pgm", i18nc("Luma transition name", "Bi-Linear X"));
    names.insert("linear_y.pgm", i18nc("Luma transition name", "Linear Y"));
    names.insert("bi-linear_y.pgm", i18nc("Luma transition name", "Bi-Linear Y"));
    names.insert("square.pgm", i18nc("Luma transition name", "Square"));
    names.insert("square2.pgm", i18nc("Luma transition name", "Square 2"));
    names.insert("cloud.pgm", i18nc("Luma transition name", "Cloud"));
    names.insert("symmetric_clock.pgm", i18nc("Luma transition name", "Symmetric Clock"));
    names.insert("radial-bars.pgm", i18nc("Luma transition name", "Radial Bars"));
    names.insert("spiral.pgm", i18nc("Luma transition name", "Spiral"));
    names.insert("spiral2.pgm", i18nc("Luma transition name", "Spiral 2"));
    names.insert("curtain.pgm", i18nc("Luma transition name", "Curtain"));
    names.insert("burst.pgm", i18nc("Luma transition name", "Burst"));
    names.insert("clock.pgm", i18nc("Luma transition name", "Clock"));

    names.insert("luma01.pgm", i18nc("Luma transition name", "Bar Horizontal"));
    names.insert("luma02.pgm", i18nc("Luma transition name", "Bar Vertical"));
    names.insert("luma03.pgm", i18nc("Luma transition name", "Barn Door Horizontal"));
    names.insert("luma04.pgm", i18nc("Luma transition name", "Barn Door Vertical"));
    names.insert("luma05.pgm", i18nc("Luma transition name", "Barn Door Diagonal SW-NE"));
    names.insert("luma06.pgm", i18nc("Luma transition name", "Barn Door Diagonal NW-SE"));
    names.insert("luma07.pgm", i18nc("Luma transition name", "Diagonal Top Left"));
    names.insert("luma08.pgm", i18nc("Luma transition name", "Diagonal Top Right"));
    names.insert("luma09.pgm", i18nc("Luma transition name", "Matrix Waterfall Horizontal"));
    names.insert("luma10.pgm", i18nc("Luma transition name", "Matrix Waterfall Vertical"));
    names.insert("luma11.pgm", i18nc("Luma transition name", "Matrix Snake Horizontal"));
    names.insert("luma12.pgm", i18nc("Luma transition name", "Matrix Snake Parallel Horizontal"));
    names.insert("luma13.pgm", i18nc("Luma transition name", "Matrix Snake Vertical"));
    names.insert("luma14.pgm", i18nc("Luma transition name", "Matrix Snake Parallel Vertical"));
    names.insert("luma15.pgm", i18nc("Luma transition name", "Barn V Up"));
    names.insert("luma16.pgm", i18nc("Luma transition name", "Iris Circle"));
    names.insert("luma17.pgm", i18nc("Luma transition name", "Double Iris"));
    names.insert("luma18.pgm", i18nc("Luma transition name", "Iris Box"));
    names.insert("luma19.pgm", i18nc("Luma transition name", "Box Bottom Right"));
    names.insert("luma20.pgm", i18nc("Luma transition name", "Box Bottom Left"));
    names.insert("luma21.pgm", i18nc("Luma transition name", "Box Right Center"));
    names.insert("luma22.pgm", i18nc("Luma transition name", "Clock Top"));

    return names.contains(filename) ? names.constFind(filename).value() : filename;
}

std::unique_ptr<Core> &Core::self()
{
    if (!m_self) {
        qWarning() << "Core has not been created";
    }
    return m_self;
}

MainWindow *Core::window()
{
    return m_mainWindow;
}

ProjectManager *Core::projectManager()
{
    return m_projectManager;
}

MonitorManager *Core::monitorManager()
{
    return m_monitorManager;
}

Monitor *Core::getMonitor(int id)
{
    if (id == Kdenlive::ClipMonitor) {
        return m_monitorManager->clipMonitor();
    }
    return m_monitorManager->projectMonitor();
}

void Core::seekMonitor(int id, int position)
{
    if (!m_guiConstructed) {
        return;
    }
    if (id == Kdenlive::ProjectMonitor) {
        m_monitorManager->projectMonitor()->requestSeek(position);
    } else {
        m_monitorManager->clipMonitor()->requestSeek(position);
    }
}

MediaBrowser *Core::mediaBrowser()
{
    if (!m_mainWindow) {
        return nullptr;
    }
    return m_mediaBrowser;
}

Bin *Core::bin()
{
    if (!m_mainWindow) {
        return nullptr;
    }
    return m_mainWindow->getBin();
}

Bin *Core::activeBin()
{
    return m_mainWindow->activeBin();
}

void Core::selectBinClip(const QString &clipId, bool activateMonitor, int frame, const QPoint &zone)
{
    m_mainWindow->activeBin()->selectClipById(clipId, frame, zone, activateMonitor);
}

void Core::selectTimelineItem(int id)
{
    if (m_guiConstructed && m_mainWindow->getCurrentTimeline() && m_mainWindow->getCurrentTimeline()->model()) {
        m_mainWindow->getCurrentTimeline()->model()->requestAddToSelection(id, true);
    }
}

LibraryWidget *Core::library()
{
    return m_library;
}

GuidesList *Core::guidesList()
{
    return m_guidesList;
}

TextBasedEdit *Core::textEditWidget()
{
    return m_textEditWidget;
}

TimeRemap *Core::timeRemapWidget()
{
    return m_timeRemapWidget;
}

bool Core::currentRemap(const QString &clipId)
{
    return m_timeRemapWidget == nullptr ? false : m_timeRemapWidget->currentClip() == clipId;
}

SubtitleEdit *Core::subtitleWidget()
{
    return m_subtitleWidget;
}

MixerManager *Core::mixer()
{
    return m_mixerWidget;
}

void Core::initLocale()
{
    QLocale systemLocale = QLocale(); // For disabling group separator by default
    systemLocale.setNumberOptions(QLocale::OmitGroupSeparator);
    QLocale::setDefault(systemLocale);
}

ToolType::ProjectTool Core::activeTool()
{
    return m_mainWindow->getCurrentTimeline()->activeTool();
}

const QUuid Core::currentTimelineId() const
{
    if (m_projectManager->getTimeline()) {
        return m_projectManager->getTimeline()->uuid();
    }
    return QUuid();
}

std::unique_ptr<Mlt::Repository> &Core::getMltRepository()
{
    return MltConnection::self()->getMltRepository();
}

std::unique_ptr<ProfileModel> &Core::getCurrentProfile() const
{
    return ProfileRepository::get()->getProfile(m_currentProfile);
}

Mlt::Profile &Core::getMonitorProfile()
{
    return m_monitorProfile;
}

Mlt::Profile &Core::getProjectProfile()
{
    return m_projectProfile;
}

void Core::updateMonitorProfile()
{
    m_monitorProfile.set_colorspace(m_projectProfile.colorspace());
    m_monitorProfile.set_frame_rate(m_projectProfile.frame_rate_num(), m_projectProfile.frame_rate_den());
    m_monitorProfile.set_width(m_projectProfile.width());
    m_monitorProfile.set_height(m_projectProfile.height());
    m_monitorProfile.set_progressive(m_projectProfile.progressive());
    m_monitorProfile.set_sample_aspect(m_projectProfile.sample_aspect_num(), m_projectProfile.sample_aspect_den());
    m_monitorProfile.set_display_aspect(m_projectProfile.display_aspect_num(), m_projectProfile.display_aspect_den());
    m_monitorProfile.set_explicit(true);
    Q_EMIT monitorProfileUpdated();
}

const QString &Core::getCurrentProfilePath() const
{
    return m_currentProfile;
}

bool Core::setCurrentProfile(const QString profilePath)
{
    if (m_currentProfile == profilePath) {
        // no change required, ensure timecode has correct fps
        m_timecode.setFormat(getCurrentProfile()->fps());
        Q_EMIT updateProjectTimecode();
        return true;
    }
    if (ProfileRepository::get()->profileExists(profilePath)) {
        // Ensure all running tasks are stopped before attempting a global profile change
        taskManager.slotCancelJobs();
        m_currentProfile = profilePath;
        std::unique_ptr<ProfileModel> &currentProfile = getCurrentProfile();
        m_projectProfile.set_colorspace(currentProfile->colorspace());
        m_projectProfile.set_frame_rate(currentProfile->frame_rate_num(), currentProfile->frame_rate_den());
        m_projectProfile.set_height(currentProfile->height());
        m_projectProfile.set_progressive(currentProfile->progressive());
        m_projectProfile.set_sample_aspect(currentProfile->sample_aspect_num(), currentProfile->sample_aspect_den());
        m_projectProfile.set_display_aspect(currentProfile->display_aspect_num(), currentProfile->display_aspect_den());
        m_projectProfile.set_width(currentProfile->width());
        free(m_projectProfile.get_profile()->description);
        m_projectProfile.get_profile()->description = strdup(currentProfile->description().toUtf8().constData());
        m_projectProfile.set_explicit(true);
        updateMonitorProfile();
        // Regenerate thumbs profile
        resetThumbProfile();
        // inform render widget
        m_timecode.setFormat(currentProfile->fps());
        profileChanged();
        if (m_guiConstructed) {
            Q_EMIT m_mainWindow->updateRenderWidgetProfile();
            m_monitorManager->resetProfiles();
            Q_EMIT m_monitorManager->updatePreviewScaling();
            if (m_mainWindow->hasTimeline() && m_mainWindow->getCurrentTimeline() && m_mainWindow->getCurrentTimeline()->model()) {
                // m_mainWindow->getCurrentTimeline()->model()->updateProfile(getProjectProfile());
                m_mainWindow->getCurrentTimeline()->model()->updateFieldOrderFilter(currentProfile);
                checkProfileValidity();
                Q_EMIT m_mainWindow->getCurrentTimeline()->controller()->frameFormatChanged();
            }
            Q_EMIT updateProjectTimecode();
        }
        return true;
    }
    return false;
}

void Core::checkProfileValidity()
{
    int offset = (getProjectProfile().width() % 2) + (getProjectProfile().height() % 2);
    if (offset > 0) {
        // Profile is broken, warn user
        if (m_mainWindow->getBin()) {
            Q_EMIT m_mainWindow->getBin()->displayBinMessage(i18n("Your project profile is invalid, rendering might fail."), KMessageWidget::Warning);
        }
    }
}

double Core::getCurrentSar() const
{
    return getCurrentProfile()->sar();
}

double Core::getCurrentDar() const
{
    return getCurrentProfile()->dar();
}

double Core::getCurrentFps() const
{
    return getCurrentProfile()->fps();
}

QSize Core::getCurrentFrameDisplaySize() const
{
    return {qRound(getCurrentProfile()->height() * getCurrentDar()), getCurrentProfile()->height()};
}

QSize Core::getCurrentFrameSize() const
{
    return {getCurrentProfile()->width(), getCurrentProfile()->height()};
}

void Core::refreshProjectMonitorOnce()
{
    if (!m_guiConstructed || currentDoc()->loading || currentDoc()->closing) return;
    m_monitorManager->refreshProjectMonitor();
}

void Core::refreshProjectRange(QPair<int, int> range)
{
    if (!m_guiConstructed || currentDoc()->loading || currentDoc()->closing) return;
    m_monitorManager->refreshProjectRange(range, true);
}

const QSize Core::getCompositionSizeOnTrack(const ObjectId &id)
{
    return m_mainWindow->getCurrentTimeline()->model()->getCompositionSizeOnTrack(id);
}

QPair<int, QString> Core::currentTrackInfo() const
{
    if (m_mainWindow->getCurrentTimeline()->controller()) {
        int tid = m_mainWindow->getCurrentTimeline()->controller()->activeTrack();
        if (tid >= 0) {
            return {m_mainWindow->getCurrentTimeline()->model()->getTrackMltIndex(tid), m_mainWindow->getCurrentTimeline()->model()->getTrackTagById(tid)};
        }
        if (m_mainWindow->getCurrentTimeline()->model()->isSubtitleTrack(tid)) {
            return {tid, i18n("Subtitles")};
        }
    }
    return {-1, QString()};
}

int Core::getItemPosition(const ObjectId &id)
{
    switch (id.type) {
    case KdenliveObjectType::TimelineClip:
        if (currentDoc()->getTimeline(id.uuid)->isClip(id.itemId)) {
            return currentDoc()->getTimeline(id.uuid)->getClipPosition(id.itemId);
        } else {
            qWarning() << "querying non clip properties";
        }
        break;
    case KdenliveObjectType::TimelineComposition:
        if (currentDoc()->getTimeline(id.uuid)->isComposition(id.itemId)) {
            return currentDoc()->getTimeline(id.uuid)->getCompositionPosition(id.itemId);
        }
        break;
    case KdenliveObjectType::TimelineMix:
        if (currentDoc()->getTimeline(id.uuid)->isClip(id.itemId)) {
            return currentDoc()->getTimeline(id.uuid)->getMixInOut(id.itemId).first;
        } else {
            qWarning() << "querying non clip properties";
        }
        break;
    case KdenliveObjectType::BinClip:
    case KdenliveObjectType::TimelineTrack:
    case KdenliveObjectType::Master:
        return 0;
    default:
        qWarning() << "unhandled object type";
    }
    return 0;
}

int Core::getItemIn(const ObjectId &id)
{
    switch (id.type) {
    case KdenliveObjectType::TimelineClip:
        if (currentDoc()->getTimeline(id.uuid)->isClip(id.itemId)) {
            return currentDoc()->getTimeline(id.uuid)->getClipIn(id.itemId);
        } else {
            qWarning() << "querying non clip properties";
        }
        break;
    case KdenliveObjectType::TimelineMix:
    case KdenliveObjectType::TimelineComposition:
    case KdenliveObjectType::BinClip:
    case KdenliveObjectType::TimelineTrack:
    case KdenliveObjectType::Master:
        return 0;
    default:
        qWarning() << "unhandled object type";
    }
    return 0;
}

int Core::getItemIn(const QUuid &uuid, const ObjectId &id)
{
    if (!m_guiConstructed || !currentDoc()->getTimeline(uuid)) {
        qWarning() << "GUI not build";
        return 0;
    }
    switch (id.type) {
    case KdenliveObjectType::TimelineClip:
        if (currentDoc()->getTimeline(uuid)->isClip(id.itemId)) {
            return currentDoc()->getTimeline(uuid)->getClipIn(id.itemId);
        } else {
            qWarning() << "querying non clip properties";
        }
        break;
    case KdenliveObjectType::TimelineMix:
    case KdenliveObjectType::TimelineComposition:
    case KdenliveObjectType::BinClip:
    case KdenliveObjectType::TimelineTrack:
    case KdenliveObjectType::Master:
        return 0;
    default:
        qWarning() << "unhandled object type";
    }
    return 0;
}

PlaylistState::ClipState Core::getItemState(const ObjectId &id)
{
    switch (id.type) {
    case KdenliveObjectType::TimelineClip:
        if (currentDoc()->getTimeline(id.uuid)->isClip(id.itemId)) {
            return currentDoc()->getTimeline(id.uuid)->getClipState(id.itemId);
        } else {
            qWarning() << "querying non clip properties";
        }
        break;
    case KdenliveObjectType::TimelineComposition:
        return PlaylistState::VideoOnly;
    case KdenliveObjectType::BinClip:
        if (!m_guiConstructed) return PlaylistState::Disabled;
        return m_mainWindow->getBin()->getClipState(id.itemId);
    case KdenliveObjectType::TimelineTrack:
        return currentDoc()->getTimeline(id.uuid)->isAudioTrack(id.itemId) ? PlaylistState::AudioOnly : PlaylistState::VideoOnly;
    case KdenliveObjectType::Master:
        return PlaylistState::Disabled;
    default:
        qWarning() << "unhandled object type";
        break;
    }
    return PlaylistState::Disabled;
}

int Core::getItemDuration(const ObjectId &id)
{
    switch (id.type) {
    case KdenliveObjectType::TimelineClip:
        if (currentDoc()->getTimeline(id.uuid)->isClip(id.itemId)) {
            return currentDoc()->getTimeline(id.uuid)->getClipPlaytime(id.itemId);
        } else {
            qWarning() << "querying non clip properties";
        }
        break;
    case KdenliveObjectType::TimelineComposition:
        if (currentDoc()->getTimeline(id.uuid)->isComposition(id.itemId)) {
            return currentDoc()->getTimeline(id.uuid)->getCompositionPlaytime(id.itemId);
        }
        break;
    case KdenliveObjectType::BinClip:
        if (!m_guiConstructed) return 0;
        return int(m_mainWindow->getBin()->getClipDuration(id.itemId));
    case KdenliveObjectType::TimelineTrack:
    case KdenliveObjectType::Master:
        return currentDoc()->getTimeline(id.uuid)->duration();
    case KdenliveObjectType::TimelineMix:
        if (currentDoc()->getTimeline(id.uuid)->isClip(id.itemId)) {
            return currentDoc()->getTimeline(id.uuid)->getMixDuration(id.itemId);
        } else {
            qWarning() << "querying non clip properties";
        }
        break;
    default:
        qWarning() << "unhandled object type: " << (int)id.type;
    }
    return 0;
}

QSize Core::getItemFrameSize(const ObjectId &id)
{
    switch (id.type) {
    case KdenliveObjectType::TimelineClip:
        if (currentDoc()->getTimeline(id.uuid)->isClip(id.itemId)) {
            return currentDoc()->getTimeline(id.uuid)->getClipFrameSize(id.itemId);
        } else {
            qWarning() << "querying non clip properties";
        }
        break;
    case KdenliveObjectType::BinClip:
        if (!m_guiConstructed) return QSize();
        return m_mainWindow->getBin()->getFrameSize(id.itemId);
    case KdenliveObjectType::TimelineTrack:
    case KdenliveObjectType::Master:
    case KdenliveObjectType::TimelineComposition:
    case KdenliveObjectType::TimelineMix:
        return pCore->getCurrentFrameSize();
    default:
        qWarning() << "unhandled object type frame size";
    }
    return pCore->getCurrentFrameSize();
}

int Core::getItemTrack(const ObjectId &id)
{
    switch (id.type) {
    case KdenliveObjectType::TimelineClip:
    case KdenliveObjectType::TimelineComposition:
    case KdenliveObjectType::TimelineMix:
        return currentDoc()->getTimeline(id.uuid)->getItemTrackId(id.itemId);
    default:
        qWarning() << "unhandled object type";
    }
    return 0;
}

void Core::refreshProjectItem(const ObjectId &id)
{
    if (!m_guiConstructed || (!id.uuid.isNull() && !m_mainWindow->getTimeline(id.uuid))) return;
    switch (id.type) {
    case KdenliveObjectType::TimelineClip:
    case KdenliveObjectType::TimelineMix:
        if (currentDoc()->getTimeline(id.uuid)->isClip(id.itemId)) {
            m_mainWindow->getTimeline(id.uuid)->controller()->refreshItem(id.itemId);
        }
        break;
    case KdenliveObjectType::TimelineComposition:
        if (currentDoc()->getTimeline(id.uuid)->isComposition(id.itemId)) {
            m_mainWindow->getTimeline(id.uuid)->controller()->refreshItem(id.itemId);
        }
        break;
    case KdenliveObjectType::TimelineTrack:
        if (m_mainWindow->getTimeline(id.uuid)->model()->isTrack(id.itemId)) {
            refreshProjectMonitorOnce();
        }
        break;
    case KdenliveObjectType::BinClip:
        if (m_monitorManager->clipMonitorVisible()) {
            m_monitorManager->activateMonitor(Kdenlive::ClipMonitor);
            m_monitorManager->refreshClipMonitor(true);
        }
        if (m_monitorManager->projectMonitorVisible() && m_mainWindow->getCurrentTimeline()->controller()->refreshIfVisible(id.itemId)) {
            m_monitorManager->refreshTimer.start();
        }
        break;
    case KdenliveObjectType::Master:
        refreshProjectMonitorOnce();
        break;
    default:
        qWarning() << "unhandled object type";
    }
}

bool Core::hasTimelinePreview() const
{
    if (!m_guiConstructed) {
        return false;
    }
    return m_mainWindow->getCurrentTimeline()->controller()->renderedChunks().size() > 0;
}

KdenliveDoc *Core::currentDoc()
{
    return m_projectManager->current();
}

Timecode Core::timecode() const
{
    return m_timecode;
}

void Core::setDocumentModified()
{
    m_projectManager->current()->setModified();
}

int Core::projectDuration() const
{
    std::shared_ptr<TimelineItemModel> activeModel = m_projectManager->getTimeline();
    if (activeModel) {
        return activeModel->duration();
    }
    return 0;
}

void Core::profileChanged()
{
    GenTime::setFps(getCurrentFps());
}

void Core::pushUndo(const Fun &undo, const Fun &redo, const QString &text)
{
    undoStack()->push(new FunctionalUndoCommand(undo, redo, text));
}

void Core::pushUndo(QUndoCommand *command)
{
    undoStack()->push(command);
}

int Core::undoIndex() const
{
    return m_projectManager->undoStack()->index();
}

void Core::displaySelectionMessage(const QString &message)
{
    if (m_mainWindow) {
        Q_EMIT m_mainWindow->displaySelectionMessage(message);
    }
}

void Core::displayMessage(const QString &message, MessageType type, int timeout)
{
    if (m_mainWindow) {
        if (type == ProcessingJobMessage || type == OperationCompletedMessage) {
            Q_EMIT m_mainWindow->displayProgressMessage(message, type, timeout);
        } else {
            Q_EMIT m_mainWindow->displayMessage(message, type, timeout);
        }
    } else {
        qDebug() << message;
    }
}

void Core::loadingClips(int count, bool allowInterrupt)
{
    Q_EMIT m_mainWindow->displayProgressMessage(i18n("Loading clips"), MessageType::ProcessingJobMessage, count, allowInterrupt);
}

void Core::displayBinMessage(const QString &text, int type, const QList<QAction *> &actions, bool showClose, BinMessage::BinCategory messageCategory)
{
    m_mainWindow->getBin()->doDisplayMessage(text, KMessageWidget::MessageType(type), actions, showClose, messageCategory);
}

void Core::displayBinLogMessage(const QString &text, int type, const QString logInfo)
{
    m_mainWindow->getBin()->doDisplayMessage(text, KMessageWidget::MessageType(type), logInfo);
}

void Core::clearAssetPanel(int itemId)
{
    if (m_guiConstructed) Q_EMIT m_mainWindow->clearAssetPanel(itemId);
}

std::shared_ptr<EffectStackModel> Core::getItemEffectStack(const QUuid &uuid, int itemType, int itemId)
{
    if (!m_guiConstructed) return nullptr;
    switch (itemType) {
    case int(KdenliveObjectType::TimelineClip):
        return currentDoc()->getTimeline(uuid)->getClipEffectStack(itemId);
    case int(KdenliveObjectType::TimelineTrack):
        return currentDoc()->getTimeline(uuid)->getTrackEffectStackModel(itemId);
    case int(KdenliveObjectType::BinClip):
        return m_projectItemModel->getClipEffectStack(itemId);
    case int(KdenliveObjectType::Master):
        return currentDoc()->getTimeline(uuid)->getMasterEffectStackModel();
    default:
        return nullptr;
    }
}

std::shared_ptr<DocUndoStack> Core::undoStack()
{
    return projectManager()->undoStack();
}

QMap<int, QString> Core::getTrackNames(bool videoOnly)
{
    if (!m_guiConstructed) return QMap<int, QString>();
    return m_mainWindow->getCurrentTimeline()->controller()->getTrackNames(videoOnly);
}

QPair<int, int> Core::getCompositionATrack(int cid) const
{
    if (!m_guiConstructed) return {};
    return m_mainWindow->getCurrentTimeline()->controller()->getCompositionATrack(cid);
}

bool Core::compositionAutoTrack(int cid) const
{
    return m_mainWindow->getCurrentTimeline()->controller()->compositionAutoTrack(cid);
}

void Core::setCompositionATrack(int cid, int aTrack)
{
    if (!m_guiConstructed) return;
    m_mainWindow->getCurrentTimeline()->controller()->setCompositionATrack(cid, aTrack);
}

std::shared_ptr<ProjectItemModel> Core::projectItemModel()
{
    return m_projectItemModel;
}

void Core::invalidateRange(QPair<int, int> range)
{
    if (!m_guiConstructed || currentDoc()->loading || !m_mainWindow->getCurrentTimeline() || m_mainWindow->getCurrentTimeline()->loading) return;
    m_mainWindow->getCurrentTimeline()->model()->invalidateZone(range.first, range.second);
}

void Core::invalidateItem(ObjectId itemId)
{
    if (!m_guiConstructed || !m_mainWindow->getCurrentTimeline() || m_mainWindow->getCurrentTimeline()->loading) return;
    switch (itemId.type) {
    case KdenliveObjectType::TimelineClip:
    case KdenliveObjectType::TimelineComposition:
        m_mainWindow->getCurrentTimeline()->controller()->invalidateItem(itemId.itemId);
        break;
    case KdenliveObjectType::TimelineTrack:
        m_mainWindow->getCurrentTimeline()->controller()->invalidateTrack(itemId.itemId);
        break;
    case KdenliveObjectType::BinClip:
        m_mainWindow->getBin()->invalidateClip(QString::number(itemId.itemId));
        break;
    case KdenliveObjectType::Master:
        m_mainWindow->getCurrentTimeline()->model()->invalidateZone(0, -1);
        break;
    default:
        // compositions should not have effects
        break;
    }
}

double Core::getClipSpeed(int id) const
{
    return m_mainWindow->getCurrentTimeline()->model()->getClipSpeed(id);
}

void Core::updateItemKeyframes(ObjectId id)
{
    if (id.type == KdenliveObjectType::TimelineClip && m_guiConstructed) {
        m_mainWindow->getCurrentTimeline()->controller()->updateClip(id.itemId, {TimelineModel::KeyframesRole});
    }
}

void Core::updateItemModel(ObjectId id, const QString &service)
{
    if (m_guiConstructed && id.type == KdenliveObjectType::TimelineClip && !m_mainWindow->getCurrentTimeline()->loading &&
        service.startsWith(QLatin1String("fade"))) {
        bool startFade = service.startsWith(QLatin1String("fadein")) || service.startsWith(QLatin1String("fade_from_"));
        m_mainWindow->getCurrentTimeline()->controller()->updateClip(id.itemId, {startFade ? TimelineModel::FadeInRole : TimelineModel::FadeOutRole});
    }
}

void Core::showClipKeyframes(ObjectId id, bool enable)
{
    if (id.type == KdenliveObjectType::TimelineClip) {
        m_mainWindow->getCurrentTimeline()->controller()->showClipKeyframes(id.itemId, enable);
    } else if (id.type == KdenliveObjectType::TimelineComposition) {
        m_mainWindow->getCurrentTimeline()->controller()->showCompositionKeyframes(id.itemId, enable);
    }
}

void Core::resetThumbProfile()
{
    m_thumbProfile.set_colorspace(m_projectProfile.colorspace());
    m_thumbProfile.set_frame_rate(m_projectProfile.frame_rate_num(), m_projectProfile.frame_rate_den());
    double factor = 144. / m_projectProfile.height();
    m_thumbProfile.set_height(144);
    int width = qRound(m_projectProfile.width() * factor);
    if (width % 2 > 0) {
        width++;
    }
    m_thumbProfile.set_width(width);
    m_thumbProfile.set_progressive(m_projectProfile.progressive());
    m_thumbProfile.set_sample_aspect(m_projectProfile.sample_aspect_num(), m_projectProfile.sample_aspect_den());
    m_thumbProfile.set_display_aspect(m_projectProfile.display_aspect_num(), m_projectProfile.display_aspect_den());
    m_thumbProfile.set_explicit(true);
}

Mlt::Profile &Core::thumbProfile()
{
    return m_thumbProfile;
}

int Core::getMonitorPosition(Kdenlive::MonitorId id) const
{
    if (m_guiConstructed) {
        switch (id) {
        case Kdenlive::ClipMonitor:
            return m_monitorManager->clipMonitor()->position();
        default:
            return m_monitorManager->projectMonitor()->position();
        }
    }
    return 0;
}

void Core::triggerAction(const QString &name)
{
    QAction *action = m_mainWindow->actionCollection()->action(name);
    if (action) {
        action->trigger();
    }
}

const QString Core::actionText(const QString &name)
{
    QAction *action = m_mainWindow->actionCollection()->action(name);
    if (action) {
        return action->toolTip();
    }
    return QString();
}

void Core::addActionToCollection(const QString &name, QAction *action)
{
    m_mainWindow->actionCollection()->addAction(name, action);
}

void Core::clean()
{
    m_self.reset();
}

void Core::startMediaCapture(int tid, bool checkAudio, bool checkVideo)
{
    Q_UNUSED(checkVideo)
    // TODO: fix video capture
    /*if (checkAudio && checkVideo) {
        m_capture->recordVideo(tid, true);
    } else*/
    if (checkAudio) {
        m_capture->recordAudio(tid, true);
    }
    m_mediaCaptureFile = m_capture->getCaptureOutputLocation();
}

void Core::stopMediaCapture(int tid, bool checkAudio, bool checkVideo)
{
    Q_UNUSED(checkVideo)
    // TODO: fix video capture
    /*if (checkAudio && checkVideo) {
        m_capture->recordVideo(tid, false);
    } else*/
    if (checkAudio) {
        m_capture->recordAudio(tid, false);
    }
}

void Core::monitorAudio(int tid, bool monitor)
{
    m_mainWindow->getCurrentTimeline()->controller()->switchTrackRecord(tid, monitor);
    if (monitor && pCore->monitorManager()->projectMonitor()->isPlaying()) {
        pCore->monitorManager()->projectMonitor()->stop();
    }
}

void Core::startRecording()
{
    int trackId = m_capture->startCapture();
    m_mainWindow->getCurrentTimeline()->startAudioRecord(trackId);
    pCore->monitorManager()->slotPlay();
}

QStringList Core::getAudioCaptureDevices()
{
    return m_capture->getAudioCaptureDevices();
}

int Core::getMediaCaptureState()
{
    return m_capture->getState();
}

bool Core::isMediaMonitoring() const
{
    return m_capture->isMonitoring();
}

bool Core::isMediaCapturing() const
{
    return m_capture->isRecording();
}

void Core::switchCapture()
{
    Q_EMIT recordAudio(-1, !isMediaCapturing());
}

MediaCapture *Core::getAudioDevice()
{
    return m_capture.get();
}

void Core::resetAudioMonitoring()
{
    if (m_capture && m_capture->isMonitoring()) {
        m_capture->switchMonitorState(false);
        m_capture->switchMonitorState(true);
    }
}

QString Core::getProjectFolderName()
{
    if (currentDoc()) {
        return currentDoc()->projectDataFolder(QStringLiteral()) + QDir::separator();
    }
    return QString();
}

QString Core::getProjectCaptureFolderName()
{
    if (currentDoc()) {
        return currentDoc()->projectCaptureFolder() + QDir::separator();
    }
    return QString();
}

QString Core::getTimelineClipBinId(int cid)
{
    if (!m_guiConstructed) {
        return QString();
    }
    if (m_mainWindow->getCurrentTimeline()->model()->isClip(cid)) {
        return m_mainWindow->getCurrentTimeline()->model()->getClipBinId(cid);
    }
    return QString();
}
std::unordered_set<QString> Core::getAllTimelineTracksId()
{
    std::unordered_set<int> timelineClipIds = m_mainWindow->getCurrentTimeline()->model()->getItemsInRange(-1, 0);
    std::unordered_set<QString> tClipBinIds;
    for (int id : timelineClipIds) {
        auto idString = m_mainWindow->getCurrentTimeline()->model()->getClipBinId(id);
        tClipBinIds.insert(idString);
    }
    return tClipBinIds;
}

int Core::getDurationFromString(const QString &time)
{
    return m_timecode.getFrameCount(time);
}

void Core::processInvalidFilter(const QString &service, const QString &id, const QString &message)
{
    if (m_guiConstructed) Q_EMIT m_mainWindow->assetPanelWarning(service, id, message);
}

void Core::updateProjectTags(int previousCount, const QMap<int, QStringList> &tags)
{
    if (previousCount > tags.size()) {
        // Clear previous tags
        for (int i = 1; i <= previousCount; i++) {
            QString current = currentDoc()->getDocumentProperty(QString("tag%1").arg(i));
            if (!current.isEmpty()) {
                currentDoc()->setDocumentProperty(QString("tag%1").arg(i), QString());
            }
        }
    }
    QMapIterator<int, QStringList> j(tags);
    int i = 1;
    while (j.hasNext()) {
        j.next();
        currentDoc()->setDocumentProperty(QString("tag%1").arg(i), QString("%1:%2").arg(j.value().at(1), j.value().at(2)));
        i++;
    }
}

std::unique_ptr<Mlt::Producer> Core::getMasterProducerInstance()
{
    if (m_guiConstructed && m_mainWindow->getCurrentTimeline()) {
        std::unique_ptr<Mlt::Producer> producer(
            m_mainWindow->getCurrentTimeline()->controller()->tractor()->cut(0, m_mainWindow->getCurrentTimeline()->controller()->duration() - 1));
        return producer;
    }
    return nullptr;
}

std::unique_ptr<Mlt::Producer> Core::getTrackProducerInstance(int tid)
{
    if (m_guiConstructed && m_mainWindow->getCurrentTimeline()) {
        std::unique_ptr<Mlt::Producer> producer(new Mlt::Producer(m_mainWindow->getCurrentTimeline()->controller()->trackProducer(tid)));
        return producer;
    }
    return nullptr;
}

bool Core::enableMultiTrack(bool enable)
{
    if (!m_guiConstructed || !m_mainWindow->getCurrentTimeline()) {
        return false;
    }
    bool isMultiTrack = pCore->monitorManager()->isMultiTrack();
    if (isMultiTrack || enable) {
        pCore->window()->getCurrentTimeline()->controller()->slotMultitrackView(enable, true);
        return true;
    }
    return false;
}

int Core::audioChannels()
{
    if (m_projectManager && m_projectManager->current()) {
        return m_projectManager->current()->audioChannels();
    }
    return 2;
}

void Core::addGuides(const QList<int> &guides)
{
    QMap<GenTime, QString> markers;
    for (int pos : guides) {
        GenTime p(pos, pCore->getCurrentFps());
        markers.insert(p, pCore->currentDoc()->timecode().getDisplayTimecode(p, false));
    }
    m_mainWindow->getCurrentTimeline()->controller()->getModel()->getGuideModel()->addMarkers(markers);
}

void Core::temporaryUnplug(const QList<int> &clipIds, bool hide)
{
    window()->getCurrentTimeline()->controller()->temporaryUnplug(clipIds, hide);
}

void Core::transcodeFile(const QString &url)
{
    qDebug() << "=== TRANSCODING: " << url;
    window()->slotTranscode({url});
}

void Core::transcodeFriendlyFile(const QString &binId, bool checkProfile)
{
    window()->slotFriendlyTranscode(binId, checkProfile);
}

void Core::setWidgetKeyBinding(const QString &mess)
{
    window()->setWidgetKeyBinding(mess);
}

void Core::showEffectZone(ObjectId id, QPair<int, int> inOut, bool checked)
{
    if (m_guiConstructed && m_mainWindow->getCurrentTimeline() && m_mainWindow->getCurrentTimeline()->controller() && id.type != KdenliveObjectType::BinClip) {
        m_mainWindow->getCurrentTimeline()->controller()->showRulerEffectZone(inOut, checked);
    }
}

void Core::updateMasterZones()
{
    if (m_guiConstructed && m_mainWindow->getCurrentTimeline() && m_mainWindow->getCurrentTimeline()->controller()) {
        m_mainWindow->getCurrentTimeline()->controller()->updateMasterZones(m_mainWindow->getCurrentTimeline()->model()->getMasterEffectZones());
    }
}

void Core::testProxies()
{
    QScopedPointer<ProxyTest> dialog(new ProxyTest(QApplication::activeWindow()));
    dialog->exec();
}

void Core::resizeMix(int cid, int duration, MixAlignment align, int leftFrames)
{
    m_mainWindow->getCurrentTimeline()->controller()->resizeMix(cid, duration, align, leftFrames);
}

MixAlignment Core::getMixAlign(const ObjectId &itemInfo) const
{
    return m_mainWindow->getTimeline(itemInfo.uuid)->controller()->getMixAlign(itemInfo.itemId);
}

int Core::getMixCutPos(const ObjectId &itemInfo) const
{
    return m_mainWindow->getTimeline(itemInfo.uuid)->controller()->getMixCutPos(itemInfo.itemId);
}

void Core::clearTimeRemap()
{
    if (timeRemapWidget()) {
        timeRemapWidget()->selectedClip(-1, QUuid());
    }
}

void Core::cleanup()
{
    audioThumbCache.clear();
    taskManager.slotCancelJobs();
    if (timeRemapWidget()) {
        timeRemapWidget()->selectedClip(-1, QUuid());
    }
    if (m_mainWindow && m_mainWindow->getCurrentTimeline()) {
        disconnect(m_mainWindow->getCurrentTimeline()->controller(), &TimelineController::durationChanged, m_projectManager,
                   &ProjectManager::adjustProjectDuration);
        m_mainWindow->getCurrentTimeline()->controller()->clipActions.clear();
    }
}

#if KNEWSTUFF_VERSION < QT_VERSION_CHECK(5, 98, 0)
int Core::getNewStuff(const QString &config)
{
    return m_mainWindow->getNewStuff(config);
}
#endif

void Core::addBin(const QString &id)
{
    Bin *bin = new Bin(m_projectItemModel, m_mainWindow, false);
    bin->setupMenu();
    bin->setMonitor(m_monitorManager->clipMonitor());
    const QString folderName = bin->setDocument(pCore->currentDoc(), id);
    m_mainWindow->addBin(bin, folderName);
}

void Core::loadTimelinePreview(const QUuid uuid, const QString &chunks, const QString &dirty, bool enablePreview, Mlt::Playlist &playlist)
{
    std::shared_ptr<TimelineItemModel> tl = pCore->currentDoc()->getTimeline(uuid);
    if (tl) {
        tl->loadPreview(chunks, dirty, enablePreview, playlist);
    }
}

void Core::updateSequenceAVType(const QUuid &uuid, int tracksCount)
{
    if (m_mainWindow) {
        pCore->bin()->updateSequenceAVType(uuid, tracksCount);
    }
}<|MERGE_RESOLUTION|>--- conflicted
+++ resolved
@@ -170,12 +170,6 @@
     connect(m_projectItemModel.get(), &QAbstractItemModel::dataChanged, m_mainWindow->activeBin(), &Bin::slotItemEdited);
 
     m_monitorManager = new MonitorManager(this);
-<<<<<<< HEAD
-    if (!Url.isEmpty()) {
-        Q_EMIT loadingMessageNewStage(i18n("Loading project…"));
-    }
-=======
->>>>>>> 9041fef0
     projectManager()->init(Url, clipsToLoad);
 
     // The MLT Factory will be initiated there, all MLT classes will be usable only after this
@@ -251,7 +245,7 @@
     bin->slotUpdatePalette();
     Q_EMIT m_mainWindow->GUISetupDone();
     if (!Url.isEmpty()) {
-        Q_EMIT loadingMessageUpdated(i18n("Loading project…"));
+        Q_EMIT loadingMessageNewStage(i18n("Loading project…"));
     }
     QMetaObject::invokeMethod(pCore->projectManager(), "slotLoadOnOpen", Qt::QueuedConnection);
 }
