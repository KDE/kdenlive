/*
SPDX-FileCopyrightText: 2014 Till Theato <root@ttill.de>
SPDX-License-Identifier: GPL-3.0-only OR LicenseRef-KDE-Accepted-GPL
*/

#include "core.h"
#include "assets/keyframes/model/keyframemodel.hpp"
#include "audiomixer/mixermanager.hpp"
#include "bin/bin.h"
#include "bin/mediabrowser.h"
#include "bin/projectitemmodel.h"
#include "capture/mediacapture.h"
#include "config-kdenlive.h"
#include "dialogs/proxytest.h"
#include "dialogs/splash.hpp"
#include "dialogs/subtitleedit.h"
#include "dialogs/textbasededit.h"
#include "dialogs/timeremap.h"
#include "doc/docundostack.hpp"
#include "doc/kdenlivedoc.h"
#include "kdenlive_debug.h"
#include "kdenlivesettings.h"
#include "library/librarywidget.h"
#include "mainwindow.h"
#include "mltconnection.h"
#include "mltcontroller/clipcontroller.h"
#include "monitor/monitormanager.h"
#include "profiles/profilemodel.hpp"
#include "profiles/profilerepository.hpp"
#include "project/dialogs/guideslist.h"
#include "project/projectmanager.h"
#include "timeline2/model/timelineitemmodel.hpp"
#include "timeline2/view/timelinecontroller.h"
#include "timeline2/view/timelinewidget.h"
#include <mlt++/MltRepository.h>

#include <KIO/OpenFileManagerWindowJob>
#include <KMessageBox>
#include <kddockwidgets/Config.h>
#include <kddockwidgets/core/Draggable_p.h>

#include <QCoreApplication>
#include <QDesktopServices>
#include <QDir>
#include <QImageReader>
#include <QInputDialog>
#include <QQuickStyle>

#include <locale>
#ifdef Q_OS_MAC
#include <xlocale.h>
#endif

static bool m_inhibitHideBarTimer{false};

std::unique_ptr<Core> Core::m_self;
Core::Core(LinuxPackageType packageType, bool debugMode)
    : audioThumbCache(QStringLiteral("audioCache"), 2000000)
    , taskManager(this)
    , m_packageType(packageType)
    , m_capture(new MediaCapture(this))
    , sessionId(QUuid::createUuid().toString())
    , debugMode(debugMode)
{
    m_hideTimer.setInterval(5000);
    m_hideTimer.setSingleShot(true);
    connect(&m_hideTimer, &QTimer::timeout, this, [&]() { Q_EMIT hideBars(!KdenliveSettings::showtitlebars()); });
}

void Core::startHideBarsTimer()
{
    if (!m_inhibitHideBarTimer) {
        m_hideTimer.start();
    }
}

void Core::updateHideBarsTimer(bool inhibit)
{
    if (inhibit) {
        if (m_hideTimer.isActive()) {
            m_hideTimer.stop();
            m_inhibitHideBarTimer = true;
        }
    } else {
        if (m_inhibitHideBarTimer && !KdenliveSettings::showtitlebars()) {
            m_hideTimer.start();
        }
        m_inhibitHideBarTimer = false;
    }
}

void Core::prepareShutdown()
{
    m_guiConstructed = false;
    // m_mainWindow->getCurrentTimeline()->controller()->prepareClose();
    projectItemModel()->blockSignals(true);
    QThreadPool::globalInstance()->clear();
}

void Core::finishShutdown()
{
    if (m_monitorManager) {
        delete m_monitorManager;
    }
    if (m_projectManager) {
        delete m_projectManager;
    }
    mediaUnavailable.reset();
}

Core::~Core() {}

bool Core::build(LinuxPackageType packageType, bool testMode, bool debugMode, bool showWelcome)
{
    if (m_self) {
        return true;
    }
    m_self.reset(new Core(packageType, debugMode));
    m_self->initLocale();

    qRegisterMetaType<audioShortVector>("audioShortVector");
    qRegisterMetaType<QVector<double>>("QVector<double>");
    qRegisterMetaType<QList<QAction *>>("QList<QAction*>");
    qRegisterMetaType<MessageType>("MessageType");
    qRegisterMetaType<stringMap>("stringMap");
    qRegisterMetaType<sequenceMap>("sequenceMap");
    qRegisterMetaType<audioByteArray>("audioByteArray");
    qRegisterMetaType<QList<ItemInfo>>("QList<ItemInfo>");
    qRegisterMetaType<std::shared_ptr<Mlt::Producer>>("std::shared_ptr<Mlt::Producer>");
    qRegisterMetaType<QVector<int>>();
    qRegisterMetaType<QDomElement>("QDomElement");
    qRegisterMetaType<requestClipInfo>("requestClipInfo");
    qRegisterMetaType<QVector<QPair<QString, QVariant>>>("paramVector");
    qRegisterMetaType<ProfileParam *>("ProfileParam*");
    qRegisterMetaType<ObjectId>("ObjectId");
    KeyframeModel::initKeyframeTypes();

    // Increase memory limit allowed per image
    QImageReader::setAllocationLimit(1024);
    bool showRecovery = false;
    bool firstRun = false;
    // TODO: implement logic for upgrade detection
    bool wasUpgraded = false;
    // dev versions are like 25.11.70
    const QStringList currentVersion = QString(KDENLIVE_VERSION).split(QLatin1Char('.'));
    if (currentVersion.length() == 3 && currentVersion.last().toInt() < 10) {
        // Not a dev version so process with check
        if (QT_VERSION_CHECK(currentVersion.at(0).toInt(), currentVersion.at(1).toInt(), currentVersion.at(2).toInt()) <
            QT_VERSION_CHECK(KdenliveSettings::lastSeenVersionMajor(), KdenliveSettings::lastSeenVersionMinor(), KdenliveSettings::lastSeenVersionMicro())) {
            wasUpgraded = true;
        }
    }

    if (!testMode) {
        // Check if we had a crash
        KConfigGroup initialGroup(KSharedConfig::openConfig(), "version");
        firstRun = !initialGroup.exists();
        // TODO: Check for upgrades

        QFile lockFile(QDir::temp().absoluteFilePath(QStringLiteral("kdenlivelock")));
        if (lockFile.exists()) {
            // a previous instance crashed, propose some actions
            if (KdenliveSettings::gpu_accel()) {
                // Propose to disable movit
                if (KMessageBox::questionTwoActions(QApplication::activeWindow(),
                                                    i18n("Kdenlive crashed on last startup.\nDo you want to disable experimental GPU processing (Movit) ?"), {},
                                                    KGuiItem(i18n("Disable GPU processing")), KStandardGuiItem::cont()) == KMessageBox::PrimaryAction) {
                    KdenliveSettings::setGpu_accel(false);
                }
            } else {
                // if first run, no need to reset config, keep lock file
                if (firstRun) {
                    const QString configFile = QStandardPaths::locate(QStandardPaths::GenericDataLocation, QStringLiteral("kxmlgui5/kdenlive/kdenliveui.rc"));
                    // Check if a previous kdenliveui.rc file exists, so propose to erase
                    showRecovery = !configFile.isEmpty();
                } else {
                    showRecovery = true;
                }
            }
        } else {
            // Create lock file
            lockFile.open(QFile::WriteOnly);
            lockFile.write(QByteArray());
            lockFile.close();
        }
        if (currentVersion.length() == 3 && (firstRun || KdenliveSettings::lastSeenVersionMajor() == 0)) {
            // Store current Kdenlive version
            KdenliveSettings::setLastSeenVersionMajor(currentVersion.at(0).toInt());
            KdenliveSettings::setLastSeenVersionMinor(currentVersion.at(1).toInt());
            KdenliveSettings::setLastSeenVersionMicro(currentVersion.at(2).toInt());
        }
        m_self->buildSplash(firstRun, showWelcome && KdenliveSettings::showWelcome() && !KdenliveSettings::openlastproject(), showRecovery, wasUpgraded);
    }

    m_self->m_projectItemModel = ProjectItemModel::construct();
    m_self->m_projectManager = new ProjectManager(m_self.get());
    return true;
}

void Core::buildSplash(bool firstRun, bool showWelcome, bool showCrashRecovery, bool wasUpgraded)
{
    // Get info for the Welcome Screen
    if (showWelcome) {
        qDebug() << "::::: SHOWING WELCOME!!!!!!";
        QStringList urls;
        KConfigGroup recent(KSharedConfig::openConfig(), "Recent Files");
        if (recent.exists()) {
            auto entries = recent.entryMap();
            for (auto i = entries.cbegin(), end = entries.cend(); i != end; ++i) {
                if (i.key().startsWith(QLatin1String("File"))) {
                    urls.prepend(QUrl::fromLocalFile(i.value()).toLocalFile());
                }
            }
        }
        QStringList profileIds = KdenliveSettings::recentProfiles();
        QStringList profileNames = KdenliveSettings::recentProfileNames();
        if (profileIds.isEmpty()) {
            // Insert default profile
            if (!KdenliveSettings::default_profile().isEmpty()) {
                profileIds = {KdenliveSettings::default_profile()};
                profileNames = {KdenliveSettings::default_profile()};
            } else {
                profileIds = {QStringLiteral("atsc_1080p_25")};
                profileNames = {QStringLiteral("HD 1080p 25 fps")};
            }
        }
        m_splash = new Splash(QString(KDENLIVE_VERSION), urls, profileIds, profileNames, true, firstRun, showCrashRecovery, wasUpgraded);
    } else {
        m_splash = new Splash(QString(KDENLIVE_VERSION), {}, {}, {}, false, firstRun, showCrashRecovery, wasUpgraded);
    }
}

void Core::initHeadless(const QUrl &url)
{
    MltConnection::construct(QString());
    m_projectManager = new ProjectManager(this);
    QMetaObject::invokeMethod(pCore->projectManager(), "slotLoadHeadless", Qt::QueuedConnection, Q_ARG(QUrl, url));
    connect(this, &Core::displayBinMessage, this,
            [](QString text, int, QList<QAction *>, bool, BinMessage::BinCategory) { qInfo() << QStringLiteral("Bin message: ") << text; });
    connect(this, &Core::displayBinLogMessage, this, [](QString text, int, QString) { qInfo() << QStringLiteral("Bin message: ") << text; });
}

void Core::initGUI(const QString &MltPath, const QUrl &Url, const QStringList &clipsToLoad)
{
    KDDockWidgets::Config::self().setDragAboutToStartFunc([](KDDockWidgets::Core::Draggable *) -> bool {
        if (!KdenliveSettings::showtitlebars()) {
            pCore->updateHideBarsTimer(true);
        }
        return true;
    });

    KDDockWidgets::Config::self().setDragEndedFunc([]() {
        // cleanup
        pCore->updateHideBarsTimer(false);
    });

    if (m_splash) {
        connect(m_splash, &Splash::resetConfig, this, [this]() {
            m_abortInitAndRestart = true;
            QMetaObject::invokeMethod(this, "cleanRestart", Qt::QueuedConnection, Q_ARG(bool, true));
        });
        connect(m_splash, &Splash::openBlank, this, [this]() {
            if (m_splash->hasEventLoop()) {
                connect(this, &Core::mainWindowReady, this, [this]() {
                    m_splash->deleteLater();
                    m_mainWindow->show();
                    QMetaObject::invokeMethod(pCore->projectManager(), "slotLoadOnOpen", Qt::QueuedConnection);
                });
            } else {
                m_splash->deleteLater();
                m_mainWindow->show();
                QMetaObject::invokeMethod(pCore->projectManager(), "slotLoadOnOpen", Qt::QueuedConnection);
            }
        });
        connect(m_splash, &Splash::openLink, this, [this](QString url) { openLink(QUrl(url)); });
        if (m_splash->welcomeDisplayed()) {
            connect(m_splash, &Splash::openFile, this, [this](QString url) {
                m_splash->deleteLater();
                if (m_splash->hasEventLoop()) {
                    connect(this, &Core::mainWindowReady, this, [&, url]() {
                        m_mainWindow->show();
                        QMetaObject::invokeMethod(m_projectManager, "openFile", Q_ARG(QUrl, QUrl::fromLocalFile(url)));
                    });
                } else {
                    m_mainWindow->show();
                    QMetaObject::invokeMethod(m_projectManager, "openFile", Q_ARG(QUrl, QUrl::fromLocalFile(url)));
                }
            });
            connect(m_splash, &Splash::openOtherFile, this, [this]() {
                if (m_splash->hasEventLoop()) {
                    connect(this, &Core::mainWindowReady, [this]() {
                        m_splash->deleteLater();
                        m_mainWindow->show();
                        QMetaObject::invokeMethod(m_projectManager, "slotOpenFile", Qt::QueuedConnection);
                    });
                } else {
                    m_splash->deleteLater();
                    m_mainWindow->show();
                    QMetaObject::invokeMethod(m_projectManager, "slotOpenFile", Qt::QueuedConnection);
                }
            });
            connect(m_splash, &Splash::closeApp, this, [this]() {
                if (m_splash->hasEventLoop()) {
                    QMetaObject::invokeMethod(this, "cleanRestart", Qt::QueuedConnection, Q_ARG(bool, false));
                } else {
                    QFile lockFile(QDir::temp().absoluteFilePath(QStringLiteral("kdenlivelock")));
                    lockFile.remove();
                    m_splash->deleteLater();
                    delete m_mainWindow;
                    qApp->quit();
                }
            });
            // Switch palette is disabled in crash recovery
            connect(m_splash, &Splash::switchPalette, this, &Core::switchDarkPalette);

            // History
            connect(m_splash, &Splash::clearHistory, this, [&]() {
                if (m_splash->hasEventLoop()) {
                    connect(this, &Core::mainWindowReady, this, [&]() {
                        m_projectManager->recentFilesAction()->clear();
                        m_projectManager->recentFilesAction()->saveEntries(KConfigGroup(KSharedConfig::openConfig(), "Recent Files"));
                    });
                } else {
                    m_projectManager->recentFilesAction()->clear();
                    m_projectManager->recentFilesAction()->saveEntries(KConfigGroup(KSharedConfig::openConfig(), "Recent Files"));
                }
            });
            connect(m_splash, &Splash::forgetFile, this, [&](const QString path) {
                if (m_splash->hasEventLoop()) {
                    connect(this, &Core::mainWindowReady, this, [&, path]() {
                        m_projectManager->recentFilesAction()->removeUrl(QUrl::fromLocalFile(path));
                        m_projectManager->recentFilesAction()->saveEntries(KConfigGroup(KSharedConfig::openConfig(), "Recent Files"));
                    });
                } else {
                    m_projectManager->recentFilesAction()->removeUrl(QUrl::fromLocalFile(path));
                    m_projectManager->recentFilesAction()->saveEntries(KConfigGroup(KSharedConfig::openConfig(), "Recent Files"));
                }
            });
            connect(m_splash, &Splash::clearProfiles, this, [&]() {
                KdenliveSettings::setRecentProfiles({});
                KdenliveSettings::setRecentProfileNames({});
            });
            connect(m_splash, &Splash::forgetProfile, this, [&](const QString path) {
                QStringList profileIds = KdenliveSettings::recentProfiles();
                QStringList profileNames = KdenliveSettings::recentProfileNames();
                int ix = profileIds.indexOf(path);
                if (ix > -1) {
                    profileIds.removeAt(ix);
                    profileNames.removeAt(ix);
                    KdenliveSettings::setRecentProfiles(profileIds);
                    KdenliveSettings::setRecentProfileNames(profileNames);
                }
            });

            connect(m_splash, &Splash::openTemplate, this, [this](QString url) {
                if (url.isEmpty()) {
                    // Open project settings
                    if (m_splash->hasEventLoop()) {
                        connect(this, &Core::mainWindowReady, this, [&]() {
                            m_splash->deleteLater();
                            m_mainWindow->show();
                            QMetaObject::invokeMethod(m_projectManager, "newFile", Qt::QueuedConnection, Q_ARG(bool, true));
                        });
                    } else {
                        m_splash->deleteLater();
                        m_mainWindow->show();
                        m_projectManager->newFile(true);
                    }
                } else {
                    if (m_splash->hasEventLoop()) {
                        connect(this, &Core::mainWindowReady, this, [&, url]() {
                            m_splash->deleteLater();
                            m_mainWindow->show();
                            QMetaObject::invokeMethod(m_projectManager, "newFile", Qt::QueuedConnection, Q_ARG(QString, url), Q_ARG(bool, false));
                        });
                    } else {
                        m_splash->deleteLater();
                        m_mainWindow->show();
                        m_projectManager->newFile(url, false);
                    }
                }
            });
            if (m_splash->hasCrashRecovery()) {
                connect(m_splash, &Splash::firstStart, this, [&](QString descriptiveString, QString fps, bool interlaced, int vTracks, int aTracks) {
                    connect(this, &Core::mainWindowReady, this, [&, descriptiveString, fps, interlaced, vTracks, aTracks]() {
                        startFromGuessedProfile(descriptiveString, fps, interlaced, vTracks, aTracks);
                    });
                });
            } else {
                connect(m_splash, &Splash::firstStart, this, &Core::startFromGuessedProfile);
            }
        } else {
            // Simple splash
            connect(this, &Core::closeSplash, m_splash, &Splash::fadeOutAndDelete);
        }
        if (m_splash->hasEventLoop()) {
            // Last startup crashed, so stop here until we have a change to reset the config file
            connect(m_splash, &Splash::releaseLock, this, [&]() {
                qDebug() << "::::::: EVENT LOOP RELEASED!!!\n\nSSSSSSSSSSSSSSSSSSSSSSSSSSSSS";
                m_loop.exit();
            });
            m_loop.exec();
            if (m_abortInitAndRestart) {
                // We want to restart, no need to continue
                return;
            }
        }
    }
    m_mainWindow = new MainWindow();

    // The MLT Factory will be initiated there, all MLT classes will be usable only after this
    bool inSandbox = m_packageType == LinuxPackageType::AppImage || m_packageType == LinuxPackageType::Flatpak || m_packageType == LinuxPackageType::Snap;
    if (inSandbox) {
        // In a sandbox environment we need to search some paths recursively
        QString appPath = qApp->applicationDirPath();
        KdenliveSettings::setFfmpegpath(QDir::cleanPath(appPath + QStringLiteral("/ffmpeg")));
        KdenliveSettings::setFfplaypath(QDir::cleanPath(appPath + QStringLiteral("/ffplay")));
        KdenliveSettings::setFfprobepath(QDir::cleanPath(appPath + QStringLiteral("/ffprobe")));
        KdenliveSettings::setMeltpath(QDir::cleanPath(appPath + QStringLiteral("/melt")));
        MltConnection::construct(QDir::cleanPath(appPath + QStringLiteral("/../share/mlt/profiles")));
    } else {
        // Open connection with Mlt
        MltConnection::construct(MltPath);
    }

    // TODO Qt6 see: https://doc.qt.io/qt-6/qtquickcontrols-changes-qt6.html#custom-styles-are-now-proper-qml-modules

    connect(this, &Core::showConfigDialog, m_mainWindow, &MainWindow::slotShowPreferencePage);

    Bin *bin = new Bin(m_projectItemModel, m_mainWindow);
    connect(bin, &Bin::requestShowClipProperties, bin, &Bin::showClipProperties, Qt::QueuedConnection);
    m_mainWindow->addBin(bin, QString(), false);

    connect(m_projectItemModel.get(), &ProjectItemModel::refreshPanel, m_mainWindow->activeBin(), &Bin::refreshPanel);
    connect(m_projectItemModel.get(), &ProjectItemModel::refreshClip, m_mainWindow->activeBin(), &Bin::refreshClip);
    connect(m_projectItemModel.get(), &ProjectItemModel::itemDropped, m_mainWindow->activeBin(), &Bin::slotItemDropped, Qt::QueuedConnection);
    connect(m_projectItemModel.get(), &ProjectItemModel::urlsDropped, this, [this](const QList<QUrl> urls, const QModelIndex parent) {
        QMetaObject::invokeMethod(m_mainWindow->activeBin(), "slotUrlsDropped", Qt::QueuedConnection, Q_ARG(QList<QUrl>, urls), Q_ARG(QModelIndex, parent));
    });

    connect(m_projectItemModel.get(), &ProjectItemModel::effectDropped, m_mainWindow->activeBin(), &Bin::slotEffectDropped);
    connect(m_projectItemModel.get(), &ProjectItemModel::addTag, m_mainWindow->activeBin(), &Bin::slotTagDropped);
    connect(m_projectItemModel.get(), &QAbstractItemModel::dataChanged, m_mainWindow->activeBin(), &Bin::slotItemEdited);

    m_monitorManager = new MonitorManager(this);
    projectManager()->init(Url, clipsToLoad);
    m_mainWindow->init();

    m_guiConstructed = true;
    m_projectItemModel->buildPlaylist(QUuid());
    // load the profiles from disk
    ProfileRepository::get()->refresh();
    // load default profile
    m_profile = KdenliveSettings::default_profile();
    // load default profile and ask user to select one if not found.
    if (m_profile.isEmpty()) {
        m_profile = ProjectManager::getDefaultProjectFormat();
        KdenliveSettings::setDefault_profile(m_profile);
    }

    if (!ProfileRepository::get()->profileExists(m_profile)) {
        KMessageBox::error(m_mainWindow, i18n("The default profile of Kdenlive is not set or invalid, press OK to set it to a correct value."));

        // TODO this simple widget should be improved and probably use profileWidget
        // we get the list of profiles
        QVector<QPair<QString, QString>> all_profiles = ProfileRepository::get()->getAllProfiles();
        QStringList all_descriptions;
        for (const auto &profile : std::as_const(all_profiles)) {
            all_descriptions << profile.first;
        }

        // ask the user
        bool ok;
        QString item = QInputDialog::getItem(m_mainWindow, i18nc("@title:window", "Select Default Profile"), i18n("Profile:"), all_descriptions, 0, false, &ok);
        if (ok) {
            ok = false;
            for (const auto &profile : std::as_const(all_profiles)) {
                if (profile.first == item) {
                    m_profile = profile.second;
                    ok = true;
                }
            }
        }
        if (!ok) {
            KMessageBox::error(
                m_mainWindow,
                i18n("The given profile is invalid. We default to the profile \"dv_pal\", but you can change this from Kdenlive's settings panel"));
            m_profile = QStringLiteral("dv_pal");
        }
        KdenliveSettings::setDefault_profile(m_profile);
    }
    setCurrentProfile(m_profile);
    profileChanged();
    resetThumbProfile();

    if (qApp->isSessionRestored()) {
        // NOTE: we are restoring only one window, because Kdenlive only uses one MainWindow
        m_mainWindow->restore(1, false);
    }

    if (!Url.isEmpty()) {
        Q_EMIT loadingMessageNewStage(i18n("Loading project…"));
    }
    connect(this, &Core::displayBinMessage, this, &Core::displayBinMessagePrivate);
    connect(this, &Core::displayBinLogMessage, this, &Core::displayBinLogMessagePrivate);

    if (m_splash && m_splash->hasEventLoop()) {
        Q_EMIT mainWindowReady();
    } else if (m_splash == nullptr || !m_splash->welcomeDisplayed()) {
        QMetaObject::invokeMethod(pCore->projectManager(), "slotLoadOnOpen", Qt::QueuedConnection);
    }
}

void Core::cleanRestart(bool cleanAndRestart)
{
    qDebug() << "::: STARTING CLEAN RESTART...";
    delete m_splash;
    m_loop.exit();
    QFile lockFile(QDir::temp().absoluteFilePath(QStringLiteral("kdenlivelock")));
    lockFile.remove();
    QTimer::singleShot(1000, this, [&, cleanAndRestart]() {
        QApplication::closeAllWindows();
        qApp->exit(cleanAndRestart ? EXIT_CLEAN_RESTART : 1);
    });
}

void Core::startFromGuessedProfile(QString descriptiveString, QString fps, bool interlaced, int vTracks, int aTracks)
{
    // Find matching profile
    int fpsNum;
    int fpsDen = 1;
    if (fps.contains(QLatin1Char('/'))) {
        fpsNum = fps.section(QLatin1Char('/'), 0, 0).toInt();
        fpsDen = fps.section(QLatin1Char('/'), 1, 1).toInt();
    } else {
        fpsNum = fps.toInt();
    }
    if (fpsNum == 0 || fpsDen == 0) {
        // safety check
        fpsNum = 25;
        fpsDen = 1;
    }
    int width = 1920;
    int height = 1080;
    int colorSpace = 709;
    // Sample ratio
    int sarNum = 1;
    int sarDen = 1;
    // Display ratio
    int darNum = 16;
    int darDen = 9;
    const QStringList profileParams = descriptiveString.split(QLatin1Char('x'));
    if (profileParams.size() == 7) {
        // Descriptive string passed from qml is:
        // width x height x colorspace x sarNum x sarDen x darNum x darDen
        width = profileParams.at(0).toInt();
        height = profileParams.at(1).toInt();
        colorSpace = profileParams.at(2).toInt();
        sarNum = profileParams.at(3).toInt();
        sarDen = profileParams.at(4).toInt();
        darNum = profileParams.at(5).toInt();
        darDen = profileParams.at(6).toInt();
    }
    ProfileParam guessProfile(width, height, fpsNum, fpsDen, darNum, darDen, sarNum, sarDen, colorSpace, interlaced);
    const QString matchingProfile = ProfileRepository::get()->findMatchingProfile(&guessProfile);
    if (!matchingProfile.isEmpty()) {
        qDebug() << "=============\n\nFOUND MATCHING PROFILE: " << matchingProfile << "FROM DATA: " << descriptiveString << ", " << fps;
        KdenliveSettings::setDefault_profile(matchingProfile);
    } else {
        qDebug() << "=================\n\nCOULD NOT FIND PROFILE BASED ON STRING: " << descriptiveString << ", FRAME RATE: " << fps
                 << ", INTERLACED: " << interlaced;
    }

    KdenliveSettings::setVideotracks(vTracks);
    KdenliveSettings::setAudiotracks(aTracks);
    m_splash->deleteLater();
    m_mainWindow->show();
    QMetaObject::invokeMethod(pCore->projectManager(), "slotLoadOnOpen", Qt::QueuedConnection);
}

void Core::restoreLayout()
{
    if (m_mainWindow == nullptr) {
        return;
    }
    if (KdenliveSettings::kdockLayout().isEmpty() || !KdenliveSettings::kdockLayout().contains(QStringLiteral("KdenliveKDDock"))) {
        // No existing layout, probably first run
<<<<<<< HEAD
        Q_EMIT loadLayoutById(QStringLiteral("kdenlive_editing"));
=======
        Q_EMIT loadLayoutById(QStringLiteral("editing"));
>>>>>>> 091b8aa8
    } else {
        KDDockWidgets::LayoutSaver dockLayout(KDDockWidgets::RestoreOption_AbsoluteFloatingDockWindows);
        dockLayout.restoreLayout(KdenliveSettings::kdockLayout().toUtf8());
    }
    if (!KdenliveSettings::showtitlebars()) {
        Q_EMIT hideBars(!KdenliveSettings::showtitlebars());
    }
}

void Core::buildDocks()
{
    // Mixer
    m_mixerWidget = new MixerManager(m_mainWindow);
    connect(m_capture.get(), &MediaCapture::recordStateChanged, m_mixerWidget, &MixerManager::recordStateChanged);
    connect(m_mixerWidget, &MixerManager::updateRecVolume, m_capture.get(), &MediaCapture::setAudioVolume);
    connect(m_monitorManager, &MonitorManager::cleanMixer, m_mixerWidget, &MixerManager::clearMixers);
    m_mixerWidget->checkAudioLevelVersion();
    connect(m_mixerWidget, &MixerManager::showEffectStack, m_projectManager, &ProjectManager::showTrackEffectStack);

    // Media Browser
    m_mediaBrowser = new MediaBrowser(m_mainWindow);

    // Library
    m_library = new LibraryWidget(m_projectManager, m_mainWindow);
    connect(m_library, SIGNAL(addProjectClips(QList<QUrl>)), m_mainWindow->getBin(), SLOT(droppedUrls(QList<QUrl>)));
    connect(this, &Core::updateLibraryPath, m_library, &LibraryWidget::slotUpdateLibraryPath);
    m_library->setupActions();

    // Subtitles
    m_subtitleWidget = new SubtitleEdit(m_mainWindow);
    connect(m_subtitleWidget, &SubtitleEdit::addSubtitle, m_mainWindow, &MainWindow::slotAddSubtitle);
    connect(m_subtitleWidget, &SubtitleEdit::cutSubtitle, this, [this](int id, int cursorPos) {
        if (m_guiConstructed && m_mainWindow->getCurrentTimeline()->controller()) {
            if (cursorPos <= 0) {
                m_mainWindow->getCurrentTimeline()->controller()->requestClipCut(id, -1);
            } else {
                m_mainWindow->getCurrentTimeline()->model()->getSubtitleModel()->doCutSubtitle(id, cursorPos);
            }
        }
    });

    // Text edit speech
    m_textEditWidget = new TextBasedEdit(m_mainWindow);

    // Time remap
    m_timeRemapWidget = new TimeRemap(m_mainWindow);

    // Guides
    m_guidesList = new GuidesList(m_mainWindow);
}

void Core::buildLumaThumbs(const QStringList &values)
{
    for (auto &entry : values) {
        if (MainWindow::m_lumacache.contains(entry)) {
            continue;
        }
        QImage pix(entry);
        if (!pix.isNull()) {
            MainWindow::m_lumacache.insert(entry, pix.scaled(50, 30, Qt::KeepAspectRatio, Qt::SmoothTransformation));
        }
    }
}

QString Core::openExternalApp(QString appPath, QStringList args)
{
    QProcess process;
    if (QFileInfo(appPath).isRelative()) {
        QString updatedPath = QStandardPaths::findExecutable(appPath);
        if (updatedPath.isEmpty()) {
            return i18n("Cannot open file %1", appPath);
        }
        appPath = updatedPath;
    }
#if defined(Q_OS_MACOS)
    args.prepend(QStringLiteral("--args"));
    args.prepend(appPath);
    args.prepend(QStringLiteral("-a"));
    process.setProgram("open");
#else
    process.setProgram(appPath);
#endif
    process.setArguments(args);
    if (pCore->packageType() == LinuxPackageType::AppImage) {
        // Strip appimage custom LD_LIBRARY_PATH...
        QProcessEnvironment env = QProcessEnvironment::systemEnvironment();
        QStringList libPath = env.value(QStringLiteral("LD_LIBRARY_PATH")).split(QLatin1Char(':'), Qt::SkipEmptyParts);
        QStringList updatedLDPath;
        for (auto &s : libPath) {
            if (!s.startsWith(QStringLiteral("/tmp/.mount_"))) {
                updatedLDPath << s;
            }
        }
        if (updatedLDPath.isEmpty()) {
            env.remove(QStringLiteral("LD_LIBRARY_PATH"));
        } else {
            env.insert(QStringLiteral("LD_LIBRARY_PATH"), updatedLDPath.join(QLatin1Char(':')));
        }
        libPath = env.value(QStringLiteral("PATH")).split(QLatin1Char(':'), Qt::SkipEmptyParts);
        updatedLDPath.clear();
        for (auto &s : libPath) {
            if (!s.startsWith(QStringLiteral("/tmp/.mount_"))) {
                updatedLDPath << s;
            }
        }
        if (updatedLDPath.isEmpty()) {
            env.remove(QStringLiteral("PATH"));
        } else {
            env.insert(QStringLiteral("PATH"), updatedLDPath.join(QLatin1Char(':')));
        }
        process.setProcessEnvironment(env);
    }
    qCInfo(KDENLIVE_LOG) << "Starting external app" << appPath << "with arguments" << args;
    if (!process.startDetached()) {
        return process.errorString();
    }
    return QString();
}

const QString Core::nameForLumaFile(const QString &filename)
{
    static QMap<QString, QString> names;
    names.insert("square2-bars.pgm", i18nc("Luma transition name", "Square 2 Bars"));
    names.insert("checkerboard_small.pgm", i18nc("Luma transition name", "Checkerboard Small"));
    names.insert("horizontal_blinds.pgm", i18nc("Luma transition name", "Horizontal Blinds"));
    names.insert("radial.pgm", i18nc("Luma transition name", "Radial"));
    names.insert("linear_x.pgm", i18nc("Luma transition name", "Linear X"));
    names.insert("bi-linear_x.pgm", i18nc("Luma transition name", "Bi-Linear X"));
    names.insert("linear_y.pgm", i18nc("Luma transition name", "Linear Y"));
    names.insert("bi-linear_y.pgm", i18nc("Luma transition name", "Bi-Linear Y"));
    names.insert("square.pgm", i18nc("Luma transition name", "Square"));
    names.insert("square2.pgm", i18nc("Luma transition name", "Square 2"));
    names.insert("cloud.pgm", i18nc("Luma transition name", "Cloud"));
    names.insert("symmetric_clock.pgm", i18nc("Luma transition name", "Symmetric Clock"));
    names.insert("radial-bars.pgm", i18nc("Luma transition name", "Radial Bars"));
    names.insert("spiral.pgm", i18nc("Luma transition name", "Spiral"));
    names.insert("spiral2.pgm", i18nc("Luma transition name", "Spiral 2"));
    names.insert("curtain.pgm", i18nc("Luma transition name", "Curtain"));
    names.insert("burst.pgm", i18nc("Luma transition name", "Burst"));
    names.insert("clock.pgm", i18nc("Luma transition name", "Clock"));

    names.insert("luma01.pgm", i18nc("Luma transition name", "Bar Horizontal"));
    names.insert("luma02.pgm", i18nc("Luma transition name", "Bar Vertical"));
    names.insert("luma03.pgm", i18nc("Luma transition name", "Barn Door Horizontal"));
    names.insert("luma04.pgm", i18nc("Luma transition name", "Barn Door Vertical"));
    names.insert("luma05.pgm", i18nc("Luma transition name", "Barn Door Diagonal SW-NE"));
    names.insert("luma06.pgm", i18nc("Luma transition name", "Barn Door Diagonal NW-SE"));
    names.insert("luma07.pgm", i18nc("Luma transition name", "Diagonal Top Left"));
    names.insert("luma08.pgm", i18nc("Luma transition name", "Diagonal Top Right"));
    names.insert("luma09.pgm", i18nc("Luma transition name", "Matrix Waterfall Horizontal"));
    names.insert("luma10.pgm", i18nc("Luma transition name", "Matrix Waterfall Vertical"));
    names.insert("luma11.pgm", i18nc("Luma transition name", "Matrix Snake Horizontal"));
    names.insert("luma12.pgm", i18nc("Luma transition name", "Matrix Snake Parallel Horizontal"));
    names.insert("luma13.pgm", i18nc("Luma transition name", "Matrix Snake Vertical"));
    names.insert("luma14.pgm", i18nc("Luma transition name", "Matrix Snake Parallel Vertical"));
    names.insert("luma15.pgm", i18nc("Luma transition name", "Barn V Up"));
    names.insert("luma16.pgm", i18nc("Luma transition name", "Iris Circle"));
    names.insert("luma17.pgm", i18nc("Luma transition name", "Double Iris"));
    names.insert("luma18.pgm", i18nc("Luma transition name", "Iris Box"));
    names.insert("luma19.pgm", i18nc("Luma transition name", "Box Bottom Right"));
    names.insert("luma20.pgm", i18nc("Luma transition name", "Box Bottom Left"));
    names.insert("luma21.pgm", i18nc("Luma transition name", "Box Right Center"));
    names.insert("luma22.pgm", i18nc("Luma transition name", "Clock Top"));

    return names.contains(filename) ? names.constFind(filename).value() : filename;
}

std::unique_ptr<Core> &Core::self()
{
    if (!m_self) {
        qWarning() << "Core has not been created";
    }
    return m_self;
}

MainWindow *Core::window()
{
    return m_mainWindow;
}

ProjectManager *Core::projectManager()
{
    return m_projectManager;
}

MonitorManager *Core::monitorManager()
{
    return m_monitorManager;
}

Monitor *Core::getMonitor(int id)
{
    if (id == Kdenlive::ClipMonitor) {
        return m_monitorManager->clipMonitor();
    }
    return m_monitorManager->projectMonitor();
}

void Core::seekMonitor(int id, int position)
{
    if (!m_guiConstructed) {
        return;
    }
    if (id == Kdenlive::ProjectMonitor) {
        m_monitorManager->projectMonitor()->requestSeek(position);
    } else {
        m_monitorManager->clipMonitor()->requestSeek(position);
    }
}

void Core::setMonitorZone(int id, QPoint zone)
{
    if (!m_guiConstructed) {
        return;
    }
    if (id == Kdenlive::ProjectMonitor) {
        m_monitorManager->projectMonitor()->slotSetZone(zone);
    } else {
        m_monitorManager->clipMonitor()->slotSetZone(zone);
    }
}

MediaBrowser *Core::mediaBrowser()
{
    if (!m_mainWindow) {
        return nullptr;
    }
    return m_mediaBrowser;
}

Bin *Core::bin()
{
    if (!m_mainWindow) {
        return nullptr;
    }
    return m_mainWindow->getBin();
}

Bin *Core::activeBin()
{
    return m_mainWindow->activeBin();
}

void Core::selectBinClip(const QString &clipId, bool activateMonitor, int frame, const QPoint &zone)
{
    m_mainWindow->activeBin()->selectClipById(clipId, frame, zone, activateMonitor);
}

void Core::selectTimelineItem(int id)
{
    if (m_guiConstructed && m_mainWindow->getCurrentTimeline() && m_mainWindow->getCurrentTimeline()->model()) {
        m_mainWindow->getCurrentTimeline()->model()->requestAddToSelection(id, true);
    }
}

LibraryWidget *Core::library()
{
    return m_library;
}

GuidesList *Core::guidesList()
{
    return m_guidesList;
}

TextBasedEdit *Core::textEditWidget()
{
    return m_textEditWidget;
}

TimeRemap *Core::timeRemapWidget()
{
    return m_timeRemapWidget;
}

bool Core::currentRemap(const QString &clipId)
{
    return m_timeRemapWidget == nullptr ? false : m_timeRemapWidget->currentClip() == clipId;
}

SubtitleEdit *Core::subtitleWidget()
{
    return m_subtitleWidget;
}

MixerManager *Core::mixer()
{
    return m_mixerWidget;
}

void Core::initLocale()
{
    QLocale systemLocale = QLocale(); // For disabling group separator by default
    systemLocale.setNumberOptions(QLocale::OmitGroupSeparator);
    QLocale::setDefault(systemLocale);
}

ToolType::ProjectTool Core::activeTool()
{
    return m_mainWindow->getCurrentTimeline()->activeTool();
}

const QUuid Core::currentTimelineId() const
{
    if (m_projectManager->getTimeline()) {
        return m_projectManager->getTimeline()->uuid();
    }
    return QUuid();
}

std::unique_ptr<Mlt::Repository> &Core::getMltRepository()
{
    return MltConnection::self()->getMltRepository();
}

std::unique_ptr<ProfileModel> &Core::getCurrentProfile() const
{
    return ProfileRepository::get()->getProfile(m_currentProfile);
}

Mlt::Profile &Core::getMonitorProfile()
{
    return m_monitorProfile;
}

Mlt::Profile &Core::getProjectProfile()
{
    return m_projectProfile;
}

std::pair<int, int> Core::getProjectFpsInfo() const
{
    return {m_projectProfile.frame_rate_num(), m_projectProfile.frame_rate_den()};
}

void Core::updateMonitorProfile()
{
    m_monitorProfile.set_colorspace(m_projectProfile.colorspace());
    m_monitorProfile.set_frame_rate(m_projectProfile.frame_rate_num(), m_projectProfile.frame_rate_den());
    m_monitorProfile.set_width(m_projectProfile.width());
    m_monitorProfile.set_height(m_projectProfile.height());
    m_monitorProfile.set_progressive(m_projectProfile.progressive());
    m_monitorProfile.set_sample_aspect(m_projectProfile.sample_aspect_num(), m_projectProfile.sample_aspect_den());
    m_monitorProfile.set_display_aspect(m_projectProfile.display_aspect_num(), m_projectProfile.display_aspect_den());
    m_monitorProfile.set_explicit(true);
    Q_EMIT monitorProfileUpdated();
}

const QString &Core::getCurrentProfilePath() const
{
    return m_currentProfile;
}

bool Core::isVertical() const
{
    return m_projectProfile.dar() < 0.7;
}

bool Core::setCurrentProfile(const QString profilePath)
{
    if (m_currentProfile == profilePath) {
        // no change required, ensure timecode has correct fps
        m_timecode.setFormat(getCurrentProfile()->fps());
        Q_EMIT updateProjectTimecode();
        return true;
    }
    if (ProfileRepository::get()->profileExists(profilePath)) {
        // Ensure all running tasks are stopped before attempting a global profile change
        bool layoutNeedsCheck = false;
        bool wasVertical = false;
        if (!m_currentProfile.isEmpty()) {
            wasVertical = isVertical();
        }
        taskManager.slotCancelJobs();
        m_currentProfile = profilePath;
        // Init producer shown for unavailable media
        // TODO make it a more proper image, it currently causes a crash on exit
        mediaUnavailable.reset(new Mlt::Producer(ProfileRepository::get()->getProfile(m_profile)->profile(), "color:blue"));
        mediaUnavailable->set("length", 99999999);
        std::unique_ptr<ProfileModel> &currentProfile = getCurrentProfile();
        m_projectProfile.set_colorspace(currentProfile->colorspace());
        m_projectProfile.set_frame_rate(currentProfile->frame_rate_num(), currentProfile->frame_rate_den());
        m_projectProfile.set_height(currentProfile->height());
        m_projectProfile.set_progressive(currentProfile->progressive());
        m_projectProfile.set_sample_aspect(currentProfile->sample_aspect_num(), currentProfile->sample_aspect_den());
        m_projectProfile.set_display_aspect(currentProfile->display_aspect_num(), currentProfile->display_aspect_den());
        m_projectProfile.set_width(currentProfile->width());
        free(m_projectProfile.get_profile()->description);
        m_projectProfile.get_profile()->description = strdup(currentProfile->description().toUtf8().constData());
        m_projectProfile.set_explicit(true);
        updateMonitorProfile();
        // Regenerate thumbs profile
        resetThumbProfile();
        // inform render widget
        m_timecode.setFormat(currentProfile->fps());

        // Store profile in history
        QStringList profiles = KdenliveSettings::recentProfiles();
        QStringList profileNames = KdenliveSettings::recentProfileNames();
        int ix = profiles.indexOf(profilePath);
        bool profileInserted = false;
        if (ix > -1) {
            // Remove profile to make it first
            if (profiles.size() > 1) {
                profiles.removeAt(ix);
                profileNames.removeAt(ix);
            } else {
                profileInserted = true;
            }
        }
        if (!profileInserted) {
            profiles.prepend(profilePath);
            while (profiles.size() > 8) {
                profiles.removeLast();
            }
            KdenliveSettings::setRecentProfiles(profiles);

            QString desc = currentProfile->description();
            if (desc.isEmpty()) {
                desc = currentProfile->descriptiveString();
            }
            profileNames.prepend(desc);
            while (profileNames.size() > 8) {
                profileNames.removeLast();
            }
            KdenliveSettings::setRecentProfileNames(profileNames);
        }

        profileChanged();
        if (m_guiConstructed) {
            m_monitorManager->resetProfiles();
            Q_EMIT m_monitorManager->updatePreviewScaling();
            if (m_mainWindow->hasTimeline() && m_mainWindow->getCurrentTimeline() && m_mainWindow->getCurrentTimeline()->model()) {
                Q_EMIT m_mainWindow->updateRenderWidgetProfile();
                // m_mainWindow->getCurrentTimeline()->model()->updateProfile(getProjectProfile());
                m_mainWindow->getCurrentTimeline()->model()->updateFieldOrderFilter(currentProfile);
                checkProfileValidity();
                Q_EMIT m_mainWindow->getCurrentTimeline()->controller()->frameFormatChanged();
            }
            Q_EMIT updateProjectTimecode();
            if (wasVertical != isVertical()) {
                Q_EMIT adjustLayoutToDar();
            }
        }
        return true;
    }
    return false;
}

void Core::checkProfileValidity()
{
    int offset = (getProjectProfile().width() % 2) + (getProjectProfile().height() % 2);
    if (offset > 0) {
        // Profile is broken, warn user
        Q_EMIT displayBinMessage(i18n("Your project profile is invalid, rendering might fail."), KMessageWidget::Warning);
    }
}

double Core::getCurrentSar() const
{
    return getCurrentProfile()->sar();
}

double Core::getCurrentDar() const
{
    return getCurrentProfile()->dar();
}

double Core::getCurrentFps() const
{
    return getCurrentProfile()->fps();
}

const QSize Core::getCurrentFrameDisplaySize() const
{
    return {qRound(getCurrentProfile()->height() * getCurrentDar()), getCurrentProfile()->height()};
}

const QSize Core::getCurrentFrameSize() const
{
    return {getCurrentProfile()->width(), getCurrentProfile()->height()};
}

void Core::refreshProjectMonitorOnce(bool slowUpdate)
{
    if (!m_guiConstructed || currentDoc()->isBusy()) return;
    m_monitorManager->refreshProjectMonitor(false, slowUpdate);
}

void Core::refreshProjectRange(QPair<int, int> range)
{
    if (!m_guiConstructed || currentDoc()->isBusy()) return;
    m_monitorManager->refreshProjectRange(range, true);
}

const QSize Core::getCompositionSizeOnTrack(const ObjectId &id)
{
    return m_mainWindow->getCurrentTimeline()->model()->getCompositionSizeOnTrack(id);
}

QPair<int, QString> Core::currentTrackInfo() const
{
    if (m_mainWindow->getCurrentTimeline()->controller()) {
        int tid = m_mainWindow->getCurrentTimeline()->controller()->activeTrack();
        if (tid >= 0) {
            return {m_mainWindow->getCurrentTimeline()->model()->getTrackMltIndex(tid), m_mainWindow->getCurrentTimeline()->model()->getTrackTagById(tid)};
        }
        if (m_mainWindow->getCurrentTimeline()->model()->isSubtitleTrack(tid)) {
            return {tid, i18n("Subtitles")};
        }
    }
    return {-1, QString()};
}

int Core::getItemPosition(const ObjectId &id)
{
    switch (id.type) {
    case KdenliveObjectType::TimelineClip:
        if (currentDoc()->getTimeline(id.uuid)->isClip(id.itemId)) {
            return currentDoc()->getTimeline(id.uuid)->getClipPosition(id.itemId);
        } else {
            qWarning() << "querying non clip properties";
        }
        break;
    case KdenliveObjectType::TimelineComposition:
        if (currentDoc()->getTimeline(id.uuid)->isComposition(id.itemId)) {
            return currentDoc()->getTimeline(id.uuid)->getCompositionPosition(id.itemId);
        }
        break;
    case KdenliveObjectType::TimelineMix:
        if (currentDoc()->getTimeline(id.uuid)->isClip(id.itemId)) {
            return currentDoc()->getTimeline(id.uuid)->getMixInOut(id.itemId).first;
        } else {
            qWarning() << "querying non clip properties";
        }
        break;
    case KdenliveObjectType::BinClip:
    case KdenliveObjectType::TimelineTrack:
    case KdenliveObjectType::Master:
        return 0;
    default:
        qWarning() << "unhandled object type";
    }
    return 0;
}

int Core::getItemIn(const ObjectId &id)
{
    if (!m_guiConstructed) {
        qWarning() << "GUI not build";
        return 0;
    }
    switch (id.type) {
    case KdenliveObjectType::TimelineClip: {
        auto timeline = currentDoc()->getTimeline(id.uuid);
        if (timeline && timeline->isClip(id.itemId)) {
            return currentDoc()->getTimeline(id.uuid)->getClipIn(id.itemId);
        } else {
            qWarning() << "querying non clip properties";
        }
        break;
    }
    case KdenliveObjectType::TimelineMix:
    case KdenliveObjectType::TimelineComposition:
    case KdenliveObjectType::BinClip:
    case KdenliveObjectType::TimelineTrack:
    case KdenliveObjectType::Master:
        return 0;
    default:
        qWarning() << "unhandled object type";
    }
    return 0;
}

std::pair<PlaylistState::ClipState, ClipType::ProducerType> Core::getItemState(const ObjectId &id)
{
    switch (id.type) {
    case KdenliveObjectType::TimelineClip:
        if (currentDoc()->getTimeline(id.uuid)->isClip(id.itemId)) {
            return currentDoc()->getTimeline(id.uuid)->getClipState(id.itemId);
        } else {
            qWarning() << "querying non clip properties";
        }
        break;
    case KdenliveObjectType::TimelineComposition:
        return {PlaylistState::VideoOnly, ClipType::Unknown};
    case KdenliveObjectType::BinClip:
        if (!m_guiConstructed) {
            return {PlaylistState::Disabled, ClipType::Unknown};
        }
        return m_mainWindow->getBin()->getClipState(id.itemId);
    case KdenliveObjectType::TimelineTrack:
        return {currentDoc()->getTimeline(id.uuid)->isAudioTrack(id.itemId) ? PlaylistState::AudioOnly : PlaylistState::VideoOnly, ClipType::Unknown};
    case KdenliveObjectType::Master:
        return {PlaylistState::Disabled, ClipType::Unknown};
    default:
        qWarning() << "unhandled object type";
        break;
    }
    return {PlaylistState::Disabled, ClipType::Unknown};
}

int Core::getItemDuration(const ObjectId &id)
{
    switch (id.type) {
    case KdenliveObjectType::TimelineClip:
        if (currentDoc()->getTimeline(id.uuid)->isClip(id.itemId)) {
            return currentDoc()->getTimeline(id.uuid)->getClipPlaytime(id.itemId);
        } else {
            qWarning() << "querying non clip properties";
        }
        break;
    case KdenliveObjectType::TimelineComposition:
        if (currentDoc()->getTimeline(id.uuid)->isComposition(id.itemId)) {
            return currentDoc()->getTimeline(id.uuid)->getCompositionPlaytime(id.itemId);
        }
        break;
    case KdenliveObjectType::BinClip:
        if (!m_guiConstructed) return 0;
        return int(m_mainWindow->getBin()->getClipDuration(id.itemId));
    case KdenliveObjectType::TimelineTrack:
    case KdenliveObjectType::Master:
        return currentDoc()->getTimeline(id.uuid)->duration();
    case KdenliveObjectType::TimelineMix:
        if (currentDoc()->getTimeline(id.uuid)->isClip(id.itemId)) {
            return currentDoc()->getTimeline(id.uuid)->getMixDuration(id.itemId);
        } else {
            qWarning() << "querying non clip properties";
        }
        break;
    default:
        qWarning() << "unhandled object type: " << (int)id.type;
    }
    return 0;
}

QSize Core::getItemFrameSize(const ObjectId &id)
{
    switch (id.type) {
    case KdenliveObjectType::TimelineClip:
        if (currentDoc()->getTimeline(id.uuid)->isClip(id.itemId)) {
            return currentDoc()->getTimeline(id.uuid)->getClipFrameSize(id.itemId);
        } else {
            qWarning() << "querying non clip properties";
        }
        break;
    case KdenliveObjectType::BinClip:
        if (!m_guiConstructed) return QSize();
        return m_mainWindow->getBin()->getFrameSize(id.itemId);
    case KdenliveObjectType::TimelineTrack:
    case KdenliveObjectType::Master:
    case KdenliveObjectType::TimelineComposition:
    case KdenliveObjectType::TimelineMix:
        return pCore->getCurrentFrameSize();
    default:
        qWarning() << "unhandled object type frame size";
    }
    return pCore->getCurrentFrameSize();
}

int Core::getItemTrack(const ObjectId &id)
{
    switch (id.type) {
    case KdenliveObjectType::TimelineClip:
    case KdenliveObjectType::TimelineComposition:
    case KdenliveObjectType::TimelineMix:
        return currentDoc()->getTimeline(id.uuid)->getItemTrackId(id.itemId);
    default:
        qWarning() << "unhandled object type";
    }
    return 0;
}

bool Core::itemContainsPos(const ObjectId &id, int pos)
{
    if (!m_guiConstructed || (!id.uuid.isNull() && !m_mainWindow->getTimeline(id.uuid))) return false;
    switch (id.type) {
    case KdenliveObjectType::TimelineClip:
    case KdenliveObjectType::TimelineComposition:
    case KdenliveObjectType::TimelineMix: {
        int itemPos = getItemPosition(id);
        if (pos < itemPos) {
            return false;
        }
        if (pos >= itemPos + getItemDuration(id)) {
            return false;
        }
        return true;
    }
    default:
        return true;
    }
}

void Core::refreshProjectItem(const ObjectId &id)
{
    if (!m_guiConstructed || (!id.uuid.isNull() && !m_mainWindow->getTimeline(id.uuid))) return;
    switch (id.type) {
    case KdenliveObjectType::TimelineClip:
    case KdenliveObjectType::TimelineMix:
        if (currentDoc()->getTimeline(id.uuid)->isClip(id.itemId)) {
            m_mainWindow->getTimeline(id.uuid)->controller()->refreshItem(id.itemId);
        }
        break;
    case KdenliveObjectType::TimelineComposition:
        if (currentDoc()->getTimeline(id.uuid)->isComposition(id.itemId)) {
            m_mainWindow->getTimeline(id.uuid)->controller()->refreshItem(id.itemId);
        }
        break;
    case KdenliveObjectType::TimelineTrack:
        if (m_mainWindow->getTimeline(id.uuid)->model()->isTrack(id.itemId)) {
            refreshProjectMonitorOnce();
        }
        break;
    case KdenliveObjectType::BinClip:
        if (m_monitorManager->clipMonitorVisible()) {
            m_monitorManager->activateMonitor(Kdenlive::ClipMonitor);
            m_monitorManager->refreshClipMonitor(true);
        }
        if (m_monitorManager->projectMonitorVisible() && m_mainWindow->getCurrentTimeline() &&
            m_mainWindow->getCurrentTimeline()->controller()->refreshIfVisible(id.itemId)) {
            m_monitorManager->refreshTimer.start();
        }
        break;
    case KdenliveObjectType::Master:
        if (m_monitorManager->isActive(Kdenlive::ProjectMonitor)) {
            if (m_monitorManager->projectMonitorVisible()) {
                m_monitorManager->activateMonitor(Kdenlive::ProjectMonitor, false);
                m_monitorManager->refreshProjectMonitor(true);
            }
            m_monitorManager->markMonitorDirty(Kdenlive::ClipMonitor, id.uuid);
        } else {
            m_monitorManager->markMonitorDirty(Kdenlive::ProjectMonitor, id.uuid);
            if (m_monitorManager->clipMonitorVisible()) {
                m_monitorManager->activateMonitor(Kdenlive::ClipMonitor, false);
                m_monitorManager->refreshClipMonitor(true);
            }
        }
        break;
    default:
        qWarning() << "unhandled object type";
    }
}

bool Core::hasTimelinePreview() const
{
    if (!m_guiConstructed) {
        return false;
    }
    return m_mainWindow->getCurrentTimeline()->controller()->renderedChunks().size() > 0;
}

KdenliveDoc *Core::currentDoc()
{
    return m_projectManager->current();
}

Timecode Core::timecode() const
{
    return m_timecode;
}

void Core::setDocumentModified()
{
    m_projectManager->current()->setModified();
}

int Core::projectDuration() const
{
    std::shared_ptr<TimelineItemModel> activeModel = m_projectManager->getTimeline();
    if (activeModel) {
        return activeModel->duration();
    }
    return 0;
}

void Core::profileChanged()
{
    GenTime::setFps(getCurrentFps());
}

void Core::pushUndo(const Fun &undo, const Fun &redo, const QString &text)
{
    undoStack()->push(new FunctionalUndoCommand(undo, redo, text));
}

void Core::pushUndo(QUndoCommand *command)
{
    undoStack()->push(command);
}

int Core::undoIndex() const
{
    return m_projectManager->undoStack()->index();
}

void Core::displaySelectionMessage(const QString &message)
{
    if (m_mainWindow) {
        Q_EMIT m_mainWindow->displaySelectionMessage(message);
    }
}

void Core::displayMessage(const QString &message, MessageType type, int timeout)
{
    if (m_mainWindow) {
        if (type == ProcessingJobMessage || type == OperationCompletedMessage) {
            Q_EMIT m_mainWindow->displayProgressMessage(message, type, timeout);
        } else {
            Q_EMIT m_mainWindow->displayMessage(message, type, timeout);
        }
    } else {
        qDebug() << message;
    }
}

void Core::loadingClips(int count, bool allowInterrupt)
{
    Q_EMIT m_mainWindow->displayProgressMessage(i18n("Loading clips"), MessageType::ProcessingJobMessage, count, allowInterrupt);
}

void Core::displayBinMessagePrivate(const QString &text, int type, const QList<QAction *> &actions, bool showClose, BinMessage::BinCategory messageCategory)
{
    if (m_mainWindow) {
        activeBin()->doDisplayMessage(text, KMessageWidget::MessageType(type), actions, showClose, messageCategory);
    }
}

void Core::displayBinLogMessagePrivate(const QString &text, int type, const QString logInfo)
{
    if (m_mainWindow) {
        activeBin()->doDisplayMessage(text, KMessageWidget::MessageType(type), logInfo);
    }
}

void Core::clearAssetPanel(int itemId)
{
    if (m_guiConstructed) Q_EMIT m_mainWindow->clearAssetPanel(itemId);
}

std::shared_ptr<EffectStackModel> Core::getItemEffectStack(const QUuid &uuid, int itemType, int itemId)
{
    if (!m_guiConstructed) return nullptr;
    switch (itemType) {
    case int(KdenliveObjectType::TimelineClip): {
        auto tl = currentDoc()->getTimeline(uuid, true);
        if (tl) {
            return tl->getClipEffectStack(itemId);
        } else {
            return nullptr;
        }
    }
    case int(KdenliveObjectType::TimelineTrack): {
        auto tl = currentDoc()->getTimeline(uuid, true);
        if (tl) {
            return tl->getTrackEffectStackModel(itemId);
        } else {
            return nullptr;
        }
    }
    case int(KdenliveObjectType::BinClip):
        return m_projectItemModel->getClipEffectStack(itemId);
    case int(KdenliveObjectType::Master): {
        auto tl = currentDoc()->getTimeline(uuid, true);
        if (tl) {
            return tl->getMasterEffectStackModel();
        } else {
            return nullptr;
        }
    }
    default:
        return nullptr;
    }
}

std::shared_ptr<DocUndoStack> Core::undoStack()
{
    return projectManager()->undoStack();
}

QMap<int, QString> Core::getTrackNames(bool videoOnly)
{
    if (!m_guiConstructed) return QMap<int, QString>();
    return m_mainWindow->getCurrentTimeline()->controller()->getTrackNames(videoOnly);
}

QPair<int, int> Core::getCompositionATrack(int cid) const
{
    if (!m_guiConstructed) return {};
    return m_mainWindow->getCurrentTimeline()->controller()->getCompositionATrack(cid);
}

bool Core::compositionAutoTrack(int cid) const
{
    return m_mainWindow->getCurrentTimeline()->controller()->compositionAutoTrack(cid);
}

void Core::setCompositionATrack(int cid, int aTrack)
{
    if (!m_guiConstructed) return;
    m_mainWindow->getCurrentTimeline()->controller()->setCompositionATrack(cid, aTrack);
}

std::shared_ptr<ProjectItemModel> Core::projectItemModel()
{
    return m_projectItemModel;
}

void Core::invalidateRange(QPair<int, int> range)
{
    if (!m_guiConstructed || currentDoc()->isBusy() || !m_mainWindow->getCurrentTimeline() || m_mainWindow->getCurrentTimeline()->loading) return;
    Q_EMIT m_mainWindow->getCurrentTimeline()->model()->invalidateZone(range.first, range.second);
}

void Core::invalidateItem(ObjectId itemId)
{
    if (!m_guiConstructed || !m_mainWindow->getCurrentTimeline() || m_mainWindow->getCurrentTimeline()->loading) return;
    auto tl = m_mainWindow->getTimeline(itemId.uuid);
    switch (itemId.type) {
    case KdenliveObjectType::TimelineClip:
    case KdenliveObjectType::TimelineComposition:
        if (tl) {
            tl->controller()->invalidateItem(itemId.itemId);
        }
        break;
    case KdenliveObjectType::TimelineTrack:
        if (tl) {
            tl->controller()->invalidateTrack(itemId.itemId);
        }
        break;
    case KdenliveObjectType::BinClip:
        m_mainWindow->getBin()->invalidateClip(QString::number(itemId.itemId));
        break;
    case KdenliveObjectType::Master:
        if (tl) {
            Q_EMIT tl->model()->invalidateZone(0, -1);
        }
        break;
    default:
        // compositions should not have effects
        break;
    }
}

double Core::getClipSpeed(ObjectId id) const
{
    auto tl = m_mainWindow->getTimeline(id.uuid);
    if (tl) {
        return tl->model()->getClipSpeed(id.itemId);
    }
    return 1.;
}

void Core::updateItemKeyframes(ObjectId id)
{
    if (id.type == KdenliveObjectType::TimelineClip && m_guiConstructed) {
        auto tl = m_mainWindow->getTimeline(id.uuid);
        if (tl) {
            tl->controller()->updateClip(id.itemId, {TimelineModel::KeyframesRole});
        }
    }
}

void Core::updateItemModel(ObjectId id, const QString &service, const QString &updatedParam)
{
    if (!m_guiConstructed) {
        return;
    }

    if (id.type != KdenliveObjectType::TimelineClip || m_mainWindow->getCurrentTimeline()->loading) {
        return;
    }

    if (!service.startsWith(QLatin1String("fade"))) {
        return;
    }

    auto tl = m_mainWindow->getTimeline(id.uuid);
    if (!tl) {
        return;
    }

    bool startFade = service.startsWith(QLatin1String("fadein")) || service.startsWith(QLatin1String("fade_from_"));
    QVector<int> roles;
    if (startFade) {
        roles = {TimelineModel::FadeInRole, TimelineModel::FadeInMethodRole};
        if (updatedParam == QLatin1String("alpha") || updatedParam == QLatin1String("level")) {
            roles << TimelineModel::FadeInMethodRole;
        }
    } else { // endFade
        roles = {TimelineModel::FadeOutRole, TimelineModel::FadeOutMethodRole};
        if (updatedParam == QLatin1String("alpha") || updatedParam == QLatin1String("level")) {
            roles << TimelineModel::FadeOutMethodRole;
        }
    }
    tl->controller()->updateClip(id.itemId, roles);
}

void Core::showClipKeyframes(ObjectId id, bool enable)
{
    auto tl = m_mainWindow->getTimeline(id.uuid);
    if (!tl) {
        return;
    }
    if (id.type == KdenliveObjectType::TimelineClip) {
        tl->controller()->showClipKeyframes(id.itemId, enable);
    } else if (id.type == KdenliveObjectType::TimelineComposition) {
        tl->controller()->showCompositionKeyframes(id.itemId, enable);
    }
}

void Core::resetThumbProfile()
{
    m_thumbProfile.set_colorspace(m_projectProfile.colorspace());
    m_thumbProfile.set_frame_rate(m_projectProfile.frame_rate_num(), m_projectProfile.frame_rate_den());
    double factor = 144. / m_projectProfile.height();
    m_thumbProfile.set_height(144);
    int width = qRound(m_projectProfile.width() * factor);
    if (width % 2 > 0) {
        width++;
    }
    m_thumbProfile.set_width(width);
    m_thumbProfile.set_progressive(m_projectProfile.progressive());
    m_thumbProfile.set_sample_aspect(m_projectProfile.sample_aspect_num(), m_projectProfile.sample_aspect_den());
    m_thumbProfile.set_display_aspect(m_projectProfile.display_aspect_num(), m_projectProfile.display_aspect_den());
    m_thumbProfile.set_explicit(true);
}

Mlt::Profile &Core::thumbProfile()
{
    return m_thumbProfile;
}

int Core::getMonitorPosition(Kdenlive::MonitorId id) const
{
    if (m_guiConstructed) {
        switch (id) {
        case Kdenlive::ClipMonitor:
            return m_monitorManager->clipMonitor()->position();
        default:
            return m_monitorManager->projectMonitor()->position();
        }
    }
    return 0;
}

void Core::triggerAction(const QString &name)
{
    QAction *action = m_mainWindow->actionCollection()->action(name);
    if (action) {
        action->trigger();
    }
}

const QString Core::actionText(const QString &name)
{
    QAction *action = m_mainWindow->actionCollection()->action(name);
    if (action) {
        return action->toolTip();
    }
    return QString();
}

void Core::addActionToCollection(const QString &name, QAction *action)
{
    m_mainWindow->actionCollection()->addAction(name, action);
}

void Core::clean()
{
    m_self.reset();
}

void Core::startMediaCapture(const QUuid &uuid, int tid, bool checkAudio, bool checkVideo)
{
    Q_UNUSED(checkVideo)
    // TODO: fix video capture
    /*if (checkAudio && checkVideo) {
        m_capture->recordVideo(tid, true);
    } else*/
    if (checkAudio) {
        m_capture->recordAudio(uuid, tid, true);
    }
    m_mediaCaptureFile = m_capture->getCaptureOutputLocation();
}

void Core::stopMediaCapture(int tid, bool checkAudio, bool checkVideo)
{
    Q_UNUSED(checkVideo)
    // TODO: fix video capture
    /*if (checkAudio && checkVideo) {
        m_capture->recordVideo(tid, false);
    } else*/
    if (checkAudio) {
        m_capture->recordAudio(QUuid(), tid, false);
    }
}

void Core::monitorAudio(int tid, bool monitor)
{
    m_mainWindow->getCurrentTimeline()->controller()->switchTrackRecord(tid, monitor);
    if (monitor && pCore->monitorManager()->projectMonitor()->isPlaying()) {
        pCore->monitorManager()->projectMonitor()->stop();
    }
}

void Core::startRecording(bool showCountdown)
{
    int trackId = m_capture->startCapture(showCountdown);
    if (trackId == -1) {
        return;
    }
    m_mainWindow->getCurrentTimeline()->startAudioRecord(trackId);
    pCore->monitorManager()->slotPlay();
}

QStringList Core::getAudioCaptureDevices()
{
    return m_capture->getAudioCaptureDevices();
}

int Core::getMediaCaptureState()
{
    return m_capture->getState();
}

bool Core::isMediaMonitoring() const
{
    return m_capture && m_capture->recordStatus() == MediaCapture::RecordMonitoring;
}

bool Core::isMediaCapturing() const
{
    return m_capture && m_capture->recordStatus() == MediaCapture::RecordRecording;
}

bool Core::captureShowsCountDown() const
{
    return m_capture && m_capture->recordStatus() == MediaCapture::RecordShowingCountDown;
}

void Core::switchCapture()
{
    Q_EMIT recordAudio(-1, !isMediaCapturing());
}

std::shared_ptr<MediaCapture> Core::getAudioDevice()
{
    return m_capture;
}

void Core::resetAudioMonitoring()
{
    if (isMediaMonitoring()) {
        m_capture->switchMonitorState(false);
        m_capture->switchMonitorState(true);
    }
}

void Core::setAudioMonitoring(bool enable)
{
    m_capture->switchMonitorState(enable);
}

QString Core::getProjectCaptureFolderName()
{
    if (currentDoc()) {
        return currentDoc()->projectCaptureFolder() + QDir::separator();
    }
    return QString();
}

const QString Core::getTimelineClipBinId(ObjectId id)
{
    if (!m_guiConstructed) {
        return QString();
    }
    auto tl = m_mainWindow->getTimeline(id.uuid);
    if (tl && tl->model()->isClip(id.itemId)) {
        return tl->model()->getClipBinId(id.itemId);
    }
    return QString();
}
std::unordered_set<QString> Core::getAllTimelineTracksId()
{
    std::unordered_set<int> timelineClipIds = m_mainWindow->getCurrentTimeline()->model()->getItemsInRange(-1, 0);
    std::unordered_set<QString> tClipBinIds;
    for (int id : timelineClipIds) {
        auto idString = m_mainWindow->getCurrentTimeline()->model()->getClipBinId(id);
        tClipBinIds.insert(idString);
    }
    return tClipBinIds;
}

int Core::getDurationFromString(const QString &time)
{
    return m_timecode.getFrameCount(time);
}

void Core::processInvalidFilter(const QString &service, const QString &message, const QString &log)
{
    if (m_guiConstructed) Q_EMIT m_mainWindow->assetPanelWarning(service, message, log);
}

void Core::updateProjectTags(int previousCount, const QMap<int, QStringList> &tags)
{
    if (previousCount > tags.size()) {
        // Clear previous tags
        for (int i = 1; i <= previousCount; i++) {
            QString current = currentDoc()->getDocumentProperty(QStringLiteral("tag%1").arg(i));
            if (!current.isEmpty()) {
                currentDoc()->setDocumentProperty(QStringLiteral("tag%1").arg(i), QString());
            }
        }
    }
    QMapIterator<int, QStringList> j(tags);
    int i = 1;
    while (j.hasNext()) {
        j.next();
        currentDoc()->setDocumentProperty(QStringLiteral("tag%1").arg(i), QStringLiteral("%1:%2").arg(j.value().at(1), j.value().at(2)));
        i++;
    }
}

std::unique_ptr<Mlt::Producer> Core::getMasterProducerInstance()
{
    if (m_guiConstructed && m_mainWindow->getCurrentTimeline()) {
        const QString scene = m_projectManager->projectSceneList(QString(), true).first;
        std::unique_ptr<Mlt::Producer> producer(new Mlt::Producer(pCore->getProjectProfile(), "xml-string", scene.toUtf8().constData()));
        return producer;
    }
    return nullptr;
}

std::unique_ptr<Mlt::Producer> Core::getTrackProducerInstance(int tid)
{
    if (m_guiConstructed && m_mainWindow->getCurrentTimeline()) {
        std::unique_ptr<Mlt::Producer> producer(new Mlt::Producer(m_mainWindow->getCurrentTimeline()->controller()->trackProducer(tid)));
        return producer;
    }
    return nullptr;
}

bool Core::enableMultiTrack(bool enable)
{
    if (!m_guiConstructed || !m_mainWindow->getCurrentTimeline()) {
        return false;
    }
    bool isMultiTrack = pCore->monitorManager()->isMultiTrack();
    if (isMultiTrack || enable) {
        pCore->window()->getCurrentTimeline()->controller()->slotMultitrackView(enable, true);
        return true;
    }
    return false;
}

int Core::audioChannels()
{
    if (m_projectManager && m_projectManager->current()) {
        return m_projectManager->current()->audioChannels();
    }
    return 2;
}

void Core::addGuides(const QMap<QUuid, QMap<int, QString>> &guides)
{
    QMapIterator<QUuid, QMap<int, QString>> i(guides);
    while (i.hasNext()) {
        i.next();
        QMap<GenTime, QString> markers;
        QMap<int, QString> values = i.value();
        int ix = 1;
        for (auto j = values.cbegin(), end = values.cend(); j != end; ++j) {
            GenTime p(j.key(), pCore->getCurrentFps());
            markers.insert(p, j.value().isEmpty() ? i18n("Marker %1", ix) : j.value());
            ix++;
        }
        auto timeline = m_mainWindow->getTimeline(i.key());
        if (timeline == nullptr) {
            // Timeline not found, default to active one
            timeline = m_mainWindow->getCurrentTimeline();
        }
        timeline->controller()->getModel()->getGuideModel()->addMarkers(markers);
    }
}

void Core::temporaryUnplug(const QList<int> &clipIds, bool hide)
{
    window()->getCurrentTimeline()->controller()->temporaryUnplug(clipIds, hide);
}

void Core::transcodeFile(const QString &url)
{
    qDebug() << "=== TRANSCODING: " << url;
    window()->slotTranscode({url});
}

void Core::transcodeFriendlyFile(const QString &binId, bool checkProfile)
{
    window()->slotFriendlyTranscode(binId, checkProfile);
}

void Core::setWidgetKeyBinding(const QString &mess)
{
    window()->setWidgetKeyBinding(mess);
}

void Core::showEffectZone(ObjectId id, QPair<int, int> inOut, bool checked)
{
    if (m_guiConstructed && id.type != KdenliveObjectType::BinClip) {
        auto tl = m_mainWindow->getTimeline(id.uuid);
        if (tl) {
            if (id.type == KdenliveObjectType::TimelineClip) {
                int offset = getItemPosition(id);
                inOut.first += offset;
                inOut.second += offset;
            }
            tl->controller()->showRulerEffectZone(inOut, checked);
        }
    }
}

void Core::updateMasterZones()
{
    if (m_guiConstructed && m_mainWindow->getCurrentTimeline() && m_mainWindow->getCurrentTimeline()->controller()) {
        m_mainWindow->getCurrentTimeline()->controller()->updateMasterZones(m_mainWindow->getCurrentTimeline()->model()->getMasterEffectZones());
    }
}

void Core::testProxies()
{
    QScopedPointer<ProxyTest> dialog(new ProxyTest(QApplication::activeWindow()));
    dialog->exec();
}

void Core::resizeMix(const ObjectId id, int duration, MixAlignment align, int leftFrames)
{
    auto tl = m_mainWindow->getTimeline(id.uuid);
    if (tl) {
        tl->controller()->resizeMix(id.itemId, duration, align, leftFrames);
    }
}

MixAlignment Core::getMixAlign(const ObjectId &itemInfo) const
{
    return m_mainWindow->getTimeline(itemInfo.uuid)->controller()->getMixAlign(itemInfo.itemId);
}

int Core::getMixCutPos(const ObjectId &itemInfo) const
{
    return m_mainWindow->getTimeline(itemInfo.uuid)->controller()->getMixCutPos(itemInfo.itemId);
}

void Core::clearTimeRemap()
{
    if (timeRemapWidget()) {
        timeRemapWidget()->selectedClip(-1, QUuid());
    }
}

void Core::cleanup()
{
    audioThumbCache.clear();
    taskManager.slotCancelJobs();
    if (timeRemapWidget()) {
        timeRemapWidget()->selectedClip(-1, QUuid());
    }
    if (m_mainWindow && m_mainWindow->getCurrentTimeline()) {
        guidesList()->clear();
        disconnect(m_mainWindow->getCurrentTimeline()->controller(), &TimelineController::durationChanged, m_projectManager,
                   &ProjectManager::adjustProjectDuration);
        m_mainWindow->getCurrentTimeline()->controller()->clipActions.clear();
    }
}

void Core::addBin(const QString &id)
{
    Bin *bin = new Bin(m_projectItemModel, m_mainWindow, false);
    const QString folderName = bin->setDocument(pCore->currentDoc(), id);
    m_mainWindow->addBin(bin, folderName);
}

void Core::loadTimelinePreview(const QUuid uuid, const QString &chunks, const QString &dirty, bool enablePreview, Mlt::Playlist &playlist)
{
    std::shared_ptr<TimelineItemModel> tl = pCore->currentDoc()->getTimeline(uuid);
    if (tl) {
        tl->loadPreview(chunks, dirty, enablePreview, playlist);
    }
}

void Core::updateSequenceAVType(const QUuid &uuid, int tracksCount)
{
    if (m_mainWindow) {
        pCore->bin()->updateSequenceAVType(uuid, tracksCount);
    }
}

int Core::getAssetGroupedInstance(const ObjectId &id, const QString &assetId)
{
    switch (id.type) {
    case KdenliveObjectType::TimelineClip:
        return currentDoc()->getTimeline(id.uuid)->clipAssetGroupInstances(id.itemId, assetId);
    case KdenliveObjectType::BinClip:
        return bin()->clipAssetGroupInstances(id.itemId, assetId);
    default:
        return 0;
    }
}

QList<std::shared_ptr<KeyframeModelList>> Core::getGroupKeyframeModels(const ObjectId &id, const QString &assetId)
{
    if (KdenliveSettings::applyEffectParamsToGroup()) {
        switch (id.type) {
        case KdenliveObjectType::TimelineClip:
            if (auto tl = currentDoc()->getTimeline(id.uuid)) {
                return tl->getGroupKeyframeModels(id.itemId, assetId);
            }
            break;
        case KdenliveObjectType::BinClip:
            if (bin() != nullptr) {
                return bin()->getGroupKeyframeModels(id.itemId, assetId);
            }
            break;
        default:
            // Nothing to do
            break;
        }
    }
    return {};
}

void Core::groupAssetCommand(const ObjectId &id, const QString &assetId, const QModelIndex &index, const QString &previousValue, QString value,
                             QUndoCommand *command)
{
    if (KdenliveSettings::applyEffectParamsToGroup()) {
        switch (id.type) {
        case KdenliveObjectType::TimelineClip:
            if (auto tl = currentDoc()->getTimeline(id.uuid)) {
                tl->applyClipAssetGroupCommand(id.itemId, assetId, index, previousValue, value, command);
            }
            break;
        case KdenliveObjectType::BinClip:
            if (bin() != nullptr) {
                bin()->applyClipAssetGroupCommand(id.itemId, assetId, index, previousValue, value, command);
            }
            break;
        default:
            // Nothing to do
            return;
        }
    }
}

void Core::groupAssetKeyframeCommand(const ObjectId &id, const QString &assetId, const QModelIndex &index, GenTime pos, const QVariant &previousValue,
                                     const QVariant &value, int ix, QUndoCommand *command)
{
    if (KdenliveSettings::applyEffectParamsToGroup()) {
        switch (id.type) {
        case KdenliveObjectType::TimelineClip:
            if (auto tl = currentDoc()->getTimeline(id.uuid)) {
                pos -= GenTime(tl->getClipIn(id.itemId), getCurrentFps());
                tl->applyClipAssetGroupKeyframeCommand(id.itemId, assetId, index, pos, previousValue, value, ix, command);
            }
            break;
        case KdenliveObjectType::BinClip:
            if (bin() != nullptr) {
                bin()->applyClipAssetGroupKeyframeCommand(id.itemId, assetId, index, pos, previousValue, value, ix, command);
            }
            break;
        default:
            return;
        }
    }
}

void Core::groupAssetMultiKeyframeCommand(const ObjectId &id, const QString &assetId, const QList<QModelIndex> &indexes, GenTime pos,
                                          const QStringList &sourceValues, const QStringList &values, QUndoCommand *command)
{
    if (KdenliveSettings::applyEffectParamsToGroup()) {
        switch (id.type) {
        case KdenliveObjectType::TimelineClip:
            if (auto tl = currentDoc()->getTimeline(id.uuid)) {
                pos -= GenTime(tl->getClipIn(id.itemId), getCurrentFps());
                tl->applyClipAssetGroupMultiKeyframeCommand(id.itemId, assetId, indexes, pos, sourceValues, values, command);
            }
            break;
        case KdenliveObjectType::BinClip:
            if (bin() != nullptr) {
                bin()->applyClipAssetGroupMultiKeyframeCommand(id.itemId, assetId, indexes, pos, sourceValues, values, command);
            }
            break;
        default:
            return;
        }
    }
}

void Core::removeGroupEffect(const ObjectId &id, const QString &assetId, int originalId)
{
    switch (id.type) {
    case KdenliveObjectType::TimelineClip:
        if (auto tl = currentDoc()->getTimeline(id.uuid)) {
            tl->removeEffectFromGroup(id.itemId, assetId, originalId);
        }
        break;
    case KdenliveObjectType::BinClip:
        if (bin() != nullptr) {
            bin()->removeEffectFromGroup(id.itemId, assetId, originalId);
        }
        break;
    default:
        return;
    }
}

void Core::applyEffectDisableToGroup(const ObjectId &id, const QString &assetId, bool disable, Fun &undo, Fun &redo)
{
    switch (id.type) {
    case KdenliveObjectType::TimelineClip:
        if (auto tl = currentDoc()->getTimeline(id.uuid)) {
            tl->disableEffectFromGroup(id.itemId, assetId, disable, undo, redo);
        }
        break;
    case KdenliveObjectType::BinClip:
        if (bin() != nullptr) {
            bin()->disableEffectFromGroup(id.itemId, assetId, disable, undo, redo);
        }
        break;
    default:
        return;
    }
}

bool Core::guiReady() const
{
    return m_guiConstructed;
}

void Core::folderRenamed(const QString &binId, const QString &folderName)
{
    if (m_mainWindow) {
        m_mainWindow->folderRenamed(binId, folderName);
    }
}

void Core::highlightFileInExplorer(QList<QUrl> urls)
{
    if (urls.isEmpty()) {
        return;
    }
    if (m_packageType == LinuxPackageType::Flatpak) {
        QDesktopServices::openUrl(QUrl::fromLocalFile(QFileInfo(urls.first().toLocalFile()).absolutePath()));
    } else {
        KIO::highlightInFileManager(urls);
    }
}

void Core::updateHoverItem(const QUuid &uuid)
{
    if (m_guiConstructed && uuid == m_mainWindow->getCurrentTimeline()->getUuid()) {
        m_mainWindow->getCurrentTimeline()->regainFocus();
    }
}

std::pair<bool, bool> Core::assetHasAV(ObjectId id)
{
    switch (id.type) {
    case KdenliveObjectType::Master:
        return {true, true};
    case KdenliveObjectType::TimelineTrack: {
        auto timeline = m_mainWindow->getTimeline(id.uuid);
        if (timeline && timeline->model()->isAudioTrack(id.itemId)) {
            return {true, false};
        }
        return {false, true};
    }
    case KdenliveObjectType::TimelineClip: {
        auto timeline = m_mainWindow->getTimeline(id.uuid);
        if (timeline && timeline->model()->clipIsAudio(id.itemId)) {
            return {true, false};
        }
        return {false, true};
    }
    case KdenliveObjectType::BinClip: {
        PlaylistState::ClipState state = bin()->getClipState(id.itemId).first;
        if (state == PlaylistState::Disabled) {
            return {true, true};
        } else if (state == PlaylistState::AudioOnly) {
            return {true, false};
        } else {
            return {false, true};
        }
    }
    default:
        return {false, false};
    }
}

void Core::showEffectStackFromId(ObjectId owner)
{
    switch (owner.type) {
    case KdenliveObjectType::BinClip:
        activeBin()->showItemEffectStack(owner);
        break;
    case KdenliveObjectType::TimelineClip:
        if (m_guiConstructed && m_mainWindow->getCurrentTimeline()->controller()) {
            m_mainWindow->getCurrentTimeline()->controller()->showAsset(owner.itemId);
        }
        break;
    case KdenliveObjectType::TimelineTrack:
        if (m_guiConstructed && m_mainWindow->getCurrentTimeline()->controller()) {
            m_mainWindow->getCurrentTimeline()->controller()->showTrackAsset(owner.itemId);
        }
        break;
    case KdenliveObjectType::Master:
        if (m_guiConstructed && m_mainWindow->getCurrentTimeline()->controller()) {
            m_mainWindow->getCurrentTimeline()->controller()->showMasterEffects();
        }
        break;
    default:
        break;
    }
}

void Core::openDocumentationLink(const QUrl &link)
{
    if (KMessageBox::questionTwoActions(
            QApplication::activeWindow(),
            i18n("This will open a browser to display Kdenlive's online documentation at the following url:\n %1", link.toDisplayString()), {},
            KGuiItem(i18n("Open Browser")), KStandardGuiItem::cancel(), QStringLiteral("allow_browser_help")) == KMessageBox::SecondaryAction) {
        // Stop
        return;
    }
    QDesktopServices::openUrl(link);
}

void Core::openLink(const QUrl &link)
{
    if (link.host() != QLatin1String("kdenlive.org") && link.host() != QLatin1String("docs.kdenlive.org") &&
        KMessageBox::questionTwoActions(QApplication::activeWindow(), i18n("This will open a browser to display a link:\n %1", link.toDisplayString()), {},
                                        KGuiItem(i18n("Open Browser")), KStandardGuiItem::cancel(),
                                        QStringLiteral("allow_browser_help")) == KMessageBox::SecondaryAction) {
        // Stop
        return;
    }
    QDesktopServices::openUrl(link);
}

std::pair<QString, int> Core::getSelectedClipAndOffset()
{
    if (!m_guiConstructed || !m_mainWindow->getCurrentTimeline()->controller()) {
        return {};
    }
    int cid = m_mainWindow->getCurrentTimeline()->controller()->getMainSelectedClip();
    if (cid == -1) {
        // No selected clip
        return {};
    }
    // Get position and in point
    ObjectId id(KdenliveObjectType::TimelineClip, cid, m_mainWindow->getCurrentTimeline()->getUuid());
    int offset = getItemPosition(id) - getItemIn(id);
    return {getTimelineClipBinId(id), offset};
}

int Core::currentTimelineOffset()
{
    return currentDoc()->getSequenceProperty(currentDoc()->activeUuid, QStringLiteral("kdenlive:sequenceproperties.timecodeOffset")).toInt();
}

void Core::updateHwDecoding()
{
    qputenv("MLT_AVFORMAT_HWACCEL", KdenliveSettings::hwDecoding().toUtf8());
}<|MERGE_RESOLUTION|>--- conflicted
+++ resolved
@@ -585,11 +585,7 @@
     }
     if (KdenliveSettings::kdockLayout().isEmpty() || !KdenliveSettings::kdockLayout().contains(QStringLiteral("KdenliveKDDock"))) {
         // No existing layout, probably first run
-<<<<<<< HEAD
-        Q_EMIT loadLayoutById(QStringLiteral("kdenlive_editing"));
-=======
         Q_EMIT loadLayoutById(QStringLiteral("editing"));
->>>>>>> 091b8aa8
     } else {
         KDDockWidgets::LayoutSaver dockLayout(KDDockWidgets::RestoreOption_AbsoluteFloatingDockWindows);
         dockLayout.restoreLayout(KdenliveSettings::kdockLayout().toUtf8());
