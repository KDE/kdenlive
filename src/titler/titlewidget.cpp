/***************************************************************************
                          titlewidget.cpp  -  description
                             -------------------
    begin                : Feb 28 2008
    copyright            : (C) 2008 by Marco Gittler
    email                : g.marco@freenet.de
 ***************************************************************************/

/***************************************************************************
 *                                                                         *
 *   This program is free software; you can redistribute it and/or modify  *
 *   it under the terms of the GNU General Public License as published by  *
 *   the Free Software Foundation; either version 2 of the License, or     *
 *   (at your option) any later version.                                   *
 *                                                                         *
 ***************************************************************************/

#include "titlewidget.h"
#include "KoSliderCombo.h"
#include "doc/kthumb.h"
#include "gradientwidget.h"
#include "kdenlivesettings.h"
#include "monitor/monitor.h"
#include "utils/KoIconUtils.h"

#include <cmath>

#include <KMessageBox>
#include <KRecentDirs>
#include <klocalizedstring.h>

#include "kdenlive_debug.h"
#include <QCryptographicHash>
#include <QDomDocument>
#include <QFileDialog>
#include <QFontDatabase>
#include <QGraphicsItem>
#include <QGraphicsSvgItem>
#include <QImageReader>
#include <QKeyEvent>
#include <QSignalMapper>
#include <QTextBlockFormat>
#include <QTextCursor>
#include <QTimer>
#include <QToolBar>

#include <QGraphicsBlurEffect>
#include <QGraphicsDropShadowEffect>
#include <QGraphicsEffect>

#include <QStandardPaths>
#include <iostream>

static QList<TitleTemplate> titletemplates;

// What exactly is this variable good for?
int settingUp = 0;

const int IMAGEITEM = 7;
const int RECTITEM = 3;
const int TEXTITEM = 8;

const int NOEFFECT = 0;
const int BLUREFFECT = 1;
const int SHADOWEFFECT = 2;
const int TYPEWRITEREFFECT = 3;

TitleWidget::TitleWidget(const QUrl &url, const Timecode &tc, const QString &projectTitlePath, Monitor *monitor, QWidget *parent)
    : QDialog(parent)
    , Ui::TitleWidget_UI()
    , m_startViewport(nullptr)
    , m_endViewport(nullptr)
    , m_count(0)
    , m_unicodeDialog(new UnicodeDialog(UnicodeDialog::InputHex))
    , m_projectTitlePath(projectTitlePath)
    , m_tc(tc)
    , m_fps(monitor->fps())
{
    setupUi(this);
    setMinimumSize(200, 200);
    setFont(QFontDatabase::systemFont(QFontDatabase::SmallestReadableFont));
    frame_properties->setEnabled(false);
    frame_properties->setFixedHeight(frame_toolbar->height());
    int size = style()->pixelMetric(QStyle::PM_SmallIconSize);
    QSize iconSize(size, size);

    rectBColor->setAlphaChannelEnabled(true);
    rectFColor->setAlphaChannelEnabled(true);
    fontColorButton->setAlphaChannelEnabled(true);
    textOutlineColor->setAlphaChannelEnabled(true);
    shadowColor->setAlphaChannelEnabled(true);

    auto *colorGroup = new QButtonGroup(this);
    colorGroup->addButton(gradient_color);
    colorGroup->addButton(plain_color);

    auto *alignGroup = new QButtonGroup(this);
    alignGroup->addButton(buttonAlignLeft);
    alignGroup->addButton(buttonAlignCenter);
    alignGroup->addButton(buttonAlignRight);

    textOutline->setMinimum(0);
    textOutline->setMaximum(200);
    // textOutline->setDecimals(0);
    textOutline->setValue(0);
    textOutline->setToolTip(i18n("Outline width"));

    backgroundAlpha->setMinimum(0);
    backgroundAlpha->setMaximum(255);
    bgAlphaSlider->setMinimum(0);
    bgAlphaSlider->setMaximum(255);
    backgroundAlpha->setValue(0);
    backgroundAlpha->setToolTip(i18n("Background color opacity"));

    itemrotatex->setMinimum(-360);
    itemrotatex->setMaximum(360);
    // itemrotatex->setDecimals(0);
    itemrotatex->setValue(0);
    itemrotatex->setToolTip(i18n("Rotation around the X axis"));

    itemrotatey->setMinimum(-360);
    itemrotatey->setMaximum(360);
    // itemrotatey->setDecimals(0);
    itemrotatey->setValue(0);
    itemrotatey->setToolTip(i18n("Rotation around the Y axis"));

    itemrotatez->setMinimum(-360);
    itemrotatez->setMaximum(360);
    // itemrotatez->setDecimals(0);
    itemrotatez->setValue(0);
    itemrotatez->setToolTip(i18n("Rotation around the Z axis"));

    rectLineWidth->setMinimum(0);
    rectLineWidth->setMaximum(500);
    // rectLineWidth->setDecimals(0);
    rectLineWidth->setValue(0);
    rectLineWidth->setToolTip(i18n("Border width"));

    itemzoom->setSuffix(i18n("%"));
    QSize profileSize = monitor->profileSize();
    m_frameWidth = (int)(profileSize.height() * monitor->profile()->dar() + 0.5);
    m_frameHeight = profileSize.height();
    showToolbars(TITLE_SELECT);

    splitter->setStretchFactor(0, 20);

    // If project is drop frame, set the input mask as such.
    title_duration->setInputMask(m_tc.mask());
    title_duration->setText(m_tc.reformatSeparators(KdenliveSettings::title_duration()));

    connect(backgroundColor, &KColorButton::changed, this, &TitleWidget::slotChangeBackground);
    connect(backgroundAlpha, SIGNAL(valueChanged(int)), this, SLOT(slotChangeBackground()));

    connect(shadowBox, &QGroupBox::toggled, this, &TitleWidget::slotUpdateShadow);
    connect(shadowColor, &KColorButton::changed, this, &TitleWidget::slotUpdateShadow);
    connect(blur_radius, SIGNAL(valueChanged(int)), this, SLOT(slotUpdateShadow()));
    connect(shadowX, SIGNAL(valueChanged(int)), this, SLOT(slotUpdateShadow()));
    connect(shadowY, SIGNAL(valueChanged(int)), this, SLOT(slotUpdateShadow()));

    connect(fontColorButton, &KColorButton::changed, this, &TitleWidget::slotUpdateText);
    connect(plain_color, &QAbstractButton::clicked, this, &TitleWidget::slotUpdateText);
    connect(gradient_color, &QAbstractButton::clicked, this, &TitleWidget::slotUpdateText);
    connect(gradients_combo, SIGNAL(currentIndexChanged(int)), this, SLOT(slotUpdateText()));

    connect(textOutlineColor, &KColorButton::changed, this, &TitleWidget::slotUpdateText);
    connect(font_family, &QFontComboBox::currentFontChanged, this, &TitleWidget::slotUpdateText);
    connect(font_size, SIGNAL(valueChanged(int)), this, SLOT(slotUpdateText()));
    connect(letter_spacing, SIGNAL(valueChanged(int)), this, SLOT(slotUpdateText()));
    connect(line_spacing, SIGNAL(valueChanged(int)), this, SLOT(slotUpdateText()));
    connect(textOutline, SIGNAL(valueChanged(int)), this, SLOT(slotUpdateText()));
    connect(font_weight_box, SIGNAL(currentIndexChanged(int)), this, SLOT(slotUpdateText()));

    connect(rectFColor, &KColorButton::changed, this, &TitleWidget::rectChanged);
    connect(rectBColor, &KColorButton::changed, this, &TitleWidget::rectChanged);
    connect(plain_rect, &QAbstractButton::clicked, this, &TitleWidget::rectChanged);
    connect(gradient_rect, &QAbstractButton::clicked, this, &TitleWidget::rectChanged);
    connect(gradients_rect_combo, SIGNAL(currentIndexChanged(int)), this, SLOT(rectChanged()));
    connect(rectLineWidth, SIGNAL(valueChanged(int)), this, SLOT(rectChanged()));

    connect(zValue, SIGNAL(valueChanged(int)), this, SLOT(zIndexChanged(int)));
    connect(itemzoom, SIGNAL(valueChanged(int)), this, SLOT(itemScaled(int)));
    connect(itemrotatex, SIGNAL(valueChanged(int)), this, SLOT(itemRotateX(int)));
    connect(itemrotatey, SIGNAL(valueChanged(int)), this, SLOT(itemRotateY(int)));
    connect(itemrotatez, SIGNAL(valueChanged(int)), this, SLOT(itemRotateZ(int)));
    connect(itemhcenter, &QAbstractButton::clicked, this, &TitleWidget::itemHCenter);
    connect(itemvcenter, &QAbstractButton::clicked, this, &TitleWidget::itemVCenter);
    connect(itemtop, &QAbstractButton::clicked, this, &TitleWidget::itemTop);
    connect(itembottom, &QAbstractButton::clicked, this, &TitleWidget::itemBottom);
    connect(itemleft, &QAbstractButton::clicked, this, &TitleWidget::itemLeft);
    connect(itemright, &QAbstractButton::clicked, this, &TitleWidget::itemRight);
    connect(effect_list, SIGNAL(currentIndexChanged(int)), this, SLOT(slotAddEffect(int)));
    connect(typewriter_delay, SIGNAL(valueChanged(int)), this, SLOT(slotEditTypewriter(int)));
    connect(typewriter_start, SIGNAL(valueChanged(int)), this, SLOT(slotEditTypewriter(int)));

    connect(origin_x_left, &QAbstractButton::clicked, this, &TitleWidget::slotOriginXClicked);
    connect(origin_y_top, &QAbstractButton::clicked, this, &TitleWidget::slotOriginYClicked);

    connect(monitor, &Monitor::frameUpdated, this, &TitleWidget::slotGotBackground);

    // Position and size
    m_signalMapper = new QSignalMapper(this);
    m_signalMapper->setMapping(value_w, ValueWidth);
    m_signalMapper->setMapping(value_h, ValueHeight);
    m_signalMapper->setMapping(value_x, ValueX);
    m_signalMapper->setMapping(value_y, ValueY);
    connect(value_w, SIGNAL(valueChanged(int)), m_signalMapper, SLOT(map()));
    connect(value_h, SIGNAL(valueChanged(int)), m_signalMapper, SLOT(map()));
    connect(value_x, SIGNAL(valueChanged(int)), m_signalMapper, SLOT(map()));
    connect(value_y, SIGNAL(valueChanged(int)), m_signalMapper, SLOT(map()));
    connect(m_signalMapper, SIGNAL(mapped(int)), this, SLOT(slotValueChanged(int)));

    connect(buttonFitZoom, &QAbstractButton::clicked, this, &TitleWidget::slotAdjustZoom);
    connect(buttonRealSize, &QAbstractButton::clicked, this, &TitleWidget::slotZoomOneToOne);
    connect(buttonItalic, &QAbstractButton::clicked, this, &TitleWidget::slotUpdateText);
    connect(buttonUnder, &QAbstractButton::clicked, this, &TitleWidget::slotUpdateText);
    connect(buttonAlignLeft, &QAbstractButton::clicked, this, &TitleWidget::slotUpdateText);
    connect(buttonAlignRight, &QAbstractButton::clicked, this, &TitleWidget::slotUpdateText);
    connect(buttonAlignCenter, &QAbstractButton::clicked, this, &TitleWidget::slotUpdateText);
    connect(edit_gradient, &QAbstractButton::clicked, this, &TitleWidget::slotEditGradient);
    connect(edit_rect_gradient, &QAbstractButton::clicked, this, &TitleWidget::slotEditGradient);
    connect(displayBg, &QCheckBox::stateChanged, this, &TitleWidget::displayBackgroundFrame);

    connect(m_unicodeDialog, &UnicodeDialog::charSelected, this, &TitleWidget::slotInsertUnicodeString);

    // mbd
    connect(this, &QDialog::accepted, this, &TitleWidget::slotAccepted);

    font_weight_box->blockSignals(true);
    font_weight_box->addItem(i18nc("Font style", "Light"), QFont::Light);
    font_weight_box->addItem(i18nc("Font style", "Normal"), QFont::Normal);
    font_weight_box->addItem(i18nc("Font style", "Demi-Bold"), QFont::DemiBold);
    font_weight_box->addItem(i18nc("Font style", "Bold"), QFont::Bold);
    font_weight_box->addItem(i18nc("Font style", "Black"), QFont::Black);
    font_weight_box->setToolTip(i18n("Font weight"));
    font_weight_box->setCurrentIndex(1);
    font_weight_box->blockSignals(false);

    buttonFitZoom->setIconSize(iconSize);
    buttonRealSize->setIconSize(iconSize);
    buttonItalic->setIconSize(iconSize);
    buttonUnder->setIconSize(iconSize);
    buttonAlignCenter->setIconSize(iconSize);
    buttonAlignLeft->setIconSize(iconSize);
    buttonAlignRight->setIconSize(iconSize);
    buttonFitZoom->setIcon(KoIconUtils::themedIcon(QStringLiteral("zoom-fit-best")));
    buttonRealSize->setIcon(KoIconUtils::themedIcon(QStringLiteral("zoom-original")));
    buttonItalic->setIcon(KoIconUtils::themedIcon(QStringLiteral("format-text-italic")));
    buttonUnder->setIcon(KoIconUtils::themedIcon(QStringLiteral("format-text-underline")));
    buttonAlignCenter->setIcon(KoIconUtils::themedIcon(QStringLiteral("format-justify-center")));
    buttonAlignLeft->setIcon(KoIconUtils::themedIcon(QStringLiteral("format-justify-left")));
    buttonAlignRight->setIcon(KoIconUtils::themedIcon(QStringLiteral("format-justify-right")));
    edit_gradient->setIcon(KoIconUtils::themedIcon(QStringLiteral("document-edit")));
    edit_rect_gradient->setIcon(KoIconUtils::themedIcon(QStringLiteral("document-edit")));

    buttonAlignRight->setToolTip(i18n("Align right"));
    buttonAlignLeft->setToolTip(i18n("Align left"));
    buttonAlignCenter->setToolTip(i18n("Align center"));
    buttonAlignLeft->setChecked(true);

    m_unicodeAction = new QAction(KoIconUtils::themedIcon(QStringLiteral("kdenlive-insert-unicode")), QString(), this);
    m_unicodeAction->setShortcut(Qt::SHIFT + Qt::CTRL + Qt::Key_U);
    m_unicodeAction->setToolTip(getTooltipWithShortcut(i18n("Insert Unicode character"), m_unicodeAction));
    connect(m_unicodeAction, &QAction::triggered, this, &TitleWidget::slotInsertUnicode);
    buttonInsertUnicode->setDefaultAction(m_unicodeAction);

    m_zUp = new QAction(KoIconUtils::themedIcon(QStringLiteral("kdenlive-zindex-up")), QString(), this);
    m_zUp->setShortcut(Qt::Key_PageUp);
    m_zUp->setToolTip(i18n("Raise object"));
    connect(m_zUp, &QAction::triggered, this, &TitleWidget::slotZIndexUp);
    zUp->setDefaultAction(m_zUp);

    m_zDown = new QAction(KoIconUtils::themedIcon(QStringLiteral("kdenlive-zindex-down")), QString(), this);
    m_zDown->setShortcut(Qt::Key_PageDown);
    m_zDown->setToolTip(i18n("Lower object"));
    connect(m_zDown, &QAction::triggered, this, &TitleWidget::slotZIndexDown);
    zDown->setDefaultAction(m_zDown);

    m_zTop = new QAction(KoIconUtils::themedIcon(QStringLiteral("kdenlive-zindex-top")), QString(), this);
    // TODO mbt 1414: Shortcut should change z index only if
    // cursor is NOT in a text field ...
    // m_zTop->setShortcut(Qt::Key_Home);
    m_zTop->setToolTip(i18n("Raise object to top"));
    connect(m_zTop, &QAction::triggered, this, &TitleWidget::slotZIndexTop);
    zTop->setDefaultAction(m_zTop);

    m_zBottom = new QAction(KoIconUtils::themedIcon(QStringLiteral("kdenlive-zindex-bottom")), QString(), this);
    // TODO mbt 1414
    // m_zBottom->setShortcut(Qt::Key_End);
    m_zBottom->setToolTip(i18n("Lower object to bottom"));
    connect(m_zBottom, &QAction::triggered, this, &TitleWidget::slotZIndexBottom);
    zBottom->setDefaultAction(m_zBottom);

    m_selectAll = new QAction(KoIconUtils::themedIcon(QStringLiteral("kdenlive-select-all")), QString(), this);
    m_selectAll->setShortcut(Qt::CTRL + Qt::Key_A);
    connect(m_selectAll, &QAction::triggered, this, &TitleWidget::slotSelectAll);
    buttonSelectAll->setDefaultAction(m_selectAll);

    m_selectText = new QAction(KoIconUtils::themedIcon(QStringLiteral("kdenlive-select-texts")), QString(), this);
    m_selectText->setShortcut(Qt::CTRL + Qt::Key_T);
    connect(m_selectText, &QAction::triggered, this, &TitleWidget::slotSelectText);
    buttonSelectText->setDefaultAction(m_selectText);
    buttonSelectText->setEnabled(false);

    m_selectRects = new QAction(KoIconUtils::themedIcon(QStringLiteral("kdenlive-select-rects")), QString(), this);
    m_selectRects->setShortcut(Qt::CTRL + Qt::Key_R);
    connect(m_selectRects, &QAction::triggered, this, &TitleWidget::slotSelectRects);
    buttonSelectRects->setDefaultAction(m_selectRects);
    buttonSelectRects->setEnabled(false);

    m_selectImages = new QAction(KoIconUtils::themedIcon(QStringLiteral("kdenlive-select-images")), QString(), this);
    m_selectImages->setShortcut(Qt::CTRL + Qt::Key_I);
    connect(m_selectImages, &QAction::triggered, this, &TitleWidget::slotSelectImages);
    buttonSelectImages->setDefaultAction(m_selectImages);
    buttonSelectImages->setEnabled(false);

    m_unselectAll = new QAction(KoIconUtils::themedIcon(QStringLiteral("kdenlive-unselect-all")), QString(), this);
    m_unselectAll->setShortcut(Qt::SHIFT + Qt::CTRL + Qt::Key_A);
    connect(m_unselectAll, &QAction::triggered, this, &TitleWidget::slotSelectNone);
    buttonUnselectAll->setDefaultAction(m_unselectAll);
    buttonUnselectAll->setEnabled(false);

    zDown->setIconSize(iconSize);
    zTop->setIconSize(iconSize);
    zBottom->setIconSize(iconSize);
    zDown->setIcon(KoIconUtils::themedIcon(QStringLiteral("kdenlive-zindex-down")));
    zTop->setIcon(KoIconUtils::themedIcon(QStringLiteral("kdenlive-zindex-top")));
    zBottom->setIcon(KoIconUtils::themedIcon(QStringLiteral("kdenlive-zindex-bottom")));
    connect(zDown, &QAbstractButton::clicked, this, &TitleWidget::slotZIndexDown);
    connect(zTop, &QAbstractButton::clicked, this, &TitleWidget::slotZIndexTop);
    connect(zBottom, &QAbstractButton::clicked, this, &TitleWidget::slotZIndexBottom);

    origin_x_left->setToolTip(i18n("Invert x axis and change 0 point"));
    origin_y_top->setToolTip(i18n("Invert y axis and change 0 point"));
    rectBColor->setToolTip(i18n("Select fill color"));
    rectFColor->setToolTip(i18n("Select border color"));
    zoom_slider->setToolTip(i18n("Zoom"));
    buttonRealSize->setToolTip(i18n("Original size (1:1)"));
    buttonFitZoom->setToolTip(i18n("Fit zoom"));
    backgroundColor->setToolTip(i18n("Select background color"));
    backgroundAlpha->setToolTip(i18n("Background opacity"));
    buttonSelectAll->setToolTip(getTooltipWithShortcut(i18n("Select all"), m_selectAll));
    buttonSelectText->setToolTip(getTooltipWithShortcut(i18n("Select text items in current selection"), m_selectText));
    buttonSelectRects->setToolTip(getTooltipWithShortcut(i18n("Select rect items in current selection"), m_selectRects));
    buttonSelectImages->setToolTip(getTooltipWithShortcut(i18n("Select image items in current selection"), m_selectImages));
    buttonUnselectAll->setToolTip(getTooltipWithShortcut(i18n("Unselect all"), m_unselectAll));

    itemhcenter->setIconSize(iconSize);
    itemvcenter->setIconSize(iconSize);
    itemtop->setIconSize(iconSize);
    itembottom->setIconSize(iconSize);
    itemright->setIconSize(iconSize);
    itemleft->setIconSize(iconSize);

    itemhcenter->setIcon(KoIconUtils::themedIcon(QStringLiteral("kdenlive-align-hor")));
    itemhcenter->setToolTip(i18n("Align item horizontally"));
    itemvcenter->setIcon(KoIconUtils::themedIcon(QStringLiteral("kdenlive-align-vert")));
    itemvcenter->setToolTip(i18n("Align item vertically"));
    itemtop->setIcon(KoIconUtils::themedIcon(QStringLiteral("kdenlive-align-top")));
    itemtop->setToolTip(i18n("Align item to top"));
    itembottom->setIcon(KoIconUtils::themedIcon(QStringLiteral("kdenlive-align-bottom")));
    itembottom->setToolTip(i18n("Align item to bottom"));
    itemright->setIcon(KoIconUtils::themedIcon(QStringLiteral("kdenlive-align-right")));
    itemright->setToolTip(i18n("Align item to right"));
    itemleft->setIcon(KoIconUtils::themedIcon(QStringLiteral("kdenlive-align-left")));
    itemleft->setToolTip(i18n("Align item to left"));

    auto *layout = new QHBoxLayout;
    frame_toolbar->setLayout(layout);
    layout->setContentsMargins(0, 0, 0, 0);
    QToolBar *m_toolbar = new QToolBar(QStringLiteral("titleToolBar"), this);
    m_toolbar->setIconSize(iconSize);

    m_buttonCursor = m_toolbar->addAction(KoIconUtils::themedIcon(QStringLiteral("transform-move")), i18n("Selection Tool"));
    m_buttonCursor->setCheckable(true);
    m_buttonCursor->setShortcut(Qt::ALT + Qt::Key_S);
    m_buttonCursor->setToolTip(i18n("Selection Tool") + QLatin1Char(' ') + m_buttonCursor->shortcut().toString());
    connect(m_buttonCursor, &QAction::triggered, this, &TitleWidget::slotSelectTool);

    m_buttonText = m_toolbar->addAction(KoIconUtils::themedIcon(QStringLiteral("insert-text")), i18n("Add Text"));
    m_buttonText->setCheckable(true);
    m_buttonText->setShortcut(Qt::ALT + Qt::Key_T);
    m_buttonText->setToolTip(i18n("Add Text") + QLatin1Char(' ') + m_buttonText->shortcut().toString());
    connect(m_buttonText, &QAction::triggered, this, &TitleWidget::slotTextTool);

    m_buttonRect = m_toolbar->addAction(KoIconUtils::themedIcon(QStringLiteral("kdenlive-insert-rect")), i18n("Add Rectangle"));
    m_buttonRect->setCheckable(true);
    m_buttonRect->setShortcut(Qt::ALT + Qt::Key_R);
    m_buttonRect->setToolTip(i18n("Add Rectangle") + QLatin1Char(' ') + m_buttonRect->shortcut().toString());
    connect(m_buttonRect, &QAction::triggered, this, &TitleWidget::slotRectTool);

    m_buttonImage = m_toolbar->addAction(KoIconUtils::themedIcon(QStringLiteral("insert-image")), i18n("Add Image"));
    m_buttonImage->setCheckable(false);
    m_buttonImage->setShortcut(Qt::ALT + Qt::Key_I);
    m_buttonImage->setToolTip(i18n("Add Image") + QLatin1Char(' ') + m_buttonImage->shortcut().toString());
    connect(m_buttonImage, &QAction::triggered, this, &TitleWidget::slotImageTool);

    m_toolbar->addSeparator();

    m_buttonLoad = m_toolbar->addAction(KoIconUtils::themedIcon(QStringLiteral("document-open")), i18n("Open Document"));
    m_buttonLoad->setCheckable(false);
    m_buttonLoad->setShortcut(Qt::CTRL + Qt::Key_O);
    m_buttonLoad->setToolTip(i18n("Open Document") + QLatin1Char(' ') + m_buttonLoad->shortcut().toString());
    connect(m_buttonLoad, SIGNAL(triggered()), this, SLOT(loadTitle()));

    m_buttonSave = m_toolbar->addAction(KoIconUtils::themedIcon(QStringLiteral("document-save-as")), i18n("Save As"));
    m_buttonSave->setCheckable(false);
    m_buttonSave->setShortcut(Qt::CTRL + Qt::Key_S);
    m_buttonSave->setToolTip(i18n("Save As") + QLatin1Char(' ') + m_buttonSave->shortcut().toString());
    connect(m_buttonSave, SIGNAL(triggered()), this, SLOT(saveTitle()));

    layout->addWidget(m_toolbar);

    // initialize graphic scene
    m_scene = new GraphicsSceneRectMove(this);
    graphicsView->setScene(m_scene);
    graphicsView->setMouseTracking(true);
    graphicsView->setViewportUpdateMode(QGraphicsView::FullViewportUpdate);
    graphicsView->setDragMode(QGraphicsView::RubberBandDrag);
    graphicsView->setRubberBandSelectionMode(Qt::ContainsItemBoundingRect);
    m_titledocument.setScene(m_scene, m_frameWidth, m_frameHeight);
    connect(m_scene, &QGraphicsScene::changed, this, &TitleWidget::slotChanged);
    connect(font_size, SIGNAL(valueChanged(int)), m_scene, SLOT(slotUpdateFontSize(int)));
    connect(use_grid, &QAbstractButton::toggled, m_scene, &GraphicsSceneRectMove::slotUseGrid);

    // Video frame rect
    QPen framepen;
    framepen.setColor(Qt::red);
    m_frameBorder = new QGraphicsRectItem(QRectF(0, 0, m_frameWidth, m_frameHeight));
    m_frameBorder->setPen(framepen);
    m_frameBorder->setZValue(1000);
    m_frameBorder->setBrush(Qt::transparent);
    m_frameBorder->setFlags(nullptr);
    m_frameBorder->setData(-1, -1);
    graphicsView->scene()->addItem(m_frameBorder);

    // semi transparent safe zones
    framepen.setColor(QColor(255, 0, 0, 100));
    QGraphicsRectItem *safe1 = new QGraphicsRectItem(QRectF(m_frameWidth * 0.05, m_frameHeight * 0.05, m_frameWidth * 0.9, m_frameHeight * 0.9), m_frameBorder);
    safe1->setBrush(Qt::transparent);
    safe1->setPen(framepen);
    safe1->setFlags(nullptr);
    safe1->setData(-1, -1);
    QGraphicsRectItem *safe2 = new QGraphicsRectItem(QRectF(m_frameWidth * 0.1, m_frameHeight * 0.1, m_frameWidth * 0.8, m_frameHeight * 0.8), m_frameBorder);
    safe2->setBrush(Qt::transparent);
    safe2->setPen(framepen);
    safe2->setFlags(nullptr);
    safe2->setData(-1, -1);

    m_frameBackground = new QGraphicsRectItem(QRectF(0, 0, m_frameWidth, m_frameHeight));
    m_frameBackground->setZValue(-1100);
    m_frameBackground->setBrush(Qt::transparent);
    m_frameBackground->setFlags(nullptr);
    graphicsView->scene()->addItem(m_frameBackground);

    m_frameImage = new QGraphicsPixmapItem();
    QTransform qtrans;
    qtrans.scale(2.0, 2.0);
    m_frameImage->setTransform(qtrans);
    m_frameImage->setZValue(-1200);
    m_frameImage->setFlags(nullptr);
    displayBackgroundFrame();
    graphicsView->scene()->addItem(m_frameImage);

    connect(m_scene, &QGraphicsScene::selectionChanged, this, &TitleWidget::selectionChanged);
    connect(m_scene, &GraphicsSceneRectMove::itemMoved, this, &TitleWidget::selectionChanged);
    connect(m_scene, &GraphicsSceneRectMove::sceneZoom, this, &TitleWidget::slotZoom);
    connect(m_scene, &GraphicsSceneRectMove::actionFinished, this, &TitleWidget::slotSelectTool);
    connect(m_scene, &GraphicsSceneRectMove::newRect, this, &TitleWidget::slotNewRect);
    connect(m_scene, &GraphicsSceneRectMove::newText, this, &TitleWidget::slotNewText);
    connect(zoom_slider, &QAbstractSlider::valueChanged, this, &TitleWidget::slotUpdateZoom);
    connect(zoom_spin, SIGNAL(valueChanged(int)), this, SLOT(slotUpdateZoom(int)));

    // mbd: load saved settings
    loadGradients();
    readChoices();

    // Hide effects not implemented
    tabWidget->removeTab(3);

    graphicsView->show();
    graphicsView->setInteractive(true);
    // qCDebug(KDENLIVE_LOG) << "// TITLE WIDGWT: " << graphicsView->viewport()->width() << 'x' << graphicsView->viewport()->height();
    m_startViewport = new QGraphicsRectItem(QRectF(0, 0, m_frameWidth, m_frameHeight));
    // Setting data at -1 so that the item is recognized as undeletable by graphicsscenerectmove
    m_startViewport->setData(-1, -1);
    m_endViewport = new QGraphicsRectItem(QRectF(0, 0, m_frameWidth, m_frameHeight));
    m_endViewport->setData(-1, -1);
    m_startViewport->setData(0, m_frameWidth);
    m_startViewport->setData(1, m_frameHeight);
    m_endViewport->setData(0, m_frameWidth);
    m_endViewport->setData(1, m_frameHeight);

    // scale the view so that the title widget is not too big at startup
    graphicsView->scale(.5, .5);
    if (url.isValid()) {
        loadTitle(url);
    } else {
        prepareTools(nullptr);
        slotTextTool();
        QTimer::singleShot(200, this, &TitleWidget::slotAdjustZoom);
    }
    initAnimation();
    QColor color = backgroundColor->color();
    m_scene->setBackgroundBrush(QBrush(color));
    color.setAlpha(backgroundAlpha->value());
    m_frameBackground->setBrush(color);
    connect(anim_start, &QAbstractButton::toggled, this, &TitleWidget::slotAnimStart);
    connect(anim_end, &QAbstractButton::toggled, this, &TitleWidget::slotAnimEnd);
    connect(templateBox, SIGNAL(currentIndexChanged(int)), this, SLOT(templateIndexChanged(int)));

    buttonBox->button(QDialogButtonBox::Ok)->setEnabled(KdenliveSettings::hastitleproducer());
    if (titletemplates.isEmpty()) {
        refreshTitleTemplates(m_projectTitlePath);
    }
    // templateBox->setIconSize(QSize(60,60));
    templateBox->clear();
    templateBox->addItem(QString());
    for (const TitleTemplate &t : titletemplates) {
        templateBox->addItem(t.icon, t.name, t.file);
    }
    lastDocumentHash = QCryptographicHash::hash(xml().toString().toLatin1(), QCryptographicHash::Md5).toHex();
}

TitleWidget::~TitleWidget()
{
    m_scene->blockSignals(true);
    delete m_buttonRect;
    delete m_buttonText;
    delete m_buttonImage;
    delete m_buttonCursor;
    delete m_buttonSave;
    delete m_buttonLoad;
    delete m_unicodeAction;
    delete m_zUp;
    delete m_zDown;
    delete m_zTop;
    delete m_zBottom;
    delete m_selectAll;
    delete m_selectText;
    delete m_selectRects;
    delete m_selectImages;
    delete m_unselectAll;

    delete m_unicodeDialog;
    delete m_frameBorder;
    delete m_frameImage;
    delete m_startViewport;
    delete m_endViewport;
    delete m_scene;
    delete m_signalMapper;
}

// static
QStringList TitleWidget::extractImageList(const QString &xml)
{
    QStringList result;
    if (xml.isEmpty()) {
        return result;
    }
    QDomDocument doc;
    doc.setContent(xml);
    QDomNodeList images = doc.elementsByTagName(QStringLiteral("content"));
    for (int i = 0; i < images.count(); ++i) {
        if (images.at(i).toElement().hasAttribute(QStringLiteral("url"))) {
            result.append(images.at(i).toElement().attribute(QStringLiteral("url")));
        }
    }
    return result;
}

// static
QStringList TitleWidget::extractFontList(const QString &xml)
{
    QStringList result;
    if (xml.isEmpty()) {
        return result;
    }
    QDomDocument doc;
    doc.setContent(xml);
    QDomNodeList images = doc.elementsByTagName(QStringLiteral("content"));
    for (int i = 0; i < images.count(); ++i) {
        if (images.at(i).toElement().hasAttribute(QStringLiteral("font"))) {
            result.append(images.at(i).toElement().attribute(QStringLiteral("font")));
        }
    }
    return result;
}
// static
void TitleWidget::refreshTitleTemplates(const QString &projectPath)
{
    QStringList filters = QStringList() << QStringLiteral("*.kdenlivetitle");
    titletemplates.clear();

    // project templates
    QDir dir(projectPath);
    QStringList templateFiles = dir.entryList(filters, QDir::Files);
    for (const QString &fname : templateFiles) {
        TitleTemplate t;
        t.name = fname;
        t.file = dir.absoluteFilePath(fname);
        t.icon = QIcon(KThumb::getImage(QUrl::fromLocalFile(t.file), 0, 60, 60));
        titletemplates.append(t);
    }

    // system templates
    QStringList titleTemplates = QStandardPaths::locateAll(QStandardPaths::AppDataLocation, QStringLiteral("titles/"), QStandardPaths::LocateDirectory);
    for (const QString &folderpath : titleTemplates) {
        QDir folder(folderpath);
        QStringList filesnames = folder.entryList(filters, QDir::Files);
        for (const QString &fname : filesnames) {
            TitleTemplate t;
            t.name = fname;
            t.file = folder.absoluteFilePath(fname);
            t.icon = QIcon(KThumb::getImage(QUrl::fromLocalFile(t.file), 0, 60, 60));
            titletemplates.append(t);
        }
    }
}

void TitleWidget::templateIndexChanged(int index)
{
    QString item = templateBox->itemData(index).toString();
    if (!item.isEmpty()) {
        if (lastDocumentHash != QCryptographicHash::hash(xml().toString().toLatin1(), QCryptographicHash::Md5).toHex()) {
            if (KMessageBox::questionYesNo(this, i18n("Do you really want to load a new template? Changes in this title will be lost!")) == KMessageBox::No) {
                return;
            }
        }
        loadTitle(QUrl::fromLocalFile(item));

        // mbt 1607: Add property to distinguish between unchanged template titles and user titles.
        // Text of unchanged template titles should be selected when clicked.
        QList<QGraphicsItem *> list = graphicsView->scene()->items();
        for (QGraphicsItem *qgItem : list) {
            if (qgItem->type() == TEXTITEM) {
                MyTextItem *i = static_cast<MyTextItem *>(qgItem);
                i->setProperty("isTemplate", "true");
                i->setProperty("templateText", i->toHtml());
            }
        }
        lastDocumentHash = QCryptographicHash::hash(xml().toString().toLatin1(), QCryptographicHash::Md5).toHex();
    }
}
// virtual
void TitleWidget::resizeEvent(QResizeEvent * /*event*/)
{
    // slotAdjustZoom();
}
// virtual
void TitleWidget::keyPressEvent(QKeyEvent *e)
{
    if (e->key() != Qt::Key_Escape && e->key() != Qt::Key_Return && e->key() != Qt::Key_Enter) {
        QDialog::keyPressEvent(e);
    }
}

void TitleWidget::slotTextTool()
{
    m_scene->setTool(TITLE_TEXT);
    showToolbars(TITLE_TEXT);
    checkButton(TITLE_TEXT);
}

void TitleWidget::slotRectTool()
{
    m_scene->setTool(TITLE_RECTANGLE);
    showToolbars(TITLE_RECTANGLE);
    checkButton(TITLE_RECTANGLE);

    // Disable dragging mode, would make dragging a rect impossible otherwise ;)
    graphicsView->setDragMode(QGraphicsView::NoDrag);
}

void TitleWidget::slotSelectTool()
{
    m_scene->setTool(TITLE_SELECT);

    // Enable rubberband selecting mode.
    graphicsView->setDragMode(QGraphicsView::RubberBandDrag);

    // Find out which toolbars need to be shown, depending on selected item
    TITLETOOL t = TITLE_SELECT;
    QList<QGraphicsItem *> l = graphicsView->scene()->selectedItems();
    if (!l.isEmpty()) {
        switch (l.at(0)->type()) {
        case TEXTITEM:
            t = TITLE_TEXT;
            break;
        case RECTITEM:
            t = TITLE_RECTANGLE;
            break;
        case IMAGEITEM:
            t = TITLE_IMAGE;
            break;
        }
    }

    enableToolbars(t);
    if (t == TITLE_RECTANGLE && (l.at(0) == m_endViewport || l.at(0) == m_startViewport)) {
        // graphicsView->centerOn(l.at(0));
        t = TITLE_SELECT;
    }
    showToolbars(t);

    if (!l.isEmpty()) {
        updateCoordinates(l.at(0));
        updateDimension(l.at(0));
        updateRotZoom(l.at(0));
    }

    checkButton(TITLE_SELECT);
}

void TitleWidget::slotImageTool()
{
    QList<QByteArray> supported = QImageReader::supportedImageFormats();
    QStringList mimeTypeFilters;
    QString allExtensions = i18n("All Images") + QStringLiteral(" (");
    for (const QByteArray &mimeType : supported) {
        mimeTypeFilters.append(i18n("%1 Image", QString(mimeType)) + QStringLiteral("( *.") + QString(mimeType) + QLatin1Char(')'));
        allExtensions.append(QStringLiteral("*.") + mimeType + QLatin1Char(' '));
    }
    mimeTypeFilters.sort();
    allExtensions.append(QLatin1Char(')'));
    mimeTypeFilters.prepend(allExtensions);
    QString clipFolder = KRecentDirs::dir(QStringLiteral(":KdenliveImageFolder"));
    if (clipFolder.isEmpty()) {
        clipFolder = QDir::homePath();
    }
    QFileDialog dialog(this, i18n("Add Image"), clipFolder);
    dialog.setAcceptMode(QFileDialog::AcceptOpen);
    dialog.setNameFilters(mimeTypeFilters);
    if (dialog.exec() != QDialog::Accepted) {
        return;
    }
    QUrl url = QUrl::fromLocalFile(dialog.selectedFiles().at(0));
    if (url.isValid()) {
        KRecentDirs::add(QStringLiteral(":KdenliveImageFolder"), url.adjusted(QUrl::RemoveFilename).toLocalFile());
        if (url.toLocalFile().endsWith(QLatin1String(".svg"))) {
            MySvgItem *svg = new MySvgItem(url.toLocalFile());
            svg->setFlags(QGraphicsItem::ItemIsMovable | QGraphicsItem::ItemIsSelectable | QGraphicsItem::ItemSendsGeometryChanges);
            svg->setZValue(m_count++);
            svg->setData(Qt::UserRole, url.toLocalFile());
            m_scene->addNewItem(svg);
            prepareTools(svg);
        } else {
            QPixmap pix(url.toLocalFile());
            auto *image = new MyPixmapItem(pix);
            image->setShapeMode(QGraphicsPixmapItem::BoundingRectShape);
            image->setFlags(QGraphicsItem::ItemIsMovable | QGraphicsItem::ItemIsSelectable | QGraphicsItem::ItemSendsGeometryChanges);
            image->setData(Qt::UserRole, url.toLocalFile());
            image->setZValue(m_count++);
            m_scene->addNewItem(image);
            prepareTools(image);
        }
    }
    m_scene->setTool(TITLE_SELECT);
    showToolbars(TITLE_SELECT);
    checkButton(TITLE_SELECT);
}

void TitleWidget::showToolbars(TITLETOOL toolType)
{
    // toolbar_stack->setEnabled(toolType != TITLE_SELECT);
    switch (toolType) {
    case TITLE_IMAGE:
        toolbar_stack->setCurrentIndex(2);
        break;
    case TITLE_RECTANGLE:
        toolbar_stack->setCurrentIndex(1);
        break;
    case TITLE_TEXT:
    default:
        toolbar_stack->setCurrentIndex(0);
        break;
    }
}

void TitleWidget::enableToolbars(TITLETOOL toolType)
{
    // TITLETOOL is defined in effectstack/graphicsscenerectmove.h
    bool enable = false;
    if (toolType == TITLE_RECTANGLE || toolType == TITLE_IMAGE) {
        enable = true;
    }
    value_w->setEnabled(enable);
    value_h->setEnabled(enable);
}

void TitleWidget::checkButton(TITLETOOL toolType)
{
    bool bSelect = false;
    bool bText = false;
    bool bRect = false;
    bool bImage = false;

    switch (toolType) {
    case TITLE_SELECT:
        bSelect = true;
        break;
    case TITLE_TEXT:
        bText = true;
        break;
    case TITLE_RECTANGLE:
        bRect = true;
        break;
    case TITLE_IMAGE:
        bImage = true;
        break;
    default:
        break;
    }

    m_buttonCursor->setChecked(bSelect);
    m_buttonText->setChecked(bText);
    m_buttonRect->setChecked(bRect);
    m_buttonImage->setChecked(bImage);
}

void TitleWidget::displayBackgroundFrame()
{
    QRectF r = m_frameBorder->sceneBoundingRect();
    if (!displayBg->isChecked()) {
        QPixmap pattern(20, 20);
        pattern.fill();
        QColor bgcolor(210, 210, 210);
        QPainter p(&pattern);
        p.fillRect(QRect(0, 0, 10, 10), bgcolor);
        p.fillRect(QRect(10, 10, 20, 20), bgcolor);
        p.end();
        QBrush br(pattern);
        QPixmap bg((int)(r.width() / 2), (int)(r.height() / 2));
        QPainter p2(&bg);
        p2.fillRect(bg.rect(), br);
        p2.end();
        m_frameImage->setPixmap(bg);
    } else {
        emit requestBackgroundFrame(m_clipId, true);
    }
}

void TitleWidget::slotGotBackground(const QImage &img)
{
    QRectF r = m_frameBorder->sceneBoundingRect();
    m_frameImage->setPixmap(QPixmap::fromImage(img.scaled(r.width() / 2, r.height() / 2)));
    emit requestBackgroundFrame(m_clipId, false);
}

void TitleWidget::initAnimation()
{
    align_box->setEnabled(false);
    QPen startpen(Qt::DotLine);
    QPen endpen(Qt::DashDotLine);
    startpen.setColor(QColor(100, 200, 100, 140));
    endpen.setColor(QColor(200, 100, 100, 140));

    m_startViewport->setPen(startpen);
    m_endViewport->setPen(endpen);

    m_startViewport->setZValue(-1000);
    m_endViewport->setZValue(-1000);

    m_startViewport->setFlags(nullptr);
    m_endViewport->setFlags(nullptr);

    graphicsView->scene()->addItem(m_startViewport);
    graphicsView->scene()->addItem(m_endViewport);

    connect(keep_aspect, &QAbstractButton::toggled, this, &TitleWidget::slotKeepAspect);
    connect(resize50, &QAbstractButton::clicked, this, &TitleWidget::slotResize50);
    connect(resize100, &QAbstractButton::clicked, this, &TitleWidget::slotResize100);
    connect(resize200, &QAbstractButton::clicked, this, &TitleWidget::slotResize200);
}

void TitleWidget::slotUpdateZoom(int pos)
{
    zoom_spin->setValue(pos);
    zoom_slider->setValue(pos);
    m_scene->setZoom((double)pos / 100);
}

void TitleWidget::slotZoom(bool up)
{
    int pos = zoom_slider->value();
    if (up) {
        pos++;
    } else {
        pos--;
    }
    zoom_slider->setValue(pos);
}

void TitleWidget::slotAdjustZoom()
{
    /*double scalex = graphicsView->width() / (double)(m_frameWidth * 1.2);
    double scaley = graphicsView->height() / (double)(m_frameHeight * 1.2);
    if (scalex > scaley) scalex = scaley;
    int zoompos = (int)(scalex * 7 + 0.5);*/
    graphicsView->fitInView(m_frameBorder, Qt::KeepAspectRatio);
    int zoompos = graphicsView->matrix().m11() * 100;
    zoom_slider->setValue(zoompos);
    graphicsView->centerOn(m_frameBorder);
}

void TitleWidget::slotZoomOneToOne()
{
    zoom_slider->setValue(100);
    graphicsView->centerOn(m_frameBorder);
}

void TitleWidget::slotNewRect(QGraphicsRectItem *rect)
{
    updateAxisButtons(rect); // back to default

    if (rectLineWidth->value() == 0) {
        rect->setPen(Qt::NoPen);
    } else {
        QPen penf(rectFColor->color());
        penf.setWidth(rectLineWidth->value());
        penf.setJoinStyle(Qt::RoundJoin);
        rect->setPen(penf);
    }
    if (plain_rect->isChecked()) {
        rect->setBrush(QBrush(rectBColor->color()));
        rect->setData(TitleDocument::Gradient, QVariant());
    } else {
        // gradient
        QString gradientData = gradients_rect_combo->currentData().toString();
        rect->setData(TitleDocument::Gradient, gradientData);
        QLinearGradient gr = GradientWidget::gradientFromString(gradientData, rect->boundingRect().width(), rect->boundingRect().height());
        rect->setBrush(QBrush(gr));
    }
    rect->setZValue(m_count++);
    rect->setData(TitleDocument::ZoomFactor, 100);
    prepareTools(rect);
    // setCurrentItem(rect);
    // graphicsView->setFocus();
}

void TitleWidget::slotNewText(MyTextItem *tt)
{
    updateAxisButtons(tt); // back to default

    letter_spacing->blockSignals(true);
    line_spacing->blockSignals(true);
    letter_spacing->setValue(0);
    line_spacing->setValue(0);
    letter_spacing->blockSignals(false);
    line_spacing->blockSignals(false);
    letter_spacing->setEnabled(true);
    line_spacing->setEnabled(true);
    QFont font = font_family->currentFont();
    font.setPixelSize(font_size->value());
    // mbd: issue 551:
    font.setWeight(font_weight_box->itemData(font_weight_box->currentIndex()).toInt());
    font.setItalic(buttonItalic->isChecked());
    font.setUnderline(buttonUnder->isChecked());

    tt->setFont(font);
    QColor color = fontColorButton->color();
    QColor outlineColor = textOutlineColor->color();
    tt->setTextColor(color);
    tt->document()->setDocumentMargin(0);

    QTextCursor cur(tt->document());
    cur.select(QTextCursor::Document);
    QTextBlockFormat format = cur.blockFormat();
    QTextCharFormat cformat = cur.charFormat();
    double outlineWidth = textOutline->value() / 10.0;

    tt->setData(TitleDocument::OutlineWidth, outlineWidth);
    tt->setData(TitleDocument::OutlineColor, outlineColor);
    if (outlineWidth > 0.0) {
        cformat.setTextOutline(QPen(outlineColor, outlineWidth));
    }
    tt->updateShadow(shadowBox->isChecked(), blur_radius->value(), shadowX->value(), shadowY->value(), shadowColor->color());
    if (gradient_color->isChecked()) {
        QString gradientData = gradients_combo->currentData().toString();
        tt->setData(TitleDocument::Gradient, gradientData);
        QLinearGradient gr = GradientWidget::gradientFromString(gradientData, tt->boundingRect().width(), tt->boundingRect().height());
        cformat.setForeground(QBrush(gr));
    } else {
        cformat.setForeground(QBrush(color));
    }
    cur.setCharFormat(cformat);
    cur.setBlockFormat(format);
    tt->setTextCursor(cur);
    tt->setZValue(m_count++);
    setCurrentItem(tt);
    prepareTools(tt);
}

void TitleWidget::setFontBoxWeight(int weight)
{
    int index = font_weight_box->findData(weight);
    if (index < 0) {
        index = font_weight_box->findData(QFont::Normal);
    }
    font_weight_box->setCurrentIndex(index);
}

void TitleWidget::setCurrentItem(QGraphicsItem *item)
{
    m_scene->setSelectedItem(item);
}

void TitleWidget::zIndexChanged(int v)
{
    QList<QGraphicsItem *> l = graphicsView->scene()->selectedItems();
    for (int i = 0; i < l.size(); ++i) {
        l[i]->setZValue(v);
    }
}

void TitleWidget::selectionChanged()
{
    if (m_scene->tool() != TITLE_SELECT) {
        return;
    }

    // qCDebug(KDENLIVE_LOG) << "Number of selected items: " << graphicsView->scene()->selectedItems().length() << '\n';

    QList<QGraphicsItem *> l;

    // mbt 1607: One text item might have grabbed the keyboard.
    // Ungrab it for all items that are not selected, otherwise
    // text input would only work for the text item that grabbed
    // the keyboard last.
    l = graphicsView->scene()->items();
    for (QGraphicsItem *item : l) {
        if (item->type() == TEXTITEM && !item->isSelected()) {
            MyTextItem *i = static_cast<MyTextItem *>(item);
            i->clearFocus();
        }
    }

    l = graphicsView->scene()->selectedItems();

    if (!l.isEmpty()) {
        buttonUnselectAll->setEnabled(true);
        // Enable all z index buttons if items selected.
        // We can selectively disable them later.
        zUp->setEnabled(true);
        zDown->setEnabled(true);
        zTop->setEnabled(true);
        zBottom->setEnabled(true);
    } else {
        buttonUnselectAll->setEnabled(false);
    }
    if (l.size() >= 2) {
        buttonSelectText->setEnabled(true);
        buttonSelectRects->setEnabled(true);
        buttonSelectImages->setEnabled(true);
    } else {
        buttonSelectText->setEnabled(false);
        buttonSelectRects->setEnabled(false);
        buttonSelectImages->setEnabled(false);
    }

    if (l.size() == 0) {
        prepareTools(nullptr);
    } else if (l.size() == 1) {
        prepareTools(l.at(0));
    } else {
        /*
        For multiple selected objects we need to decide which tools to show.
        */
        int firstType = l.at(0)->type();
        bool allEqual = true;
        for (int i = 0; i < l.size(); ++i) {
            if (l.at(i)->type() != firstType) {
                allEqual = false;
                break;
            }
        }
        // qCDebug(KDENLIVE_LOG) << "All equal? " << allEqual << ".\n";
        if (allEqual) {
            prepareTools(l.at(0));
        } else {
            // Get the default toolset, but enable the property frame (x,y,w,h)
            prepareTools(nullptr);
            frame_properties->setEnabled(true);

            // Enable x/y/w/h if it makes sense.
            value_x->setEnabled(true);
            value_y->setEnabled(true);
            bool containsTextitem = false;
            for (int i = 0; i < l.size(); ++i) {
                if (l.at(i)->type() == TEXTITEM) {
                    containsTextitem = true;
                    break;
                }
            }
            if (!containsTextitem) {
                value_w->setEnabled(true);
                value_h->setEnabled(true);
            }
        }

        // Disable z index buttons if they don't make sense for the current selection
        int firstZindex = l.at(0)->zValue();
        allEqual = true;
        for (int i = 0; i < l.size(); ++i) {
            if (l[i]->zValue() != firstZindex) {
                allEqual = false;
                break;
            }
        }
        if (!allEqual) {
            zUp->setEnabled(false);
            zDown->setEnabled(false);
        }
    }
}

void TitleWidget::slotValueChanged(int type)
{
    /*
    type tells us which QSpinBox value has changed.
    */

    QList<QGraphicsItem *> l = graphicsView->scene()->selectedItems();
    // qCDebug(KDENLIVE_LOG) << l.size() << " items to be resized\n";

    // Get the updated value here already to do less coding afterwards
    int val = 0;
    switch (type) {
    case ValueWidth:
        val = value_w->value();
        break;
    case ValueHeight:
        val = value_h->value();
        break;
    case ValueX:
        val = value_x->value();
        break;
    case ValueY:
        val = value_y->value();
        break;
    }

    for (int k = 0; k < l.size(); ++k) {
        // qCDebug(KDENLIVE_LOG) << "Type of item " << k << ": " << l.at(k)->type() << '\n';

        if (l.at(k)->type() == TEXTITEM) {
            // Just update the position. We don't allow setting width/height for text items yet.
            switch (type) {
            case ValueX:
                updatePosition(l.at(k), val, l.at(k)->pos().y());
                break;
            case ValueY:
                updatePosition(l.at(k), l.at(k)->pos().x(), val);
                break;
            }

        } else if (l.at(k)->type() == RECTITEM) {
            QGraphicsRectItem *rec = static_cast<QGraphicsRectItem *>(l.at(k));
            switch (type) {
            case ValueX:
                updatePosition(l.at(k), val, l.at(k)->pos().y());
                break;
            case ValueY:
                updatePosition(l.at(k), l.at(k)->pos().x(), val);
                break;
            case ValueWidth:
                rec->setRect(QRect(0, 0, val, rec->rect().height()));
                break;
            case ValueHeight:
                rec->setRect(QRect(0, 0, rec->rect().width(), val));
                break;
            }

        } else if (l.at(k)->type() == IMAGEITEM) {

            if (type == ValueX) {
                updatePosition(l.at(k), val, l.at(k)->pos().y());

            } else if (type == ValueY) {
                updatePosition(l.at(k), l.at(k)->pos().x(), val);

            } else {
                // Width/height has changed. This is more complex.

                QGraphicsItem *i = l.at(k);
                Transform t = m_transformations.value(i);

                // Ratio width:height
                double phi = (double)i->boundingRect().width() / i->boundingRect().height();
                // TODO: proper calculation for rotation around 3 axes
                double alpha = (double)t.rotatez / 180.0 * M_PI;

                // New length
                double length;

                // Scaling factor
                double scale = 1;

                // We want to keep the aspect ratio of the image as the user does not yet have the possibility
                // to restore the original ratio. You rarely want to change it anyway.
                switch (type) {
                case ValueWidth:
                    // Add 0.5 because otherwise incrementing by 1 might have no effect
                    length = val / (cos(alpha) + 1 / phi * sin(alpha)) + 0.5;
                    scale = length / i->boundingRect().width();
                    break;
                case ValueHeight:
                    length = val / (phi * sin(alpha) + cos(alpha)) + 0.5;
                    scale = length / i->boundingRect().height();
                    break;
                }

                t.scalex = scale;
                t.scaley = scale;
                QTransform qtrans;
                qtrans.scale(scale, scale);
                qtrans.rotate(t.rotatex, Qt::XAxis);
                qtrans.rotate(t.rotatey, Qt::YAxis);
                qtrans.rotate(t.rotatez, Qt::ZAxis);
                i->setTransform(qtrans);
                // qCDebug(KDENLIVE_LOG) << "scale is: " << scale << '\n';
                // qCDebug(KDENLIVE_LOG) << i->boundingRect().width() << ": new width\n";
                m_transformations[i] = t;

                if (l.size() == 1) {
                    // Only update the w/h values if the selection contains just one item.
                    // Otherwise, what should we do? ;)
                    // (Use the values of the first item? Of the second? Of the x-th?)
                    updateDimension(i);
                    // Update rotation/zoom values.
                    // These values are not yet able to handle multiple items!
                    updateRotZoom(i);
                }
            }
        }
    }
}

void TitleWidget::updateDimension(QGraphicsItem *i)
{
    bool wBlocked = value_w->signalsBlocked();
    bool hBlocked = value_h->signalsBlocked();
    bool zBlocked = zValue->signalsBlocked();
    value_w->blockSignals(true);
    value_h->blockSignals(true);
    zValue->blockSignals(true);

    zValue->setValue((int)i->zValue());
    if (i->type() == IMAGEITEM) {
        // Get multipliers for rotation/scaling

        /*Transform t = m_transformations.value(i);
        QRectF r = i->boundingRect();
        int width = (int) ( abs(r.width()*t.scalex * cos(t.rotate/180.0*M_PI))
                    + abs(r.height()*t.scaley * sin(t.rotate/180.0*M_PI)) );
        int height = (int) ( abs(r.height()*t.scaley * cos(t.rotate/180*M_PI))
                    + abs(r.width()*t.scalex * sin(t.rotate/180*M_PI)) );*/

        value_w->setValue(i->sceneBoundingRect().width());
        value_h->setValue(i->sceneBoundingRect().height());
    } else if (i->type() == RECTITEM) {
        QGraphicsRectItem *r = static_cast<QGraphicsRectItem *>(i);
        // qCDebug(KDENLIVE_LOG) << "Rect width is: " << r->rect().width() << ", was: " << value_w->value() << '\n';
        value_w->setValue((int)r->rect().width());
        value_h->setValue((int)r->rect().height());
    } else if (i->type() == TEXTITEM) {
        MyTextItem *t = static_cast<MyTextItem *>(i);
        value_w->setValue((int)t->boundingRect().width());
        value_h->setValue((int)t->boundingRect().height());
    }

    zValue->blockSignals(zBlocked);
    value_w->blockSignals(wBlocked);
    value_h->blockSignals(hBlocked);
}

void TitleWidget::updateCoordinates(QGraphicsItem *i)
{
    // Block signals emitted by this method
    value_x->blockSignals(true);
    value_y->blockSignals(true);

    if (i->type() == TEXTITEM) {

        MyTextItem *rec = static_cast<MyTextItem *>(i);

        // Set the correct x coordinate value
        if (origin_x_left->isChecked()) {
            // Origin (0 point) is at m_frameWidth, coordinate axis is inverted
            value_x->setValue((int)(m_frameWidth - rec->pos().x() - rec->boundingRect().width()));
        } else {
            // Origin is at 0 (default)
            value_x->setValue((int)rec->pos().x());
        }

        // Same for y
        if (origin_y_top->isChecked()) {
            value_y->setValue((int)(m_frameHeight - rec->pos().y() - rec->boundingRect().height()));
        } else {
            value_y->setValue((int)rec->pos().y());
        }

    } else if (i->type() == RECTITEM) {

        QGraphicsRectItem *rec = static_cast<QGraphicsRectItem *>(i);

        if (origin_x_left->isChecked()) {
            // Origin (0 point) is at m_frameWidth
            value_x->setValue((int)(m_frameWidth - rec->pos().x() - rec->rect().width()));
        } else {
            // Origin is at 0 (default)
            value_x->setValue((int)rec->pos().x());
        }

        if (origin_y_top->isChecked()) {
            value_y->setValue((int)(m_frameHeight - rec->pos().y() - rec->rect().height()));
        } else {
            value_y->setValue((int)rec->pos().y());
        }

    } else if (i->type() == IMAGEITEM) {

        if (origin_x_left->isChecked()) {
            value_x->setValue((int)(m_frameWidth - i->pos().x() - i->sceneBoundingRect().width()));
        } else {
            value_x->setValue((int)i->pos().x());
        }

        if (origin_y_top->isChecked()) {
            value_y->setValue((int)(m_frameHeight - i->pos().y() - i->sceneBoundingRect().height()));
        } else {
            value_y->setValue((int)i->pos().y());
        }
    }

    // Stop blocking signals now
    value_x->blockSignals(false);
    value_y->blockSignals(false);
}

void TitleWidget::updateRotZoom(QGraphicsItem *i)
{
    itemzoom->blockSignals(true);
    itemrotatex->blockSignals(true);
    itemrotatey->blockSignals(true);
    itemrotatez->blockSignals(true);

    Transform t = m_transformations.value(i);

    if (!i->data(TitleDocument::ZoomFactor).isNull()) {
        itemzoom->setValue(i->data(TitleDocument::ZoomFactor).toInt());
    } else {
        itemzoom->setValue((int)(t.scalex * 100.0 + 0.5));
    }

    itemrotatex->setValue((int)(t.rotatex));
    itemrotatey->setValue((int)(t.rotatey));
    itemrotatez->setValue((int)(t.rotatez));

    itemzoom->blockSignals(false);
    itemrotatex->blockSignals(false);
    itemrotatey->blockSignals(false);
    itemrotatez->blockSignals(false);
}

void TitleWidget::updatePosition(QGraphicsItem *i)
{
    updatePosition(i, value_x->value(), value_y->value());
}

void TitleWidget::updatePosition(QGraphicsItem *i, int x, int y)
{
    if (i->type() == TEXTITEM) {
        MyTextItem *rec = static_cast<MyTextItem *>(i);

        int posX;
        if (origin_x_left->isChecked()) {
            /*
             * Origin of the X axis is at m_frameWidth, and distance from right
             * border of the item to the right border of the frame is taken. See
             * comment to slotOriginXClicked().
             */
            posX = m_frameWidth - x - rec->boundingRect().width();
        } else {
            posX = x;
        }

        int posY;
        if (origin_y_top->isChecked()) {
            /* Same for y axis */
            posY = m_frameHeight - y - rec->boundingRect().height();
        } else {
            posY = y;
        }

        rec->setPos(posX, posY);

    } else if (i->type() == RECTITEM) {

        QGraphicsRectItem *rec = static_cast<QGraphicsRectItem *>(i);

        int posX;
        if (origin_x_left->isChecked()) {
            posX = m_frameWidth - x - rec->rect().width();
        } else {
            posX = x;
        }

        int posY;
        if (origin_y_top->isChecked()) {
            posY = m_frameHeight - y - rec->rect().height();
        } else {
            posY = y;
        }

        rec->setPos(posX, posY);

    } else if (i->type() == IMAGEITEM) {
        int posX;
        if (origin_x_left->isChecked()) {
            // Use the sceneBoundingRect because this also regards transformations like zoom
            posX = m_frameWidth - x - i->sceneBoundingRect().width();
        } else {
            posX = x;
        }

        int posY;
        if (origin_y_top->isChecked()) {
            posY = m_frameHeight - y - i->sceneBoundingRect().height();
        } else {
            posY = y;
        }

        i->setPos(posX, posY);
    }
}

void TitleWidget::updateTextOriginX()
{
    if (origin_x_left->isChecked()) {
        origin_x_left->setText(i18n("\u2212X"));
    } else {
        origin_x_left->setText(i18n("+X"));
    }
}

void TitleWidget::slotOriginXClicked()
{
    // Update the text displayed on the button.
    updateTextOriginX();

    QList<QGraphicsItem *> l = graphicsView->scene()->selectedItems();
    if (l.size() >= 1) {
        updateCoordinates(l.at(0));

        // Remember x axis setting
        l.at(0)->setData(TitleDocument::OriginXLeft, origin_x_left->isChecked() ? TitleDocument::AxisInverted : TitleDocument::AxisDefault);
    }
    graphicsView->setFocus();
}

void TitleWidget::updateTextOriginY()
{
    if (origin_y_top->isChecked()) {
        origin_y_top->setText(i18n("\u2212Y"));
    } else {
        origin_y_top->setText(i18n("+Y"));
    }
}

void TitleWidget::slotOriginYClicked()
{
    // Update the text displayed on the button.
    updateTextOriginY();

    QList<QGraphicsItem *> l = graphicsView->scene()->selectedItems();
    if (l.size() >= 1) {
        updateCoordinates(l.at(0));

        l.at(0)->setData(TitleDocument::OriginYTop, origin_y_top->isChecked() ? TitleDocument::AxisInverted : TitleDocument::AxisDefault);
    }
    graphicsView->setFocus();
}

void TitleWidget::updateAxisButtons(QGraphicsItem *i)
{
    int xAxis = i->data(TitleDocument::OriginXLeft).toInt();
    int yAxis = i->data(TitleDocument::OriginYTop).toInt();
    origin_x_left->blockSignals(true);
    origin_y_top->blockSignals(true);

    if (xAxis == TitleDocument::AxisInverted) {
        origin_x_left->setChecked(true);
    } else {
        origin_x_left->setChecked(false);
    }
    updateTextOriginX();

    if (yAxis == TitleDocument::AxisInverted) {
        origin_y_top->setChecked(true);
    } else {
        origin_y_top->setChecked(false);
    }
    updateTextOriginY();

    origin_x_left->blockSignals(false);
    origin_y_top->blockSignals(false);
}

void TitleWidget::slotChangeBackground()
{
    QColor color = backgroundColor->color();
    m_scene->setBackgroundBrush(QBrush(color));
    color.setAlpha(backgroundAlpha->value());
    m_frameBackground->setBrush(QBrush(color));
}

void TitleWidget::slotChanged()
{
    QList<QGraphicsItem *> l = graphicsView->scene()->selectedItems();
    if (l.size() >= 1 && l.at(0)->type() == TEXTITEM) {
        textChanged(static_cast<MyTextItem *>(l.at(0)));
    }
}

void TitleWidget::textChanged(MyTextItem *i)
{
    /*
     * If the user has set origin_x_left (the same for y), we need to look
     * whether a text element has been selected. If yes, we need to ensure that
     * the right border of the text field remains fixed also when some text has
     * been entered.
     *
     * This is also known as right-justified, with the difference that it is not
     * valid for text but for its boundingRect. Text may still be
     * left-justified.
     */
    updateDimension(i);

    if (origin_x_left->isChecked() || origin_y_top->isChecked()) {
        if (!i->document()->isEmpty()) {
            updatePosition(i);
        } else {
            /*
             * Don't do anything if the string is empty. If the position were
             * updated here, a newly created text field would be set to the
             * position of the last selected text field.
             */
        }
    }

    // mbt 1607: Template text has changed; don't auto-select content anymore.
    if (i->property("isTemplate").isValid()) {
        if (i->property("templateText").isValid()) {
            if (i->property("templateText") == i->toHtml()) {
                // Unchanged, do nothing.
            } else {
                i->setProperty("isTemplate", QVariant::Invalid);
                i->setProperty("templateText", QVariant::Invalid);
            }
        }
    }
}

void TitleWidget::slotInsertUnicode()
{
    m_unicodeDialog->exec();
}

void TitleWidget::slotInsertUnicodeString(const QString &text)
{
    const QList<QGraphicsItem *> l = graphicsView->scene()->selectedItems();
    if (!l.isEmpty()) {
        if (l.at(0)->type() == TEXTITEM) {
            MyTextItem *t = static_cast<MyTextItem *>(l.at(0));
            t->textCursor().insertText(text);
        }
    }
}

void TitleWidget::slotUpdateText()
{
    QFont font = font_family->currentFont();
    font.setPixelSize(font_size->value());
    font.setItalic(buttonItalic->isChecked());
    font.setUnderline(buttonUnder->isChecked());
    font.setWeight(font_weight_box->itemData(font_weight_box->currentIndex()).toInt());
    font.setLetterSpacing(QFont::AbsoluteSpacing, letter_spacing->value());
    QColor color = fontColorButton->color();
    QColor outlineColor = textOutlineColor->color();
    QString gradientData;
    if (gradient_color->isChecked()) {
        // user wants a gradient
        gradientData = gradients_combo->currentData().toString();
    }

    double outlineWidth = textOutline->value() / 10.0;

    int i;
    QList<QGraphicsItem *> l = graphicsView->scene()->selectedItems();
    for (i = 0; i < l.length(); ++i) {
        MyTextItem *item = nullptr;
        if (l.at(i)->type() == TEXTITEM) {
            item = static_cast<MyTextItem *>(l.at(i));
        }
        if (!item) {
            // No text item, try next one.
            continue;
        }

        // Set alignment of all text in the text item
        QTextCursor cur(item->document());
        cur.select(QTextCursor::Document);
        QTextBlockFormat format = cur.blockFormat();
        item->setData(TitleDocument::LineSpacing, line_spacing->value());
        format.setLineHeight(line_spacing->value(), QTextBlockFormat::LineDistanceHeight);
        if (buttonAlignLeft->isChecked() || buttonAlignCenter->isChecked() || buttonAlignRight->isChecked()) {
            if (buttonAlignCenter->isChecked()) {
                item->setAlignment(Qt::AlignHCenter);
            } else if (buttonAlignRight->isChecked()) {
                item->setAlignment(Qt::AlignRight);
            } else if (buttonAlignLeft->isChecked()) {
                item->setAlignment(Qt::AlignLeft);
            }
        } else {
            item->setAlignment(Qt::AlignLeft);
        }

        // Set font properties
        item->setFont(font);
        QTextCharFormat cformat = cur.charFormat();

        item->setData(TitleDocument::OutlineWidth, outlineWidth);
        item->setData(TitleDocument::OutlineColor, outlineColor);
        if (outlineWidth > 0.0) {
            cformat.setTextOutline(QPen(outlineColor, outlineWidth, Qt::SolidLine, Qt::RoundCap, Qt::RoundJoin));
        }

        if (gradientData.isEmpty()) {
            cformat.setForeground(QBrush(color));
        } else {
            QLinearGradient gr = GradientWidget::gradientFromString(gradientData, item->boundingRect().width(), item->boundingRect().height());
            cformat.setForeground(QBrush(gr));
        }
        // Store gradient in item properties
        item->setData(TitleDocument::Gradient, gradientData);
        cur.setCharFormat(cformat);
        cur.setBlockFormat(format);
        //  item->setTextCursor(cur);
        cur.clearSelection();
        item->setTextCursor(cur);
        item->setTextColor(color);
    }
}

void TitleWidget::rectChanged()
{
    QList<QGraphicsItem *> l = graphicsView->scene()->selectedItems();
    for (int i = 0; i < l.length(); ++i) {
        if (l.at(i)->type() == RECTITEM && (settingUp == 0)) {
            QGraphicsRectItem *rec = static_cast<QGraphicsRectItem *>(l.at(i));
            QColor f = rectFColor->color();
            if (rectLineWidth->value() == 0) {
                rec->setPen(Qt::NoPen);
            } else {
                QPen penf(f);
                penf.setWidth(rectLineWidth->value());
                penf.setJoinStyle(Qt::RoundJoin);
                rec->setPen(penf);
            }
            if (plain_rect->isChecked()) {
                rec->setBrush(QBrush(rectBColor->color()));
                rec->setData(TitleDocument::Gradient, QVariant());
            } else {
                // gradient
                QString gradientData = gradients_rect_combo->currentData().toString();
                rec->setData(TitleDocument::Gradient, gradientData);
                QLinearGradient gr = GradientWidget::gradientFromString(gradientData, rec->boundingRect().width(), rec->boundingRect().height());
                rec->setBrush(QBrush(gr));
            }
        }
    }
}

void TitleWidget::itemScaled(int val)
{
    QList<QGraphicsItem *> l = graphicsView->scene()->selectedItems();
    if (l.size() == 1) {
        Transform x = m_transformations.value(l.at(0));
        x.scalex = (double)val / 100.0;
        x.scaley = (double)val / 100.0;
        QTransform qtrans;
        qtrans.scale(x.scalex, x.scaley);
        qtrans.rotate(x.rotatex, Qt::XAxis);
        qtrans.rotate(x.rotatey, Qt::YAxis);
        qtrans.rotate(x.rotatez, Qt::ZAxis);
        l[0]->setTransform(qtrans);
        l[0]->setData(TitleDocument::ZoomFactor, val);
        m_transformations[l.at(0)] = x;
        updateDimension(l.at(0));
    }
}

void TitleWidget::itemRotateX(int val)
{
    itemRotate(val, 0);
}

void TitleWidget::itemRotateY(int val)
{
    itemRotate(val, 1);
}

void TitleWidget::itemRotateZ(int val)
{
    itemRotate(val, 2);
}

void TitleWidget::itemRotate(int val, int axis)
{
    QList<QGraphicsItem *> l = graphicsView->scene()->selectedItems();
    if (l.size() == 1) {
        Transform x = m_transformations[l.at(0)];
        switch (axis) {
        case 0:
            x.rotatex = val;
            break;
        case 1:
            x.rotatey = val;
            break;
        case 2:
            x.rotatez = val;
            break;
        }

        l[0]->setData(TitleDocument::RotateFactor, QList<QVariant>() << QVariant(x.rotatex) << QVariant(x.rotatey) << QVariant(x.rotatez));

        QTransform qtrans;
        qtrans.scale(x.scalex, x.scaley);
        qtrans.rotate(x.rotatex, Qt::XAxis);
        qtrans.rotate(x.rotatey, Qt::YAxis);
        qtrans.rotate(x.rotatez, Qt::ZAxis);
        l[0]->setTransform(qtrans);
        m_transformations[l.at(0)] = x;
        if (l[0]->data(TitleDocument::ZoomFactor).isNull()) {
            l[0]->setData(TitleDocument::ZoomFactor, 100);
        }
        updateDimension(l.at(0));
    }
}

void TitleWidget::itemHCenter()
{
    QList<QGraphicsItem *> l = graphicsView->scene()->selectedItems();
    if (l.size() == 1) {
        QGraphicsItem *item = l.at(0);
        QRectF br = item->sceneBoundingRect();
        int width = (int)br.width();
        int newPos = (int)((m_frameWidth - width) / 2);
        newPos += item->pos().x() - br.left(); // Check item transformation
        item->setPos(newPos, item->pos().y());
        updateCoordinates(item);
    }
}

void TitleWidget::itemVCenter()
{
    QList<QGraphicsItem *> l = graphicsView->scene()->selectedItems();
    if (l.size() == 1) {
        QGraphicsItem *item = l.at(0);
        QRectF br = item->sceneBoundingRect();
        int height = (int)br.height();
        int newPos = (int)((m_frameHeight - height) / 2);
        newPos += item->pos().y() - br.top(); // Check item transformation
        item->setPos(item->pos().x(), newPos);
        updateCoordinates(item);
    }
}

void TitleWidget::itemTop()
{
    QList<QGraphicsItem *> l = graphicsView->scene()->selectedItems();
    if (l.size() == 1) {
        QGraphicsItem *item = l.at(0);
        QRectF br = item->sceneBoundingRect();
        double diff;
        if (br.top() > 0) {
            diff = -br.top();
        } else {
            diff = -br.bottom();
        }
        item->moveBy(0, diff);
        updateCoordinates(item);
    }
}

void TitleWidget::itemBottom()
{
    QList<QGraphicsItem *> l = graphicsView->scene()->selectedItems();
    if (l.size() == 1) {
        QGraphicsItem *item = l.at(0);
        QRectF br = item->sceneBoundingRect();
        double diff;
        if (br.bottom() > m_frameHeight) {
            diff = m_frameHeight - br.top();
        } else {
            diff = m_frameHeight - br.bottom();
        }
        item->moveBy(0, diff);
        updateCoordinates(item);
    }
}

void TitleWidget::itemLeft()
{
    QList<QGraphicsItem *> l = graphicsView->scene()->selectedItems();
    if (l.size() == 1) {
        QGraphicsItem *item = l.at(0);
        QRectF br = item->sceneBoundingRect();
        double diff;
        if (br.left() > 0) {
            diff = -br.left();
        } else {
            diff = -br.right();
        }
        item->moveBy(diff, 0);
        updateCoordinates(item);
    }
}

void TitleWidget::itemRight()
{
    QList<QGraphicsItem *> l = graphicsView->scene()->selectedItems();
    if (l.size() == 1) {
        QGraphicsItem *item = l.at(0);
        QRectF br = item->sceneBoundingRect();
        double diff;
        if (br.right() < m_frameWidth) {
            diff = m_frameWidth - br.right();
        } else {
            diff = m_frameWidth - br.left();
        }
        item->moveBy(diff, 0);
        updateCoordinates(item);
    }
}

void TitleWidget::loadTitle(QUrl url)
{
    if (!url.isValid()) {
        url = QFileDialog::getOpenFileUrl(this, i18n("Load Title"), QUrl::fromLocalFile(m_projectTitlePath), i18n("Kdenlive title (*.kdenlivetitle)"));
    }
    if (url.isValid()) {
        QList<QGraphicsItem *> items = m_scene->items();
        items.removeAll(m_frameBorder);
        items.removeAll(m_frameBackground);
        items.removeAll(m_frameImage);
        for (int i = 0; i < items.size(); ++i) {
            if (items.at(i)->zValue() > -1000) {
                delete items.at(i);
            }
        }
        m_scene->clearTextSelection();
        QDomDocument doc;
        QFile file(url.toLocalFile());
        doc.setContent(&file, false);
        file.close();
        setXml(doc);
    }
}

void TitleWidget::saveTitle(QUrl url)
{
    if (anim_start->isChecked()) {
        slotAnimStart(false);
    }
    if (anim_end->isChecked()) {
        slotAnimEnd(false);
    }
    bool embed_image = false;

    // If we have images in the title, ask for embed
    QList<QGraphicsItem *> list = graphicsView->scene()->items();
    QGraphicsPixmapItem pix;
    int pixmapType = pix.type();
    for (const QGraphicsItem *item : list) {
        if (item->type() == pixmapType && item != m_frameImage) {
            embed_image = true;
            break;
        }
    }
    if (embed_image &&
        KMessageBox::questionYesNo(this, i18n("Do you want to embed Images into this TitleDocument?\nThis is most needed for sharing Titles.")) !=
            KMessageBox::Yes) {
        embed_image = false;
    }
    if (!url.isValid()) {
        QPointer<QFileDialog> fs = new QFileDialog(this, i18n("Save Title"), m_projectTitlePath);
        fs->setMimeTypeFilters(QStringList() << QStringLiteral("application/x-kdenlivetitle"));
        fs->setFileMode(QFileDialog::AnyFile);
        fs->setAcceptMode(QFileDialog::AcceptSave);
        fs->setDefaultSuffix(QStringLiteral("kdenlivetitle"));
<<<<<<< HEAD
        // TODO: KF5 porting?
        // fs->setConfirmOverwrite(true);
        // fs->setKeepLocation(true);
        if ((fs->exec() != 0) && !fs->selectedUrls().isEmpty()) {
            url = fs->selectedUrls().first();
=======
        //TODO: KF5 porting?
        //fs->setConfirmOverwrite(true);
        //fs->setKeepLocation(true);
        if (fs->exec() && !fs->selectedUrls().isEmpty()) {
            url = fs->selectedUrls().constFirst();
>>>>>>> 02f86a87
        }
        delete fs;
    }
    if (url.isValid()) {
        if (!m_titledocument.saveDocument(url, m_startViewport, m_endViewport, m_tc.getFrameCount(title_duration->text()), embed_image)) {
            KMessageBox::error(this, i18n("Cannot write to file %1", url.toLocalFile()));
        }
    }
}

QDomDocument TitleWidget::xml()
{
    QDomDocument doc = m_titledocument.xml(m_startViewport, m_endViewport);
    doc.documentElement().setAttribute(QStringLiteral("duration"), m_tc.getFrameCount(title_duration->text()));
    doc.documentElement().setAttribute(QStringLiteral("out"), m_tc.getFrameCount(title_duration->text()));
    return doc;
}

int TitleWidget::duration() const
{
    return m_tc.getFrameCount(title_duration->text());
}

void TitleWidget::setXml(const QDomDocument &doc, const QString &id)
{
    m_clipId = id;
    int duration;
    m_count = m_titledocument.loadFromXml(doc, m_startViewport, m_endViewport, &duration, m_projectTitlePath);
    adjustFrameSize();
    title_duration->setText(m_tc.getTimecode(GenTime(duration, m_fps)));
    /*if (doc.documentElement().hasAttribute("out")) {
    GenTime duration = GenTime(doc.documentElement().attribute("out").toDouble() / 1000.0);
    title_duration->setText(m_tc.getTimecode(duration));
    }
    else title_duration->setText(m_tc.getTimecode(GenTime(5000)));*/

    QDomElement e = doc.documentElement();
    m_transformations.clear();
    QList<QGraphicsItem *> items = graphicsView->scene()->items();
    const double PI = 4.0 * atan(1.0);
    for (int i = 0; i < items.count(); ++i) {
        QTransform t = items.at(i)->transform();
        Transform x;
        x.scalex = t.m11();
        x.scaley = t.m22();
        if (!items.at(i)->data(TitleDocument::RotateFactor).isNull()) {
            QList<QVariant> rotlist = items.at(i)->data(TitleDocument::RotateFactor).toList();
            if (rotlist.count() >= 3) {
                x.rotatex = rotlist[0].toDouble();
                x.rotatey = rotlist[1].toDouble();
                x.rotatez = rotlist[2].toDouble();

                // Try to adjust zoom
                t.rotate(x.rotatex * (-1), Qt::XAxis);
                t.rotate(x.rotatey * (-1), Qt::YAxis);
                t.rotate(x.rotatez * (-1), Qt::ZAxis);
                x.scalex = t.m11();
                x.scaley = t.m22();
            } else {
                x.rotatex = 0;
                x.rotatey = 0;
                x.rotatez = 0;
            }
        } else {
            x.rotatex = 0;
            x.rotatey = 0;
            x.rotatez = 180. / PI * atan2(-t.m21(), t.m11());
        }
        m_transformations[items.at(i)] = x;
    }
    // mbd: Update the GUI color selectors to match the stuff from the loaded document
    QColor background_color = m_titledocument.getBackgroundColor();
    backgroundAlpha->blockSignals(true);
    backgroundColor->blockSignals(true);
    backgroundAlpha->setValue(background_color.alpha());
    background_color.setAlpha(255);
    backgroundColor->setColor(background_color);
    backgroundAlpha->blockSignals(false);
    backgroundColor->blockSignals(false);

    /*startViewportX->setValue(m_startViewport->data(0).toInt());
    startViewportY->setValue(m_startViewport->data(1).toInt());
    startViewportSize->setValue(m_startViewport->data(2).toInt());
    endViewportX->setValue(m_endViewport->data(0).toInt());
    endViewportY->setValue(m_endViewport->data(1).toInt());
    endViewportSize->setValue(m_endViewport->data(2).toInt());*/

    QTimer::singleShot(200, this, &TitleWidget::slotAdjustZoom);
    slotSelectTool();
    selectionChanged();
}

void TitleWidget::slotAccepted()
{
    if (anim_start->isChecked()) {
        slotAnimStart(false);
    }
    if (anim_end->isChecked()) {
        slotAnimEnd(false);
    }
    writeChoices();
}

void TitleWidget::writeChoices()
{
    // Get a pointer to a shared configuration instance, then get the TitleWidget group.
    KSharedConfigPtr config = KSharedConfig::openConfig();
    KConfigGroup titleConfig(config, "TitleWidget");
    // Write the entries
    titleConfig.writeEntry("dialog_geometry", saveGeometry().toBase64());
    titleConfig.writeEntry("font_family", font_family->currentFont());
    // titleConfig.writeEntry("font_size", font_size->value());
    titleConfig.writeEntry("font_pixel_size", font_size->value());
    titleConfig.writeEntry("font_color", fontColorButton->color());
    titleConfig.writeEntry("font_outline_color", textOutlineColor->color());
    titleConfig.writeEntry("font_outline", textOutline->value());
    titleConfig.writeEntry("font_weight", font_weight_box->itemData(font_weight_box->currentIndex()).toInt());
    titleConfig.writeEntry("font_italic", buttonItalic->isChecked());
    titleConfig.writeEntry("font_underlined", buttonUnder->isChecked());

    titleConfig.writeEntry("rect_background_color", rectBColor->color());
    titleConfig.writeEntry("rect_foreground_color", rectFColor->color());

    titleConfig.writeEntry("rect_background_alpha", rectBColor->color().alpha());
    titleConfig.writeEntry("rect_foreground_alpha", rectFColor->color().alpha());

    titleConfig.writeEntry("rect_line_width", rectLineWidth->value());

    titleConfig.writeEntry("background_color", backgroundColor->color());
    titleConfig.writeEntry("background_alpha", backgroundAlpha->value());

    titleConfig.writeEntry("use_grid", use_grid->isChecked());

    //! \todo Not sure if I should sync - it is probably safe to do it
    config->sync();
}

void TitleWidget::readChoices()
{
    // Get a pointer to a shared configuration instance, then get the TitleWidget group.
    KSharedConfigPtr config = KSharedConfig::openConfig();
    KConfigGroup titleConfig(config, "TitleWidget");
    // read the entries
    const QByteArray geometry = titleConfig.readEntry("dialog_geometry", QByteArray());
    restoreGeometry(QByteArray::fromBase64(geometry));
    font_family->setCurrentFont(titleConfig.readEntry("font_family", font_family->currentFont()));
    font_size->setValue(titleConfig.readEntry("font_pixel_size", font_size->value()));
    m_scene->slotUpdateFontSize(font_size->value());
    QColor fontColor = QColor(titleConfig.readEntry("font_color", fontColorButton->color()));
    QColor outlineColor = QColor(titleConfig.readEntry("font_outline_color", textOutlineColor->color()));
    fontColor.setAlpha(titleConfig.readEntry("font_alpha", fontColor.alpha()));
    outlineColor.setAlpha(titleConfig.readEntry("font_outline_alpha", outlineColor.alpha()));
    fontColorButton->setColor(fontColor);
    textOutlineColor->setColor(outlineColor);
    textOutline->setValue(titleConfig.readEntry("font_outline", textOutline->value()));

    int weight;
    if (titleConfig.readEntry("font_bold", false)) {
        weight = QFont::Bold;
    } else {
        weight = titleConfig.readEntry("font_weight", font_weight_box->itemData(font_weight_box->currentIndex()).toInt());
    }
    setFontBoxWeight(weight);
    buttonItalic->setChecked(titleConfig.readEntry("font_italic", buttonItalic->isChecked()));
    buttonUnder->setChecked(titleConfig.readEntry("font_underlined", buttonUnder->isChecked()));

    QColor fgColor = QColor(titleConfig.readEntry("rect_foreground_color", rectFColor->color()));
    QColor bgColor = QColor(titleConfig.readEntry("rect_background_color", rectBColor->color()));

    fgColor.setAlpha(titleConfig.readEntry("rect_foreground_alpha", fgColor.alpha()));
    bgColor.setAlpha(titleConfig.readEntry("rect_background_alpha", bgColor.alpha()));
    rectFColor->setColor(fgColor);
    rectBColor->setColor(bgColor);

    rectLineWidth->setValue(titleConfig.readEntry("rect_line_width", rectLineWidth->value()));

    backgroundColor->setColor(titleConfig.readEntry("background_color", backgroundColor->color()));
    backgroundAlpha->setValue(titleConfig.readEntry("background_alpha", backgroundAlpha->value()));
    use_grid->setChecked(titleConfig.readEntry("use_grid", false));
    m_scene->slotUseGrid(use_grid->isChecked());
}

void TitleWidget::adjustFrameSize()
{
    m_frameWidth = m_titledocument.frameWidth();
    m_frameHeight = m_titledocument.frameHeight();
    m_frameBorder->setRect(0, 0, m_frameWidth, m_frameHeight);
    displayBackgroundFrame();
}

void TitleWidget::slotAnimStart(bool anim)
{
    if (anim && anim_end->isChecked()) {
        anim_end->setChecked(false);
        m_endViewport->setZValue(-1000);
        m_endViewport->setBrush(QBrush());
    }
    slotSelectTool();
    QList<QGraphicsItem *> list = m_scene->items();
    for (int i = 0; i < list.count(); ++i) {
        if (list.at(i)->zValue() > -1000) {
            if (!list.at(i)->data(-1).isNull()) {
                continue;
            }
            list.at(i)->setFlag(QGraphicsItem::ItemIsMovable, !anim);
            list.at(i)->setFlag(QGraphicsItem::ItemIsSelectable, !anim);
        }
    }
    align_box->setEnabled(anim);
    itemzoom->setEnabled(!anim);
    itemrotatex->setEnabled(!anim);
    itemrotatey->setEnabled(!anim);
    itemrotatez->setEnabled(!anim);
    frame_toolbar->setEnabled(!anim);
    toolbar_stack->setEnabled(!anim);
    if (anim) {
        keep_aspect->setChecked(!m_startViewport->data(0).isNull());
        m_startViewport->setZValue(1100);
        QColor col = m_startViewport->pen().color();
        col.setAlpha(100);
        m_startViewport->setBrush(col);
        m_startViewport->setFlags(QGraphicsItem::ItemIsMovable | QGraphicsItem::ItemIsSelectable);
        m_startViewport->setSelected(true);
        selectionChanged();
        slotSelectTool();
        if (m_startViewport->childItems().isEmpty()) {
            addAnimInfoText();
        }
    } else {
        m_startViewport->setZValue(-1000);
        m_startViewport->setBrush(QBrush());
        m_startViewport->setFlags(nullptr);
        if (!anim_end->isChecked()) {
            deleteAnimInfoText();
        }
    }
}

void TitleWidget::slotAnimEnd(bool anim)
{
    if (anim && anim_start->isChecked()) {
        anim_start->setChecked(false);
        m_startViewport->setZValue(-1000);
        m_startViewport->setBrush(QBrush());
    }
    slotSelectTool();
    QList<QGraphicsItem *> list = m_scene->items();
    for (int i = 0; i < list.count(); ++i) {
        if (list.at(i)->zValue() > -1000) {
            if (!list.at(i)->data(-1).isNull()) {
                continue;
            }
            list.at(i)->setFlag(QGraphicsItem::ItemIsMovable, !anim);
            list.at(i)->setFlag(QGraphicsItem::ItemIsSelectable, !anim);
        }
    }
    align_box->setEnabled(anim);
    itemzoom->setEnabled(!anim);
    itemrotatex->setEnabled(!anim);
    itemrotatey->setEnabled(!anim);
    itemrotatez->setEnabled(!anim);
    frame_toolbar->setEnabled(!anim);
    toolbar_stack->setEnabled(!anim);
    if (anim) {
        keep_aspect->setChecked(!m_endViewport->data(0).isNull());
        m_endViewport->setZValue(1100);
        QColor col = m_endViewport->pen().color();
        col.setAlpha(100);
        m_endViewport->setBrush(col);
        m_endViewport->setFlags(QGraphicsItem::ItemIsMovable | QGraphicsItem::ItemIsSelectable);
        m_endViewport->setSelected(true);
        selectionChanged();
        slotSelectTool();
        if (m_endViewport->childItems().isEmpty()) {
            addAnimInfoText();
        }
    } else {
        m_endViewport->setZValue(-1000);
        m_endViewport->setBrush(QBrush());
        m_endViewport->setFlags(nullptr);
        if (!anim_start->isChecked()) {
            deleteAnimInfoText();
        }
    }
}

void TitleWidget::addAnimInfoText()
{
    // add text to anim viewport
    QGraphicsTextItem *t = new QGraphicsTextItem(i18nc("Indicates the start of an animation", "Start"), m_startViewport);
    QGraphicsTextItem *t2 = new QGraphicsTextItem(i18nc("Indicates the end of an animation", "End"), m_endViewport);
    QFont font = t->font();
    font.setPixelSize(m_startViewport->rect().width() / 10);
    QColor col = m_startViewport->pen().color();
    col.setAlpha(255);
    t->setDefaultTextColor(col);
    t->setFont(font);
    font.setPixelSize(m_endViewport->rect().width() / 10);
    col = m_endViewport->pen().color();
    col.setAlpha(255);
    t2->setDefaultTextColor(col);
    t2->setFont(font);
}

void TitleWidget::updateInfoText()
{
    // update info text font
    if (!m_startViewport->childItems().isEmpty()) {
        MyTextItem *item = static_cast<MyTextItem *>(m_startViewport->childItems().at(0));
        if (item) {
            QFont font = item->font();
            font.setPixelSize(m_startViewport->rect().width() / 10);
            item->setFont(font);
        }
    }
    if (!m_endViewport->childItems().isEmpty()) {
        MyTextItem *item = static_cast<MyTextItem *>(m_endViewport->childItems().at(0));
        if (item) {
            QFont font = item->font();
            font.setPixelSize(m_endViewport->rect().width() / 10);
            item->setFont(font);
        }
    }
}

void TitleWidget::deleteAnimInfoText()
{
    // end animation editing, remove info text
    while (!m_startViewport->childItems().isEmpty()) {
        QGraphicsItem *item = m_startViewport->childItems().at(0);
        if (m_scene) {
            m_scene->removeItem(item);
        }
    }
    while (!m_endViewport->childItems().isEmpty()) {
        QGraphicsItem *item = m_endViewport->childItems().at(0);
        if (m_scene) {
            m_scene->removeItem(item);
        }
    }
}

void TitleWidget::slotKeepAspect(bool keep)
{
    if (m_endViewport->zValue() == 1100) {
        m_endViewport->setData(0, keep ? m_frameWidth : QVariant());
        m_endViewport->setData(1, keep ? m_frameHeight : QVariant());
    } else {
        m_startViewport->setData(0, keep ? m_frameWidth : QVariant());
        m_startViewport->setData(1, keep ? m_frameHeight : QVariant());
    }
}

void TitleWidget::slotResize50()
{
    if (m_endViewport->zValue() == 1100) {
        m_endViewport->setRect(0, 0, m_frameWidth / 2, m_frameHeight / 2);
    } else {
        m_startViewport->setRect(0, 0, m_frameWidth / 2, m_frameHeight / 2);
    }
}

void TitleWidget::slotResize100()
{
    if (m_endViewport->zValue() == 1100) {
        m_endViewport->setRect(0, 0, m_frameWidth, m_frameHeight);
    } else {
        m_startViewport->setRect(0, 0, m_frameWidth, m_frameHeight);
    }
}

void TitleWidget::slotResize200()
{
    if (m_endViewport->zValue() == 1100) {
        m_endViewport->setRect(0, 0, m_frameWidth * 2, m_frameHeight * 2);
    } else {
        m_startViewport->setRect(0, 0, m_frameWidth * 2, m_frameHeight * 2);
    }
}

void TitleWidget::slotAddEffect(int /*ix*/)
{
    QList<QGraphicsItem *> list = graphicsView->scene()->selectedItems();
    /*
        int effect = effect_list->itemData(ix).toInt();
        if (list.size() == 1) {
            if (effect == NOEFFECT)
                effect_stack->setHidden(true);
            else {
                effect_stack->setCurrentIndex(effect - 1);
                effect_stack->setHidden(false);
            }
        } else // Hide the effects stack when more than one element is selected.
            effect_stack->setHidden(true);
        for (QGraphicsItem * item :  list) {
            switch (effect) {
            case NOEFFECT:
                item->setData(100, QVariant());
                item->setGraphicsEffect(0);
                break;
            case TYPEWRITEREFFECT:
                if (item->type() == TEXTITEM) {
                    QStringList effdata = QStringList() << QStringLiteral("typewriter") << QString::number(typewriter_delay->value()) + QLatin1Char(';') +
       QString::number(typewriter_start->value());
                    item->setData(100, effdata);
                }
                break;
                // Do not remove the non-QGraphicsEffects.
            case BLUREFFECT:
                item->setGraphicsEffect(new QGraphicsBlurEffect());
                break;
            case SHADOWEFFECT:
                item->setGraphicsEffect(new QGraphicsDropShadowEffect());
                break;
            }
        }*/
}

void TitleWidget::slotEditTypewriter(int /*ix*/)
{
    QList<QGraphicsItem *> l = graphicsView->scene()->selectedItems();
    if (l.size() == 1) {
        QStringList effdata = QStringList() << QStringLiteral("typewriter")
                                            << QString::number(typewriter_delay->value()) + QLatin1Char(';') + QString::number(typewriter_start->value());
        l[0]->setData(100, effdata);
    }
}

qreal TitleWidget::zIndexBounds(bool maxBound, bool intersectingOnly)
{
    qreal bound = maxBound ? -99 : 99;
    const QList<QGraphicsItem *> l = graphicsView->scene()->selectedItems();
    if (!l.isEmpty()) {
        QList<QGraphicsItem *> lItems;
        // Get items (all or intersecting only)
        if (intersectingOnly) {
            lItems = graphicsView->scene()->items(l[0]->sceneBoundingRect(), Qt::IntersectsItemShape);
        } else {
            lItems = graphicsView->scene()->items();
        }
        if (!lItems.isEmpty()) {
            int n = lItems.size();
            qreal z;
            if (maxBound) {
                for (int i = 0; i < n; ++i) {
                    z = lItems[i]->zValue();
                    if (z > bound && !lItems[i]->isSelected()) {
                        bound = z;
                    } else if (z - 1 > bound) {
                        // To get the maximum index even if it is of an item of the current selection.
                        // Used when updating multiple items, to get all to the same level.
                        // Otherwise, the maximum would stay at -99 if the highest item is in the selection.
                        bound = z - 1;
                    }
                }
            } else {
                // Get minimum z index.
                for (int i = 0; i < n; ++i) {
                    z = lItems[i]->zValue();
                    if (z < bound && !lItems[i]->isSelected() && z > -999) {
                        // There are items at the very bottom (background e.g.) with z-index < -1000.
                        bound = z;
                    } else if (z + 1 < bound && z > -999) {
                        bound = z + 1;
                    }
                }
            }
        }
    }
    return bound;
}

void TitleWidget::slotZIndexUp()
{
    QList<QGraphicsItem *> l = graphicsView->scene()->selectedItems();
    if (l.size() >= 1) {
        qreal currentZ = l[0]->zValue();
        qreal max = zIndexBounds(true, true);
        if (currentZ <= max) {
            l[0]->setZValue(currentZ + 1);
            updateDimension(l[0]);
        }
    }
}

void TitleWidget::slotZIndexTop()
{
    QList<QGraphicsItem *> l = graphicsView->scene()->selectedItems();
    qreal max = zIndexBounds(true, false);
    // qCDebug(KDENLIVE_LOG) << "Max z-index is " << max << ".\n";
    for (int i = 0; i < l.size(); ++i) {
        qreal currentZ = l[i]->zValue();
        if (currentZ <= max) {
            // qCDebug(KDENLIVE_LOG) << "Updating item " << i << ", is " << currentZ << ".\n";
            l[i]->setZValue(max + 1);
        } else {
            // qCDebug(KDENLIVE_LOG) << "Not updating " << i << ", is " << currentZ << ".\n";
        }
    }
    // Update the z index value in the GUI
    if (!l.isEmpty()) {
        updateDimension(l[0]);
    }
}

void TitleWidget::slotZIndexDown()
{
    QList<QGraphicsItem *> l = graphicsView->scene()->selectedItems();
    if (l.size() >= 1) {
        qreal currentZ = l[0]->zValue();
        qreal min = zIndexBounds(false, true);
        if (currentZ >= min) {
            l[0]->setZValue(currentZ - 1);
            updateDimension(l[0]);
        }
    }
}

void TitleWidget::slotZIndexBottom()
{
    QList<QGraphicsItem *> l = graphicsView->scene()->selectedItems();
    qreal min = zIndexBounds(false, false);
    for (int i = 0; i < l.size(); ++i) {
        qreal currentZ = l[i]->zValue();
        if (currentZ >= min) {
            l[i]->setZValue(min - 1);
        }
    }
    // Update the z index value in the GUI
    if (!l.isEmpty()) {
        updateDimension(l[0]);
    }
}

void TitleWidget::slotSelectAll()
{
    QList<QGraphicsItem *> l = graphicsView->scene()->items();
    for (int i = 0; i < l.size(); ++i) {
        l.at(i)->setSelected(true);
    }
}

void TitleWidget::selectItems(int itemType)
{
    QList<QGraphicsItem *> l;
    if (!graphicsView->scene()->selectedItems().isEmpty()) {
        l = graphicsView->scene()->selectedItems();
        for (int i = 0; i < l.size(); ++i) {
            if (l.at(i)->type() != itemType) {
                l.at(i)->setSelected(false);
            }
        }
    } else {
        l = graphicsView->scene()->items();
        for (int i = 0; i < l.size(); ++i) {
            if (l.at(i)->type() == itemType) {
                l.at(i)->setSelected(true);
            }
        }
    }
}

void TitleWidget::slotSelectText()
{
    selectItems(TEXTITEM);
}

void TitleWidget::slotSelectRects()
{
    selectItems(RECTITEM);
}

void TitleWidget::slotSelectImages()
{
    selectItems(IMAGEITEM);
}

void TitleWidget::slotSelectNone()
{
    graphicsView->blockSignals(true);
    QList<QGraphicsItem *> l = graphicsView->scene()->items();
    for (int i = 0; i < l.size(); ++i) {
        l.at(i)->setSelected(false);
    }
    graphicsView->blockSignals(false);
    selectionChanged();
}

QString TitleWidget::getTooltipWithShortcut(const QString &text, QAction *button)
{
    return text + QStringLiteral("  <b>") + button->shortcut().toString() + QStringLiteral("</b>");
}

void TitleWidget::prepareTools(QGraphicsItem *referenceItem)
{
    // Let some GUI elements block signals. We may want to change their values without any sideeffects.
    // Additionally, store the previous blocking state to avoid side effects when this function is called from within another one.
    // Note: Disabling an element also blocks signals. So disabled elements don't need to be set to blocking too.
    bool blockOX = origin_x_left->signalsBlocked();
    bool blockOY = origin_y_top->signalsBlocked();
    bool blockEff = effect_list->signalsBlocked();
    bool blockRX = itemrotatex->signalsBlocked();
    bool blockRY = itemrotatey->signalsBlocked();
    bool blockRZ = itemrotatez->signalsBlocked();
    bool blockZoom = itemzoom->signalsBlocked();
    bool blockX = value_x->signalsBlocked();
    bool blockY = value_y->signalsBlocked();
    bool blockW = value_w->signalsBlocked();
    bool blockH = value_h->signalsBlocked();
    origin_x_left->blockSignals(true);
    origin_y_top->blockSignals(true);
    effect_list->blockSignals(true);
    itemrotatex->blockSignals(true);
    itemrotatey->blockSignals(true);
    itemrotatez->blockSignals(true);
    itemzoom->blockSignals(true);
    value_x->blockSignals(true);
    value_y->blockSignals(true);
    value_w->blockSignals(true);
    value_h->blockSignals(true);

    if (referenceItem == nullptr) {
        // qCDebug(KDENLIVE_LOG) << "nullptr item.\n";
        effect_list->setCurrentIndex(0);
        origin_x_left->setChecked(false);
        origin_y_top->setChecked(false);
        updateTextOriginX();
        updateTextOriginY();
        enableToolbars(TITLE_SELECT);
        showToolbars(TITLE_SELECT);

        itemzoom->setEnabled(false);
        itemrotatex->setEnabled(false);
        itemrotatey->setEnabled(false);
        itemrotatez->setEnabled(false);
        frame_properties->setEnabled(false);
        toolbar_stack->setEnabled(false);
        /*letter_spacing->setEnabled(false);
        line_spacing->setEnabled(false);
        letter_spacing->setValue(0);
        line_spacing->setValue(0);*/
    } else {
        toolbar_stack->setEnabled(true);
        frame_properties->setEnabled(true);
        if (referenceItem != m_startViewport && referenceItem != m_endViewport) {
            itemzoom->setEnabled(true);
            itemrotatex->setEnabled(true);
            itemrotatey->setEnabled(true);
            itemrotatez->setEnabled(true);
        } else {
            itemzoom->setEnabled(false);
            itemrotatex->setEnabled(false);
            itemrotatey->setEnabled(false);
            itemrotatez->setEnabled(false);
            updateInfoText();
        }

        letter_spacing->setEnabled(referenceItem->type() == TEXTITEM);
        line_spacing->setEnabled(referenceItem->type() == TEXTITEM);

        if (referenceItem->type() == TEXTITEM) {
            showToolbars(TITLE_TEXT);
            MyTextItem *i = static_cast<MyTextItem *>(referenceItem);
            if (!i->document()->isEmpty()) {
                // We have an existing text item selected
                if (!i->data(100).isNull()) {
                    // Item has an effect
                    QStringList effdata = i->data(100).toStringList();
                    QString effectName = effdata.takeFirst();
                    if (effectName == QLatin1String("typewriter")) {
                        QStringList params = effdata.at(0).split(QLatin1Char(';'));
                        typewriter_delay->setValue(params.at(0).toInt());
                        typewriter_start->setValue(params.at(1).toInt());
                        effect_list->setCurrentIndex(effect_list->findData((int)TYPEWRITEREFFECT));
                    }
                } else {
                    /*if (i->graphicsEffect()) {
                        QGraphicsBlurEffect *blur = static_cast <QGraphicsBlurEffect *>(i->graphicsEffect());
                        if (blur) {
                            effect_list->setCurrentIndex(effect_list->findData((int) BLUREFFECT));
                            int rad = (int) blur->blurRadius();
                            blur_radius->setValue(rad);
                            effect_stack->setHidden(false);
                        } else {
                            QGraphicsDropShadowEffect *shad = static_cast <QGraphicsDropShadowEffect *>(i->graphicsEffect());
                            if (shad) {
                                effect_list->setCurrentIndex(effect_list->findData((int) SHADOWEFFECT));
                                shadow_radius->setValue(shad->blurRadius());
                                shadow_x->setValue(shad->xOffset());
                                shadow_y->setValue(shad->yOffset());
                                effect_stack->setHidden(false);
                            }
                        }
                    } else {
                        effect_list->setCurrentIndex(effect_list->findData((int) NOEFFECT));
                        effect_stack->setHidden(true);
                    }*/
                }
                font_size->blockSignals(true);
                font_family->blockSignals(true);
                font_weight_box->blockSignals(true);
                buttonItalic->blockSignals(true);
                buttonUnder->blockSignals(true);
                fontColorButton->blockSignals(true);
                buttonAlignLeft->blockSignals(true);
                buttonAlignRight->blockSignals(true);
                buttonAlignCenter->blockSignals(true);

                QFont font = i->font();
                font_family->setCurrentFont(font);
                font_size->setValue(font.pixelSize());
                m_scene->slotUpdateFontSize(font.pixelSize());
                buttonItalic->setChecked(font.italic());
                buttonUnder->setChecked(font.underline());
                setFontBoxWeight(font.weight());

                QTextCursor cursor(i->document());
                cursor.select(QTextCursor::Document);
                QColor color = cursor.charFormat().foreground().color();
                fontColorButton->setColor(color);

                if (!i->data(TitleDocument::OutlineWidth).isNull()) {
                    textOutline->blockSignals(true);
                    textOutline->setValue(i->data(TitleDocument::OutlineWidth).toDouble() * 10);
                    textOutline->blockSignals(false);
                } else {
                    textOutline->blockSignals(true);
                    textOutline->setValue(0);
                    textOutline->blockSignals(false);
                }
                if (!i->data(TitleDocument::OutlineColor).isNull()) {
                    textOutlineColor->blockSignals(true);
                    QVariant variant = i->data(TitleDocument::OutlineColor);
                    color = variant.value<QColor>();
                    textOutlineColor->setColor(color);
                    textOutlineColor->blockSignals(false);
                }
                if (!i->data(TitleDocument::Gradient).isNull()) {
                    gradients_combo->blockSignals(true);
                    gradient_color->setChecked(true);
                    QString gradientData = i->data(TitleDocument::Gradient).toString();
                    int ix = gradients_combo->findData(gradientData);
                    if (ix == -1) {
                        // This gradient does not exist in our settings, store it
                        storeGradient(gradientData);
                        ix = gradients_combo->findData(gradientData);
                    }
                    gradients_combo->setCurrentIndex(ix);
                    gradients_combo->blockSignals(false);
                } else {
                    plain_color->setChecked(true);
                }
                if (i->alignment() == Qt::AlignHCenter) {
                    buttonAlignCenter->setChecked(true);
                } else if (i->alignment() == Qt::AlignRight) {
                    buttonAlignRight->setChecked(true);
                } else {
                    buttonAlignLeft->setChecked(true);
                }

                QStringList sInfo = i->shadowInfo();
                if (sInfo.count() >= 5) {
                    shadowBox->setChecked(static_cast<bool>(sInfo.at(0).toInt()));
                    shadowBox->blockSignals(true);
                    shadowColor->setColor(QColor(sInfo.at(1)));
                    blur_radius->setValue(sInfo.at(2).toInt());
                    shadowX->setValue(sInfo.at(3).toInt());
                    shadowY->setValue(sInfo.at(4).toInt());
                    shadowBox->blockSignals(false);
                }

                letter_spacing->blockSignals(true);
                line_spacing->blockSignals(true);
                QTextCursor cur = i->textCursor();
                QTextBlockFormat format = cur.blockFormat();
                letter_spacing->setValue(font.letterSpacing());
                line_spacing->setValue(format.lineHeight());
                letter_spacing->blockSignals(false);
                line_spacing->blockSignals(false);

                font_size->blockSignals(false);
                font_family->blockSignals(false);
                font_weight_box->blockSignals(false);
                buttonItalic->blockSignals(false);
                buttonUnder->blockSignals(false);
                fontColorButton->blockSignals(false);
                buttonAlignLeft->blockSignals(false);
                buttonAlignRight->blockSignals(false);
                buttonAlignCenter->blockSignals(false);

                // mbt 1607: Select text if the text item is an unchanged template item.
                if (i->property("isTemplate").isValid()) {
                    cur.setPosition(0, QTextCursor::MoveAnchor);
                    cur.select(QTextCursor::Document);
                    i->setTextCursor(cur);
                    // Make text editable now.
                    i->grabKeyboard();
                    i->setTextInteractionFlags(Qt::TextEditorInteraction);
                }
            }

            updateAxisButtons(i);
            updateCoordinates(i);
            updateDimension(i);
            enableToolbars(TITLE_TEXT);

        } else if ((referenceItem)->type() == RECTITEM) {
            showToolbars(TITLE_RECTANGLE);
            settingUp = 1;
            QGraphicsRectItem *rec = static_cast<QGraphicsRectItem *>(referenceItem);
            if (rec == m_startViewport || rec == m_endViewport) {
                enableToolbars(TITLE_SELECT);
            } else {
                QColor fcol = rec->pen().color();
                QColor bcol = rec->brush().color();
                rectFColor->setColor(fcol);
                QString gradientData = rec->data(TitleDocument::Gradient).toString();
                if (gradientData.isEmpty()) {
                    plain_rect->setChecked(true);
                    rectBColor->setColor(bcol);
                } else {
                    gradient_rect->setChecked(true);
                    gradients_rect_combo->blockSignals(true);
                    int ix = gradients_rect_combo->findData(gradientData);
                    if (ix == -1) {
                        storeGradient(gradientData);
                        ix = gradients_rect_combo->findData(gradientData);
                    }
                    gradients_rect_combo->setCurrentIndex(ix);
                    gradients_rect_combo->blockSignals(false);
                }
                settingUp = 0;
                if (rec->pen() == Qt::NoPen) {
                    rectLineWidth->setValue(0);
                } else {
                    rectLineWidth->setValue(rec->pen().width());
                }
                enableToolbars(TITLE_RECTANGLE);
            }

            updateAxisButtons(referenceItem);
            updateCoordinates(rec);
            updateDimension(rec);

        } else if (referenceItem->type() == IMAGEITEM) {
            showToolbars(TITLE_IMAGE);

            updateCoordinates(referenceItem);
            updateDimension(referenceItem);

            enableToolbars(TITLE_IMAGE);

        } else {
            showToolbars(TITLE_SELECT);
            enableToolbars(TITLE_SELECT);
            frame_properties->setEnabled(false);
        }
        zValue->setValue((int)referenceItem->zValue());
        if (!referenceItem->data(TitleDocument::ZoomFactor).isNull()) {
            itemzoom->setValue(referenceItem->data(TitleDocument::ZoomFactor).toInt());
        } else {
            itemzoom->setValue((int)(m_transformations.value(referenceItem).scalex * 100.0 + 0.5));
        }
        itemrotatex->setValue((int)(m_transformations.value(referenceItem).rotatex));
        itemrotatey->setValue((int)(m_transformations.value(referenceItem).rotatey));
        itemrotatez->setValue((int)(m_transformations.value(referenceItem).rotatez));
    }

    effect_list->blockSignals(blockEff);
    itemrotatex->blockSignals(blockRX);
    itemrotatey->blockSignals(blockRY);
    itemrotatez->blockSignals(blockRZ);
    itemzoom->blockSignals(blockZoom);
    origin_x_left->blockSignals(blockOX);
    origin_y_top->blockSignals(blockOY);
    value_x->blockSignals(blockX);
    value_y->blockSignals(blockY);
    value_w->blockSignals(blockW);
    value_h->blockSignals(blockH);
}

void TitleWidget::slotEditGradient()
{
    QToolButton *caller = qobject_cast<QToolButton *>(QObject::sender());
    if (!caller) {
        return;
    }
    QComboBox *combo = nullptr;
    if (caller == edit_gradient) {
        combo = gradients_combo;
    } else {
        combo = gradients_rect_combo;
    }
    QMap<QString, QString> gradients;
    for (int i = 0; i < combo->count(); i++) {
        gradients.insert(combo->itemText(i), combo->itemData(i).toString());
    }
    GradientWidget d(gradients, combo->currentIndex());
    if (d.exec() == QDialog::Accepted) {
        // Save current gradients
        QMap<QString, QString> gradients = d.gradients();
        QList<QIcon> icons = d.icons();
        QMap<QString, QString>::const_iterator i = gradients.constBegin();
        KSharedConfigPtr config = KSharedConfig::openConfig();
        KConfigGroup group(config, "TitleGradients");
        group.deleteGroup();
        combo->clear();
        gradients_rect_combo->clear();
        int ix = 0;
        while (i != gradients.constEnd()) {
            group.writeEntry(i.key(), i.value());
            gradients_combo->addItem(icons.at(ix), i.key(), i.value());
            gradients_rect_combo->addItem(icons.at(ix), i.key(), i.value());
            ++i;
            ix++;
        }
        group.sync();
        combo->setCurrentIndex(d.selectedGradient());
    }
}

void TitleWidget::storeGradient(const QString &gradientData)
{
    KSharedConfigPtr config = KSharedConfig::openConfig();
    KConfigGroup group(config, "TitleGradients");
    QMap<QString, QString> values = group.entryMap();
    int ix = qMax(1, values.count());
    QString gradName = i18n("Gradient %1", ix);
    while (values.contains(gradName)) {
        ix++;
        gradName = i18n("Gradient %1", ix);
    }
    group.writeEntry(gradName, gradientData);
    group.sync();
    QPixmap pix(30, 30);
    pix.fill(Qt::transparent);
    QLinearGradient gr = GradientWidget::gradientFromString(gradientData, pix.width(), pix.height());
    gr.setStart(0, pix.height() / 2);
    gr.setFinalStop(pix.width(), pix.height() / 2);
    QPainter painter(&pix);
    painter.fillRect(0, 0, pix.width(), pix.height(), QBrush(gr));
    painter.end();
    QIcon icon(pix);
    gradients_combo->addItem(icon, gradName, gradientData);
    gradients_rect_combo->addItem(icon, gradName, gradientData);
}

void TitleWidget::loadGradients()
{
    QMap<QString, QString> gradients;
    gradients_combo->blockSignals(true);
    gradients_rect_combo->blockSignals(true);
    QString data = gradients_combo->currentData().toString();
    QString rect_data = gradients_rect_combo->currentData().toString();
    gradients_combo->clear();
    gradients_rect_combo->clear();
    KSharedConfigPtr config = KSharedConfig::openConfig();
    KConfigGroup group(config, "TitleGradients");
    QMap<QString, QString> values = group.entryMap();
    if (values.isEmpty()) {
        // Ensure we at least always have one sample black to white gradient
        values.insert(i18n("Gradient"), QStringLiteral("#ffffffff;#ff000000;0;100;90"));
    }
    QMapIterator<QString, QString> k(values);
    while (k.hasNext()) {
        k.next();
        QPixmap pix(30, 30);
        pix.fill(Qt::transparent);
        QLinearGradient gr = GradientWidget::gradientFromString(k.value(), pix.width(), pix.height());
        gr.setStart(0, pix.height() / 2);
        gr.setFinalStop(pix.width(), pix.height() / 2);
        QPainter painter(&pix);
        painter.fillRect(0, 0, pix.width(), pix.height(), QBrush(gr));
        painter.end();
        QIcon icon(pix);
        gradients_combo->addItem(icon, k.key(), k.value());
        gradients_rect_combo->addItem(icon, k.key(), k.value());
    }
    int ix = gradients_combo->findData(data);
    if (ix >= 0) {
        gradients_combo->setCurrentIndex(ix);
    }
    ix = gradients_rect_combo->findData(rect_data);
    if (ix >= 0) {
        gradients_rect_combo->setCurrentIndex(ix);
    }
    gradients_combo->blockSignals(false);
    gradients_rect_combo->blockSignals(false);
}

void TitleWidget::slotUpdateShadow()
{
    QList<QGraphicsItem *> l = graphicsView->scene()->selectedItems();
    for (int i = 0; i < graphicsView->scene()->selectedItems().length(); ++i) {
        MyTextItem *item = nullptr;
        if (l.at(i)->type() == TEXTITEM) {
            item = static_cast<MyTextItem *>(l.at(i));
        }
        if (!item) {
            // No text item, try next one.
            continue;
        }
        item->updateShadow(shadowBox->isChecked(), blur_radius->value(), shadowX->value(), shadowY->value(), shadowColor->color());
    }
}<|MERGE_RESOLUTION|>--- conflicted
+++ resolved
@@ -1899,19 +1899,12 @@
         fs->setFileMode(QFileDialog::AnyFile);
         fs->setAcceptMode(QFileDialog::AcceptSave);
         fs->setDefaultSuffix(QStringLiteral("kdenlivetitle"));
-<<<<<<< HEAD
+
         // TODO: KF5 porting?
         // fs->setConfirmOverwrite(true);
         // fs->setKeepLocation(true);
         if ((fs->exec() != 0) && !fs->selectedUrls().isEmpty()) {
-            url = fs->selectedUrls().first();
-=======
-        //TODO: KF5 porting?
-        //fs->setConfirmOverwrite(true);
-        //fs->setKeepLocation(true);
-        if (fs->exec() && !fs->selectedUrls().isEmpty()) {
             url = fs->selectedUrls().constFirst();
->>>>>>> 02f86a87
         }
         delete fs;
     }
