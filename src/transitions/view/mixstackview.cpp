--- conflicted
+++ resolved
@@ -76,16 +76,6 @@
     emit initKeyframeView(true);
     pCore->getMonitor(m_model->monitorId)->slotShowEffectScene(needsMonitorEffectScene());
 
-<<<<<<< HEAD
-    if (m_model->rowCount() > 0) {
-        const QSignalBlocker bk0(m_duration);
-        const QSignalBlocker bk1(m_position);
-        int duration = m_model->data(m_model->index(0, 0), AssetParameterModel::ParentDurationRole).toInt();
-        m_duration->setValue(duration);
-        m_position->setValue(duration - pCore->getMixCutPos(stackOwner().second));
-        connect(m_model.get(), &AssetParameterModel::dataChanged, this, &MixStackView::durationChanged);
-    }
-=======
     const QSignalBlocker bk0(m_duration);
     const QSignalBlocker bk1(m_position);
     int duration = m_model->data(m_model->index(0, 0), AssetParameterModel::ParentDurationRole).toInt();
@@ -93,7 +83,6 @@
     m_position->setValue(duration - pCore->getMixCutPos(stackOwner().second));
     connect(m_model.get(), &AssetParameterModel::dataChanged, this, &MixStackView::durationChanged);
 
->>>>>>> a570f04c
     // The layout is handled by AssetParameterView, so we can only add our custom stuff later here
     m_lay->addLayout(m_durationLayout);
     m_lay->addLayout(m_positionLayout);
